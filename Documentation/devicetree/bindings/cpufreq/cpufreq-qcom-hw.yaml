# SPDX-License-Identifier: GPL-2.0-only OR BSD-2-Clause
%YAML 1.2
---
$id: http://devicetree.org/schemas/cpufreq/cpufreq-qcom-hw.yaml#
$schema: http://devicetree.org/meta-schemas/core.yaml#

title: Qualcomm Technologies, Inc. CPUFREQ

maintainers:
  - Manivannan Sadhasivam <manivannan.sadhasivam@linaro.org>

description: |

  CPUFREQ HW is a hardware engine used by some Qualcomm Technologies, Inc. (QTI)
  SoCs to manage frequency in hardware. It is capable of controlling frequency
  for multiple clusters.

properties:
  compatible:
    oneOf:
      - description: v1 of CPUFREQ HW
        items:
          - enum:
              - qcom,qcm2290-cpufreq-hw
              - qcom,sc7180-cpufreq-hw
              - qcom,sdm670-cpufreq-hw
              - qcom,sdm845-cpufreq-hw
              - qcom,sm6115-cpufreq-hw
              - qcom,sm6350-cpufreq-hw
              - qcom,sm8150-cpufreq-hw
          - const: qcom,cpufreq-hw

      - description: v2 of CPUFREQ HW (EPSS)
        items:
          - enum:
              - qcom,qdu1000-cpufreq-epss
              - qcom,sa8775p-cpufreq-epss
              - qcom,sc7280-cpufreq-epss
              - qcom,sc8280xp-cpufreq-epss
              - qcom,sdx75-cpufreq-epss
<<<<<<< HEAD
=======
              - qcom,sm4450-cpufreq-epss
>>>>>>> 0c383648
              - qcom,sm6375-cpufreq-epss
              - qcom,sm8250-cpufreq-epss
              - qcom,sm8350-cpufreq-epss
              - qcom,sm8450-cpufreq-epss
              - qcom,sm8550-cpufreq-epss
              - qcom,sm8650-cpufreq-epss
          - const: qcom,cpufreq-epss

  reg:
    minItems: 1
    items:
      - description: Frequency domain 0 register region
      - description: Frequency domain 1 register region
      - description: Frequency domain 2 register region
      - description: Frequency domain 3 register region

  reg-names:
    minItems: 1
    items:
      - const: freq-domain0
      - const: freq-domain1
      - const: freq-domain2
      - const: freq-domain3

  clocks:
    items:
      - description: XO Clock
      - description: GPLL0 Clock

  clock-names:
    items:
      - const: xo
      - const: alternate

  interrupts:
    minItems: 1
    maxItems: 4

  interrupt-names:
    minItems: 1
    items:
      - const: dcvsh-irq-0
      - const: dcvsh-irq-1
      - const: dcvsh-irq-2
      - const: dcvsh-irq-3

  '#freq-domain-cells':
    const: 1

  '#clock-cells':
    const: 1

required:
  - compatible
  - reg
  - clocks
  - clock-names
  - '#freq-domain-cells'

additionalProperties: false

allOf:
  - if:
      properties:
        compatible:
          contains:
            enum:
              - qcom,qcm2290-cpufreq-hw
    then:
      properties:
        reg:
          minItems: 1
          maxItems: 1

        reg-names:
          minItems: 1
          maxItems: 1

        interrupts:
          minItems: 1
          maxItems: 1

        interrupt-names:
          minItems: 1

  - if:
      properties:
        compatible:
          contains:
            enum:
              - qcom,qdu1000-cpufreq-epss
              - qcom,sc7180-cpufreq-hw
              - qcom,sc8280xp-cpufreq-epss
              - qcom,sdm670-cpufreq-hw
              - qcom,sdm845-cpufreq-hw
              - qcom,sm4450-cpufreq-epss
              - qcom,sm6115-cpufreq-hw
              - qcom,sm6350-cpufreq-hw
              - qcom,sm6375-cpufreq-epss
    then:
      properties:
        reg:
          minItems: 2
          maxItems: 2

        reg-names:
          minItems: 2
          maxItems: 2

        interrupts:
          minItems: 2
          maxItems: 2

        interrupt-names:
          minItems: 2

  - if:
      properties:
        compatible:
          contains:
            enum:
              - qcom,sc7280-cpufreq-epss
              - qcom,sm8250-cpufreq-epss
              - qcom,sm8350-cpufreq-epss
              - qcom,sm8450-cpufreq-epss
              - qcom,sm8550-cpufreq-epss
    then:
      properties:
        reg:
          minItems: 3
          maxItems: 3

        reg-names:
          minItems: 3
          maxItems: 3

        interrupts:
          minItems: 3
          maxItems: 3

        interrupt-names:
          minItems: 3

  - if:
      properties:
        compatible:
          contains:
            enum:
              - qcom,sm8150-cpufreq-hw
    then:
      properties:
        reg:
          minItems: 3
          maxItems: 3

        reg-names:
          minItems: 3
          maxItems: 3

        # On some SoCs the Prime core shares the LMH irq with Big cores
        interrupts:
          minItems: 2
          maxItems: 2

        interrupt-names:
          minItems: 2


examples:
  - |
    #include <dt-bindings/clock/qcom,gcc-sdm845.h>
    #include <dt-bindings/clock/qcom,rpmh.h>

    // Example 1: Dual-cluster, Quad-core per cluster. CPUs within a cluster
    // switch DCVS state together.
    cpus {
      #address-cells = <2>;
      #size-cells = <0>;

      CPU0: cpu@0 {
        device_type = "cpu";
        compatible = "qcom,kryo385";
        reg = <0x0 0x0>;
        enable-method = "psci";
        next-level-cache = <&L2_0>;
        qcom,freq-domain = <&cpufreq_hw 0>;
        clocks = <&cpufreq_hw 0>;
        L2_0: l2-cache {
          compatible = "cache";
          cache-unified;
          cache-level = <2>;
          next-level-cache = <&L3_0>;
          L3_0: l3-cache {
            compatible = "cache";
            cache-unified;
            cache-level = <3>;
          };
        };
      };

      CPU1: cpu@100 {
        device_type = "cpu";
        compatible = "qcom,kryo385";
        reg = <0x0 0x100>;
        enable-method = "psci";
        next-level-cache = <&L2_100>;
        qcom,freq-domain = <&cpufreq_hw 0>;
        clocks = <&cpufreq_hw 0>;
        L2_100: l2-cache {
          compatible = "cache";
          cache-unified;
          cache-level = <2>;
          next-level-cache = <&L3_0>;
        };
      };

      CPU2: cpu@200 {
        device_type = "cpu";
        compatible = "qcom,kryo385";
        reg = <0x0 0x200>;
        enable-method = "psci";
        next-level-cache = <&L2_200>;
        qcom,freq-domain = <&cpufreq_hw 0>;
        clocks = <&cpufreq_hw 0>;
        L2_200: l2-cache {
          compatible = "cache";
          cache-unified;
          cache-level = <2>;
          next-level-cache = <&L3_0>;
        };
      };

      CPU3: cpu@300 {
        device_type = "cpu";
        compatible = "qcom,kryo385";
        reg = <0x0 0x300>;
        enable-method = "psci";
        next-level-cache = <&L2_300>;
        qcom,freq-domain = <&cpufreq_hw 0>;
        clocks = <&cpufreq_hw 0>;
        L2_300: l2-cache {
          compatible = "cache";
          cache-unified;
          cache-level = <2>;
          next-level-cache = <&L3_0>;
        };
      };

      CPU4: cpu@400 {
        device_type = "cpu";
        compatible = "qcom,kryo385";
        reg = <0x0 0x400>;
        enable-method = "psci";
        next-level-cache = <&L2_400>;
        qcom,freq-domain = <&cpufreq_hw 1>;
        clocks = <&cpufreq_hw 1>;
        L2_400: l2-cache {
          compatible = "cache";
          cache-unified;
          cache-level = <2>;
          next-level-cache = <&L3_0>;
        };
      };

      CPU5: cpu@500 {
        device_type = "cpu";
        compatible = "qcom,kryo385";
        reg = <0x0 0x500>;
        enable-method = "psci";
        next-level-cache = <&L2_500>;
        qcom,freq-domain = <&cpufreq_hw 1>;
        clocks = <&cpufreq_hw 1>;
        L2_500: l2-cache {
          compatible = "cache";
          cache-unified;
          cache-level = <2>;
          next-level-cache = <&L3_0>;
        };
      };

      CPU6: cpu@600 {
        device_type = "cpu";
        compatible = "qcom,kryo385";
        reg = <0x0 0x600>;
        enable-method = "psci";
        next-level-cache = <&L2_600>;
        qcom,freq-domain = <&cpufreq_hw 1>;
        clocks = <&cpufreq_hw 1>;
        L2_600: l2-cache {
          compatible = "cache";
          cache-unified;
          cache-level = <2>;
          next-level-cache = <&L3_0>;
        };
      };

      CPU7: cpu@700 {
        device_type = "cpu";
        compatible = "qcom,kryo385";
        reg = <0x0 0x700>;
        enable-method = "psci";
        next-level-cache = <&L2_700>;
        qcom,freq-domain = <&cpufreq_hw 1>;
        clocks = <&cpufreq_hw 1>;
        L2_700: l2-cache {
          compatible = "cache";
          cache-unified;
          cache-level = <2>;
          next-level-cache = <&L3_0>;
        };
      };
    };

    soc {
      #address-cells = <1>;
      #size-cells = <1>;

      cpufreq@17d43000 {
        compatible = "qcom,sdm845-cpufreq-hw", "qcom,cpufreq-hw";
        reg = <0x17d43000 0x1400>, <0x17d45800 0x1400>;
        reg-names = "freq-domain0", "freq-domain1";

        clocks = <&rpmhcc RPMH_CXO_CLK>, <&gcc GPLL0>;
        clock-names = "xo", "alternate";

        #freq-domain-cells = <1>;
        #clock-cells = <1>;
      };
    };
...<|MERGE_RESOLUTION|>--- conflicted
+++ resolved
@@ -38,10 +38,7 @@
               - qcom,sc7280-cpufreq-epss
               - qcom,sc8280xp-cpufreq-epss
               - qcom,sdx75-cpufreq-epss
-<<<<<<< HEAD
-=======
               - qcom,sm4450-cpufreq-epss
->>>>>>> 0c383648
               - qcom,sm6375-cpufreq-epss
               - qcom,sm8250-cpufreq-epss
               - qcom,sm8350-cpufreq-epss
