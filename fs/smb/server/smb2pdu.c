// SPDX-License-Identifier: GPL-2.0-or-later
/*
 *   Copyright (C) 2016 Namjae Jeon <linkinjeon@kernel.org>
 *   Copyright (C) 2018 Samsung Electronics Co., Ltd.
 */

#include <linux/inetdevice.h>
#include <net/addrconf.h>
#include <linux/syscalls.h>
#include <linux/namei.h>
#include <linux/statfs.h>
#include <linux/ethtool.h>
#include <linux/falloc.h>
#include <linux/mount.h>
#include <linux/filelock.h>

#include "glob.h"
#include "smbfsctl.h"
#include "oplock.h"
#include "smbacl.h"

#include "auth.h"
#include "asn1.h"
#include "connection.h"
#include "transport_ipc.h"
#include "transport_rdma.h"
#include "vfs.h"
#include "vfs_cache.h"
#include "misc.h"

#include "server.h"
#include "smb_common.h"
#include "smbstatus.h"
#include "ksmbd_work.h"
#include "mgmt/user_config.h"
#include "mgmt/share_config.h"
#include "mgmt/tree_connect.h"
#include "mgmt/user_session.h"
#include "mgmt/ksmbd_ida.h"
#include "ndr.h"

static void __wbuf(struct ksmbd_work *work, void **req, void **rsp)
{
	if (work->next_smb2_rcv_hdr_off) {
		*req = ksmbd_req_buf_next(work);
		*rsp = ksmbd_resp_buf_next(work);
	} else {
		*req = smb2_get_msg(work->request_buf);
		*rsp = smb2_get_msg(work->response_buf);
	}
}

#define WORK_BUFFERS(w, rq, rs)	__wbuf((w), (void **)&(rq), (void **)&(rs))

/**
 * check_session_id() - check for valid session id in smb header
 * @conn:	connection instance
 * @id:		session id from smb header
 *
 * Return:      1 if valid session id, otherwise 0
 */
static inline bool check_session_id(struct ksmbd_conn *conn, u64 id)
{
	struct ksmbd_session *sess;

	if (id == 0 || id == -1)
		return false;

	sess = ksmbd_session_lookup_all(conn, id);
	if (sess)
		return true;
	pr_err("Invalid user session id: %llu\n", id);
	return false;
}

struct channel *lookup_chann_list(struct ksmbd_session *sess, struct ksmbd_conn *conn)
{
	return xa_load(&sess->ksmbd_chann_list, (long)conn);
}

/**
 * smb2_get_ksmbd_tcon() - get tree connection information using a tree id.
 * @work:	smb work
 *
 * Return:	0 if there is a tree connection matched or these are
 *		skipable commands, otherwise error
 */
int smb2_get_ksmbd_tcon(struct ksmbd_work *work)
{
	struct smb2_hdr *req_hdr = ksmbd_req_buf_next(work);
	unsigned int cmd = le16_to_cpu(req_hdr->Command);
	unsigned int tree_id;

	if (cmd == SMB2_TREE_CONNECT_HE ||
	    cmd ==  SMB2_CANCEL_HE ||
	    cmd ==  SMB2_LOGOFF_HE) {
		ksmbd_debug(SMB, "skip to check tree connect request\n");
		return 0;
	}

	if (xa_empty(&work->sess->tree_conns)) {
		ksmbd_debug(SMB, "NO tree connected\n");
		return -ENOENT;
	}

	tree_id = le32_to_cpu(req_hdr->Id.SyncId.TreeId);

	/*
	 * If request is not the first in Compound request,
	 * Just validate tree id in header with work->tcon->id.
	 */
	if (work->next_smb2_rcv_hdr_off) {
		if (!work->tcon) {
			pr_err("The first operation in the compound does not have tcon\n");
			return -EINVAL;
		}
		if (tree_id != UINT_MAX && work->tcon->id != tree_id) {
			pr_err("tree id(%u) is different with id(%u) in first operation\n",
					tree_id, work->tcon->id);
			return -EINVAL;
		}
		return 1;
	}

	work->tcon = ksmbd_tree_conn_lookup(work->sess, tree_id);
	if (!work->tcon) {
		pr_err("Invalid tid %d\n", tree_id);
		return -ENOENT;
	}

	return 1;
}

/**
 * smb2_set_err_rsp() - set error response code on smb response
 * @work:	smb work containing response buffer
 */
void smb2_set_err_rsp(struct ksmbd_work *work)
{
	struct smb2_err_rsp *err_rsp;

	if (work->next_smb2_rcv_hdr_off)
		err_rsp = ksmbd_resp_buf_next(work);
	else
		err_rsp = smb2_get_msg(work->response_buf);

	if (err_rsp->hdr.Status != STATUS_STOPPED_ON_SYMLINK) {
		int err;

		err_rsp->StructureSize = SMB2_ERROR_STRUCTURE_SIZE2_LE;
		err_rsp->ErrorContextCount = 0;
		err_rsp->Reserved = 0;
		err_rsp->ByteCount = 0;
		err_rsp->ErrorData[0] = 0;
		err = ksmbd_iov_pin_rsp(work, (void *)err_rsp,
					__SMB2_HEADER_STRUCTURE_SIZE +
						SMB2_ERROR_STRUCTURE_SIZE2);
		if (err)
			work->send_no_response = 1;
	}
}

/**
 * is_smb2_neg_cmd() - is it smb2 negotiation command
 * @work:	smb work containing smb header
 *
 * Return:      true if smb2 negotiation command, otherwise false
 */
bool is_smb2_neg_cmd(struct ksmbd_work *work)
{
	struct smb2_hdr *hdr = smb2_get_msg(work->request_buf);

	/* is it SMB2 header ? */
	if (hdr->ProtocolId != SMB2_PROTO_NUMBER)
		return false;

	/* make sure it is request not response message */
	if (hdr->Flags & SMB2_FLAGS_SERVER_TO_REDIR)
		return false;

	if (hdr->Command != SMB2_NEGOTIATE)
		return false;

	return true;
}

/**
 * is_smb2_rsp() - is it smb2 response
 * @work:	smb work containing smb response buffer
 *
 * Return:      true if smb2 response, otherwise false
 */
bool is_smb2_rsp(struct ksmbd_work *work)
{
	struct smb2_hdr *hdr = smb2_get_msg(work->response_buf);

	/* is it SMB2 header ? */
	if (hdr->ProtocolId != SMB2_PROTO_NUMBER)
		return false;

	/* make sure it is response not request message */
	if (!(hdr->Flags & SMB2_FLAGS_SERVER_TO_REDIR))
		return false;

	return true;
}

/**
 * get_smb2_cmd_val() - get smb command code from smb header
 * @work:	smb work containing smb request buffer
 *
 * Return:      smb2 request command value
 */
u16 get_smb2_cmd_val(struct ksmbd_work *work)
{
	struct smb2_hdr *rcv_hdr;

	if (work->next_smb2_rcv_hdr_off)
		rcv_hdr = ksmbd_req_buf_next(work);
	else
		rcv_hdr = smb2_get_msg(work->request_buf);
	return le16_to_cpu(rcv_hdr->Command);
}

/**
 * set_smb2_rsp_status() - set error response code on smb2 header
 * @work:	smb work containing response buffer
 * @err:	error response code
 */
void set_smb2_rsp_status(struct ksmbd_work *work, __le32 err)
{
	struct smb2_hdr *rsp_hdr;

	rsp_hdr = smb2_get_msg(work->response_buf);
	rsp_hdr->Status = err;

	work->iov_idx = 0;
	work->iov_cnt = 0;
	work->next_smb2_rcv_hdr_off = 0;
	smb2_set_err_rsp(work);
}

/**
 * init_smb2_neg_rsp() - initialize smb2 response for negotiate command
 * @work:	smb work containing smb request buffer
 *
 * smb2 negotiate response is sent in reply of smb1 negotiate command for
 * dialect auto-negotiation.
 */
int init_smb2_neg_rsp(struct ksmbd_work *work)
{
	struct smb2_hdr *rsp_hdr;
	struct smb2_negotiate_rsp *rsp;
	struct ksmbd_conn *conn = work->conn;
	int err;

	rsp_hdr = smb2_get_msg(work->response_buf);
	memset(rsp_hdr, 0, sizeof(struct smb2_hdr) + 2);
	rsp_hdr->ProtocolId = SMB2_PROTO_NUMBER;
	rsp_hdr->StructureSize = SMB2_HEADER_STRUCTURE_SIZE;
	rsp_hdr->CreditRequest = cpu_to_le16(2);
	rsp_hdr->Command = SMB2_NEGOTIATE;
	rsp_hdr->Flags = (SMB2_FLAGS_SERVER_TO_REDIR);
	rsp_hdr->NextCommand = 0;
	rsp_hdr->MessageId = 0;
	rsp_hdr->Id.SyncId.ProcessId = 0;
	rsp_hdr->Id.SyncId.TreeId = 0;
	rsp_hdr->SessionId = 0;
	memset(rsp_hdr->Signature, 0, 16);

	rsp = smb2_get_msg(work->response_buf);

	WARN_ON(ksmbd_conn_good(conn));

	rsp->StructureSize = cpu_to_le16(65);
	ksmbd_debug(SMB, "conn->dialect 0x%x\n", conn->dialect);
	rsp->DialectRevision = cpu_to_le16(conn->dialect);
	/* Not setting conn guid rsp->ServerGUID, as it
	 * not used by client for identifying connection
	 */
	rsp->Capabilities = cpu_to_le32(conn->vals->capabilities);
	/* Default Max Message Size till SMB2.0, 64K*/
	rsp->MaxTransactSize = cpu_to_le32(conn->vals->max_trans_size);
	rsp->MaxReadSize = cpu_to_le32(conn->vals->max_read_size);
	rsp->MaxWriteSize = cpu_to_le32(conn->vals->max_write_size);

	rsp->SystemTime = cpu_to_le64(ksmbd_systime());
	rsp->ServerStartTime = 0;

	rsp->SecurityBufferOffset = cpu_to_le16(128);
	rsp->SecurityBufferLength = cpu_to_le16(AUTH_GSS_LENGTH);
	ksmbd_copy_gss_neg_header((char *)(&rsp->hdr) +
		le16_to_cpu(rsp->SecurityBufferOffset));
	rsp->SecurityMode = SMB2_NEGOTIATE_SIGNING_ENABLED_LE;
	if (server_conf.signing == KSMBD_CONFIG_OPT_MANDATORY)
		rsp->SecurityMode |= SMB2_NEGOTIATE_SIGNING_REQUIRED_LE;
	err = ksmbd_iov_pin_rsp(work, rsp,
				sizeof(struct smb2_negotiate_rsp) + AUTH_GSS_LENGTH);
	if (err)
		return err;
	conn->use_spnego = true;

	ksmbd_conn_set_need_negotiate(conn);
	return 0;
}

/**
 * smb2_set_rsp_credits() - set number of credits in response buffer
 * @work:	smb work containing smb response buffer
 */
int smb2_set_rsp_credits(struct ksmbd_work *work)
{
	struct smb2_hdr *req_hdr = ksmbd_req_buf_next(work);
	struct smb2_hdr *hdr = ksmbd_resp_buf_next(work);
	struct ksmbd_conn *conn = work->conn;
	unsigned short credits_requested, aux_max;
	unsigned short credit_charge, credits_granted = 0;

	if (work->send_no_response)
		return 0;

	hdr->CreditCharge = req_hdr->CreditCharge;

	if (conn->total_credits > conn->vals->max_credits) {
		hdr->CreditRequest = 0;
		pr_err("Total credits overflow: %d\n", conn->total_credits);
		return -EINVAL;
	}

	credit_charge = max_t(unsigned short,
			      le16_to_cpu(req_hdr->CreditCharge), 1);
	if (credit_charge > conn->total_credits) {
		ksmbd_debug(SMB, "Insufficient credits granted, given: %u, granted: %u\n",
			    credit_charge, conn->total_credits);
		return -EINVAL;
	}

	conn->total_credits -= credit_charge;
	conn->outstanding_credits -= credit_charge;
	credits_requested = max_t(unsigned short,
				  le16_to_cpu(req_hdr->CreditRequest), 1);

	/* according to smb2.credits smbtorture, Windows server
	 * 2016 or later grant up to 8192 credits at once.
	 *
	 * TODO: Need to adjuct CreditRequest value according to
	 * current cpu load
	 */
	if (hdr->Command == SMB2_NEGOTIATE)
		aux_max = 1;
	else
		aux_max = conn->vals->max_credits - conn->total_credits;
	credits_granted = min_t(unsigned short, credits_requested, aux_max);

	conn->total_credits += credits_granted;
	work->credits_granted += credits_granted;

	if (!req_hdr->NextCommand) {
		/* Update CreditRequest in last request */
		hdr->CreditRequest = cpu_to_le16(work->credits_granted);
	}
	ksmbd_debug(SMB,
		    "credits: requested[%d] granted[%d] total_granted[%d]\n",
		    credits_requested, credits_granted,
		    conn->total_credits);
	return 0;
}

/**
 * init_chained_smb2_rsp() - initialize smb2 chained response
 * @work:	smb work containing smb response buffer
 */
static void init_chained_smb2_rsp(struct ksmbd_work *work)
{
	struct smb2_hdr *req = ksmbd_req_buf_next(work);
	struct smb2_hdr *rsp = ksmbd_resp_buf_next(work);
	struct smb2_hdr *rsp_hdr;
	struct smb2_hdr *rcv_hdr;
	int next_hdr_offset = 0;
	int len, new_len;

	/* Len of this response = updated RFC len - offset of previous cmd
	 * in the compound rsp
	 */

	/* Storing the current local FID which may be needed by subsequent
	 * command in the compound request
	 */
	if (req->Command == SMB2_CREATE && rsp->Status == STATUS_SUCCESS) {
		work->compound_fid = ((struct smb2_create_rsp *)rsp)->VolatileFileId;
		work->compound_pfid = ((struct smb2_create_rsp *)rsp)->PersistentFileId;
		work->compound_sid = le64_to_cpu(rsp->SessionId);
	}

	len = get_rfc1002_len(work->response_buf) - work->next_smb2_rsp_hdr_off;
	next_hdr_offset = le32_to_cpu(req->NextCommand);

	new_len = ALIGN(len, 8);
	work->iov[work->iov_idx].iov_len += (new_len - len);
	inc_rfc1001_len(work->response_buf, new_len - len);
	rsp->NextCommand = cpu_to_le32(new_len);

	work->next_smb2_rcv_hdr_off += next_hdr_offset;
	work->curr_smb2_rsp_hdr_off = work->next_smb2_rsp_hdr_off;
	work->next_smb2_rsp_hdr_off += new_len;
	ksmbd_debug(SMB,
		    "Compound req new_len = %d rcv off = %d rsp off = %d\n",
		    new_len, work->next_smb2_rcv_hdr_off,
		    work->next_smb2_rsp_hdr_off);

	rsp_hdr = ksmbd_resp_buf_next(work);
	rcv_hdr = ksmbd_req_buf_next(work);

	if (!(rcv_hdr->Flags & SMB2_FLAGS_RELATED_OPERATIONS)) {
		ksmbd_debug(SMB, "related flag should be set\n");
		work->compound_fid = KSMBD_NO_FID;
		work->compound_pfid = KSMBD_NO_FID;
	}
	memset((char *)rsp_hdr, 0, sizeof(struct smb2_hdr) + 2);
	rsp_hdr->ProtocolId = SMB2_PROTO_NUMBER;
	rsp_hdr->StructureSize = SMB2_HEADER_STRUCTURE_SIZE;
	rsp_hdr->Command = rcv_hdr->Command;

	/*
	 * Message is response. We don't grant oplock yet.
	 */
	rsp_hdr->Flags = (SMB2_FLAGS_SERVER_TO_REDIR |
				SMB2_FLAGS_RELATED_OPERATIONS);
	rsp_hdr->NextCommand = 0;
	rsp_hdr->MessageId = rcv_hdr->MessageId;
	rsp_hdr->Id.SyncId.ProcessId = rcv_hdr->Id.SyncId.ProcessId;
	rsp_hdr->Id.SyncId.TreeId = rcv_hdr->Id.SyncId.TreeId;
	rsp_hdr->SessionId = rcv_hdr->SessionId;
	memcpy(rsp_hdr->Signature, rcv_hdr->Signature, 16);
}

/**
 * is_chained_smb2_message() - check for chained command
 * @work:	smb work containing smb request buffer
 *
 * Return:      true if chained request, otherwise false
 */
bool is_chained_smb2_message(struct ksmbd_work *work)
{
	struct smb2_hdr *hdr = smb2_get_msg(work->request_buf);
	unsigned int len, next_cmd;

	if (hdr->ProtocolId != SMB2_PROTO_NUMBER)
		return false;

	hdr = ksmbd_req_buf_next(work);
	next_cmd = le32_to_cpu(hdr->NextCommand);
	if (next_cmd > 0) {
		if ((u64)work->next_smb2_rcv_hdr_off + next_cmd +
			__SMB2_HEADER_STRUCTURE_SIZE >
		    get_rfc1002_len(work->request_buf)) {
			pr_err("next command(%u) offset exceeds smb msg size\n",
			       next_cmd);
			return false;
		}

		if ((u64)get_rfc1002_len(work->response_buf) + MAX_CIFS_SMALL_BUFFER_SIZE >
		    work->response_sz) {
			pr_err("next response offset exceeds response buffer size\n");
			return false;
		}

		ksmbd_debug(SMB, "got SMB2 chained command\n");
		init_chained_smb2_rsp(work);
		return true;
	} else if (work->next_smb2_rcv_hdr_off) {
		/*
		 * This is last request in chained command,
		 * align response to 8 byte
		 */
		len = ALIGN(get_rfc1002_len(work->response_buf), 8);
		len = len - get_rfc1002_len(work->response_buf);
		if (len) {
			ksmbd_debug(SMB, "padding len %u\n", len);
			work->iov[work->iov_idx].iov_len += len;
			inc_rfc1001_len(work->response_buf, len);
		}
		work->curr_smb2_rsp_hdr_off = work->next_smb2_rsp_hdr_off;
	}
	return false;
}

/**
 * init_smb2_rsp_hdr() - initialize smb2 response
 * @work:	smb work containing smb request buffer
 *
 * Return:      0
 */
int init_smb2_rsp_hdr(struct ksmbd_work *work)
{
	struct smb2_hdr *rsp_hdr = smb2_get_msg(work->response_buf);
	struct smb2_hdr *rcv_hdr = smb2_get_msg(work->request_buf);

	memset(rsp_hdr, 0, sizeof(struct smb2_hdr) + 2);
	rsp_hdr->ProtocolId = rcv_hdr->ProtocolId;
	rsp_hdr->StructureSize = SMB2_HEADER_STRUCTURE_SIZE;
	rsp_hdr->Command = rcv_hdr->Command;

	/*
	 * Message is response. We don't grant oplock yet.
	 */
	rsp_hdr->Flags = (SMB2_FLAGS_SERVER_TO_REDIR);
	rsp_hdr->NextCommand = 0;
	rsp_hdr->MessageId = rcv_hdr->MessageId;
	rsp_hdr->Id.SyncId.ProcessId = rcv_hdr->Id.SyncId.ProcessId;
	rsp_hdr->Id.SyncId.TreeId = rcv_hdr->Id.SyncId.TreeId;
	rsp_hdr->SessionId = rcv_hdr->SessionId;
	memcpy(rsp_hdr->Signature, rcv_hdr->Signature, 16);

	return 0;
}

/**
 * smb2_allocate_rsp_buf() - allocate smb2 response buffer
 * @work:	smb work containing smb request buffer
 *
 * Return:      0 on success, otherwise -ENOMEM
 */
int smb2_allocate_rsp_buf(struct ksmbd_work *work)
{
	struct smb2_hdr *hdr = smb2_get_msg(work->request_buf);
	size_t small_sz = MAX_CIFS_SMALL_BUFFER_SIZE;
	size_t large_sz = small_sz + work->conn->vals->max_trans_size;
	size_t sz = small_sz;
	int cmd = le16_to_cpu(hdr->Command);

	if (cmd == SMB2_IOCTL_HE || cmd == SMB2_QUERY_DIRECTORY_HE)
		sz = large_sz;

	if (cmd == SMB2_QUERY_INFO_HE) {
		struct smb2_query_info_req *req;

		if (get_rfc1002_len(work->request_buf) <
		    offsetof(struct smb2_query_info_req, OutputBufferLength))
			return -EINVAL;

		req = smb2_get_msg(work->request_buf);
		if ((req->InfoType == SMB2_O_INFO_FILE &&
		     (req->FileInfoClass == FILE_FULL_EA_INFORMATION ||
		     req->FileInfoClass == FILE_ALL_INFORMATION)) ||
		    req->InfoType == SMB2_O_INFO_SECURITY)
			sz = large_sz;
	}

	/* allocate large response buf for chained commands */
	if (le32_to_cpu(hdr->NextCommand) > 0)
		sz = large_sz;

	work->response_buf = kvzalloc(sz, GFP_KERNEL);
	if (!work->response_buf)
		return -ENOMEM;

	work->response_sz = sz;
	return 0;
}

/**
 * smb2_check_user_session() - check for valid session for a user
 * @work:	smb work containing smb request buffer
 *
 * Return:      0 on success, otherwise error
 */
int smb2_check_user_session(struct ksmbd_work *work)
{
	struct smb2_hdr *req_hdr = ksmbd_req_buf_next(work);
	struct ksmbd_conn *conn = work->conn;
	unsigned int cmd = le16_to_cpu(req_hdr->Command);
	unsigned long long sess_id;

	/*
	 * SMB2_ECHO, SMB2_NEGOTIATE, SMB2_SESSION_SETUP command do not
	 * require a session id, so no need to validate user session's for
	 * these commands.
	 */
	if (cmd == SMB2_ECHO_HE || cmd == SMB2_NEGOTIATE_HE ||
	    cmd == SMB2_SESSION_SETUP_HE)
		return 0;

	if (!ksmbd_conn_good(conn))
		return -EIO;

	sess_id = le64_to_cpu(req_hdr->SessionId);

	/*
	 * If request is not the first in Compound request,
	 * Just validate session id in header with work->sess->id.
	 */
	if (work->next_smb2_rcv_hdr_off) {
		if (!work->sess) {
			pr_err("The first operation in the compound does not have sess\n");
			return -EINVAL;
		}
		if (sess_id != ULLONG_MAX && work->sess->id != sess_id) {
			pr_err("session id(%llu) is different with the first operation(%lld)\n",
					sess_id, work->sess->id);
			return -EINVAL;
		}
		return 1;
	}

	/* Check for validity of user session */
	work->sess = ksmbd_session_lookup_all(conn, sess_id);
	if (work->sess)
		return 1;
	ksmbd_debug(SMB, "Invalid user session, Uid %llu\n", sess_id);
	return -ENOENT;
}

/**
 * smb2_get_name() - get filename string from on the wire smb format
 * @src:	source buffer
 * @maxlen:	maxlen of source string
 * @local_nls:	nls_table pointer
 *
 * Return:      matching converted filename on success, otherwise error ptr
 */
static char *
smb2_get_name(const char *src, const int maxlen, struct nls_table *local_nls)
{
	char *name;

	name = smb_strndup_from_utf16(src, maxlen, 1, local_nls);
	if (IS_ERR(name)) {
		pr_err("failed to get name %ld\n", PTR_ERR(name));
		return name;
	}

	if (*name == '\\') {
		pr_err("not allow directory name included leading slash\n");
		kfree(name);
		return ERR_PTR(-EINVAL);
	}

	ksmbd_conv_path_to_unix(name);
	ksmbd_strip_last_slash(name);
	return name;
}

int setup_async_work(struct ksmbd_work *work, void (*fn)(void **), void **arg)
{
	struct ksmbd_conn *conn = work->conn;
	int id;

	id = ksmbd_acquire_async_msg_id(&conn->async_ida);
	if (id < 0) {
		pr_err("Failed to alloc async message id\n");
		return id;
	}
	work->asynchronous = true;
	work->async_id = id;

	ksmbd_debug(SMB,
		    "Send interim Response to inform async request id : %d\n",
		    work->async_id);

	work->cancel_fn = fn;
	work->cancel_argv = arg;

	if (list_empty(&work->async_request_entry)) {
		spin_lock(&conn->request_lock);
		list_add_tail(&work->async_request_entry, &conn->async_requests);
		spin_unlock(&conn->request_lock);
	}

	return 0;
}

void release_async_work(struct ksmbd_work *work)
{
	struct ksmbd_conn *conn = work->conn;

	spin_lock(&conn->request_lock);
	list_del_init(&work->async_request_entry);
	spin_unlock(&conn->request_lock);

	work->asynchronous = 0;
	work->cancel_fn = NULL;
	kfree(work->cancel_argv);
	work->cancel_argv = NULL;
	if (work->async_id) {
		ksmbd_release_id(&conn->async_ida, work->async_id);
		work->async_id = 0;
	}
}

void smb2_send_interim_resp(struct ksmbd_work *work, __le32 status)
{
	struct smb2_hdr *rsp_hdr;
	struct ksmbd_work *in_work = ksmbd_alloc_work_struct();

	if (allocate_interim_rsp_buf(in_work)) {
		pr_err("smb_allocate_rsp_buf failed!\n");
		ksmbd_free_work_struct(in_work);
		return;
	}

	in_work->conn = work->conn;
	memcpy(smb2_get_msg(in_work->response_buf), ksmbd_resp_buf_next(work),
	       __SMB2_HEADER_STRUCTURE_SIZE);

	rsp_hdr = smb2_get_msg(in_work->response_buf);
	rsp_hdr->Flags |= SMB2_FLAGS_ASYNC_COMMAND;
	rsp_hdr->Id.AsyncId = cpu_to_le64(work->async_id);
	smb2_set_err_rsp(in_work);
	rsp_hdr->Status = status;

	ksmbd_conn_write(in_work);
	ksmbd_free_work_struct(in_work);
}

static __le32 smb2_get_reparse_tag_special_file(umode_t mode)
{
	if (S_ISDIR(mode) || S_ISREG(mode))
		return 0;

	if (S_ISLNK(mode))
		return IO_REPARSE_TAG_LX_SYMLINK_LE;
	else if (S_ISFIFO(mode))
		return IO_REPARSE_TAG_LX_FIFO_LE;
	else if (S_ISSOCK(mode))
		return IO_REPARSE_TAG_AF_UNIX_LE;
	else if (S_ISCHR(mode))
		return IO_REPARSE_TAG_LX_CHR_LE;
	else if (S_ISBLK(mode))
		return IO_REPARSE_TAG_LX_BLK_LE;

	return 0;
}

/**
 * smb2_get_dos_mode() - get file mode in dos format from unix mode
 * @stat:	kstat containing file mode
 * @attribute:	attribute flags
 *
 * Return:      converted dos mode
 */
static int smb2_get_dos_mode(struct kstat *stat, int attribute)
{
	int attr = 0;

	if (S_ISDIR(stat->mode)) {
		attr = FILE_ATTRIBUTE_DIRECTORY |
			(attribute & (FILE_ATTRIBUTE_HIDDEN | FILE_ATTRIBUTE_SYSTEM));
	} else {
		attr = (attribute & 0x00005137) | FILE_ATTRIBUTE_ARCHIVE;
		attr &= ~(FILE_ATTRIBUTE_DIRECTORY);
		if (S_ISREG(stat->mode) && (server_conf.share_fake_fscaps &
				FILE_SUPPORTS_SPARSE_FILES))
			attr |= FILE_ATTRIBUTE_SPARSE_FILE;

		if (smb2_get_reparse_tag_special_file(stat->mode))
			attr |= FILE_ATTRIBUTE_REPARSE_POINT;
	}

	return attr;
}

static void build_preauth_ctxt(struct smb2_preauth_neg_context *pneg_ctxt,
			       __le16 hash_id)
{
	pneg_ctxt->ContextType = SMB2_PREAUTH_INTEGRITY_CAPABILITIES;
	pneg_ctxt->DataLength = cpu_to_le16(38);
	pneg_ctxt->HashAlgorithmCount = cpu_to_le16(1);
	pneg_ctxt->Reserved = cpu_to_le32(0);
	pneg_ctxt->SaltLength = cpu_to_le16(SMB311_SALT_SIZE);
	get_random_bytes(pneg_ctxt->Salt, SMB311_SALT_SIZE);
	pneg_ctxt->HashAlgorithms = hash_id;
}

static void build_encrypt_ctxt(struct smb2_encryption_neg_context *pneg_ctxt,
			       __le16 cipher_type)
{
	pneg_ctxt->ContextType = SMB2_ENCRYPTION_CAPABILITIES;
	pneg_ctxt->DataLength = cpu_to_le16(4);
	pneg_ctxt->Reserved = cpu_to_le32(0);
	pneg_ctxt->CipherCount = cpu_to_le16(1);
	pneg_ctxt->Ciphers[0] = cipher_type;
}

static void build_sign_cap_ctxt(struct smb2_signing_capabilities *pneg_ctxt,
				__le16 sign_algo)
{
	pneg_ctxt->ContextType = SMB2_SIGNING_CAPABILITIES;
	pneg_ctxt->DataLength =
		cpu_to_le16((sizeof(struct smb2_signing_capabilities) + 2)
			- sizeof(struct smb2_neg_context));
	pneg_ctxt->Reserved = cpu_to_le32(0);
	pneg_ctxt->SigningAlgorithmCount = cpu_to_le16(1);
	pneg_ctxt->SigningAlgorithms[0] = sign_algo;
}

static void build_posix_ctxt(struct smb2_posix_neg_context *pneg_ctxt)
{
	pneg_ctxt->ContextType = SMB2_POSIX_EXTENSIONS_AVAILABLE;
	pneg_ctxt->DataLength = cpu_to_le16(POSIX_CTXT_DATA_LEN);
	/* SMB2_CREATE_TAG_POSIX is "0x93AD25509CB411E7B42383DE968BCD7C" */
	pneg_ctxt->Name[0] = 0x93;
	pneg_ctxt->Name[1] = 0xAD;
	pneg_ctxt->Name[2] = 0x25;
	pneg_ctxt->Name[3] = 0x50;
	pneg_ctxt->Name[4] = 0x9C;
	pneg_ctxt->Name[5] = 0xB4;
	pneg_ctxt->Name[6] = 0x11;
	pneg_ctxt->Name[7] = 0xE7;
	pneg_ctxt->Name[8] = 0xB4;
	pneg_ctxt->Name[9] = 0x23;
	pneg_ctxt->Name[10] = 0x83;
	pneg_ctxt->Name[11] = 0xDE;
	pneg_ctxt->Name[12] = 0x96;
	pneg_ctxt->Name[13] = 0x8B;
	pneg_ctxt->Name[14] = 0xCD;
	pneg_ctxt->Name[15] = 0x7C;
}

static unsigned int assemble_neg_contexts(struct ksmbd_conn *conn,
				  struct smb2_negotiate_rsp *rsp)
{
	char * const pneg_ctxt = (char *)rsp +
			le32_to_cpu(rsp->NegotiateContextOffset);
	int neg_ctxt_cnt = 1;
	int ctxt_size;

	ksmbd_debug(SMB,
		    "assemble SMB2_PREAUTH_INTEGRITY_CAPABILITIES context\n");
	build_preauth_ctxt((struct smb2_preauth_neg_context *)pneg_ctxt,
			   conn->preauth_info->Preauth_HashId);
	ctxt_size = sizeof(struct smb2_preauth_neg_context);

	if (conn->cipher_type) {
		/* Round to 8 byte boundary */
		ctxt_size = round_up(ctxt_size, 8);
		ksmbd_debug(SMB,
			    "assemble SMB2_ENCRYPTION_CAPABILITIES context\n");
		build_encrypt_ctxt((struct smb2_encryption_neg_context *)
				   (pneg_ctxt + ctxt_size),
				   conn->cipher_type);
		neg_ctxt_cnt++;
		ctxt_size += sizeof(struct smb2_encryption_neg_context) + 2;
	}

	/* compression context not yet supported */
	WARN_ON(conn->compress_algorithm != SMB3_COMPRESS_NONE);

	if (conn->posix_ext_supported) {
		ctxt_size = round_up(ctxt_size, 8);
		ksmbd_debug(SMB,
			    "assemble SMB2_POSIX_EXTENSIONS_AVAILABLE context\n");
		build_posix_ctxt((struct smb2_posix_neg_context *)
				 (pneg_ctxt + ctxt_size));
		neg_ctxt_cnt++;
		ctxt_size += sizeof(struct smb2_posix_neg_context);
	}

	if (conn->signing_negotiated) {
		ctxt_size = round_up(ctxt_size, 8);
		ksmbd_debug(SMB,
			    "assemble SMB2_SIGNING_CAPABILITIES context\n");
		build_sign_cap_ctxt((struct smb2_signing_capabilities *)
				    (pneg_ctxt + ctxt_size),
				    conn->signing_algorithm);
		neg_ctxt_cnt++;
		ctxt_size += sizeof(struct smb2_signing_capabilities) + 2;
	}

	rsp->NegotiateContextCount = cpu_to_le16(neg_ctxt_cnt);
	return ctxt_size + AUTH_GSS_PADDING;
}

static __le32 decode_preauth_ctxt(struct ksmbd_conn *conn,
				  struct smb2_preauth_neg_context *pneg_ctxt,
				  int ctxt_len)
{
	/*
	 * sizeof(smb2_preauth_neg_context) assumes SMB311_SALT_SIZE Salt,
	 * which may not be present. Only check for used HashAlgorithms[1].
	 */
	if (ctxt_len <
	    sizeof(struct smb2_neg_context) + MIN_PREAUTH_CTXT_DATA_LEN)
		return STATUS_INVALID_PARAMETER;

	if (pneg_ctxt->HashAlgorithms != SMB2_PREAUTH_INTEGRITY_SHA512)
		return STATUS_NO_PREAUTH_INTEGRITY_HASH_OVERLAP;

	conn->preauth_info->Preauth_HashId = SMB2_PREAUTH_INTEGRITY_SHA512;
	return STATUS_SUCCESS;
}

static void decode_encrypt_ctxt(struct ksmbd_conn *conn,
				struct smb2_encryption_neg_context *pneg_ctxt,
				int ctxt_len)
{
	int cph_cnt;
	int i, cphs_size;

	if (sizeof(struct smb2_encryption_neg_context) > ctxt_len) {
		pr_err("Invalid SMB2_ENCRYPTION_CAPABILITIES context size\n");
		return;
	}

	conn->cipher_type = 0;

	cph_cnt = le16_to_cpu(pneg_ctxt->CipherCount);
	cphs_size = cph_cnt * sizeof(__le16);

	if (sizeof(struct smb2_encryption_neg_context) + cphs_size >
	    ctxt_len) {
		pr_err("Invalid cipher count(%d)\n", cph_cnt);
		return;
	}

	if (server_conf.flags & KSMBD_GLOBAL_FLAG_SMB2_ENCRYPTION_OFF)
		return;

	for (i = 0; i < cph_cnt; i++) {
		if (pneg_ctxt->Ciphers[i] == SMB2_ENCRYPTION_AES128_GCM ||
		    pneg_ctxt->Ciphers[i] == SMB2_ENCRYPTION_AES128_CCM ||
		    pneg_ctxt->Ciphers[i] == SMB2_ENCRYPTION_AES256_CCM ||
		    pneg_ctxt->Ciphers[i] == SMB2_ENCRYPTION_AES256_GCM) {
			ksmbd_debug(SMB, "Cipher ID = 0x%x\n",
				    pneg_ctxt->Ciphers[i]);
			conn->cipher_type = pneg_ctxt->Ciphers[i];
			break;
		}
	}
}

/**
 * smb3_encryption_negotiated() - checks if server and client agreed on enabling encryption
 * @conn:	smb connection
 *
 * Return:	true if connection should be encrypted, else false
 */
bool smb3_encryption_negotiated(struct ksmbd_conn *conn)
{
	if (!conn->ops->generate_encryptionkey)
		return false;

	/*
	 * SMB 3.0 and 3.0.2 dialects use the SMB2_GLOBAL_CAP_ENCRYPTION flag.
	 * SMB 3.1.1 uses the cipher_type field.
	 */
	return (conn->vals->capabilities & SMB2_GLOBAL_CAP_ENCRYPTION) ||
	    conn->cipher_type;
}

static void decode_compress_ctxt(struct ksmbd_conn *conn,
				 struct smb2_compression_capabilities_context *pneg_ctxt)
{
	conn->compress_algorithm = SMB3_COMPRESS_NONE;
}

static void decode_sign_cap_ctxt(struct ksmbd_conn *conn,
				 struct smb2_signing_capabilities *pneg_ctxt,
				 int ctxt_len)
{
	int sign_algo_cnt;
	int i, sign_alos_size;

	if (sizeof(struct smb2_signing_capabilities) > ctxt_len) {
		pr_err("Invalid SMB2_SIGNING_CAPABILITIES context length\n");
		return;
	}

	conn->signing_negotiated = false;
	sign_algo_cnt = le16_to_cpu(pneg_ctxt->SigningAlgorithmCount);
	sign_alos_size = sign_algo_cnt * sizeof(__le16);

	if (sizeof(struct smb2_signing_capabilities) + sign_alos_size >
	    ctxt_len) {
		pr_err("Invalid signing algorithm count(%d)\n", sign_algo_cnt);
		return;
	}

	for (i = 0; i < sign_algo_cnt; i++) {
		if (pneg_ctxt->SigningAlgorithms[i] == SIGNING_ALG_HMAC_SHA256_LE ||
		    pneg_ctxt->SigningAlgorithms[i] == SIGNING_ALG_AES_CMAC_LE) {
			ksmbd_debug(SMB, "Signing Algorithm ID = 0x%x\n",
				    pneg_ctxt->SigningAlgorithms[i]);
			conn->signing_negotiated = true;
			conn->signing_algorithm =
				pneg_ctxt->SigningAlgorithms[i];
			break;
		}
	}
}

static __le32 deassemble_neg_contexts(struct ksmbd_conn *conn,
				      struct smb2_negotiate_req *req,
				      unsigned int len_of_smb)
{
	/* +4 is to account for the RFC1001 len field */
	struct smb2_neg_context *pctx = (struct smb2_neg_context *)req;
	int i = 0, len_of_ctxts;
	unsigned int offset = le32_to_cpu(req->NegotiateContextOffset);
	unsigned int neg_ctxt_cnt = le16_to_cpu(req->NegotiateContextCount);
	__le32 status = STATUS_INVALID_PARAMETER;

	ksmbd_debug(SMB, "decoding %d negotiate contexts\n", neg_ctxt_cnt);
	if (len_of_smb <= offset) {
		ksmbd_debug(SMB, "Invalid response: negotiate context offset\n");
		return status;
	}

	len_of_ctxts = len_of_smb - offset;

	while (i++ < neg_ctxt_cnt) {
		int clen, ctxt_len;

		if (len_of_ctxts < (int)sizeof(struct smb2_neg_context))
			break;

		pctx = (struct smb2_neg_context *)((char *)pctx + offset);
		clen = le16_to_cpu(pctx->DataLength);
		ctxt_len = clen + sizeof(struct smb2_neg_context);

		if (ctxt_len > len_of_ctxts)
			break;

		if (pctx->ContextType == SMB2_PREAUTH_INTEGRITY_CAPABILITIES) {
			ksmbd_debug(SMB,
				    "deassemble SMB2_PREAUTH_INTEGRITY_CAPABILITIES context\n");
			if (conn->preauth_info->Preauth_HashId)
				break;

			status = decode_preauth_ctxt(conn,
						     (struct smb2_preauth_neg_context *)pctx,
						     ctxt_len);
			if (status != STATUS_SUCCESS)
				break;
		} else if (pctx->ContextType == SMB2_ENCRYPTION_CAPABILITIES) {
			ksmbd_debug(SMB,
				    "deassemble SMB2_ENCRYPTION_CAPABILITIES context\n");
			if (conn->cipher_type)
				break;

			decode_encrypt_ctxt(conn,
					    (struct smb2_encryption_neg_context *)pctx,
					    ctxt_len);
		} else if (pctx->ContextType == SMB2_COMPRESSION_CAPABILITIES) {
			ksmbd_debug(SMB,
				    "deassemble SMB2_COMPRESSION_CAPABILITIES context\n");
			if (conn->compress_algorithm)
				break;

			decode_compress_ctxt(conn,
					     (struct smb2_compression_capabilities_context *)pctx);
		} else if (pctx->ContextType == SMB2_NETNAME_NEGOTIATE_CONTEXT_ID) {
			ksmbd_debug(SMB,
				    "deassemble SMB2_NETNAME_NEGOTIATE_CONTEXT_ID context\n");
		} else if (pctx->ContextType == SMB2_POSIX_EXTENSIONS_AVAILABLE) {
			ksmbd_debug(SMB,
				    "deassemble SMB2_POSIX_EXTENSIONS_AVAILABLE context\n");
			conn->posix_ext_supported = true;
		} else if (pctx->ContextType == SMB2_SIGNING_CAPABILITIES) {
			ksmbd_debug(SMB,
				    "deassemble SMB2_SIGNING_CAPABILITIES context\n");

			decode_sign_cap_ctxt(conn,
					     (struct smb2_signing_capabilities *)pctx,
					     ctxt_len);
		}

		/* offsets must be 8 byte aligned */
		offset = (ctxt_len + 7) & ~0x7;
		len_of_ctxts -= offset;
	}
	return status;
}

/**
 * smb2_handle_negotiate() - handler for smb2 negotiate command
 * @work:	smb work containing smb request buffer
 *
 * Return:      0
 */
int smb2_handle_negotiate(struct ksmbd_work *work)
{
	struct ksmbd_conn *conn = work->conn;
	struct smb2_negotiate_req *req = smb2_get_msg(work->request_buf);
	struct smb2_negotiate_rsp *rsp = smb2_get_msg(work->response_buf);
	int rc = 0;
	unsigned int smb2_buf_len, smb2_neg_size, neg_ctxt_len = 0;
	__le32 status;

	ksmbd_debug(SMB, "Received negotiate request\n");
	conn->need_neg = false;
	if (ksmbd_conn_good(conn)) {
		pr_err("conn->tcp_status is already in CifsGood State\n");
		work->send_no_response = 1;
		return rc;
	}

	smb2_buf_len = get_rfc1002_len(work->request_buf);
	smb2_neg_size = offsetof(struct smb2_negotiate_req, Dialects);
	if (smb2_neg_size > smb2_buf_len) {
		rsp->hdr.Status = STATUS_INVALID_PARAMETER;
		rc = -EINVAL;
		goto err_out;
	}

	if (req->DialectCount == 0) {
		pr_err("malformed packet\n");
		rsp->hdr.Status = STATUS_INVALID_PARAMETER;
		rc = -EINVAL;
		goto err_out;
	}

	if (conn->dialect == SMB311_PROT_ID) {
		unsigned int nego_ctxt_off = le32_to_cpu(req->NegotiateContextOffset);

		if (smb2_buf_len < nego_ctxt_off) {
			rsp->hdr.Status = STATUS_INVALID_PARAMETER;
			rc = -EINVAL;
			goto err_out;
		}

		if (smb2_neg_size > nego_ctxt_off) {
			rsp->hdr.Status = STATUS_INVALID_PARAMETER;
			rc = -EINVAL;
			goto err_out;
		}

		if (smb2_neg_size + le16_to_cpu(req->DialectCount) * sizeof(__le16) >
		    nego_ctxt_off) {
			rsp->hdr.Status = STATUS_INVALID_PARAMETER;
			rc = -EINVAL;
			goto err_out;
		}
	} else {
		if (smb2_neg_size + le16_to_cpu(req->DialectCount) * sizeof(__le16) >
		    smb2_buf_len) {
			rsp->hdr.Status = STATUS_INVALID_PARAMETER;
			rc = -EINVAL;
			goto err_out;
		}
	}

	conn->cli_cap = le32_to_cpu(req->Capabilities);
	switch (conn->dialect) {
	case SMB311_PROT_ID:
		conn->preauth_info =
			kzalloc(sizeof(struct preauth_integrity_info),
				GFP_KERNEL);
		if (!conn->preauth_info) {
			rc = -ENOMEM;
			rsp->hdr.Status = STATUS_INVALID_PARAMETER;
			goto err_out;
		}

		status = deassemble_neg_contexts(conn, req,
						 get_rfc1002_len(work->request_buf));
		if (status != STATUS_SUCCESS) {
			pr_err("deassemble_neg_contexts error(0x%x)\n",
			       status);
			rsp->hdr.Status = status;
			rc = -EINVAL;
			kfree(conn->preauth_info);
			conn->preauth_info = NULL;
			goto err_out;
		}

		rc = init_smb3_11_server(conn);
		if (rc < 0) {
			rsp->hdr.Status = STATUS_INVALID_PARAMETER;
			kfree(conn->preauth_info);
			conn->preauth_info = NULL;
			goto err_out;
		}

		ksmbd_gen_preauth_integrity_hash(conn,
						 work->request_buf,
						 conn->preauth_info->Preauth_HashValue);
		rsp->NegotiateContextOffset =
				cpu_to_le32(OFFSET_OF_NEG_CONTEXT);
		neg_ctxt_len = assemble_neg_contexts(conn, rsp);
		break;
	case SMB302_PROT_ID:
		init_smb3_02_server(conn);
		break;
	case SMB30_PROT_ID:
		init_smb3_0_server(conn);
		break;
	case SMB21_PROT_ID:
		init_smb2_1_server(conn);
		break;
	case SMB2X_PROT_ID:
	case BAD_PROT_ID:
	default:
		ksmbd_debug(SMB, "Server dialect :0x%x not supported\n",
			    conn->dialect);
		rsp->hdr.Status = STATUS_NOT_SUPPORTED;
		rc = -EINVAL;
		goto err_out;
	}
	rsp->Capabilities = cpu_to_le32(conn->vals->capabilities);

	/* For stats */
	conn->connection_type = conn->dialect;

	rsp->MaxTransactSize = cpu_to_le32(conn->vals->max_trans_size);
	rsp->MaxReadSize = cpu_to_le32(conn->vals->max_read_size);
	rsp->MaxWriteSize = cpu_to_le32(conn->vals->max_write_size);

	memcpy(conn->ClientGUID, req->ClientGUID,
			SMB2_CLIENT_GUID_SIZE);
	conn->cli_sec_mode = le16_to_cpu(req->SecurityMode);

	rsp->StructureSize = cpu_to_le16(65);
	rsp->DialectRevision = cpu_to_le16(conn->dialect);
	/* Not setting conn guid rsp->ServerGUID, as it
	 * not used by client for identifying server
	 */
	memset(rsp->ServerGUID, 0, SMB2_CLIENT_GUID_SIZE);

	rsp->SystemTime = cpu_to_le64(ksmbd_systime());
	rsp->ServerStartTime = 0;
	ksmbd_debug(SMB, "negotiate context offset %d, count %d\n",
		    le32_to_cpu(rsp->NegotiateContextOffset),
		    le16_to_cpu(rsp->NegotiateContextCount));

	rsp->SecurityBufferOffset = cpu_to_le16(128);
	rsp->SecurityBufferLength = cpu_to_le16(AUTH_GSS_LENGTH);
	ksmbd_copy_gss_neg_header((char *)(&rsp->hdr) +
				  le16_to_cpu(rsp->SecurityBufferOffset));

	rsp->SecurityMode = SMB2_NEGOTIATE_SIGNING_ENABLED_LE;
	conn->use_spnego = true;

	if ((server_conf.signing == KSMBD_CONFIG_OPT_AUTO ||
	     server_conf.signing == KSMBD_CONFIG_OPT_DISABLED) &&
	    req->SecurityMode & SMB2_NEGOTIATE_SIGNING_REQUIRED_LE)
		conn->sign = true;
	else if (server_conf.signing == KSMBD_CONFIG_OPT_MANDATORY) {
		server_conf.enforced_signing = true;
		rsp->SecurityMode |= SMB2_NEGOTIATE_SIGNING_REQUIRED_LE;
		conn->sign = true;
	}

	conn->srv_sec_mode = le16_to_cpu(rsp->SecurityMode);
	ksmbd_conn_set_need_negotiate(conn);

err_out:
	if (rc)
		rsp->hdr.Status = STATUS_INSUFFICIENT_RESOURCES;

	if (!rc)
		rc = ksmbd_iov_pin_rsp(work, rsp,
				       sizeof(struct smb2_negotiate_rsp) +
					AUTH_GSS_LENGTH + neg_ctxt_len);
	if (rc < 0)
		smb2_set_err_rsp(work);
	return rc;
}

static int alloc_preauth_hash(struct ksmbd_session *sess,
			      struct ksmbd_conn *conn)
{
	if (sess->Preauth_HashValue)
		return 0;

	sess->Preauth_HashValue = kmemdup(conn->preauth_info->Preauth_HashValue,
					  PREAUTH_HASHVALUE_SIZE, GFP_KERNEL);
	if (!sess->Preauth_HashValue)
		return -ENOMEM;

	return 0;
}

static int generate_preauth_hash(struct ksmbd_work *work)
{
	struct ksmbd_conn *conn = work->conn;
	struct ksmbd_session *sess = work->sess;
	u8 *preauth_hash;

	if (conn->dialect != SMB311_PROT_ID)
		return 0;

	if (conn->binding) {
		struct preauth_session *preauth_sess;

		preauth_sess = ksmbd_preauth_session_lookup(conn, sess->id);
		if (!preauth_sess) {
			preauth_sess = ksmbd_preauth_session_alloc(conn, sess->id);
			if (!preauth_sess)
				return -ENOMEM;
		}

		preauth_hash = preauth_sess->Preauth_HashValue;
	} else {
		if (!sess->Preauth_HashValue)
			if (alloc_preauth_hash(sess, conn))
				return -ENOMEM;
		preauth_hash = sess->Preauth_HashValue;
	}

	ksmbd_gen_preauth_integrity_hash(conn, work->request_buf, preauth_hash);
	return 0;
}

static int decode_negotiation_token(struct ksmbd_conn *conn,
				    struct negotiate_message *negblob,
				    size_t sz)
{
	if (!conn->use_spnego)
		return -EINVAL;

	if (ksmbd_decode_negTokenInit((char *)negblob, sz, conn)) {
		if (ksmbd_decode_negTokenTarg((char *)negblob, sz, conn)) {
			conn->auth_mechs |= KSMBD_AUTH_NTLMSSP;
			conn->preferred_auth_mech = KSMBD_AUTH_NTLMSSP;
			conn->use_spnego = false;
		}
	}
	return 0;
}

static int ntlm_negotiate(struct ksmbd_work *work,
			  struct negotiate_message *negblob,
			  size_t negblob_len, struct smb2_sess_setup_rsp *rsp)
{
	struct challenge_message *chgblob;
	unsigned char *spnego_blob = NULL;
	u16 spnego_blob_len;
	char *neg_blob;
	int sz, rc;

	ksmbd_debug(SMB, "negotiate phase\n");
	rc = ksmbd_decode_ntlmssp_neg_blob(negblob, negblob_len, work->conn);
	if (rc)
		return rc;

	sz = le16_to_cpu(rsp->SecurityBufferOffset);
	chgblob =
		(struct challenge_message *)((char *)&rsp->hdr.ProtocolId + sz);
	memset(chgblob, 0, sizeof(struct challenge_message));

	if (!work->conn->use_spnego) {
		sz = ksmbd_build_ntlmssp_challenge_blob(chgblob, work->conn);
		if (sz < 0)
			return -ENOMEM;

		rsp->SecurityBufferLength = cpu_to_le16(sz);
		return 0;
	}

	sz = sizeof(struct challenge_message);
	sz += (strlen(ksmbd_netbios_name()) * 2 + 1 + 4) * 6;

	neg_blob = kzalloc(sz, GFP_KERNEL);
	if (!neg_blob)
		return -ENOMEM;

	chgblob = (struct challenge_message *)neg_blob;
	sz = ksmbd_build_ntlmssp_challenge_blob(chgblob, work->conn);
	if (sz < 0) {
		rc = -ENOMEM;
		goto out;
	}

	rc = build_spnego_ntlmssp_neg_blob(&spnego_blob, &spnego_blob_len,
					   neg_blob, sz);
	if (rc) {
		rc = -ENOMEM;
		goto out;
	}

	sz = le16_to_cpu(rsp->SecurityBufferOffset);
	memcpy((char *)&rsp->hdr.ProtocolId + sz, spnego_blob, spnego_blob_len);
	rsp->SecurityBufferLength = cpu_to_le16(spnego_blob_len);

out:
	kfree(spnego_blob);
	kfree(neg_blob);
	return rc;
}

static struct authenticate_message *user_authblob(struct ksmbd_conn *conn,
						  struct smb2_sess_setup_req *req)
{
	int sz;

	if (conn->use_spnego && conn->mechToken)
		return (struct authenticate_message *)conn->mechToken;

	sz = le16_to_cpu(req->SecurityBufferOffset);
	return (struct authenticate_message *)((char *)&req->hdr.ProtocolId
					       + sz);
}

static struct ksmbd_user *session_user(struct ksmbd_conn *conn,
				       struct smb2_sess_setup_req *req)
{
	struct authenticate_message *authblob;
	struct ksmbd_user *user;
	char *name;
	unsigned int name_off, name_len, secbuf_len;

	if (conn->use_spnego && conn->mechToken)
		secbuf_len = conn->mechTokenLen;
	else
		secbuf_len = le16_to_cpu(req->SecurityBufferLength);
	if (secbuf_len < sizeof(struct authenticate_message)) {
		ksmbd_debug(SMB, "blob len %d too small\n", secbuf_len);
		return NULL;
	}
	authblob = user_authblob(conn, req);
	name_off = le32_to_cpu(authblob->UserName.BufferOffset);
	name_len = le16_to_cpu(authblob->UserName.Length);

	if (secbuf_len < (u64)name_off + name_len)
		return NULL;

	name = smb_strndup_from_utf16((const char *)authblob + name_off,
				      name_len,
				      true,
				      conn->local_nls);
	if (IS_ERR(name)) {
		pr_err("cannot allocate memory\n");
		return NULL;
	}

	ksmbd_debug(SMB, "session setup request for user %s\n", name);
	user = ksmbd_login_user(name);
	kfree(name);
	return user;
}

static int ntlm_authenticate(struct ksmbd_work *work,
			     struct smb2_sess_setup_req *req,
			     struct smb2_sess_setup_rsp *rsp)
{
	struct ksmbd_conn *conn = work->conn;
	struct ksmbd_session *sess = work->sess;
	struct channel *chann = NULL;
	struct ksmbd_user *user;
	u64 prev_id;
	int sz, rc;

	ksmbd_debug(SMB, "authenticate phase\n");
	if (conn->use_spnego) {
		unsigned char *spnego_blob;
		u16 spnego_blob_len;

		rc = build_spnego_ntlmssp_auth_blob(&spnego_blob,
						    &spnego_blob_len,
						    0);
		if (rc)
			return -ENOMEM;

		sz = le16_to_cpu(rsp->SecurityBufferOffset);
		memcpy((char *)&rsp->hdr.ProtocolId + sz, spnego_blob, spnego_blob_len);
		rsp->SecurityBufferLength = cpu_to_le16(spnego_blob_len);
		kfree(spnego_blob);
	}

	user = session_user(conn, req);
	if (!user) {
		ksmbd_debug(SMB, "Unknown user name or an error\n");
		return -EPERM;
	}

	/* Check for previous session */
	prev_id = le64_to_cpu(req->PreviousSessionId);
	if (prev_id && prev_id != sess->id)
		destroy_previous_session(conn, user, prev_id);

	if (sess->state == SMB2_SESSION_VALID) {
		/*
		 * Reuse session if anonymous try to connect
		 * on reauthetication.
		 */
		if (conn->binding == false && ksmbd_anonymous_user(user)) {
			ksmbd_free_user(user);
			return 0;
		}

		if (!ksmbd_compare_user(sess->user, user)) {
			ksmbd_free_user(user);
			return -EPERM;
		}
		ksmbd_free_user(user);
	} else {
		sess->user = user;
	}

	if (conn->binding == false && user_guest(sess->user)) {
		rsp->SessionFlags = SMB2_SESSION_FLAG_IS_GUEST_LE;
	} else {
		struct authenticate_message *authblob;

		authblob = user_authblob(conn, req);
		if (conn->use_spnego && conn->mechToken)
			sz = conn->mechTokenLen;
		else
			sz = le16_to_cpu(req->SecurityBufferLength);
		rc = ksmbd_decode_ntlmssp_auth_blob(authblob, sz, conn, sess);
		if (rc) {
			set_user_flag(sess->user, KSMBD_USER_FLAG_BAD_PASSWORD);
			ksmbd_debug(SMB, "authentication failed\n");
			return -EPERM;
		}
	}

	/*
	 * If session state is SMB2_SESSION_VALID, We can assume
	 * that it is reauthentication. And the user/password
	 * has been verified, so return it here.
	 */
	if (sess->state == SMB2_SESSION_VALID) {
		if (conn->binding)
			goto binding_session;
		return 0;
	}

	if ((rsp->SessionFlags != SMB2_SESSION_FLAG_IS_GUEST_LE &&
	     (conn->sign || server_conf.enforced_signing)) ||
	    (req->SecurityMode & SMB2_NEGOTIATE_SIGNING_REQUIRED))
		sess->sign = true;

	if (smb3_encryption_negotiated(conn) &&
			!(req->Flags & SMB2_SESSION_REQ_FLAG_BINDING)) {
		rc = conn->ops->generate_encryptionkey(conn, sess);
		if (rc) {
			ksmbd_debug(SMB,
					"SMB3 encryption key generation failed\n");
			return -EINVAL;
		}
		sess->enc = true;
		if (server_conf.flags & KSMBD_GLOBAL_FLAG_SMB2_ENCRYPTION)
			rsp->SessionFlags = SMB2_SESSION_FLAG_ENCRYPT_DATA_LE;
		/*
		 * signing is disable if encryption is enable
		 * on this session
		 */
		sess->sign = false;
	}

binding_session:
	if (conn->dialect >= SMB30_PROT_ID) {
		chann = lookup_chann_list(sess, conn);
		if (!chann) {
			chann = kmalloc(sizeof(struct channel), GFP_KERNEL);
			if (!chann)
				return -ENOMEM;

			chann->conn = conn;
			xa_store(&sess->ksmbd_chann_list, (long)conn, chann, GFP_KERNEL);
		}
	}

	if (conn->ops->generate_signingkey) {
		rc = conn->ops->generate_signingkey(sess, conn);
		if (rc) {
			ksmbd_debug(SMB, "SMB3 signing key generation failed\n");
			return -EINVAL;
		}
	}

	if (!ksmbd_conn_lookup_dialect(conn)) {
		pr_err("fail to verify the dialect\n");
		return -ENOENT;
	}
	return 0;
}

#ifdef CONFIG_SMB_SERVER_KERBEROS5
static int krb5_authenticate(struct ksmbd_work *work,
			     struct smb2_sess_setup_req *req,
			     struct smb2_sess_setup_rsp *rsp)
{
	struct ksmbd_conn *conn = work->conn;
	struct ksmbd_session *sess = work->sess;
	char *in_blob, *out_blob;
	struct channel *chann = NULL;
	u64 prev_sess_id;
	int in_len, out_len;
	int retval;

	in_blob = (char *)&req->hdr.ProtocolId +
		le16_to_cpu(req->SecurityBufferOffset);
	in_len = le16_to_cpu(req->SecurityBufferLength);
	out_blob = (char *)&rsp->hdr.ProtocolId +
		le16_to_cpu(rsp->SecurityBufferOffset);
	out_len = work->response_sz -
		(le16_to_cpu(rsp->SecurityBufferOffset) + 4);

	/* Check previous session */
	prev_sess_id = le64_to_cpu(req->PreviousSessionId);
	if (prev_sess_id && prev_sess_id != sess->id)
		destroy_previous_session(conn, sess->user, prev_sess_id);

	if (sess->state == SMB2_SESSION_VALID)
		ksmbd_free_user(sess->user);

	retval = ksmbd_krb5_authenticate(sess, in_blob, in_len,
					 out_blob, &out_len);
	if (retval) {
		ksmbd_debug(SMB, "krb5 authentication failed\n");
		return -EINVAL;
	}
	rsp->SecurityBufferLength = cpu_to_le16(out_len);

	if ((conn->sign || server_conf.enforced_signing) ||
	    (req->SecurityMode & SMB2_NEGOTIATE_SIGNING_REQUIRED))
		sess->sign = true;

	if (smb3_encryption_negotiated(conn)) {
		retval = conn->ops->generate_encryptionkey(conn, sess);
		if (retval) {
			ksmbd_debug(SMB,
				    "SMB3 encryption key generation failed\n");
			return -EINVAL;
		}
		sess->enc = true;
		if (server_conf.flags & KSMBD_GLOBAL_FLAG_SMB2_ENCRYPTION)
			rsp->SessionFlags = SMB2_SESSION_FLAG_ENCRYPT_DATA_LE;
		sess->sign = false;
	}

	if (conn->dialect >= SMB30_PROT_ID) {
		chann = lookup_chann_list(sess, conn);
		if (!chann) {
			chann = kmalloc(sizeof(struct channel), GFP_KERNEL);
			if (!chann)
				return -ENOMEM;

			chann->conn = conn;
			xa_store(&sess->ksmbd_chann_list, (long)conn, chann, GFP_KERNEL);
		}
	}

	if (conn->ops->generate_signingkey) {
		retval = conn->ops->generate_signingkey(sess, conn);
		if (retval) {
			ksmbd_debug(SMB, "SMB3 signing key generation failed\n");
			return -EINVAL;
		}
	}

	if (!ksmbd_conn_lookup_dialect(conn)) {
		pr_err("fail to verify the dialect\n");
		return -ENOENT;
	}
	return 0;
}
#else
static int krb5_authenticate(struct ksmbd_work *work,
			     struct smb2_sess_setup_req *req,
			     struct smb2_sess_setup_rsp *rsp)
{
	return -EOPNOTSUPP;
}
#endif

int smb2_sess_setup(struct ksmbd_work *work)
{
	struct ksmbd_conn *conn = work->conn;
	struct smb2_sess_setup_req *req;
	struct smb2_sess_setup_rsp *rsp;
	struct ksmbd_session *sess;
	struct negotiate_message *negblob;
	unsigned int negblob_len, negblob_off;
	int rc = 0;

	ksmbd_debug(SMB, "Received request for session setup\n");

	WORK_BUFFERS(work, req, rsp);

	rsp->StructureSize = cpu_to_le16(9);
	rsp->SessionFlags = 0;
	rsp->SecurityBufferOffset = cpu_to_le16(72);
	rsp->SecurityBufferLength = 0;

	ksmbd_conn_lock(conn);
	if (!req->hdr.SessionId) {
		sess = ksmbd_smb2_session_create();
		if (!sess) {
			rc = -ENOMEM;
			goto out_err;
		}
		rsp->hdr.SessionId = cpu_to_le64(sess->id);
		rc = ksmbd_session_register(conn, sess);
		if (rc)
			goto out_err;

		conn->binding = false;
	} else if (conn->dialect >= SMB30_PROT_ID &&
		   (server_conf.flags & KSMBD_GLOBAL_FLAG_SMB3_MULTICHANNEL) &&
		   req->Flags & SMB2_SESSION_REQ_FLAG_BINDING) {
		u64 sess_id = le64_to_cpu(req->hdr.SessionId);

		sess = ksmbd_session_lookup_slowpath(sess_id);
		if (!sess) {
			rc = -ENOENT;
			goto out_err;
		}

		if (conn->dialect != sess->dialect) {
			rc = -EINVAL;
			goto out_err;
		}

		if (!(req->hdr.Flags & SMB2_FLAGS_SIGNED)) {
			rc = -EINVAL;
			goto out_err;
		}

		if (strncmp(conn->ClientGUID, sess->ClientGUID,
			    SMB2_CLIENT_GUID_SIZE)) {
			rc = -ENOENT;
			goto out_err;
		}

		if (sess->state == SMB2_SESSION_IN_PROGRESS) {
			rc = -EACCES;
			goto out_err;
		}

		if (sess->state == SMB2_SESSION_EXPIRED) {
			rc = -EFAULT;
			goto out_err;
		}

		if (ksmbd_conn_need_reconnect(conn)) {
			rc = -EFAULT;
			sess = NULL;
			goto out_err;
		}

		if (ksmbd_session_lookup(conn, sess_id)) {
			rc = -EACCES;
			goto out_err;
		}

		if (user_guest(sess->user)) {
			rc = -EOPNOTSUPP;
			goto out_err;
		}

		conn->binding = true;
	} else if ((conn->dialect < SMB30_PROT_ID ||
		    server_conf.flags & KSMBD_GLOBAL_FLAG_SMB3_MULTICHANNEL) &&
		   (req->Flags & SMB2_SESSION_REQ_FLAG_BINDING)) {
		sess = NULL;
		rc = -EACCES;
		goto out_err;
	} else {
		sess = ksmbd_session_lookup(conn,
					    le64_to_cpu(req->hdr.SessionId));
		if (!sess) {
			rc = -ENOENT;
			goto out_err;
		}

		if (sess->state == SMB2_SESSION_EXPIRED) {
			rc = -EFAULT;
			goto out_err;
		}

		if (ksmbd_conn_need_reconnect(conn)) {
			rc = -EFAULT;
			sess = NULL;
			goto out_err;
		}

		conn->binding = false;
	}
	work->sess = sess;

	negblob_off = le16_to_cpu(req->SecurityBufferOffset);
	negblob_len = le16_to_cpu(req->SecurityBufferLength);
	if (negblob_off < offsetof(struct smb2_sess_setup_req, Buffer)) {
		rc = -EINVAL;
		goto out_err;
	}

	negblob = (struct negotiate_message *)((char *)&req->hdr.ProtocolId +
			negblob_off);

	if (decode_negotiation_token(conn, negblob, negblob_len) == 0) {
		if (conn->mechToken) {
			negblob = (struct negotiate_message *)conn->mechToken;
			negblob_len = conn->mechTokenLen;
		}
	}

	if (negblob_len < offsetof(struct negotiate_message, NegotiateFlags)) {
		rc = -EINVAL;
		goto out_err;
	}

	if (server_conf.auth_mechs & conn->auth_mechs) {
		rc = generate_preauth_hash(work);
		if (rc)
			goto out_err;

		if (conn->preferred_auth_mech &
				(KSMBD_AUTH_KRB5 | KSMBD_AUTH_MSKRB5)) {
			rc = krb5_authenticate(work, req, rsp);
			if (rc) {
				rc = -EINVAL;
				goto out_err;
			}

			if (!ksmbd_conn_need_reconnect(conn)) {
				ksmbd_conn_set_good(conn);
				sess->state = SMB2_SESSION_VALID;
			}
			kfree(sess->Preauth_HashValue);
			sess->Preauth_HashValue = NULL;
		} else if (conn->preferred_auth_mech == KSMBD_AUTH_NTLMSSP) {
			if (negblob->MessageType == NtLmNegotiate) {
				rc = ntlm_negotiate(work, negblob, negblob_len, rsp);
				if (rc)
					goto out_err;
				rsp->hdr.Status =
					STATUS_MORE_PROCESSING_REQUIRED;
			} else if (negblob->MessageType == NtLmAuthenticate) {
				rc = ntlm_authenticate(work, req, rsp);
				if (rc)
					goto out_err;

				if (!ksmbd_conn_need_reconnect(conn)) {
					ksmbd_conn_set_good(conn);
					sess->state = SMB2_SESSION_VALID;
				}
				if (conn->binding) {
					struct preauth_session *preauth_sess;

					preauth_sess =
						ksmbd_preauth_session_lookup(conn, sess->id);
					if (preauth_sess) {
						list_del(&preauth_sess->preauth_entry);
						kfree(preauth_sess);
					}
				}
				kfree(sess->Preauth_HashValue);
				sess->Preauth_HashValue = NULL;
			} else {
				pr_info_ratelimited("Unknown NTLMSSP message type : 0x%x\n",
						le32_to_cpu(negblob->MessageType));
				rc = -EINVAL;
			}
		} else {
			/* TODO: need one more negotiation */
			pr_err("Not support the preferred authentication\n");
			rc = -EINVAL;
		}
	} else {
		pr_err("Not support authentication\n");
		rc = -EINVAL;
	}

out_err:
	if (rc == -EINVAL)
		rsp->hdr.Status = STATUS_INVALID_PARAMETER;
	else if (rc == -ENOENT)
		rsp->hdr.Status = STATUS_USER_SESSION_DELETED;
	else if (rc == -EACCES)
		rsp->hdr.Status = STATUS_REQUEST_NOT_ACCEPTED;
	else if (rc == -EFAULT)
		rsp->hdr.Status = STATUS_NETWORK_SESSION_EXPIRED;
	else if (rc == -ENOMEM)
		rsp->hdr.Status = STATUS_INSUFFICIENT_RESOURCES;
	else if (rc == -EOPNOTSUPP)
		rsp->hdr.Status = STATUS_NOT_SUPPORTED;
	else if (rc)
		rsp->hdr.Status = STATUS_LOGON_FAILURE;

	if (conn->use_spnego && conn->mechToken) {
		kfree(conn->mechToken);
		conn->mechToken = NULL;
	}

	if (rc < 0) {
		/*
		 * SecurityBufferOffset should be set to zero
		 * in session setup error response.
		 */
		rsp->SecurityBufferOffset = 0;

		if (sess) {
			bool try_delay = false;

			/*
			 * To avoid dictionary attacks (repeated session setups rapidly sent) to
			 * connect to server, ksmbd make a delay of a 5 seconds on session setup
			 * failure to make it harder to send enough random connection requests
			 * to break into a server.
			 */
			if (sess->user && sess->user->flags & KSMBD_USER_FLAG_DELAY_SESSION)
				try_delay = true;

			sess->last_active = jiffies;
			sess->state = SMB2_SESSION_EXPIRED;
			if (try_delay) {
				ksmbd_conn_set_need_reconnect(conn);
				ssleep(5);
				ksmbd_conn_set_need_negotiate(conn);
			}
		}
		smb2_set_err_rsp(work);
	} else {
		unsigned int iov_len;

		if (rsp->SecurityBufferLength)
			iov_len = offsetof(struct smb2_sess_setup_rsp, Buffer) +
				le16_to_cpu(rsp->SecurityBufferLength);
		else
			iov_len = sizeof(struct smb2_sess_setup_rsp);
		rc = ksmbd_iov_pin_rsp(work, rsp, iov_len);
		if (rc)
			rsp->hdr.Status = STATUS_INSUFFICIENT_RESOURCES;
	}

	ksmbd_conn_unlock(conn);
	return rc;
}

/**
 * smb2_tree_connect() - handler for smb2 tree connect command
 * @work:	smb work containing smb request buffer
 *
 * Return:      0 on success, otherwise error
 */
int smb2_tree_connect(struct ksmbd_work *work)
{
	struct ksmbd_conn *conn = work->conn;
	struct smb2_tree_connect_req *req;
	struct smb2_tree_connect_rsp *rsp;
	struct ksmbd_session *sess = work->sess;
	char *treename = NULL, *name = NULL;
	struct ksmbd_tree_conn_status status;
	struct ksmbd_share_config *share = NULL;
	int rc = -EINVAL;

	WORK_BUFFERS(work, req, rsp);

	treename = smb_strndup_from_utf16((char *)req + le16_to_cpu(req->PathOffset),
					  le16_to_cpu(req->PathLength), true,
					  conn->local_nls);
	if (IS_ERR(treename)) {
		pr_err("treename is NULL\n");
		status.ret = KSMBD_TREE_CONN_STATUS_ERROR;
		goto out_err1;
	}

	name = ksmbd_extract_sharename(conn->um, treename);
	if (IS_ERR(name)) {
		status.ret = KSMBD_TREE_CONN_STATUS_ERROR;
		goto out_err1;
	}

	ksmbd_debug(SMB, "tree connect request for tree %s treename %s\n",
		    name, treename);

	status = ksmbd_tree_conn_connect(conn, sess, name);
	if (status.ret == KSMBD_TREE_CONN_STATUS_OK)
		rsp->hdr.Id.SyncId.TreeId = cpu_to_le32(status.tree_conn->id);
	else
		goto out_err1;

	share = status.tree_conn->share_conf;
	if (test_share_config_flag(share, KSMBD_SHARE_FLAG_PIPE)) {
		ksmbd_debug(SMB, "IPC share path request\n");
		rsp->ShareType = SMB2_SHARE_TYPE_PIPE;
		rsp->MaximalAccess = FILE_READ_DATA_LE | FILE_READ_EA_LE |
			FILE_EXECUTE_LE | FILE_READ_ATTRIBUTES_LE |
			FILE_DELETE_LE | FILE_READ_CONTROL_LE |
			FILE_WRITE_DAC_LE | FILE_WRITE_OWNER_LE |
			FILE_SYNCHRONIZE_LE;
	} else {
		rsp->ShareType = SMB2_SHARE_TYPE_DISK;
		rsp->MaximalAccess = FILE_READ_DATA_LE | FILE_READ_EA_LE |
			FILE_EXECUTE_LE | FILE_READ_ATTRIBUTES_LE;
		if (test_tree_conn_flag(status.tree_conn,
					KSMBD_TREE_CONN_FLAG_WRITABLE)) {
			rsp->MaximalAccess |= FILE_WRITE_DATA_LE |
				FILE_APPEND_DATA_LE | FILE_WRITE_EA_LE |
				FILE_DELETE_LE | FILE_WRITE_ATTRIBUTES_LE |
				FILE_DELETE_CHILD_LE | FILE_READ_CONTROL_LE |
				FILE_WRITE_DAC_LE | FILE_WRITE_OWNER_LE |
				FILE_SYNCHRONIZE_LE;
		}
	}

	status.tree_conn->maximal_access = le32_to_cpu(rsp->MaximalAccess);
	if (conn->posix_ext_supported)
		status.tree_conn->posix_extensions = true;

	write_lock(&sess->tree_conns_lock);
	status.tree_conn->t_state = TREE_CONNECTED;
	write_unlock(&sess->tree_conns_lock);
	rsp->StructureSize = cpu_to_le16(16);
out_err1:
	if (server_conf.flags & KSMBD_GLOBAL_FLAG_DURABLE_HANDLE && share &&
	    test_share_config_flag(share,
				   KSMBD_SHARE_FLAG_CONTINUOUS_AVAILABILITY))
		rsp->Capabilities = SMB2_SHARE_CAP_CONTINUOUS_AVAILABILITY;
	else
		rsp->Capabilities = 0;
	rsp->Reserved = 0;
	/* default manual caching */
	rsp->ShareFlags = SMB2_SHAREFLAG_MANUAL_CACHING;

	rc = ksmbd_iov_pin_rsp(work, rsp, sizeof(struct smb2_tree_connect_rsp));
	if (rc)
		status.ret = KSMBD_TREE_CONN_STATUS_NOMEM;

	if (!IS_ERR(treename))
		kfree(treename);
	if (!IS_ERR(name))
		kfree(name);

	switch (status.ret) {
	case KSMBD_TREE_CONN_STATUS_OK:
		rsp->hdr.Status = STATUS_SUCCESS;
		rc = 0;
		break;
	case -ESTALE:
	case -ENOENT:
	case KSMBD_TREE_CONN_STATUS_NO_SHARE:
		rsp->hdr.Status = STATUS_BAD_NETWORK_NAME;
		break;
	case -ENOMEM:
	case KSMBD_TREE_CONN_STATUS_NOMEM:
		rsp->hdr.Status = STATUS_NO_MEMORY;
		break;
	case KSMBD_TREE_CONN_STATUS_ERROR:
	case KSMBD_TREE_CONN_STATUS_TOO_MANY_CONNS:
	case KSMBD_TREE_CONN_STATUS_TOO_MANY_SESSIONS:
		rsp->hdr.Status = STATUS_ACCESS_DENIED;
		break;
	case -EINVAL:
		rsp->hdr.Status = STATUS_INVALID_PARAMETER;
		break;
	default:
		rsp->hdr.Status = STATUS_ACCESS_DENIED;
	}

	if (status.ret != KSMBD_TREE_CONN_STATUS_OK)
		smb2_set_err_rsp(work);

	return rc;
}

/**
 * smb2_create_open_flags() - convert smb open flags to unix open flags
 * @file_present:	is file already present
 * @access:		file access flags
 * @disposition:	file disposition flags
 * @may_flags:		set with MAY_ flags
 * @is_dir:		is creating open flags for directory
 *
 * Return:      file open flags
 */
static int smb2_create_open_flags(bool file_present, __le32 access,
				  __le32 disposition,
				  int *may_flags,
				  bool is_dir)
{
	int oflags = O_NONBLOCK | O_LARGEFILE;

	if (is_dir) {
		access &= ~FILE_WRITE_DESIRE_ACCESS_LE;
		ksmbd_debug(SMB, "Discard write access to a directory\n");
	}

	if (access & FILE_READ_DESIRED_ACCESS_LE &&
	    access & FILE_WRITE_DESIRE_ACCESS_LE) {
		oflags |= O_RDWR;
		*may_flags = MAY_OPEN | MAY_READ | MAY_WRITE;
	} else if (access & FILE_WRITE_DESIRE_ACCESS_LE) {
		oflags |= O_WRONLY;
		*may_flags = MAY_OPEN | MAY_WRITE;
	} else {
		oflags |= O_RDONLY;
		*may_flags = MAY_OPEN | MAY_READ;
	}

	if (access == FILE_READ_ATTRIBUTES_LE)
		oflags |= O_PATH;

	if (file_present) {
		switch (disposition & FILE_CREATE_MASK_LE) {
		case FILE_OPEN_LE:
		case FILE_CREATE_LE:
			break;
		case FILE_SUPERSEDE_LE:
		case FILE_OVERWRITE_LE:
		case FILE_OVERWRITE_IF_LE:
			oflags |= O_TRUNC;
			break;
		default:
			break;
		}
	} else {
		switch (disposition & FILE_CREATE_MASK_LE) {
		case FILE_SUPERSEDE_LE:
		case FILE_CREATE_LE:
		case FILE_OPEN_IF_LE:
		case FILE_OVERWRITE_IF_LE:
			oflags |= O_CREAT;
			break;
		case FILE_OPEN_LE:
		case FILE_OVERWRITE_LE:
			oflags &= ~O_CREAT;
			break;
		default:
			break;
		}
	}

	return oflags;
}

/**
 * smb2_tree_disconnect() - handler for smb tree connect request
 * @work:	smb work containing request buffer
 *
 * Return:      0
 */
int smb2_tree_disconnect(struct ksmbd_work *work)
{
	struct smb2_tree_disconnect_rsp *rsp;
	struct smb2_tree_disconnect_req *req;
	struct ksmbd_session *sess = work->sess;
	struct ksmbd_tree_connect *tcon = work->tcon;
	int err;

	WORK_BUFFERS(work, req, rsp);

	ksmbd_debug(SMB, "request\n");

	if (!tcon) {
		ksmbd_debug(SMB, "Invalid tid %d\n", req->hdr.Id.SyncId.TreeId);

		rsp->hdr.Status = STATUS_NETWORK_NAME_DELETED;
		err = -ENOENT;
		goto err_out;
	}

	ksmbd_close_tree_conn_fds(work);

	write_lock(&sess->tree_conns_lock);
	if (tcon->t_state == TREE_DISCONNECTED) {
		write_unlock(&sess->tree_conns_lock);
		rsp->hdr.Status = STATUS_NETWORK_NAME_DELETED;
		err = -ENOENT;
		goto err_out;
	}

	WARN_ON_ONCE(atomic_dec_and_test(&tcon->refcount));
	tcon->t_state = TREE_DISCONNECTED;
	write_unlock(&sess->tree_conns_lock);

	err = ksmbd_tree_conn_disconnect(sess, tcon);
	if (err) {
		rsp->hdr.Status = STATUS_NETWORK_NAME_DELETED;
		goto err_out;
	}

	work->tcon = NULL;

	rsp->StructureSize = cpu_to_le16(4);
	err = ksmbd_iov_pin_rsp(work, rsp,
				sizeof(struct smb2_tree_disconnect_rsp));
	if (err) {
		rsp->hdr.Status = STATUS_INSUFFICIENT_RESOURCES;
		goto err_out;
	}

	return 0;

err_out:
	smb2_set_err_rsp(work);
	return err;

}

/**
 * smb2_session_logoff() - handler for session log off request
 * @work:	smb work containing request buffer
 *
 * Return:      0
 */
int smb2_session_logoff(struct ksmbd_work *work)
{
	struct ksmbd_conn *conn = work->conn;
	struct smb2_logoff_req *req;
	struct smb2_logoff_rsp *rsp;
	struct ksmbd_session *sess;
	u64 sess_id;
	int err;

	WORK_BUFFERS(work, req, rsp);

	ksmbd_debug(SMB, "request\n");

	ksmbd_conn_lock(conn);
	if (!ksmbd_conn_good(conn)) {
		ksmbd_conn_unlock(conn);
		rsp->hdr.Status = STATUS_NETWORK_NAME_DELETED;
		smb2_set_err_rsp(work);
		return -ENOENT;
	}
	sess_id = le64_to_cpu(req->hdr.SessionId);
	ksmbd_all_conn_set_status(sess_id, KSMBD_SESS_NEED_RECONNECT);
	ksmbd_conn_unlock(conn);

	ksmbd_close_session_fds(work);
	ksmbd_conn_wait_idle(conn);

	/*
	 * Re-lookup session to validate if session is deleted
	 * while waiting request complete
	 */
	sess = ksmbd_session_lookup_all(conn, sess_id);
	if (ksmbd_tree_conn_session_logoff(sess)) {
		ksmbd_debug(SMB, "Invalid tid %d\n", req->hdr.Id.SyncId.TreeId);
		rsp->hdr.Status = STATUS_NETWORK_NAME_DELETED;
		smb2_set_err_rsp(work);
		return -ENOENT;
	}

	ksmbd_destroy_file_table(&sess->file_table);
	sess->state = SMB2_SESSION_EXPIRED;

	ksmbd_free_user(sess->user);
	sess->user = NULL;
	ksmbd_all_conn_set_status(sess_id, KSMBD_SESS_NEED_NEGOTIATE);

	rsp->StructureSize = cpu_to_le16(4);
	err = ksmbd_iov_pin_rsp(work, rsp, sizeof(struct smb2_logoff_rsp));
	if (err) {
		rsp->hdr.Status = STATUS_INSUFFICIENT_RESOURCES;
		smb2_set_err_rsp(work);
		return err;
	}
	return 0;
}

/**
 * create_smb2_pipe() - create IPC pipe
 * @work:	smb work containing request buffer
 *
 * Return:      0 on success, otherwise error
 */
static noinline int create_smb2_pipe(struct ksmbd_work *work)
{
	struct smb2_create_rsp *rsp;
	struct smb2_create_req *req;
	int id;
	int err;
	char *name;

	WORK_BUFFERS(work, req, rsp);

	name = smb_strndup_from_utf16(req->Buffer, le16_to_cpu(req->NameLength),
				      1, work->conn->local_nls);
	if (IS_ERR(name)) {
		rsp->hdr.Status = STATUS_NO_MEMORY;
		err = PTR_ERR(name);
		goto out;
	}

	id = ksmbd_session_rpc_open(work->sess, name);
	if (id < 0) {
		pr_err("Unable to open RPC pipe: %d\n", id);
		err = id;
		goto out;
	}

	rsp->hdr.Status = STATUS_SUCCESS;
	rsp->StructureSize = cpu_to_le16(89);
	rsp->OplockLevel = SMB2_OPLOCK_LEVEL_NONE;
	rsp->Flags = 0;
	rsp->CreateAction = cpu_to_le32(FILE_OPENED);

	rsp->CreationTime = cpu_to_le64(0);
	rsp->LastAccessTime = cpu_to_le64(0);
	rsp->ChangeTime = cpu_to_le64(0);
	rsp->AllocationSize = cpu_to_le64(0);
	rsp->EndofFile = cpu_to_le64(0);
	rsp->FileAttributes = FILE_ATTRIBUTE_NORMAL_LE;
	rsp->Reserved2 = 0;
	rsp->VolatileFileId = id;
	rsp->PersistentFileId = 0;
	rsp->CreateContextsOffset = 0;
	rsp->CreateContextsLength = 0;

	err = ksmbd_iov_pin_rsp(work, rsp, offsetof(struct smb2_create_rsp, Buffer));
	if (err)
		goto out;

	kfree(name);
	return 0;

out:
	switch (err) {
	case -EINVAL:
		rsp->hdr.Status = STATUS_INVALID_PARAMETER;
		break;
	case -ENOSPC:
	case -ENOMEM:
		rsp->hdr.Status = STATUS_NO_MEMORY;
		break;
	}

	if (!IS_ERR(name))
		kfree(name);

	smb2_set_err_rsp(work);
	return err;
}

/**
 * smb2_set_ea() - handler for setting extended attributes using set
 *		info command
 * @eabuf:	set info command buffer
 * @buf_len:	set info command buffer length
 * @path:	dentry path for get ea
 * @get_write:	get write access to a mount
 *
 * Return:	0 on success, otherwise error
 */
static int smb2_set_ea(struct smb2_ea_info *eabuf, unsigned int buf_len,
		       const struct path *path, bool get_write)
{
	struct mnt_idmap *idmap = mnt_idmap(path->mnt);
	char *attr_name = NULL, *value;
	int rc = 0;
	unsigned int next = 0;

	if (buf_len < sizeof(struct smb2_ea_info) + eabuf->EaNameLength +
			le16_to_cpu(eabuf->EaValueLength))
		return -EINVAL;

	attr_name = kmalloc(XATTR_NAME_MAX + 1, GFP_KERNEL);
	if (!attr_name)
		return -ENOMEM;

	do {
		if (!eabuf->EaNameLength)
			goto next;

		ksmbd_debug(SMB,
			    "name : <%s>, name_len : %u, value_len : %u, next : %u\n",
			    eabuf->name, eabuf->EaNameLength,
			    le16_to_cpu(eabuf->EaValueLength),
			    le32_to_cpu(eabuf->NextEntryOffset));

		if (eabuf->EaNameLength >
		    (XATTR_NAME_MAX - XATTR_USER_PREFIX_LEN)) {
			rc = -EINVAL;
			break;
		}

		memcpy(attr_name, XATTR_USER_PREFIX, XATTR_USER_PREFIX_LEN);
		memcpy(&attr_name[XATTR_USER_PREFIX_LEN], eabuf->name,
		       eabuf->EaNameLength);
		attr_name[XATTR_USER_PREFIX_LEN + eabuf->EaNameLength] = '\0';
		value = (char *)&eabuf->name + eabuf->EaNameLength + 1;

		if (!eabuf->EaValueLength) {
			rc = ksmbd_vfs_casexattr_len(idmap,
						     path->dentry,
						     attr_name,
						     XATTR_USER_PREFIX_LEN +
						     eabuf->EaNameLength);

			/* delete the EA only when it exits */
			if (rc > 0) {
				rc = ksmbd_vfs_remove_xattr(idmap,
							    path,
							    attr_name,
							    get_write);

				if (rc < 0) {
					ksmbd_debug(SMB,
						    "remove xattr failed(%d)\n",
						    rc);
					break;
				}
			}

			/* if the EA doesn't exist, just do nothing. */
			rc = 0;
		} else {
			rc = ksmbd_vfs_setxattr(idmap, path, attr_name, value,
						le16_to_cpu(eabuf->EaValueLength),
						0, get_write);
			if (rc < 0) {
				ksmbd_debug(SMB,
					    "ksmbd_vfs_setxattr is failed(%d)\n",
					    rc);
				break;
			}
		}

next:
		next = le32_to_cpu(eabuf->NextEntryOffset);
		if (next == 0 || buf_len < next)
			break;
		buf_len -= next;
		eabuf = (struct smb2_ea_info *)((char *)eabuf + next);
		if (buf_len < sizeof(struct smb2_ea_info)) {
			rc = -EINVAL;
			break;
		}

		if (buf_len < sizeof(struct smb2_ea_info) + eabuf->EaNameLength +
				le16_to_cpu(eabuf->EaValueLength)) {
			rc = -EINVAL;
			break;
		}
	} while (next != 0);

	kfree(attr_name);
	return rc;
}

static noinline int smb2_set_stream_name_xattr(const struct path *path,
					       struct ksmbd_file *fp,
					       char *stream_name, int s_type)
{
	struct mnt_idmap *idmap = mnt_idmap(path->mnt);
	size_t xattr_stream_size;
	char *xattr_stream_name;
	int rc;

	rc = ksmbd_vfs_xattr_stream_name(stream_name,
					 &xattr_stream_name,
					 &xattr_stream_size,
					 s_type);
	if (rc)
		return rc;

	fp->stream.name = xattr_stream_name;
	fp->stream.size = xattr_stream_size;

	/* Check if there is stream prefix in xattr space */
	rc = ksmbd_vfs_casexattr_len(idmap,
				     path->dentry,
				     xattr_stream_name,
				     xattr_stream_size);
	if (rc >= 0)
		return 0;

	if (fp->cdoption == FILE_OPEN_LE) {
		ksmbd_debug(SMB, "XATTR stream name lookup failed: %d\n", rc);
		return -EBADF;
	}

	rc = ksmbd_vfs_setxattr(idmap, path, xattr_stream_name, NULL, 0, 0, false);
	if (rc < 0)
		pr_err("Failed to store XATTR stream name :%d\n", rc);
	return 0;
}

static int smb2_remove_smb_xattrs(const struct path *path)
{
	struct mnt_idmap *idmap = mnt_idmap(path->mnt);
	char *name, *xattr_list = NULL;
	ssize_t xattr_list_len;
	int err = 0;

	xattr_list_len = ksmbd_vfs_listxattr(path->dentry, &xattr_list);
	if (xattr_list_len < 0) {
		goto out;
	} else if (!xattr_list_len) {
		ksmbd_debug(SMB, "empty xattr in the file\n");
		goto out;
	}

	for (name = xattr_list; name - xattr_list < xattr_list_len;
			name += strlen(name) + 1) {
		ksmbd_debug(SMB, "%s, len %zd\n", name, strlen(name));

		if (!strncmp(name, XATTR_USER_PREFIX, XATTR_USER_PREFIX_LEN) &&
		    !strncmp(&name[XATTR_USER_PREFIX_LEN], STREAM_PREFIX,
			     STREAM_PREFIX_LEN)) {
			err = ksmbd_vfs_remove_xattr(idmap, path,
						     name, true);
			if (err)
				ksmbd_debug(SMB, "remove xattr failed : %s\n",
					    name);
		}
	}
out:
	kvfree(xattr_list);
	return err;
}

static int smb2_create_truncate(const struct path *path)
{
	int rc = vfs_truncate(path, 0);

	if (rc) {
		pr_err("vfs_truncate failed, rc %d\n", rc);
		return rc;
	}

	rc = smb2_remove_smb_xattrs(path);
	if (rc == -EOPNOTSUPP)
		rc = 0;
	if (rc)
		ksmbd_debug(SMB,
			    "ksmbd_truncate_stream_name_xattr failed, rc %d\n",
			    rc);
	return rc;
}

static void smb2_new_xattrs(struct ksmbd_tree_connect *tcon, const struct path *path,
			    struct ksmbd_file *fp)
{
	struct xattr_dos_attrib da = {0};
	int rc;

	if (!test_share_config_flag(tcon->share_conf,
				    KSMBD_SHARE_FLAG_STORE_DOS_ATTRS))
		return;

	da.version = 4;
	da.attr = le32_to_cpu(fp->f_ci->m_fattr);
	da.itime = da.create_time = fp->create_time;
	da.flags = XATTR_DOSINFO_ATTRIB | XATTR_DOSINFO_CREATE_TIME |
		XATTR_DOSINFO_ITIME;

	rc = ksmbd_vfs_set_dos_attrib_xattr(mnt_idmap(path->mnt), path, &da, true);
	if (rc)
		ksmbd_debug(SMB, "failed to store file attribute into xattr\n");
}

static void smb2_update_xattrs(struct ksmbd_tree_connect *tcon,
			       const struct path *path, struct ksmbd_file *fp)
{
	struct xattr_dos_attrib da;
	int rc;

	fp->f_ci->m_fattr &= ~(FILE_ATTRIBUTE_HIDDEN_LE | FILE_ATTRIBUTE_SYSTEM_LE);

	/* get FileAttributes from XATTR_NAME_DOS_ATTRIBUTE */
	if (!test_share_config_flag(tcon->share_conf,
				    KSMBD_SHARE_FLAG_STORE_DOS_ATTRS))
		return;

	rc = ksmbd_vfs_get_dos_attrib_xattr(mnt_idmap(path->mnt),
					    path->dentry, &da);
	if (rc > 0) {
		fp->f_ci->m_fattr = cpu_to_le32(da.attr);
		fp->create_time = da.create_time;
		fp->itime = da.itime;
	}
}

static int smb2_creat(struct ksmbd_work *work, struct path *parent_path,
		      struct path *path, char *name, int open_flags,
		      umode_t posix_mode, bool is_dir)
{
	struct ksmbd_tree_connect *tcon = work->tcon;
	struct ksmbd_share_config *share = tcon->share_conf;
	umode_t mode;
	int rc;

	if (!(open_flags & O_CREAT))
		return -EBADF;

	ksmbd_debug(SMB, "file does not exist, so creating\n");
	if (is_dir == true) {
		ksmbd_debug(SMB, "creating directory\n");

		mode = share_config_directory_mode(share, posix_mode);
		rc = ksmbd_vfs_mkdir(work, name, mode);
		if (rc)
			return rc;
	} else {
		ksmbd_debug(SMB, "creating regular file\n");

		mode = share_config_create_mode(share, posix_mode);
		rc = ksmbd_vfs_create(work, name, mode);
		if (rc)
			return rc;
	}

	rc = ksmbd_vfs_kern_path_locked(work, name, 0, parent_path, path, 0);
	if (rc) {
		pr_err("cannot get linux path (%s), err = %d\n",
		       name, rc);
		return rc;
	}
	return 0;
}

static int smb2_create_sd_buffer(struct ksmbd_work *work,
				 struct smb2_create_req *req,
				 const struct path *path)
{
	struct create_context *context;
	struct create_sd_buf_req *sd_buf;

	if (!req->CreateContextsOffset)
		return -ENOENT;

	/* Parse SD BUFFER create contexts */
	context = smb2_find_context_vals(req, SMB2_CREATE_SD_BUFFER, 4);
	if (!context)
		return -ENOENT;
	else if (IS_ERR(context))
		return PTR_ERR(context);

	ksmbd_debug(SMB,
		    "Set ACLs using SMB2_CREATE_SD_BUFFER context\n");
	sd_buf = (struct create_sd_buf_req *)context;
	if (le16_to_cpu(context->DataOffset) +
	    le32_to_cpu(context->DataLength) <
	    sizeof(struct create_sd_buf_req))
		return -EINVAL;
	return set_info_sec(work->conn, work->tcon, path, &sd_buf->ntsd,
			    le32_to_cpu(sd_buf->ccontext.DataLength), true, false);
}

static void ksmbd_acls_fattr(struct smb_fattr *fattr,
			     struct mnt_idmap *idmap,
			     struct inode *inode)
{
	vfsuid_t vfsuid = i_uid_into_vfsuid(idmap, inode);
	vfsgid_t vfsgid = i_gid_into_vfsgid(idmap, inode);

	fattr->cf_uid = vfsuid_into_kuid(vfsuid);
	fattr->cf_gid = vfsgid_into_kgid(vfsgid);
	fattr->cf_mode = inode->i_mode;
	fattr->cf_acls = NULL;
	fattr->cf_dacls = NULL;

	if (IS_ENABLED(CONFIG_FS_POSIX_ACL)) {
		fattr->cf_acls = get_inode_acl(inode, ACL_TYPE_ACCESS);
		if (S_ISDIR(inode->i_mode))
			fattr->cf_dacls = get_inode_acl(inode, ACL_TYPE_DEFAULT);
	}
}

enum {
	DURABLE_RECONN_V2 = 1,
	DURABLE_RECONN,
	DURABLE_REQ_V2,
	DURABLE_REQ,
};

struct durable_info {
	struct ksmbd_file *fp;
	unsigned short int type;
	bool persistent;
	bool reconnected;
	unsigned int timeout;
	char *CreateGuid;
};

static int parse_durable_handle_context(struct ksmbd_work *work,
					struct smb2_create_req *req,
					struct lease_ctx_info *lc,
					struct durable_info *dh_info)
{
	struct ksmbd_conn *conn = work->conn;
	struct create_context *context;
	int dh_idx, err = 0;
	u64 persistent_id = 0;
	int req_op_level;
	static const char * const durable_arr[] = {"DH2C", "DHnC", "DH2Q", "DHnQ"};

	req_op_level = req->RequestedOplockLevel;
	for (dh_idx = DURABLE_RECONN_V2; dh_idx <= ARRAY_SIZE(durable_arr);
	     dh_idx++) {
		context = smb2_find_context_vals(req, durable_arr[dh_idx - 1], 4);
		if (IS_ERR(context)) {
			err = PTR_ERR(context);
			goto out;
		}
		if (!context)
			continue;

		switch (dh_idx) {
		case DURABLE_RECONN_V2:
		{
			struct create_durable_reconn_v2_req *recon_v2;

			if (dh_info->type == DURABLE_RECONN ||
			    dh_info->type == DURABLE_REQ_V2) {
				err = -EINVAL;
				goto out;
			}

			recon_v2 = (struct create_durable_reconn_v2_req *)context;
			persistent_id = recon_v2->Fid.PersistentFileId;
			dh_info->fp = ksmbd_lookup_durable_fd(persistent_id);
			if (!dh_info->fp) {
				ksmbd_debug(SMB, "Failed to get durable handle state\n");
				err = -EBADF;
				goto out;
			}

			if (memcmp(dh_info->fp->create_guid, recon_v2->CreateGuid,
				   SMB2_CREATE_GUID_SIZE)) {
				err = -EBADF;
				ksmbd_put_durable_fd(dh_info->fp);
				goto out;
			}

			dh_info->type = dh_idx;
			dh_info->reconnected = true;
			ksmbd_debug(SMB,
				"reconnect v2 Persistent-id from reconnect = %llu\n",
					persistent_id);
			break;
		}
		case DURABLE_RECONN:
		{
			struct create_durable_reconn_req *recon;

			if (dh_info->type == DURABLE_RECONN_V2 ||
			    dh_info->type == DURABLE_REQ_V2) {
				err = -EINVAL;
				goto out;
			}

			recon = (struct create_durable_reconn_req *)context;
			persistent_id = recon->Data.Fid.PersistentFileId;
			dh_info->fp = ksmbd_lookup_durable_fd(persistent_id);
			if (!dh_info->fp) {
				ksmbd_debug(SMB, "Failed to get durable handle state\n");
				err = -EBADF;
				goto out;
			}

			dh_info->type = dh_idx;
			dh_info->reconnected = true;
			ksmbd_debug(SMB, "reconnect Persistent-id from reconnect = %llu\n",
				    persistent_id);
			break;
		}
		case DURABLE_REQ_V2:
		{
			struct create_durable_req_v2 *durable_v2_blob;

			if (dh_info->type == DURABLE_RECONN ||
			    dh_info->type == DURABLE_RECONN_V2) {
				err = -EINVAL;
				goto out;
			}

			durable_v2_blob =
				(struct create_durable_req_v2 *)context;
			ksmbd_debug(SMB, "Request for durable v2 open\n");
			dh_info->fp = ksmbd_lookup_fd_cguid(durable_v2_blob->CreateGuid);
			if (dh_info->fp) {
				if (!memcmp(conn->ClientGUID, dh_info->fp->client_guid,
					    SMB2_CLIENT_GUID_SIZE)) {
					if (!(req->hdr.Flags & SMB2_FLAGS_REPLAY_OPERATION)) {
						err = -ENOEXEC;
						goto out;
					}

					dh_info->fp->conn = conn;
					dh_info->reconnected = true;
					goto out;
				}
			}

<<<<<<< HEAD
			if (((lc && (lc->req_state & SMB2_LEASE_HANDLE_CACHING_LE)) ||
			     req_op_level == SMB2_OPLOCK_LEVEL_BATCH)) {
=======
			if ((lc && (lc->req_state & SMB2_LEASE_HANDLE_CACHING_LE)) ||
			    req_op_level == SMB2_OPLOCK_LEVEL_BATCH) {
>>>>>>> 82cc63dc
				dh_info->CreateGuid =
					durable_v2_blob->CreateGuid;
				dh_info->persistent =
					le32_to_cpu(durable_v2_blob->Flags);
				dh_info->timeout =
					le32_to_cpu(durable_v2_blob->Timeout);
				dh_info->type = dh_idx;
			}
			break;
		}
		case DURABLE_REQ:
			if (dh_info->type == DURABLE_RECONN)
				goto out;
			if (dh_info->type == DURABLE_RECONN_V2 ||
			    dh_info->type == DURABLE_REQ_V2) {
				err = -EINVAL;
				goto out;
			}

<<<<<<< HEAD
			if (((lc && (lc->req_state & SMB2_LEASE_HANDLE_CACHING_LE)) ||
			     req_op_level == SMB2_OPLOCK_LEVEL_BATCH)) {
=======
			if ((lc && (lc->req_state & SMB2_LEASE_HANDLE_CACHING_LE)) ||
			    req_op_level == SMB2_OPLOCK_LEVEL_BATCH) {
>>>>>>> 82cc63dc
				ksmbd_debug(SMB, "Request for durable open\n");
				dh_info->type = dh_idx;
			}
		}
	}

out:
	return err;
}

/**
 * smb2_open() - handler for smb file open request
 * @work:	smb work containing request buffer
 *
 * Return:      0 on success, otherwise error
 */
int smb2_open(struct ksmbd_work *work)
{
	struct ksmbd_conn *conn = work->conn;
	struct ksmbd_session *sess = work->sess;
	struct ksmbd_tree_connect *tcon = work->tcon;
	struct smb2_create_req *req;
	struct smb2_create_rsp *rsp;
	struct path path, parent_path;
	struct ksmbd_share_config *share = tcon->share_conf;
	struct ksmbd_file *fp = NULL;
	struct file *filp = NULL;
	struct mnt_idmap *idmap = NULL;
	struct kstat stat;
	struct create_context *context;
	struct lease_ctx_info *lc = NULL;
	struct create_ea_buf_req *ea_buf = NULL;
	struct oplock_info *opinfo;
	struct durable_info dh_info = {0};
	__le32 *next_ptr = NULL;
	int req_op_level = 0, open_flags = 0, may_flags = 0, file_info = 0;
	int rc = 0;
	int contxt_cnt = 0, query_disk_id = 0;
	int maximal_access_ctxt = 0, posix_ctxt = 0;
	int s_type = 0;
	int next_off = 0;
	char *name = NULL;
	char *stream_name = NULL;
	bool file_present = false, created = false, already_permitted = false;
	int share_ret, need_truncate = 0;
	u64 time;
	umode_t posix_mode = 0;
	__le32 daccess, maximal_access = 0;
	int iov_len = 0;

	WORK_BUFFERS(work, req, rsp);

	if (req->hdr.NextCommand && !work->next_smb2_rcv_hdr_off &&
	    (req->hdr.Flags & SMB2_FLAGS_RELATED_OPERATIONS)) {
		ksmbd_debug(SMB, "invalid flag in chained command\n");
		rsp->hdr.Status = STATUS_INVALID_PARAMETER;
		smb2_set_err_rsp(work);
		return -EINVAL;
	}

	if (test_share_config_flag(share, KSMBD_SHARE_FLAG_PIPE)) {
		ksmbd_debug(SMB, "IPC pipe create request\n");
		return create_smb2_pipe(work);
	}

	if (req->NameLength) {
		name = smb2_get_name((char *)req + le16_to_cpu(req->NameOffset),
				     le16_to_cpu(req->NameLength),
				     work->conn->local_nls);
		if (IS_ERR(name)) {
			rc = PTR_ERR(name);
			name = NULL;
			goto err_out2;
		}

		ksmbd_debug(SMB, "converted name = %s\n", name);
		if (strchr(name, ':')) {
			if (!test_share_config_flag(work->tcon->share_conf,
						    KSMBD_SHARE_FLAG_STREAMS)) {
				rc = -EBADF;
				goto err_out2;
			}
			rc = parse_stream_name(name, &stream_name, &s_type);
			if (rc < 0)
				goto err_out2;
		}

		rc = ksmbd_validate_filename(name);
		if (rc < 0)
			goto err_out2;

		if (ksmbd_share_veto_filename(share, name)) {
			rc = -ENOENT;
			ksmbd_debug(SMB, "Reject open(), vetoed file: %s\n",
				    name);
			goto err_out2;
		}
	} else {
		name = kstrdup("", GFP_KERNEL);
		if (!name) {
			rc = -ENOMEM;
			goto err_out2;
		}
	}

	req_op_level = req->RequestedOplockLevel;

	if (server_conf.flags & KSMBD_GLOBAL_FLAG_DURABLE_HANDLE &&
	    req->CreateContextsOffset) {
		lc = parse_lease_state(req);
		rc = parse_durable_handle_context(work, req, lc, &dh_info);
		if (rc) {
			ksmbd_debug(SMB, "error parsing durable handle context\n");
			goto err_out2;
		}

		if (dh_info.reconnected == true) {
			rc = smb2_check_durable_oplock(conn, share, dh_info.fp, lc, name);
			if (rc) {
				ksmbd_put_durable_fd(dh_info.fp);
				goto err_out2;
			}

			rc = ksmbd_reopen_durable_fd(work, dh_info.fp);
			if (rc) {
				ksmbd_put_durable_fd(dh_info.fp);
				goto err_out2;
			}

			if (ksmbd_override_fsids(work)) {
				rc = -ENOMEM;
				ksmbd_put_durable_fd(dh_info.fp);
				goto err_out2;
			}

			fp = dh_info.fp;
			file_info = FILE_OPENED;

			rc = ksmbd_vfs_getattr(&fp->filp->f_path, &stat);
			if (rc)
				goto err_out2;

			ksmbd_put_durable_fd(fp);
			goto reconnected_fp;
		}
	} else if (req_op_level == SMB2_OPLOCK_LEVEL_LEASE)
		lc = parse_lease_state(req);

	if (le32_to_cpu(req->ImpersonationLevel) > le32_to_cpu(IL_DELEGATE)) {
		pr_err("Invalid impersonationlevel : 0x%x\n",
		       le32_to_cpu(req->ImpersonationLevel));
		rc = -EIO;
		rsp->hdr.Status = STATUS_BAD_IMPERSONATION_LEVEL;
		goto err_out2;
	}

	if (req->CreateOptions && !(req->CreateOptions & CREATE_OPTIONS_MASK_LE)) {
		pr_err("Invalid create options : 0x%x\n",
		       le32_to_cpu(req->CreateOptions));
		rc = -EINVAL;
		goto err_out2;
	} else {
		if (req->CreateOptions & FILE_SEQUENTIAL_ONLY_LE &&
		    req->CreateOptions & FILE_RANDOM_ACCESS_LE)
			req->CreateOptions = ~(FILE_SEQUENTIAL_ONLY_LE);

		if (req->CreateOptions &
		    (FILE_OPEN_BY_FILE_ID_LE | CREATE_TREE_CONNECTION |
		     FILE_RESERVE_OPFILTER_LE)) {
			rc = -EOPNOTSUPP;
			goto err_out2;
		}

		if (req->CreateOptions & FILE_DIRECTORY_FILE_LE) {
			if (req->CreateOptions & FILE_NON_DIRECTORY_FILE_LE) {
				rc = -EINVAL;
				goto err_out2;
			} else if (req->CreateOptions & FILE_NO_COMPRESSION_LE) {
				req->CreateOptions = ~(FILE_NO_COMPRESSION_LE);
			}
		}
	}

	if (le32_to_cpu(req->CreateDisposition) >
	    le32_to_cpu(FILE_OVERWRITE_IF_LE)) {
		pr_err("Invalid create disposition : 0x%x\n",
		       le32_to_cpu(req->CreateDisposition));
		rc = -EINVAL;
		goto err_out2;
	}

	if (!(req->DesiredAccess & DESIRED_ACCESS_MASK)) {
		pr_err("Invalid desired access : 0x%x\n",
		       le32_to_cpu(req->DesiredAccess));
		rc = -EACCES;
		goto err_out2;
	}

	if (req->FileAttributes && !(req->FileAttributes & FILE_ATTRIBUTE_MASK_LE)) {
		pr_err("Invalid file attribute : 0x%x\n",
		       le32_to_cpu(req->FileAttributes));
		rc = -EINVAL;
		goto err_out2;
	}

	if (req->CreateContextsOffset) {
		/* Parse non-durable handle create contexts */
		context = smb2_find_context_vals(req, SMB2_CREATE_EA_BUFFER, 4);
		if (IS_ERR(context)) {
			rc = PTR_ERR(context);
			goto err_out2;
		} else if (context) {
			ea_buf = (struct create_ea_buf_req *)context;
			if (le16_to_cpu(context->DataOffset) +
			    le32_to_cpu(context->DataLength) <
			    sizeof(struct create_ea_buf_req)) {
				rc = -EINVAL;
				goto err_out2;
			}
			if (req->CreateOptions & FILE_NO_EA_KNOWLEDGE_LE) {
				rsp->hdr.Status = STATUS_ACCESS_DENIED;
				rc = -EACCES;
				goto err_out2;
			}
		}

		context = smb2_find_context_vals(req,
						 SMB2_CREATE_QUERY_MAXIMAL_ACCESS_REQUEST, 4);
		if (IS_ERR(context)) {
			rc = PTR_ERR(context);
			goto err_out2;
		} else if (context) {
			ksmbd_debug(SMB,
				    "get query maximal access context\n");
			maximal_access_ctxt = 1;
		}

		context = smb2_find_context_vals(req,
						 SMB2_CREATE_TIMEWARP_REQUEST, 4);
		if (IS_ERR(context)) {
			rc = PTR_ERR(context);
			goto err_out2;
		} else if (context) {
			ksmbd_debug(SMB, "get timewarp context\n");
			rc = -EBADF;
			goto err_out2;
		}

		if (tcon->posix_extensions) {
			context = smb2_find_context_vals(req,
							 SMB2_CREATE_TAG_POSIX, 16);
			if (IS_ERR(context)) {
				rc = PTR_ERR(context);
				goto err_out2;
			} else if (context) {
				struct create_posix *posix =
					(struct create_posix *)context;
				if (le16_to_cpu(context->DataOffset) +
				    le32_to_cpu(context->DataLength) <
				    sizeof(struct create_posix) - 4) {
					rc = -EINVAL;
					goto err_out2;
				}
				ksmbd_debug(SMB, "get posix context\n");

				posix_mode = le32_to_cpu(posix->Mode);
				posix_ctxt = 1;
			}
		}
	}

	if (ksmbd_override_fsids(work)) {
		rc = -ENOMEM;
		goto err_out2;
	}

	rc = ksmbd_vfs_kern_path_locked(work, name, LOOKUP_NO_SYMLINKS,
					&parent_path, &path, 1);
	if (!rc) {
		file_present = true;

		if (req->CreateOptions & FILE_DELETE_ON_CLOSE_LE) {
			/*
			 * If file exists with under flags, return access
			 * denied error.
			 */
			if (req->CreateDisposition == FILE_OVERWRITE_IF_LE ||
			    req->CreateDisposition == FILE_OPEN_IF_LE) {
				rc = -EACCES;
				goto err_out;
			}

			if (!test_tree_conn_flag(tcon, KSMBD_TREE_CONN_FLAG_WRITABLE)) {
				ksmbd_debug(SMB,
					    "User does not have write permission\n");
				rc = -EACCES;
				goto err_out;
			}
		} else if (d_is_symlink(path.dentry)) {
			rc = -EACCES;
			goto err_out;
		}

		file_present = true;
		idmap = mnt_idmap(path.mnt);
	} else {
		if (rc != -ENOENT)
			goto err_out;
		ksmbd_debug(SMB, "can not get linux path for %s, rc = %d\n",
			    name, rc);
		rc = 0;
	}

	if (stream_name) {
		if (req->CreateOptions & FILE_DIRECTORY_FILE_LE) {
			if (s_type == DATA_STREAM) {
				rc = -EIO;
				rsp->hdr.Status = STATUS_NOT_A_DIRECTORY;
			}
		} else {
			if (file_present && S_ISDIR(d_inode(path.dentry)->i_mode) &&
			    s_type == DATA_STREAM) {
				rc = -EIO;
				rsp->hdr.Status = STATUS_FILE_IS_A_DIRECTORY;
			}
		}

		if (req->CreateOptions & FILE_DIRECTORY_FILE_LE &&
		    req->FileAttributes & FILE_ATTRIBUTE_NORMAL_LE) {
			rsp->hdr.Status = STATUS_NOT_A_DIRECTORY;
			rc = -EIO;
		}

		if (rc < 0)
			goto err_out;
	}

	if (file_present && req->CreateOptions & FILE_NON_DIRECTORY_FILE_LE &&
	    S_ISDIR(d_inode(path.dentry)->i_mode) &&
	    !(req->CreateOptions & FILE_DELETE_ON_CLOSE_LE)) {
		ksmbd_debug(SMB, "open() argument is a directory: %s, %x\n",
			    name, req->CreateOptions);
		rsp->hdr.Status = STATUS_FILE_IS_A_DIRECTORY;
		rc = -EIO;
		goto err_out;
	}

	if (file_present && (req->CreateOptions & FILE_DIRECTORY_FILE_LE) &&
	    !(req->CreateDisposition == FILE_CREATE_LE) &&
	    !S_ISDIR(d_inode(path.dentry)->i_mode)) {
		rsp->hdr.Status = STATUS_NOT_A_DIRECTORY;
		rc = -EIO;
		goto err_out;
	}

	if (!stream_name && file_present &&
	    req->CreateDisposition == FILE_CREATE_LE) {
		rc = -EEXIST;
		goto err_out;
	}

	daccess = smb_map_generic_desired_access(req->DesiredAccess);

	if (file_present && !(req->CreateOptions & FILE_DELETE_ON_CLOSE_LE)) {
		rc = smb_check_perm_dacl(conn, &path, &daccess,
					 sess->user->uid);
		if (rc)
			goto err_out;
	}

	if (daccess & FILE_MAXIMAL_ACCESS_LE) {
		if (!file_present) {
			daccess = cpu_to_le32(GENERIC_ALL_FLAGS);
		} else {
			ksmbd_vfs_query_maximal_access(idmap,
							    path.dentry,
							    &daccess);
			already_permitted = true;
		}
		maximal_access = daccess;
	}

	open_flags = smb2_create_open_flags(file_present, daccess,
					    req->CreateDisposition,
					    &may_flags,
		req->CreateOptions & FILE_DIRECTORY_FILE_LE ||
		(file_present && S_ISDIR(d_inode(path.dentry)->i_mode)));

	if (!test_tree_conn_flag(tcon, KSMBD_TREE_CONN_FLAG_WRITABLE)) {
		if (open_flags & (O_CREAT | O_TRUNC)) {
			ksmbd_debug(SMB,
				    "User does not have write permission\n");
			rc = -EACCES;
			goto err_out;
		}
	}

	/*create file if not present */
	if (!file_present) {
		rc = smb2_creat(work, &parent_path, &path, name, open_flags,
				posix_mode,
				req->CreateOptions & FILE_DIRECTORY_FILE_LE);
		if (rc) {
			if (rc == -ENOENT) {
				rc = -EIO;
				rsp->hdr.Status = STATUS_OBJECT_PATH_NOT_FOUND;
			}
			goto err_out;
		}

		created = true;
		idmap = mnt_idmap(path.mnt);
		if (ea_buf) {
			if (le32_to_cpu(ea_buf->ccontext.DataLength) <
			    sizeof(struct smb2_ea_info)) {
				rc = -EINVAL;
				goto err_out;
			}

			rc = smb2_set_ea(&ea_buf->ea,
					 le32_to_cpu(ea_buf->ccontext.DataLength),
					 &path, false);
			if (rc == -EOPNOTSUPP)
				rc = 0;
			else if (rc)
				goto err_out;
		}
	} else if (!already_permitted) {
		/* FILE_READ_ATTRIBUTE is allowed without inode_permission,
		 * because execute(search) permission on a parent directory,
		 * is already granted.
		 */
		if (daccess & ~(FILE_READ_ATTRIBUTES_LE | FILE_READ_CONTROL_LE)) {
			rc = inode_permission(idmap,
					      d_inode(path.dentry),
					      may_flags);
			if (rc)
				goto err_out;

			if ((daccess & FILE_DELETE_LE) ||
			    (req->CreateOptions & FILE_DELETE_ON_CLOSE_LE)) {
				rc = inode_permission(idmap,
						      d_inode(path.dentry->d_parent),
						      MAY_EXEC | MAY_WRITE);
				if (rc)
					goto err_out;
			}
		}
	}

	rc = ksmbd_query_inode_status(path.dentry->d_parent);
	if (rc == KSMBD_INODE_STATUS_PENDING_DELETE) {
		rc = -EBUSY;
		goto err_out;
	}

	rc = 0;
	filp = dentry_open(&path, open_flags, current_cred());
	if (IS_ERR(filp)) {
		rc = PTR_ERR(filp);
		pr_err("dentry open for dir failed, rc %d\n", rc);
		goto err_out;
	}

	if (file_present) {
		if (!(open_flags & O_TRUNC))
			file_info = FILE_OPENED;
		else
			file_info = FILE_OVERWRITTEN;

		if ((req->CreateDisposition & FILE_CREATE_MASK_LE) ==
		    FILE_SUPERSEDE_LE)
			file_info = FILE_SUPERSEDED;
	} else if (open_flags & O_CREAT) {
		file_info = FILE_CREATED;
	}

	ksmbd_vfs_set_fadvise(filp, req->CreateOptions);

	/* Obtain Volatile-ID */
	fp = ksmbd_open_fd(work, filp);
	if (IS_ERR(fp)) {
		fput(filp);
		rc = PTR_ERR(fp);
		fp = NULL;
		goto err_out;
	}

	/* Get Persistent-ID */
	ksmbd_open_durable_fd(fp);
	if (!has_file_id(fp->persistent_id)) {
		rc = -ENOMEM;
		goto err_out;
	}

	fp->cdoption = req->CreateDisposition;
	fp->daccess = daccess;
	fp->saccess = req->ShareAccess;
	fp->coption = req->CreateOptions;

	/* Set default windows and posix acls if creating new file */
	if (created) {
		int posix_acl_rc;
		struct inode *inode = d_inode(path.dentry);

		posix_acl_rc = ksmbd_vfs_inherit_posix_acl(idmap,
							   &path,
							   d_inode(path.dentry->d_parent));
		if (posix_acl_rc)
			ksmbd_debug(SMB, "inherit posix acl failed : %d\n", posix_acl_rc);

		if (test_share_config_flag(work->tcon->share_conf,
					   KSMBD_SHARE_FLAG_ACL_XATTR)) {
			rc = smb_inherit_dacl(conn, &path, sess->user->uid,
					      sess->user->gid);
		}

		if (rc) {
			rc = smb2_create_sd_buffer(work, req, &path);
			if (rc) {
				if (posix_acl_rc)
					ksmbd_vfs_set_init_posix_acl(idmap,
								     &path);

				if (test_share_config_flag(work->tcon->share_conf,
							   KSMBD_SHARE_FLAG_ACL_XATTR)) {
					struct smb_fattr fattr;
					struct smb_ntsd *pntsd;
					int pntsd_size, ace_num = 0;

					ksmbd_acls_fattr(&fattr, idmap, inode);
					if (fattr.cf_acls)
						ace_num = fattr.cf_acls->a_count;
					if (fattr.cf_dacls)
						ace_num += fattr.cf_dacls->a_count;

					pntsd = kmalloc(sizeof(struct smb_ntsd) +
							sizeof(struct smb_sid) * 3 +
							sizeof(struct smb_acl) +
							sizeof(struct smb_ace) * ace_num * 2,
							GFP_KERNEL);
					if (!pntsd) {
						posix_acl_release(fattr.cf_acls);
						posix_acl_release(fattr.cf_dacls);
						goto err_out;
					}

					rc = build_sec_desc(idmap,
							    pntsd, NULL, 0,
							    OWNER_SECINFO |
							    GROUP_SECINFO |
							    DACL_SECINFO,
							    &pntsd_size, &fattr);
					posix_acl_release(fattr.cf_acls);
					posix_acl_release(fattr.cf_dacls);
					if (rc) {
						kfree(pntsd);
						goto err_out;
					}

					rc = ksmbd_vfs_set_sd_xattr(conn,
								    idmap,
								    &path,
								    pntsd,
								    pntsd_size,
								    false);
					kfree(pntsd);
					if (rc)
						pr_err("failed to store ntacl in xattr : %d\n",
						       rc);
				}
			}
		}
		rc = 0;
	}

	if (stream_name) {
		rc = smb2_set_stream_name_xattr(&path,
						fp,
						stream_name,
						s_type);
		if (rc)
			goto err_out;
		file_info = FILE_CREATED;
	}

	fp->attrib_only = !(req->DesiredAccess & ~(FILE_READ_ATTRIBUTES_LE |
			FILE_WRITE_ATTRIBUTES_LE | FILE_SYNCHRONIZE_LE));

	/* fp should be searchable through ksmbd_inode.m_fp_list
	 * after daccess, saccess, attrib_only, and stream are
	 * initialized.
	 */
	down_write(&fp->f_ci->m_lock);
	list_add(&fp->node, &fp->f_ci->m_fp_list);
	up_write(&fp->f_ci->m_lock);

	/* Check delete pending among previous fp before oplock break */
	if (ksmbd_inode_pending_delete(fp)) {
		rc = -EBUSY;
		goto err_out;
	}

	if (file_present || created)
		ksmbd_vfs_kern_path_unlock(&parent_path, &path);

	if (!S_ISDIR(file_inode(filp)->i_mode) && open_flags & O_TRUNC &&
	    !fp->attrib_only && !stream_name) {
		smb_break_all_oplock(work, fp);
		need_truncate = 1;
	}

	share_ret = ksmbd_smb_check_shared_mode(fp->filp, fp);
	if (!test_share_config_flag(work->tcon->share_conf, KSMBD_SHARE_FLAG_OPLOCKS) ||
	    (req_op_level == SMB2_OPLOCK_LEVEL_LEASE &&
	     !(conn->vals->capabilities & SMB2_GLOBAL_CAP_LEASING))) {
		if (share_ret < 0 && !S_ISDIR(file_inode(fp->filp)->i_mode)) {
			rc = share_ret;
			goto err_out1;
		}
	} else {
<<<<<<< HEAD
		if (req_op_level == SMB2_OPLOCK_LEVEL_LEASE) {
=======
		if (req_op_level == SMB2_OPLOCK_LEVEL_LEASE && lc) {
>>>>>>> 82cc63dc
			if (S_ISDIR(file_inode(filp)->i_mode)) {
				lc->req_state &= ~SMB2_LEASE_WRITE_CACHING_LE;
				lc->is_dir = true;
			}

			/*
			 * Compare parent lease using parent key. If there is no
			 * a lease that has same parent key, Send lease break
			 * notification.
			 */
			smb_send_parent_lease_break_noti(fp, lc);

			req_op_level = smb2_map_lease_to_oplock(lc->req_state);
			ksmbd_debug(SMB,
				    "lease req for(%s) req oplock state 0x%x, lease state 0x%x\n",
				    name, req_op_level, lc->req_state);
			rc = find_same_lease_key(sess, fp->f_ci, lc);
			if (rc)
				goto err_out1;
		} else if (open_flags == O_RDONLY &&
			   (req_op_level == SMB2_OPLOCK_LEVEL_BATCH ||
			    req_op_level == SMB2_OPLOCK_LEVEL_EXCLUSIVE))
			req_op_level = SMB2_OPLOCK_LEVEL_II;

		rc = smb_grant_oplock(work, req_op_level,
				      fp->persistent_id, fp,
				      le32_to_cpu(req->hdr.Id.SyncId.TreeId),
				      lc, share_ret);
		if (rc < 0)
			goto err_out1;
	}

	if (req->CreateOptions & FILE_DELETE_ON_CLOSE_LE)
		ksmbd_fd_set_delete_on_close(fp, file_info);

	if (need_truncate) {
		rc = smb2_create_truncate(&fp->filp->f_path);
		if (rc)
			goto err_out1;
	}

	if (req->CreateContextsOffset) {
		struct create_alloc_size_req *az_req;

		az_req = (struct create_alloc_size_req *)smb2_find_context_vals(req,
					SMB2_CREATE_ALLOCATION_SIZE, 4);
		if (IS_ERR(az_req)) {
			rc = PTR_ERR(az_req);
			goto err_out1;
		} else if (az_req) {
			loff_t alloc_size;
			int err;

			if (le16_to_cpu(az_req->ccontext.DataOffset) +
			    le32_to_cpu(az_req->ccontext.DataLength) <
			    sizeof(struct create_alloc_size_req)) {
				rc = -EINVAL;
				goto err_out1;
			}
			alloc_size = le64_to_cpu(az_req->AllocationSize);
			ksmbd_debug(SMB,
				    "request smb2 create allocate size : %llu\n",
				    alloc_size);
			smb_break_all_levII_oplock(work, fp, 1);
			err = vfs_fallocate(fp->filp, FALLOC_FL_KEEP_SIZE, 0,
					    alloc_size);
			if (err < 0)
				ksmbd_debug(SMB,
					    "vfs_fallocate is failed : %d\n",
					    err);
		}

		context = smb2_find_context_vals(req, SMB2_CREATE_QUERY_ON_DISK_ID, 4);
		if (IS_ERR(context)) {
			rc = PTR_ERR(context);
			goto err_out1;
		} else if (context) {
			ksmbd_debug(SMB, "get query on disk id context\n");
			query_disk_id = 1;
		}
	}

	rc = ksmbd_vfs_getattr(&path, &stat);
	if (rc)
		goto err_out1;

	if (stat.result_mask & STATX_BTIME)
		fp->create_time = ksmbd_UnixTimeToNT(stat.btime);
	else
		fp->create_time = ksmbd_UnixTimeToNT(stat.ctime);
	if (req->FileAttributes || fp->f_ci->m_fattr == 0)
		fp->f_ci->m_fattr =
			cpu_to_le32(smb2_get_dos_mode(&stat, le32_to_cpu(req->FileAttributes)));

	if (!created)
		smb2_update_xattrs(tcon, &path, fp);
	else
		smb2_new_xattrs(tcon, &path, fp);

	memcpy(fp->client_guid, conn->ClientGUID, SMB2_CLIENT_GUID_SIZE);

	if (dh_info.type == DURABLE_REQ_V2 || dh_info.type == DURABLE_REQ) {
		if (dh_info.type == DURABLE_REQ_V2 && dh_info.persistent &&
		    test_share_config_flag(work->tcon->share_conf,
					   KSMBD_SHARE_FLAG_CONTINUOUS_AVAILABILITY))
			fp->is_persistent = true;
		else
			fp->is_durable = true;

		if (dh_info.type == DURABLE_REQ_V2) {
			memcpy(fp->create_guid, dh_info.CreateGuid,
					SMB2_CREATE_GUID_SIZE);
			if (dh_info.timeout)
				fp->durable_timeout = min(dh_info.timeout,
						300000);
			else
				fp->durable_timeout = 60;
		}
	}

reconnected_fp:
	rsp->StructureSize = cpu_to_le16(89);
	rcu_read_lock();
	opinfo = rcu_dereference(fp->f_opinfo);
	rsp->OplockLevel = opinfo != NULL ? opinfo->level : 0;
	rcu_read_unlock();
	rsp->Flags = 0;
	rsp->CreateAction = cpu_to_le32(file_info);
	rsp->CreationTime = cpu_to_le64(fp->create_time);
	time = ksmbd_UnixTimeToNT(stat.atime);
	rsp->LastAccessTime = cpu_to_le64(time);
	time = ksmbd_UnixTimeToNT(stat.mtime);
	rsp->LastWriteTime = cpu_to_le64(time);
	time = ksmbd_UnixTimeToNT(stat.ctime);
	rsp->ChangeTime = cpu_to_le64(time);
	rsp->AllocationSize = S_ISDIR(stat.mode) ? 0 :
		cpu_to_le64(stat.blocks << 9);
	rsp->EndofFile = S_ISDIR(stat.mode) ? 0 : cpu_to_le64(stat.size);
	rsp->FileAttributes = fp->f_ci->m_fattr;

	rsp->Reserved2 = 0;

	rsp->PersistentFileId = fp->persistent_id;
	rsp->VolatileFileId = fp->volatile_id;

	rsp->CreateContextsOffset = 0;
	rsp->CreateContextsLength = 0;
	iov_len = offsetof(struct smb2_create_rsp, Buffer);

	/* If lease is request send lease context response */
	if (opinfo && opinfo->is_lease) {
		struct create_context *lease_ccontext;

		ksmbd_debug(SMB, "lease granted on(%s) lease state 0x%x\n",
			    name, opinfo->o_lease->state);
		rsp->OplockLevel = SMB2_OPLOCK_LEVEL_LEASE;

		lease_ccontext = (struct create_context *)rsp->Buffer;
		contxt_cnt++;
		create_lease_buf(rsp->Buffer, opinfo->o_lease);
		le32_add_cpu(&rsp->CreateContextsLength,
			     conn->vals->create_lease_size);
		iov_len += conn->vals->create_lease_size;
		next_ptr = &lease_ccontext->Next;
		next_off = conn->vals->create_lease_size;
	}

	if (maximal_access_ctxt) {
		struct create_context *mxac_ccontext;

		if (maximal_access == 0)
			ksmbd_vfs_query_maximal_access(idmap,
						       path.dentry,
						       &maximal_access);
		mxac_ccontext = (struct create_context *)(rsp->Buffer +
				le32_to_cpu(rsp->CreateContextsLength));
		contxt_cnt++;
		create_mxac_rsp_buf(rsp->Buffer +
				le32_to_cpu(rsp->CreateContextsLength),
				le32_to_cpu(maximal_access));
		le32_add_cpu(&rsp->CreateContextsLength,
			     conn->vals->create_mxac_size);
		iov_len += conn->vals->create_mxac_size;
		if (next_ptr)
			*next_ptr = cpu_to_le32(next_off);
		next_ptr = &mxac_ccontext->Next;
		next_off = conn->vals->create_mxac_size;
	}

	if (query_disk_id) {
		struct create_context *disk_id_ccontext;

		disk_id_ccontext = (struct create_context *)(rsp->Buffer +
				le32_to_cpu(rsp->CreateContextsLength));
		contxt_cnt++;
		create_disk_id_rsp_buf(rsp->Buffer +
				le32_to_cpu(rsp->CreateContextsLength),
				stat.ino, tcon->id);
		le32_add_cpu(&rsp->CreateContextsLength,
			     conn->vals->create_disk_id_size);
		iov_len += conn->vals->create_disk_id_size;
		if (next_ptr)
			*next_ptr = cpu_to_le32(next_off);
		next_ptr = &disk_id_ccontext->Next;
		next_off = conn->vals->create_disk_id_size;
	}

	if (dh_info.type == DURABLE_REQ || dh_info.type == DURABLE_REQ_V2) {
		struct create_context *durable_ccontext;

		durable_ccontext = (struct create_context *)(rsp->Buffer +
				le32_to_cpu(rsp->CreateContextsLength));
		contxt_cnt++;
		if (dh_info.type == DURABLE_REQ) {
			create_durable_rsp_buf(rsp->Buffer +
					le32_to_cpu(rsp->CreateContextsLength));
			le32_add_cpu(&rsp->CreateContextsLength,
					conn->vals->create_durable_size);
			iov_len += conn->vals->create_durable_size;
		} else {
			create_durable_v2_rsp_buf(rsp->Buffer +
					le32_to_cpu(rsp->CreateContextsLength),
					fp);
			le32_add_cpu(&rsp->CreateContextsLength,
					conn->vals->create_durable_v2_size);
			iov_len += conn->vals->create_durable_v2_size;
		}

		if (next_ptr)
			*next_ptr = cpu_to_le32(next_off);
		next_ptr = &durable_ccontext->Next;
		next_off = conn->vals->create_durable_size;
	}

	if (posix_ctxt) {
		contxt_cnt++;
		create_posix_rsp_buf(rsp->Buffer +
				le32_to_cpu(rsp->CreateContextsLength),
				fp);
		le32_add_cpu(&rsp->CreateContextsLength,
			     conn->vals->create_posix_size);
		iov_len += conn->vals->create_posix_size;
		if (next_ptr)
			*next_ptr = cpu_to_le32(next_off);
	}

	if (contxt_cnt > 0) {
		rsp->CreateContextsOffset =
			cpu_to_le32(offsetof(struct smb2_create_rsp, Buffer));
	}

err_out:
	if (rc && (file_present || created))
		ksmbd_vfs_kern_path_unlock(&parent_path, &path);

err_out1:
	ksmbd_revert_fsids(work);

err_out2:
	if (!rc) {
		ksmbd_update_fstate(&work->sess->file_table, fp, FP_INITED);
		rc = ksmbd_iov_pin_rsp(work, (void *)rsp, iov_len);
	}
	if (rc) {
		if (rc == -EINVAL)
			rsp->hdr.Status = STATUS_INVALID_PARAMETER;
		else if (rc == -EOPNOTSUPP)
			rsp->hdr.Status = STATUS_NOT_SUPPORTED;
		else if (rc == -EACCES || rc == -ESTALE || rc == -EXDEV)
			rsp->hdr.Status = STATUS_ACCESS_DENIED;
		else if (rc == -ENOENT)
			rsp->hdr.Status = STATUS_OBJECT_NAME_INVALID;
		else if (rc == -EPERM)
			rsp->hdr.Status = STATUS_SHARING_VIOLATION;
		else if (rc == -EBUSY)
			rsp->hdr.Status = STATUS_DELETE_PENDING;
		else if (rc == -EBADF)
			rsp->hdr.Status = STATUS_OBJECT_NAME_NOT_FOUND;
		else if (rc == -ENOEXEC)
			rsp->hdr.Status = STATUS_DUPLICATE_OBJECTID;
		else if (rc == -ENXIO)
			rsp->hdr.Status = STATUS_NO_SUCH_DEVICE;
		else if (rc == -EEXIST)
			rsp->hdr.Status = STATUS_OBJECT_NAME_COLLISION;
		else if (rc == -EMFILE)
			rsp->hdr.Status = STATUS_INSUFFICIENT_RESOURCES;
		if (!rsp->hdr.Status)
			rsp->hdr.Status = STATUS_UNEXPECTED_IO_ERROR;

		if (fp)
			ksmbd_fd_put(work, fp);
		smb2_set_err_rsp(work);
		ksmbd_debug(SMB, "Error response: %x\n", rsp->hdr.Status);
	}

	kfree(name);
	kfree(lc);

	return 0;
}

static int readdir_info_level_struct_sz(int info_level)
{
	switch (info_level) {
	case FILE_FULL_DIRECTORY_INFORMATION:
		return sizeof(struct file_full_directory_info);
	case FILE_BOTH_DIRECTORY_INFORMATION:
		return sizeof(struct file_both_directory_info);
	case FILE_DIRECTORY_INFORMATION:
		return sizeof(struct file_directory_info);
	case FILE_NAMES_INFORMATION:
		return sizeof(struct file_names_info);
	case FILEID_FULL_DIRECTORY_INFORMATION:
		return sizeof(struct file_id_full_dir_info);
	case FILEID_BOTH_DIRECTORY_INFORMATION:
		return sizeof(struct file_id_both_directory_info);
	case SMB_FIND_FILE_POSIX_INFO:
		return sizeof(struct smb2_posix_info);
	default:
		return -EOPNOTSUPP;
	}
}

static int dentry_name(struct ksmbd_dir_info *d_info, int info_level)
{
	switch (info_level) {
	case FILE_FULL_DIRECTORY_INFORMATION:
	{
		struct file_full_directory_info *ffdinfo;

		ffdinfo = (struct file_full_directory_info *)d_info->rptr;
		d_info->rptr += le32_to_cpu(ffdinfo->NextEntryOffset);
		d_info->name = ffdinfo->FileName;
		d_info->name_len = le32_to_cpu(ffdinfo->FileNameLength);
		return 0;
	}
	case FILE_BOTH_DIRECTORY_INFORMATION:
	{
		struct file_both_directory_info *fbdinfo;

		fbdinfo = (struct file_both_directory_info *)d_info->rptr;
		d_info->rptr += le32_to_cpu(fbdinfo->NextEntryOffset);
		d_info->name = fbdinfo->FileName;
		d_info->name_len = le32_to_cpu(fbdinfo->FileNameLength);
		return 0;
	}
	case FILE_DIRECTORY_INFORMATION:
	{
		struct file_directory_info *fdinfo;

		fdinfo = (struct file_directory_info *)d_info->rptr;
		d_info->rptr += le32_to_cpu(fdinfo->NextEntryOffset);
		d_info->name = fdinfo->FileName;
		d_info->name_len = le32_to_cpu(fdinfo->FileNameLength);
		return 0;
	}
	case FILE_NAMES_INFORMATION:
	{
		struct file_names_info *fninfo;

		fninfo = (struct file_names_info *)d_info->rptr;
		d_info->rptr += le32_to_cpu(fninfo->NextEntryOffset);
		d_info->name = fninfo->FileName;
		d_info->name_len = le32_to_cpu(fninfo->FileNameLength);
		return 0;
	}
	case FILEID_FULL_DIRECTORY_INFORMATION:
	{
		struct file_id_full_dir_info *dinfo;

		dinfo = (struct file_id_full_dir_info *)d_info->rptr;
		d_info->rptr += le32_to_cpu(dinfo->NextEntryOffset);
		d_info->name = dinfo->FileName;
		d_info->name_len = le32_to_cpu(dinfo->FileNameLength);
		return 0;
	}
	case FILEID_BOTH_DIRECTORY_INFORMATION:
	{
		struct file_id_both_directory_info *fibdinfo;

		fibdinfo = (struct file_id_both_directory_info *)d_info->rptr;
		d_info->rptr += le32_to_cpu(fibdinfo->NextEntryOffset);
		d_info->name = fibdinfo->FileName;
		d_info->name_len = le32_to_cpu(fibdinfo->FileNameLength);
		return 0;
	}
	case SMB_FIND_FILE_POSIX_INFO:
	{
		struct smb2_posix_info *posix_info;

		posix_info = (struct smb2_posix_info *)d_info->rptr;
		d_info->rptr += le32_to_cpu(posix_info->NextEntryOffset);
		d_info->name = posix_info->name;
		d_info->name_len = le32_to_cpu(posix_info->name_len);
		return 0;
	}
	default:
		return -EINVAL;
	}
}

/**
 * smb2_populate_readdir_entry() - encode directory entry in smb2 response
 * buffer
 * @conn:	connection instance
 * @info_level:	smb information level
 * @d_info:	structure included variables for query dir
 * @ksmbd_kstat:	ksmbd wrapper of dirent stat information
 *
 * if directory has many entries, find first can't read it fully.
 * find next might be called multiple times to read remaining dir entries
 *
 * Return:	0 on success, otherwise error
 */
static int smb2_populate_readdir_entry(struct ksmbd_conn *conn, int info_level,
				       struct ksmbd_dir_info *d_info,
				       struct ksmbd_kstat *ksmbd_kstat)
{
	int next_entry_offset = 0;
	char *conv_name;
	int conv_len;
	void *kstat;
	int struct_sz, rc = 0;

	conv_name = ksmbd_convert_dir_info_name(d_info,
						conn->local_nls,
						&conv_len);
	if (!conv_name)
		return -ENOMEM;

	/* Somehow the name has only terminating NULL bytes */
	if (conv_len < 0) {
		rc = -EINVAL;
		goto free_conv_name;
	}

	struct_sz = readdir_info_level_struct_sz(info_level) + conv_len;
	next_entry_offset = ALIGN(struct_sz, KSMBD_DIR_INFO_ALIGNMENT);
	d_info->last_entry_off_align = next_entry_offset - struct_sz;

	if (next_entry_offset > d_info->out_buf_len) {
		d_info->out_buf_len = 0;
		rc = -ENOSPC;
		goto free_conv_name;
	}

	kstat = d_info->wptr;
	if (info_level != FILE_NAMES_INFORMATION)
		kstat = ksmbd_vfs_init_kstat(&d_info->wptr, ksmbd_kstat);

	switch (info_level) {
	case FILE_FULL_DIRECTORY_INFORMATION:
	{
		struct file_full_directory_info *ffdinfo;

		ffdinfo = (struct file_full_directory_info *)kstat;
		ffdinfo->FileNameLength = cpu_to_le32(conv_len);
		ffdinfo->EaSize =
			smb2_get_reparse_tag_special_file(ksmbd_kstat->kstat->mode);
		if (ffdinfo->EaSize)
			ffdinfo->ExtFileAttributes = FILE_ATTRIBUTE_REPARSE_POINT_LE;
		if (d_info->hide_dot_file && d_info->name[0] == '.')
			ffdinfo->ExtFileAttributes |= FILE_ATTRIBUTE_HIDDEN_LE;
		memcpy(ffdinfo->FileName, conv_name, conv_len);
		ffdinfo->NextEntryOffset = cpu_to_le32(next_entry_offset);
		break;
	}
	case FILE_BOTH_DIRECTORY_INFORMATION:
	{
		struct file_both_directory_info *fbdinfo;

		fbdinfo = (struct file_both_directory_info *)kstat;
		fbdinfo->FileNameLength = cpu_to_le32(conv_len);
		fbdinfo->EaSize =
			smb2_get_reparse_tag_special_file(ksmbd_kstat->kstat->mode);
		if (fbdinfo->EaSize)
			fbdinfo->ExtFileAttributes = FILE_ATTRIBUTE_REPARSE_POINT_LE;
		fbdinfo->ShortNameLength = 0;
		fbdinfo->Reserved = 0;
		if (d_info->hide_dot_file && d_info->name[0] == '.')
			fbdinfo->ExtFileAttributes |= FILE_ATTRIBUTE_HIDDEN_LE;
		memcpy(fbdinfo->FileName, conv_name, conv_len);
		fbdinfo->NextEntryOffset = cpu_to_le32(next_entry_offset);
		break;
	}
	case FILE_DIRECTORY_INFORMATION:
	{
		struct file_directory_info *fdinfo;

		fdinfo = (struct file_directory_info *)kstat;
		fdinfo->FileNameLength = cpu_to_le32(conv_len);
		if (d_info->hide_dot_file && d_info->name[0] == '.')
			fdinfo->ExtFileAttributes |= FILE_ATTRIBUTE_HIDDEN_LE;
		memcpy(fdinfo->FileName, conv_name, conv_len);
		fdinfo->NextEntryOffset = cpu_to_le32(next_entry_offset);
		break;
	}
	case FILE_NAMES_INFORMATION:
	{
		struct file_names_info *fninfo;

		fninfo = (struct file_names_info *)kstat;
		fninfo->FileNameLength = cpu_to_le32(conv_len);
		memcpy(fninfo->FileName, conv_name, conv_len);
		fninfo->NextEntryOffset = cpu_to_le32(next_entry_offset);
		break;
	}
	case FILEID_FULL_DIRECTORY_INFORMATION:
	{
		struct file_id_full_dir_info *dinfo;

		dinfo = (struct file_id_full_dir_info *)kstat;
		dinfo->FileNameLength = cpu_to_le32(conv_len);
		dinfo->EaSize =
			smb2_get_reparse_tag_special_file(ksmbd_kstat->kstat->mode);
		if (dinfo->EaSize)
			dinfo->ExtFileAttributes = FILE_ATTRIBUTE_REPARSE_POINT_LE;
		dinfo->Reserved = 0;
		dinfo->UniqueId = cpu_to_le64(ksmbd_kstat->kstat->ino);
		if (d_info->hide_dot_file && d_info->name[0] == '.')
			dinfo->ExtFileAttributes |= FILE_ATTRIBUTE_HIDDEN_LE;
		memcpy(dinfo->FileName, conv_name, conv_len);
		dinfo->NextEntryOffset = cpu_to_le32(next_entry_offset);
		break;
	}
	case FILEID_BOTH_DIRECTORY_INFORMATION:
	{
		struct file_id_both_directory_info *fibdinfo;

		fibdinfo = (struct file_id_both_directory_info *)kstat;
		fibdinfo->FileNameLength = cpu_to_le32(conv_len);
		fibdinfo->EaSize =
			smb2_get_reparse_tag_special_file(ksmbd_kstat->kstat->mode);
		if (fibdinfo->EaSize)
			fibdinfo->ExtFileAttributes = FILE_ATTRIBUTE_REPARSE_POINT_LE;
		fibdinfo->UniqueId = cpu_to_le64(ksmbd_kstat->kstat->ino);
		fibdinfo->ShortNameLength = 0;
		fibdinfo->Reserved = 0;
		fibdinfo->Reserved2 = cpu_to_le16(0);
		if (d_info->hide_dot_file && d_info->name[0] == '.')
			fibdinfo->ExtFileAttributes |= FILE_ATTRIBUTE_HIDDEN_LE;
		memcpy(fibdinfo->FileName, conv_name, conv_len);
		fibdinfo->NextEntryOffset = cpu_to_le32(next_entry_offset);
		break;
	}
	case SMB_FIND_FILE_POSIX_INFO:
	{
		struct smb2_posix_info *posix_info;
		u64 time;

		posix_info = (struct smb2_posix_info *)kstat;
		posix_info->Ignored = 0;
		posix_info->CreationTime = cpu_to_le64(ksmbd_kstat->create_time);
		time = ksmbd_UnixTimeToNT(ksmbd_kstat->kstat->ctime);
		posix_info->ChangeTime = cpu_to_le64(time);
		time = ksmbd_UnixTimeToNT(ksmbd_kstat->kstat->atime);
		posix_info->LastAccessTime = cpu_to_le64(time);
		time = ksmbd_UnixTimeToNT(ksmbd_kstat->kstat->mtime);
		posix_info->LastWriteTime = cpu_to_le64(time);
		posix_info->EndOfFile = cpu_to_le64(ksmbd_kstat->kstat->size);
		posix_info->AllocationSize = cpu_to_le64(ksmbd_kstat->kstat->blocks << 9);
		posix_info->DeviceId = cpu_to_le32(ksmbd_kstat->kstat->rdev);
		posix_info->HardLinks = cpu_to_le32(ksmbd_kstat->kstat->nlink);
		posix_info->Mode = cpu_to_le32(ksmbd_kstat->kstat->mode & 0777);
		posix_info->Inode = cpu_to_le64(ksmbd_kstat->kstat->ino);
		posix_info->DosAttributes =
			S_ISDIR(ksmbd_kstat->kstat->mode) ?
				FILE_ATTRIBUTE_DIRECTORY_LE : FILE_ATTRIBUTE_ARCHIVE_LE;
		if (d_info->hide_dot_file && d_info->name[0] == '.')
			posix_info->DosAttributes |= FILE_ATTRIBUTE_HIDDEN_LE;
		/*
		 * SidBuffer(32) contain two sids(Domain sid(16), UNIX group sid(16)).
		 * UNIX sid(16) = revision(1) + num_subauth(1) + authority(6) +
		 *		  sub_auth(4 * 1(num_subauth)) + RID(4).
		 */
		id_to_sid(from_kuid_munged(&init_user_ns, ksmbd_kstat->kstat->uid),
			  SIDUNIX_USER, (struct smb_sid *)&posix_info->SidBuffer[0]);
		id_to_sid(from_kgid_munged(&init_user_ns, ksmbd_kstat->kstat->gid),
			  SIDUNIX_GROUP, (struct smb_sid *)&posix_info->SidBuffer[16]);
		memcpy(posix_info->name, conv_name, conv_len);
		posix_info->name_len = cpu_to_le32(conv_len);
		posix_info->NextEntryOffset = cpu_to_le32(next_entry_offset);
		break;
	}

	} /* switch (info_level) */

	d_info->last_entry_offset = d_info->data_count;
	d_info->data_count += next_entry_offset;
	d_info->out_buf_len -= next_entry_offset;
	d_info->wptr += next_entry_offset;

	ksmbd_debug(SMB,
		    "info_level : %d, buf_len :%d, next_offset : %d, data_count : %d\n",
		    info_level, d_info->out_buf_len,
		    next_entry_offset, d_info->data_count);

free_conv_name:
	kfree(conv_name);
	return rc;
}

struct smb2_query_dir_private {
	struct ksmbd_work	*work;
	char			*search_pattern;
	struct ksmbd_file	*dir_fp;

	struct ksmbd_dir_info	*d_info;
	int			info_level;
};

static void lock_dir(struct ksmbd_file *dir_fp)
{
	struct dentry *dir = dir_fp->filp->f_path.dentry;

	inode_lock_nested(d_inode(dir), I_MUTEX_PARENT);
}

static void unlock_dir(struct ksmbd_file *dir_fp)
{
	struct dentry *dir = dir_fp->filp->f_path.dentry;

	inode_unlock(d_inode(dir));
}

static int process_query_dir_entries(struct smb2_query_dir_private *priv)
{
	struct mnt_idmap	*idmap = file_mnt_idmap(priv->dir_fp->filp);
	struct kstat		kstat;
	struct ksmbd_kstat	ksmbd_kstat;
	int			rc;
	int			i;

	for (i = 0; i < priv->d_info->num_entry; i++) {
		struct dentry *dent;

		if (dentry_name(priv->d_info, priv->info_level))
			return -EINVAL;

		lock_dir(priv->dir_fp);
		dent = lookup_one(idmap, priv->d_info->name,
				  priv->dir_fp->filp->f_path.dentry,
				  priv->d_info->name_len);
		unlock_dir(priv->dir_fp);

		if (IS_ERR(dent)) {
			ksmbd_debug(SMB, "Cannot lookup `%s' [%ld]\n",
				    priv->d_info->name,
				    PTR_ERR(dent));
			continue;
		}
		if (unlikely(d_is_negative(dent))) {
			dput(dent);
			ksmbd_debug(SMB, "Negative dentry `%s'\n",
				    priv->d_info->name);
			continue;
		}

		ksmbd_kstat.kstat = &kstat;
		if (priv->info_level != FILE_NAMES_INFORMATION) {
			rc = ksmbd_vfs_fill_dentry_attrs(priv->work,
							 idmap,
							 dent,
							 &ksmbd_kstat);
			if (rc) {
				dput(dent);
				continue;
			}
		}

		rc = smb2_populate_readdir_entry(priv->work->conn,
						 priv->info_level,
						 priv->d_info,
						 &ksmbd_kstat);
		dput(dent);
		if (rc)
			return rc;
	}
	return 0;
}

static int reserve_populate_dentry(struct ksmbd_dir_info *d_info,
				   int info_level)
{
	int struct_sz;
	int conv_len;
	int next_entry_offset;

	struct_sz = readdir_info_level_struct_sz(info_level);
	if (struct_sz == -EOPNOTSUPP)
		return -EOPNOTSUPP;

	conv_len = (d_info->name_len + 1) * 2;
	next_entry_offset = ALIGN(struct_sz + conv_len,
				  KSMBD_DIR_INFO_ALIGNMENT);

	if (next_entry_offset > d_info->out_buf_len) {
		d_info->out_buf_len = 0;
		return -ENOSPC;
	}

	switch (info_level) {
	case FILE_FULL_DIRECTORY_INFORMATION:
	{
		struct file_full_directory_info *ffdinfo;

		ffdinfo = (struct file_full_directory_info *)d_info->wptr;
		memcpy(ffdinfo->FileName, d_info->name, d_info->name_len);
		ffdinfo->FileName[d_info->name_len] = 0x00;
		ffdinfo->FileNameLength = cpu_to_le32(d_info->name_len);
		ffdinfo->NextEntryOffset = cpu_to_le32(next_entry_offset);
		break;
	}
	case FILE_BOTH_DIRECTORY_INFORMATION:
	{
		struct file_both_directory_info *fbdinfo;

		fbdinfo = (struct file_both_directory_info *)d_info->wptr;
		memcpy(fbdinfo->FileName, d_info->name, d_info->name_len);
		fbdinfo->FileName[d_info->name_len] = 0x00;
		fbdinfo->FileNameLength = cpu_to_le32(d_info->name_len);
		fbdinfo->NextEntryOffset = cpu_to_le32(next_entry_offset);
		break;
	}
	case FILE_DIRECTORY_INFORMATION:
	{
		struct file_directory_info *fdinfo;

		fdinfo = (struct file_directory_info *)d_info->wptr;
		memcpy(fdinfo->FileName, d_info->name, d_info->name_len);
		fdinfo->FileName[d_info->name_len] = 0x00;
		fdinfo->FileNameLength = cpu_to_le32(d_info->name_len);
		fdinfo->NextEntryOffset = cpu_to_le32(next_entry_offset);
		break;
	}
	case FILE_NAMES_INFORMATION:
	{
		struct file_names_info *fninfo;

		fninfo = (struct file_names_info *)d_info->wptr;
		memcpy(fninfo->FileName, d_info->name, d_info->name_len);
		fninfo->FileName[d_info->name_len] = 0x00;
		fninfo->FileNameLength = cpu_to_le32(d_info->name_len);
		fninfo->NextEntryOffset = cpu_to_le32(next_entry_offset);
		break;
	}
	case FILEID_FULL_DIRECTORY_INFORMATION:
	{
		struct file_id_full_dir_info *dinfo;

		dinfo = (struct file_id_full_dir_info *)d_info->wptr;
		memcpy(dinfo->FileName, d_info->name, d_info->name_len);
		dinfo->FileName[d_info->name_len] = 0x00;
		dinfo->FileNameLength = cpu_to_le32(d_info->name_len);
		dinfo->NextEntryOffset = cpu_to_le32(next_entry_offset);
		break;
	}
	case FILEID_BOTH_DIRECTORY_INFORMATION:
	{
		struct file_id_both_directory_info *fibdinfo;

		fibdinfo = (struct file_id_both_directory_info *)d_info->wptr;
		memcpy(fibdinfo->FileName, d_info->name, d_info->name_len);
		fibdinfo->FileName[d_info->name_len] = 0x00;
		fibdinfo->FileNameLength = cpu_to_le32(d_info->name_len);
		fibdinfo->NextEntryOffset = cpu_to_le32(next_entry_offset);
		break;
	}
	case SMB_FIND_FILE_POSIX_INFO:
	{
		struct smb2_posix_info *posix_info;

		posix_info = (struct smb2_posix_info *)d_info->wptr;
		memcpy(posix_info->name, d_info->name, d_info->name_len);
		posix_info->name[d_info->name_len] = 0x00;
		posix_info->name_len = cpu_to_le32(d_info->name_len);
		posix_info->NextEntryOffset =
			cpu_to_le32(next_entry_offset);
		break;
	}
	} /* switch (info_level) */

	d_info->num_entry++;
	d_info->out_buf_len -= next_entry_offset;
	d_info->wptr += next_entry_offset;
	return 0;
}

static bool __query_dir(struct dir_context *ctx, const char *name, int namlen,
		       loff_t offset, u64 ino, unsigned int d_type)
{
	struct ksmbd_readdir_data	*buf;
	struct smb2_query_dir_private	*priv;
	struct ksmbd_dir_info		*d_info;
	int				rc;

	buf	= container_of(ctx, struct ksmbd_readdir_data, ctx);
	priv	= buf->private;
	d_info	= priv->d_info;

	/* dot and dotdot entries are already reserved */
	if (!strcmp(".", name) || !strcmp("..", name))
		return true;
	if (ksmbd_share_veto_filename(priv->work->tcon->share_conf, name))
		return true;
	if (!match_pattern(name, namlen, priv->search_pattern))
		return true;

	d_info->name		= name;
	d_info->name_len	= namlen;
	rc = reserve_populate_dentry(d_info, priv->info_level);
	if (rc)
		return false;
	if (d_info->flags & SMB2_RETURN_SINGLE_ENTRY)
		d_info->out_buf_len = 0;
	return true;
}

static int verify_info_level(int info_level)
{
	switch (info_level) {
	case FILE_FULL_DIRECTORY_INFORMATION:
	case FILE_BOTH_DIRECTORY_INFORMATION:
	case FILE_DIRECTORY_INFORMATION:
	case FILE_NAMES_INFORMATION:
	case FILEID_FULL_DIRECTORY_INFORMATION:
	case FILEID_BOTH_DIRECTORY_INFORMATION:
	case SMB_FIND_FILE_POSIX_INFO:
		break;
	default:
		return -EOPNOTSUPP;
	}

	return 0;
}

static int smb2_resp_buf_len(struct ksmbd_work *work, unsigned short hdr2_len)
{
	int free_len;

	free_len = (int)(work->response_sz -
		(get_rfc1002_len(work->response_buf) + 4)) - hdr2_len;
	return free_len;
}

static int smb2_calc_max_out_buf_len(struct ksmbd_work *work,
				     unsigned short hdr2_len,
				     unsigned int out_buf_len)
{
	int free_len;

	if (out_buf_len > work->conn->vals->max_trans_size)
		return -EINVAL;

	free_len = smb2_resp_buf_len(work, hdr2_len);
	if (free_len < 0)
		return -EINVAL;

	return min_t(int, out_buf_len, free_len);
}

int smb2_query_dir(struct ksmbd_work *work)
{
	struct ksmbd_conn *conn = work->conn;
	struct smb2_query_directory_req *req;
	struct smb2_query_directory_rsp *rsp;
	struct ksmbd_share_config *share = work->tcon->share_conf;
	struct ksmbd_file *dir_fp = NULL;
	struct ksmbd_dir_info d_info;
	int rc = 0;
	char *srch_ptr = NULL;
	unsigned char srch_flag;
	int buffer_sz;
	struct smb2_query_dir_private query_dir_private = {NULL, };

	WORK_BUFFERS(work, req, rsp);

	if (ksmbd_override_fsids(work)) {
		rsp->hdr.Status = STATUS_NO_MEMORY;
		smb2_set_err_rsp(work);
		return -ENOMEM;
	}

	rc = verify_info_level(req->FileInformationClass);
	if (rc) {
		rc = -EFAULT;
		goto err_out2;
	}

	dir_fp = ksmbd_lookup_fd_slow(work, req->VolatileFileId, req->PersistentFileId);
	if (!dir_fp) {
		rc = -EBADF;
		goto err_out2;
	}

	if (!(dir_fp->daccess & FILE_LIST_DIRECTORY_LE) ||
	    inode_permission(file_mnt_idmap(dir_fp->filp),
			     file_inode(dir_fp->filp),
			     MAY_READ | MAY_EXEC)) {
		pr_err("no right to enumerate directory (%pD)\n", dir_fp->filp);
		rc = -EACCES;
		goto err_out2;
	}

	if (!S_ISDIR(file_inode(dir_fp->filp)->i_mode)) {
		pr_err("can't do query dir for a file\n");
		rc = -EINVAL;
		goto err_out2;
	}

	srch_flag = req->Flags;
	srch_ptr = smb_strndup_from_utf16((char *)req + le16_to_cpu(req->FileNameOffset),
					  le16_to_cpu(req->FileNameLength), 1,
					  conn->local_nls);
	if (IS_ERR(srch_ptr)) {
		ksmbd_debug(SMB, "Search Pattern not found\n");
		rc = -EINVAL;
		goto err_out2;
	} else {
		ksmbd_debug(SMB, "Search pattern is %s\n", srch_ptr);
	}

	if (srch_flag & SMB2_REOPEN || srch_flag & SMB2_RESTART_SCANS) {
		ksmbd_debug(SMB, "Restart directory scan\n");
		generic_file_llseek(dir_fp->filp, 0, SEEK_SET);
	}

	memset(&d_info, 0, sizeof(struct ksmbd_dir_info));
	d_info.wptr = (char *)rsp->Buffer;
	d_info.rptr = (char *)rsp->Buffer;
	d_info.out_buf_len =
		smb2_calc_max_out_buf_len(work, 8,
					  le32_to_cpu(req->OutputBufferLength));
	if (d_info.out_buf_len < 0) {
		rc = -EINVAL;
		goto err_out;
	}
	d_info.flags = srch_flag;

	/*
	 * reserve dot and dotdot entries in head of buffer
	 * in first response
	 */
	rc = ksmbd_populate_dot_dotdot_entries(work, req->FileInformationClass,
					       dir_fp, &d_info, srch_ptr,
					       smb2_populate_readdir_entry);
	if (rc == -ENOSPC)
		rc = 0;
	else if (rc)
		goto err_out;

	if (test_share_config_flag(share, KSMBD_SHARE_FLAG_HIDE_DOT_FILES))
		d_info.hide_dot_file = true;

	buffer_sz				= d_info.out_buf_len;
	d_info.rptr				= d_info.wptr;
	query_dir_private.work			= work;
	query_dir_private.search_pattern	= srch_ptr;
	query_dir_private.dir_fp		= dir_fp;
	query_dir_private.d_info		= &d_info;
	query_dir_private.info_level		= req->FileInformationClass;
	dir_fp->readdir_data.private		= &query_dir_private;
	set_ctx_actor(&dir_fp->readdir_data.ctx, __query_dir);

	rc = iterate_dir(dir_fp->filp, &dir_fp->readdir_data.ctx);
	/*
	 * req->OutputBufferLength is too small to contain even one entry.
	 * In this case, it immediately returns OutputBufferLength 0 to client.
	 */
	if (!d_info.out_buf_len && !d_info.num_entry)
		goto no_buf_len;
	if (rc > 0 || rc == -ENOSPC)
		rc = 0;
	else if (rc)
		goto err_out;

	d_info.wptr = d_info.rptr;
	d_info.out_buf_len = buffer_sz;
	rc = process_query_dir_entries(&query_dir_private);
	if (rc)
		goto err_out;

	if (!d_info.data_count && d_info.out_buf_len >= 0) {
		if (srch_flag & SMB2_RETURN_SINGLE_ENTRY && !is_asterisk(srch_ptr)) {
			rsp->hdr.Status = STATUS_NO_SUCH_FILE;
		} else {
			dir_fp->dot_dotdot[0] = dir_fp->dot_dotdot[1] = 0;
			rsp->hdr.Status = STATUS_NO_MORE_FILES;
		}
		rsp->StructureSize = cpu_to_le16(9);
		rsp->OutputBufferOffset = cpu_to_le16(0);
		rsp->OutputBufferLength = cpu_to_le32(0);
		rsp->Buffer[0] = 0;
		rc = ksmbd_iov_pin_rsp(work, (void *)rsp,
				       offsetof(struct smb2_query_directory_rsp, Buffer)
				       + 1);
		if (rc)
			goto err_out;
	} else {
no_buf_len:
		((struct file_directory_info *)
		((char *)rsp->Buffer + d_info.last_entry_offset))
		->NextEntryOffset = 0;
		if (d_info.data_count >= d_info.last_entry_off_align)
			d_info.data_count -= d_info.last_entry_off_align;

		rsp->StructureSize = cpu_to_le16(9);
		rsp->OutputBufferOffset = cpu_to_le16(72);
		rsp->OutputBufferLength = cpu_to_le32(d_info.data_count);
		rc = ksmbd_iov_pin_rsp(work, (void *)rsp,
				       offsetof(struct smb2_query_directory_rsp, Buffer) +
				       d_info.data_count);
		if (rc)
			goto err_out;
	}

	kfree(srch_ptr);
	ksmbd_fd_put(work, dir_fp);
	ksmbd_revert_fsids(work);
	return 0;

err_out:
	pr_err("error while processing smb2 query dir rc = %d\n", rc);
	kfree(srch_ptr);

err_out2:
	if (rc == -EINVAL)
		rsp->hdr.Status = STATUS_INVALID_PARAMETER;
	else if (rc == -EACCES)
		rsp->hdr.Status = STATUS_ACCESS_DENIED;
	else if (rc == -ENOENT)
		rsp->hdr.Status = STATUS_NO_SUCH_FILE;
	else if (rc == -EBADF)
		rsp->hdr.Status = STATUS_FILE_CLOSED;
	else if (rc == -ENOMEM)
		rsp->hdr.Status = STATUS_NO_MEMORY;
	else if (rc == -EFAULT)
		rsp->hdr.Status = STATUS_INVALID_INFO_CLASS;
	else if (rc == -EIO)
		rsp->hdr.Status = STATUS_FILE_CORRUPT_ERROR;
	if (!rsp->hdr.Status)
		rsp->hdr.Status = STATUS_UNEXPECTED_IO_ERROR;

	smb2_set_err_rsp(work);
	ksmbd_fd_put(work, dir_fp);
	ksmbd_revert_fsids(work);
	return 0;
}

/**
 * buffer_check_err() - helper function to check buffer errors
 * @reqOutputBufferLength:	max buffer length expected in command response
 * @rsp:		query info response buffer contains output buffer length
 * @rsp_org:		base response buffer pointer in case of chained response
 *
 * Return:	0 on success, otherwise error
 */
static int buffer_check_err(int reqOutputBufferLength,
			    struct smb2_query_info_rsp *rsp,
			    void *rsp_org)
{
	if (reqOutputBufferLength < le32_to_cpu(rsp->OutputBufferLength)) {
		pr_err("Invalid Buffer Size Requested\n");
		rsp->hdr.Status = STATUS_INFO_LENGTH_MISMATCH;
		*(__be32 *)rsp_org = cpu_to_be32(sizeof(struct smb2_hdr));
		return -EINVAL;
	}
	return 0;
}

static void get_standard_info_pipe(struct smb2_query_info_rsp *rsp,
				   void *rsp_org)
{
	struct smb2_file_standard_info *sinfo;

	sinfo = (struct smb2_file_standard_info *)rsp->Buffer;

	sinfo->AllocationSize = cpu_to_le64(4096);
	sinfo->EndOfFile = cpu_to_le64(0);
	sinfo->NumberOfLinks = cpu_to_le32(1);
	sinfo->DeletePending = 1;
	sinfo->Directory = 0;
	rsp->OutputBufferLength =
		cpu_to_le32(sizeof(struct smb2_file_standard_info));
}

static void get_internal_info_pipe(struct smb2_query_info_rsp *rsp, u64 num,
				   void *rsp_org)
{
	struct smb2_file_internal_info *file_info;

	file_info = (struct smb2_file_internal_info *)rsp->Buffer;

	/* any unique number */
	file_info->IndexNumber = cpu_to_le64(num | (1ULL << 63));
	rsp->OutputBufferLength =
		cpu_to_le32(sizeof(struct smb2_file_internal_info));
}

static int smb2_get_info_file_pipe(struct ksmbd_session *sess,
				   struct smb2_query_info_req *req,
				   struct smb2_query_info_rsp *rsp,
				   void *rsp_org)
{
	u64 id;
	int rc;

	/*
	 * Windows can sometime send query file info request on
	 * pipe without opening it, checking error condition here
	 */
	id = req->VolatileFileId;
	if (!ksmbd_session_rpc_method(sess, id))
		return -ENOENT;

	ksmbd_debug(SMB, "FileInfoClass %u, FileId 0x%llx\n",
		    req->FileInfoClass, req->VolatileFileId);

	switch (req->FileInfoClass) {
	case FILE_STANDARD_INFORMATION:
		get_standard_info_pipe(rsp, rsp_org);
		rc = buffer_check_err(le32_to_cpu(req->OutputBufferLength),
				      rsp, rsp_org);
		break;
	case FILE_INTERNAL_INFORMATION:
		get_internal_info_pipe(rsp, id, rsp_org);
		rc = buffer_check_err(le32_to_cpu(req->OutputBufferLength),
				      rsp, rsp_org);
		break;
	default:
		ksmbd_debug(SMB, "smb2_info_file_pipe for %u not supported\n",
			    req->FileInfoClass);
		rc = -EOPNOTSUPP;
	}
	return rc;
}

/**
 * smb2_get_ea() - handler for smb2 get extended attribute command
 * @work:	smb work containing query info command buffer
 * @fp:		ksmbd_file pointer
 * @req:	get extended attribute request
 * @rsp:	response buffer pointer
 * @rsp_org:	base response buffer pointer in case of chained response
 *
 * Return:	0 on success, otherwise error
 */
static int smb2_get_ea(struct ksmbd_work *work, struct ksmbd_file *fp,
		       struct smb2_query_info_req *req,
		       struct smb2_query_info_rsp *rsp, void *rsp_org)
{
	struct smb2_ea_info *eainfo, *prev_eainfo;
	char *name, *ptr, *xattr_list = NULL, *buf;
	int rc, name_len, value_len, xattr_list_len, idx;
	ssize_t buf_free_len, alignment_bytes, next_offset, rsp_data_cnt = 0;
	struct smb2_ea_info_req *ea_req = NULL;
	const struct path *path;
	struct mnt_idmap *idmap = file_mnt_idmap(fp->filp);

	if (!(fp->daccess & FILE_READ_EA_LE)) {
		pr_err("Not permitted to read ext attr : 0x%x\n",
		       fp->daccess);
		return -EACCES;
	}

	path = &fp->filp->f_path;
	/* single EA entry is requested with given user.* name */
	if (req->InputBufferLength) {
		if (le32_to_cpu(req->InputBufferLength) <
		    sizeof(struct smb2_ea_info_req))
			return -EINVAL;

		ea_req = (struct smb2_ea_info_req *)((char *)req +
						     le16_to_cpu(req->InputBufferOffset));
	} else {
		/* need to send all EAs, if no specific EA is requested*/
		if (le32_to_cpu(req->Flags) & SL_RETURN_SINGLE_ENTRY)
			ksmbd_debug(SMB,
				    "All EAs are requested but need to send single EA entry in rsp flags 0x%x\n",
				    le32_to_cpu(req->Flags));
	}

	buf_free_len =
		smb2_calc_max_out_buf_len(work, 8,
					  le32_to_cpu(req->OutputBufferLength));
	if (buf_free_len < 0)
		return -EINVAL;

	rc = ksmbd_vfs_listxattr(path->dentry, &xattr_list);
	if (rc < 0) {
		rsp->hdr.Status = STATUS_INVALID_HANDLE;
		goto out;
	} else if (!rc) { /* there is no EA in the file */
		ksmbd_debug(SMB, "no ea data in the file\n");
		goto done;
	}
	xattr_list_len = rc;

	ptr = (char *)rsp->Buffer;
	eainfo = (struct smb2_ea_info *)ptr;
	prev_eainfo = eainfo;
	idx = 0;

	while (idx < xattr_list_len) {
		name = xattr_list + idx;
		name_len = strlen(name);

		ksmbd_debug(SMB, "%s, len %d\n", name, name_len);
		idx += name_len + 1;

		/*
		 * CIFS does not support EA other than user.* namespace,
		 * still keep the framework generic, to list other attrs
		 * in future.
		 */
		if (strncmp(name, XATTR_USER_PREFIX, XATTR_USER_PREFIX_LEN))
			continue;

		if (!strncmp(&name[XATTR_USER_PREFIX_LEN], STREAM_PREFIX,
			     STREAM_PREFIX_LEN))
			continue;

		if (req->InputBufferLength &&
		    strncmp(&name[XATTR_USER_PREFIX_LEN], ea_req->name,
			    ea_req->EaNameLength))
			continue;

		if (!strncmp(&name[XATTR_USER_PREFIX_LEN],
			     DOS_ATTRIBUTE_PREFIX, DOS_ATTRIBUTE_PREFIX_LEN))
			continue;

		if (!strncmp(name, XATTR_USER_PREFIX, XATTR_USER_PREFIX_LEN))
			name_len -= XATTR_USER_PREFIX_LEN;

		ptr = eainfo->name + name_len + 1;
		buf_free_len -= (offsetof(struct smb2_ea_info, name) +
				name_len + 1);
		/* bailout if xattr can't fit in buf_free_len */
		value_len = ksmbd_vfs_getxattr(idmap, path->dentry,
					       name, &buf);
		if (value_len <= 0) {
			rc = -ENOENT;
			rsp->hdr.Status = STATUS_INVALID_HANDLE;
			goto out;
		}

		buf_free_len -= value_len;
		if (buf_free_len < 0) {
			kfree(buf);
			break;
		}

		memcpy(ptr, buf, value_len);
		kfree(buf);

		ptr += value_len;
		eainfo->Flags = 0;
		eainfo->EaNameLength = name_len;

		if (!strncmp(name, XATTR_USER_PREFIX, XATTR_USER_PREFIX_LEN))
			memcpy(eainfo->name, &name[XATTR_USER_PREFIX_LEN],
			       name_len);
		else
			memcpy(eainfo->name, name, name_len);

		eainfo->name[name_len] = '\0';
		eainfo->EaValueLength = cpu_to_le16(value_len);
		next_offset = offsetof(struct smb2_ea_info, name) +
			name_len + 1 + value_len;

		/* align next xattr entry at 4 byte bundary */
		alignment_bytes = ((next_offset + 3) & ~3) - next_offset;
		if (alignment_bytes) {
			memset(ptr, '\0', alignment_bytes);
			ptr += alignment_bytes;
			next_offset += alignment_bytes;
			buf_free_len -= alignment_bytes;
		}
		eainfo->NextEntryOffset = cpu_to_le32(next_offset);
		prev_eainfo = eainfo;
		eainfo = (struct smb2_ea_info *)ptr;
		rsp_data_cnt += next_offset;

		if (req->InputBufferLength) {
			ksmbd_debug(SMB, "single entry requested\n");
			break;
		}
	}

	/* no more ea entries */
	prev_eainfo->NextEntryOffset = 0;
done:
	rc = 0;
	if (rsp_data_cnt == 0)
		rsp->hdr.Status = STATUS_NO_EAS_ON_FILE;
	rsp->OutputBufferLength = cpu_to_le32(rsp_data_cnt);
out:
	kvfree(xattr_list);
	return rc;
}

static void get_file_access_info(struct smb2_query_info_rsp *rsp,
				 struct ksmbd_file *fp, void *rsp_org)
{
	struct smb2_file_access_info *file_info;

	file_info = (struct smb2_file_access_info *)rsp->Buffer;
	file_info->AccessFlags = fp->daccess;
	rsp->OutputBufferLength =
		cpu_to_le32(sizeof(struct smb2_file_access_info));
}

static int get_file_basic_info(struct smb2_query_info_rsp *rsp,
			       struct ksmbd_file *fp, void *rsp_org)
{
	struct smb2_file_basic_info *basic_info;
	struct kstat stat;
	u64 time;
	int ret;

	if (!(fp->daccess & FILE_READ_ATTRIBUTES_LE)) {
		pr_err("no right to read the attributes : 0x%x\n",
		       fp->daccess);
		return -EACCES;
	}

	ret = vfs_getattr(&fp->filp->f_path, &stat, STATX_BASIC_STATS,
			  AT_STATX_SYNC_AS_STAT);
	if (ret)
		return ret;

	basic_info = (struct smb2_file_basic_info *)rsp->Buffer;
	basic_info->CreationTime = cpu_to_le64(fp->create_time);
	time = ksmbd_UnixTimeToNT(stat.atime);
	basic_info->LastAccessTime = cpu_to_le64(time);
	time = ksmbd_UnixTimeToNT(stat.mtime);
	basic_info->LastWriteTime = cpu_to_le64(time);
	time = ksmbd_UnixTimeToNT(stat.ctime);
	basic_info->ChangeTime = cpu_to_le64(time);
	basic_info->Attributes = fp->f_ci->m_fattr;
	basic_info->Pad1 = 0;
	rsp->OutputBufferLength =
		cpu_to_le32(sizeof(struct smb2_file_basic_info));
	return 0;
}

static int get_file_standard_info(struct smb2_query_info_rsp *rsp,
				  struct ksmbd_file *fp, void *rsp_org)
{
	struct smb2_file_standard_info *sinfo;
	unsigned int delete_pending;
	struct kstat stat;
	int ret;

	ret = vfs_getattr(&fp->filp->f_path, &stat, STATX_BASIC_STATS,
			  AT_STATX_SYNC_AS_STAT);
	if (ret)
		return ret;

	sinfo = (struct smb2_file_standard_info *)rsp->Buffer;
	delete_pending = ksmbd_inode_pending_delete(fp);

	sinfo->AllocationSize = cpu_to_le64(stat.blocks << 9);
	sinfo->EndOfFile = S_ISDIR(stat.mode) ? 0 : cpu_to_le64(stat.size);
	sinfo->NumberOfLinks = cpu_to_le32(get_nlink(&stat) - delete_pending);
	sinfo->DeletePending = delete_pending;
	sinfo->Directory = S_ISDIR(stat.mode) ? 1 : 0;
	rsp->OutputBufferLength =
		cpu_to_le32(sizeof(struct smb2_file_standard_info));

	return 0;
}

static void get_file_alignment_info(struct smb2_query_info_rsp *rsp,
				    void *rsp_org)
{
	struct smb2_file_alignment_info *file_info;

	file_info = (struct smb2_file_alignment_info *)rsp->Buffer;
	file_info->AlignmentRequirement = 0;
	rsp->OutputBufferLength =
		cpu_to_le32(sizeof(struct smb2_file_alignment_info));
}

static int get_file_all_info(struct ksmbd_work *work,
			     struct smb2_query_info_rsp *rsp,
			     struct ksmbd_file *fp,
			     void *rsp_org)
{
	struct ksmbd_conn *conn = work->conn;
	struct smb2_file_all_info *file_info;
	unsigned int delete_pending;
	struct kstat stat;
	int conv_len;
	char *filename;
	u64 time;
	int ret;

	if (!(fp->daccess & FILE_READ_ATTRIBUTES_LE)) {
		ksmbd_debug(SMB, "no right to read the attributes : 0x%x\n",
			    fp->daccess);
		return -EACCES;
	}

	filename = convert_to_nt_pathname(work->tcon->share_conf, &fp->filp->f_path);
	if (IS_ERR(filename))
		return PTR_ERR(filename);

	ret = vfs_getattr(&fp->filp->f_path, &stat, STATX_BASIC_STATS,
			  AT_STATX_SYNC_AS_STAT);
	if (ret)
		return ret;

	ksmbd_debug(SMB, "filename = %s\n", filename);
	delete_pending = ksmbd_inode_pending_delete(fp);
	file_info = (struct smb2_file_all_info *)rsp->Buffer;

	file_info->CreationTime = cpu_to_le64(fp->create_time);
	time = ksmbd_UnixTimeToNT(stat.atime);
	file_info->LastAccessTime = cpu_to_le64(time);
	time = ksmbd_UnixTimeToNT(stat.mtime);
	file_info->LastWriteTime = cpu_to_le64(time);
	time = ksmbd_UnixTimeToNT(stat.ctime);
	file_info->ChangeTime = cpu_to_le64(time);
	file_info->Attributes = fp->f_ci->m_fattr;
	file_info->Pad1 = 0;
	file_info->AllocationSize =
		cpu_to_le64(stat.blocks << 9);
	file_info->EndOfFile = S_ISDIR(stat.mode) ? 0 : cpu_to_le64(stat.size);
	file_info->NumberOfLinks =
			cpu_to_le32(get_nlink(&stat) - delete_pending);
	file_info->DeletePending = delete_pending;
	file_info->Directory = S_ISDIR(stat.mode) ? 1 : 0;
	file_info->Pad2 = 0;
	file_info->IndexNumber = cpu_to_le64(stat.ino);
	file_info->EASize = 0;
	file_info->AccessFlags = fp->daccess;
	file_info->CurrentByteOffset = cpu_to_le64(fp->filp->f_pos);
	file_info->Mode = fp->coption;
	file_info->AlignmentRequirement = 0;
	conv_len = smbConvertToUTF16((__le16 *)file_info->FileName, filename,
				     PATH_MAX, conn->local_nls, 0);
	conv_len *= 2;
	file_info->FileNameLength = cpu_to_le32(conv_len);
	rsp->OutputBufferLength =
		cpu_to_le32(sizeof(struct smb2_file_all_info) + conv_len - 1);
	kfree(filename);
	return 0;
}

static void get_file_alternate_info(struct ksmbd_work *work,
				    struct smb2_query_info_rsp *rsp,
				    struct ksmbd_file *fp,
				    void *rsp_org)
{
	struct ksmbd_conn *conn = work->conn;
	struct smb2_file_alt_name_info *file_info;
	struct dentry *dentry = fp->filp->f_path.dentry;
	int conv_len;

	spin_lock(&dentry->d_lock);
	file_info = (struct smb2_file_alt_name_info *)rsp->Buffer;
	conv_len = ksmbd_extract_shortname(conn,
					   dentry->d_name.name,
					   file_info->FileName);
	spin_unlock(&dentry->d_lock);
	file_info->FileNameLength = cpu_to_le32(conv_len);
	rsp->OutputBufferLength =
		cpu_to_le32(sizeof(struct smb2_file_alt_name_info) + conv_len);
}

static int get_file_stream_info(struct ksmbd_work *work,
				struct smb2_query_info_rsp *rsp,
				struct ksmbd_file *fp,
				void *rsp_org)
{
	struct ksmbd_conn *conn = work->conn;
	struct smb2_file_stream_info *file_info;
	char *stream_name, *xattr_list = NULL, *stream_buf;
	struct kstat stat;
	const struct path *path = &fp->filp->f_path;
	ssize_t xattr_list_len;
	int nbytes = 0, streamlen, stream_name_len, next, idx = 0;
	int buf_free_len;
	struct smb2_query_info_req *req = ksmbd_req_buf_next(work);
	int ret;

	ret = vfs_getattr(&fp->filp->f_path, &stat, STATX_BASIC_STATS,
			  AT_STATX_SYNC_AS_STAT);
	if (ret)
		return ret;

	file_info = (struct smb2_file_stream_info *)rsp->Buffer;

	buf_free_len =
		smb2_calc_max_out_buf_len(work, 8,
					  le32_to_cpu(req->OutputBufferLength));
	if (buf_free_len < 0)
		goto out;

	xattr_list_len = ksmbd_vfs_listxattr(path->dentry, &xattr_list);
	if (xattr_list_len < 0) {
		goto out;
	} else if (!xattr_list_len) {
		ksmbd_debug(SMB, "empty xattr in the file\n");
		goto out;
	}

	while (idx < xattr_list_len) {
		stream_name = xattr_list + idx;
		streamlen = strlen(stream_name);
		idx += streamlen + 1;

		ksmbd_debug(SMB, "%s, len %d\n", stream_name, streamlen);

		if (strncmp(&stream_name[XATTR_USER_PREFIX_LEN],
			    STREAM_PREFIX, STREAM_PREFIX_LEN))
			continue;

		stream_name_len = streamlen - (XATTR_USER_PREFIX_LEN +
				STREAM_PREFIX_LEN);
		streamlen = stream_name_len;

		/* plus : size */
		streamlen += 1;
		stream_buf = kmalloc(streamlen + 1, GFP_KERNEL);
		if (!stream_buf)
			break;

		streamlen = snprintf(stream_buf, streamlen + 1,
				     ":%s", &stream_name[XATTR_NAME_STREAM_LEN]);

		next = sizeof(struct smb2_file_stream_info) + streamlen * 2;
		if (next > buf_free_len) {
			kfree(stream_buf);
			break;
		}

		file_info = (struct smb2_file_stream_info *)&rsp->Buffer[nbytes];
		streamlen  = smbConvertToUTF16((__le16 *)file_info->StreamName,
					       stream_buf, streamlen,
					       conn->local_nls, 0);
		streamlen *= 2;
		kfree(stream_buf);
		file_info->StreamNameLength = cpu_to_le32(streamlen);
		file_info->StreamSize = cpu_to_le64(stream_name_len);
		file_info->StreamAllocationSize = cpu_to_le64(stream_name_len);

		nbytes += next;
		buf_free_len -= next;
		file_info->NextEntryOffset = cpu_to_le32(next);
	}

out:
	if (!S_ISDIR(stat.mode) &&
	    buf_free_len >= sizeof(struct smb2_file_stream_info) + 7 * 2) {
		file_info = (struct smb2_file_stream_info *)
			&rsp->Buffer[nbytes];
		streamlen = smbConvertToUTF16((__le16 *)file_info->StreamName,
					      "::$DATA", 7, conn->local_nls, 0);
		streamlen *= 2;
		file_info->StreamNameLength = cpu_to_le32(streamlen);
		file_info->StreamSize = cpu_to_le64(stat.size);
		file_info->StreamAllocationSize = cpu_to_le64(stat.blocks << 9);
		nbytes += sizeof(struct smb2_file_stream_info) + streamlen;
	}

	/* last entry offset should be 0 */
	file_info->NextEntryOffset = 0;
	kvfree(xattr_list);

	rsp->OutputBufferLength = cpu_to_le32(nbytes);

	return 0;
}

static int get_file_internal_info(struct smb2_query_info_rsp *rsp,
				  struct ksmbd_file *fp, void *rsp_org)
{
	struct smb2_file_internal_info *file_info;
	struct kstat stat;
	int ret;

	ret = vfs_getattr(&fp->filp->f_path, &stat, STATX_BASIC_STATS,
			  AT_STATX_SYNC_AS_STAT);
	if (ret)
		return ret;

	file_info = (struct smb2_file_internal_info *)rsp->Buffer;
	file_info->IndexNumber = cpu_to_le64(stat.ino);
	rsp->OutputBufferLength =
		cpu_to_le32(sizeof(struct smb2_file_internal_info));

	return 0;
}

static int get_file_network_open_info(struct smb2_query_info_rsp *rsp,
				      struct ksmbd_file *fp, void *rsp_org)
{
	struct smb2_file_ntwrk_info *file_info;
	struct kstat stat;
	u64 time;
	int ret;

	if (!(fp->daccess & FILE_READ_ATTRIBUTES_LE)) {
		pr_err("no right to read the attributes : 0x%x\n",
		       fp->daccess);
		return -EACCES;
	}

	ret = vfs_getattr(&fp->filp->f_path, &stat, STATX_BASIC_STATS,
			  AT_STATX_SYNC_AS_STAT);
	if (ret)
		return ret;

	file_info = (struct smb2_file_ntwrk_info *)rsp->Buffer;

	file_info->CreationTime = cpu_to_le64(fp->create_time);
	time = ksmbd_UnixTimeToNT(stat.atime);
	file_info->LastAccessTime = cpu_to_le64(time);
	time = ksmbd_UnixTimeToNT(stat.mtime);
	file_info->LastWriteTime = cpu_to_le64(time);
	time = ksmbd_UnixTimeToNT(stat.ctime);
	file_info->ChangeTime = cpu_to_le64(time);
	file_info->Attributes = fp->f_ci->m_fattr;
	file_info->AllocationSize = cpu_to_le64(stat.blocks << 9);
	file_info->EndOfFile = S_ISDIR(stat.mode) ? 0 : cpu_to_le64(stat.size);
	file_info->Reserved = cpu_to_le32(0);
	rsp->OutputBufferLength =
		cpu_to_le32(sizeof(struct smb2_file_ntwrk_info));
	return 0;
}

static void get_file_ea_info(struct smb2_query_info_rsp *rsp, void *rsp_org)
{
	struct smb2_file_ea_info *file_info;

	file_info = (struct smb2_file_ea_info *)rsp->Buffer;
	file_info->EASize = 0;
	rsp->OutputBufferLength =
		cpu_to_le32(sizeof(struct smb2_file_ea_info));
}

static void get_file_position_info(struct smb2_query_info_rsp *rsp,
				   struct ksmbd_file *fp, void *rsp_org)
{
	struct smb2_file_pos_info *file_info;

	file_info = (struct smb2_file_pos_info *)rsp->Buffer;
	file_info->CurrentByteOffset = cpu_to_le64(fp->filp->f_pos);
	rsp->OutputBufferLength =
		cpu_to_le32(sizeof(struct smb2_file_pos_info));
}

static void get_file_mode_info(struct smb2_query_info_rsp *rsp,
			       struct ksmbd_file *fp, void *rsp_org)
{
	struct smb2_file_mode_info *file_info;

	file_info = (struct smb2_file_mode_info *)rsp->Buffer;
	file_info->Mode = fp->coption & FILE_MODE_INFO_MASK;
	rsp->OutputBufferLength =
		cpu_to_le32(sizeof(struct smb2_file_mode_info));
}

static int get_file_compression_info(struct smb2_query_info_rsp *rsp,
				     struct ksmbd_file *fp, void *rsp_org)
{
	struct smb2_file_comp_info *file_info;
	struct kstat stat;
	int ret;

	ret = vfs_getattr(&fp->filp->f_path, &stat, STATX_BASIC_STATS,
			  AT_STATX_SYNC_AS_STAT);
	if (ret)
		return ret;

	file_info = (struct smb2_file_comp_info *)rsp->Buffer;
	file_info->CompressedFileSize = cpu_to_le64(stat.blocks << 9);
	file_info->CompressionFormat = COMPRESSION_FORMAT_NONE;
	file_info->CompressionUnitShift = 0;
	file_info->ChunkShift = 0;
	file_info->ClusterShift = 0;
	memset(&file_info->Reserved[0], 0, 3);

	rsp->OutputBufferLength =
		cpu_to_le32(sizeof(struct smb2_file_comp_info));

	return 0;
}

static int get_file_attribute_tag_info(struct smb2_query_info_rsp *rsp,
				       struct ksmbd_file *fp, void *rsp_org)
{
	struct smb2_file_attr_tag_info *file_info;

	if (!(fp->daccess & FILE_READ_ATTRIBUTES_LE)) {
		pr_err("no right to read the attributes : 0x%x\n",
		       fp->daccess);
		return -EACCES;
	}

	file_info = (struct smb2_file_attr_tag_info *)rsp->Buffer;
	file_info->FileAttributes = fp->f_ci->m_fattr;
	file_info->ReparseTag = 0;
	rsp->OutputBufferLength =
		cpu_to_le32(sizeof(struct smb2_file_attr_tag_info));
	return 0;
}

static int find_file_posix_info(struct smb2_query_info_rsp *rsp,
				struct ksmbd_file *fp, void *rsp_org)
{
	struct smb311_posix_qinfo *file_info;
	struct inode *inode = file_inode(fp->filp);
	struct mnt_idmap *idmap = file_mnt_idmap(fp->filp);
	vfsuid_t vfsuid = i_uid_into_vfsuid(idmap, inode);
	vfsgid_t vfsgid = i_gid_into_vfsgid(idmap, inode);
	struct kstat stat;
	u64 time;
	int out_buf_len = sizeof(struct smb311_posix_qinfo) + 32;
	int ret;

	ret = vfs_getattr(&fp->filp->f_path, &stat, STATX_BASIC_STATS,
			  AT_STATX_SYNC_AS_STAT);
	if (ret)
		return ret;

	file_info = (struct smb311_posix_qinfo *)rsp->Buffer;
	file_info->CreationTime = cpu_to_le64(fp->create_time);
	time = ksmbd_UnixTimeToNT(stat.atime);
	file_info->LastAccessTime = cpu_to_le64(time);
	time = ksmbd_UnixTimeToNT(stat.mtime);
	file_info->LastWriteTime = cpu_to_le64(time);
	time = ksmbd_UnixTimeToNT(stat.ctime);
	file_info->ChangeTime = cpu_to_le64(time);
	file_info->DosAttributes = fp->f_ci->m_fattr;
	file_info->Inode = cpu_to_le64(stat.ino);
	file_info->EndOfFile = cpu_to_le64(stat.size);
	file_info->AllocationSize = cpu_to_le64(stat.blocks << 9);
	file_info->HardLinks = cpu_to_le32(stat.nlink);
	file_info->Mode = cpu_to_le32(stat.mode & 0777);
	file_info->DeviceId = cpu_to_le32(stat.rdev);

	/*
	 * Sids(32) contain two sids(Domain sid(16), UNIX group sid(16)).
	 * UNIX sid(16) = revision(1) + num_subauth(1) + authority(6) +
	 *		  sub_auth(4 * 1(num_subauth)) + RID(4).
	 */
	id_to_sid(from_kuid_munged(&init_user_ns, vfsuid_into_kuid(vfsuid)),
		  SIDUNIX_USER, (struct smb_sid *)&file_info->Sids[0]);
	id_to_sid(from_kgid_munged(&init_user_ns, vfsgid_into_kgid(vfsgid)),
		  SIDUNIX_GROUP, (struct smb_sid *)&file_info->Sids[16]);

	rsp->OutputBufferLength = cpu_to_le32(out_buf_len);

	return 0;
}

static int smb2_get_info_file(struct ksmbd_work *work,
			      struct smb2_query_info_req *req,
			      struct smb2_query_info_rsp *rsp)
{
	struct ksmbd_file *fp;
	int fileinfoclass = 0;
	int rc = 0;
	unsigned int id = KSMBD_NO_FID, pid = KSMBD_NO_FID;

	if (test_share_config_flag(work->tcon->share_conf,
				   KSMBD_SHARE_FLAG_PIPE)) {
		/* smb2 info file called for pipe */
		return smb2_get_info_file_pipe(work->sess, req, rsp,
					       work->response_buf);
	}

	if (work->next_smb2_rcv_hdr_off) {
		if (!has_file_id(req->VolatileFileId)) {
			ksmbd_debug(SMB, "Compound request set FID = %llu\n",
				    work->compound_fid);
			id = work->compound_fid;
			pid = work->compound_pfid;
		}
	}

	if (!has_file_id(id)) {
		id = req->VolatileFileId;
		pid = req->PersistentFileId;
	}

	fp = ksmbd_lookup_fd_slow(work, id, pid);
	if (!fp)
		return -ENOENT;

	fileinfoclass = req->FileInfoClass;

	switch (fileinfoclass) {
	case FILE_ACCESS_INFORMATION:
		get_file_access_info(rsp, fp, work->response_buf);
		break;

	case FILE_BASIC_INFORMATION:
		rc = get_file_basic_info(rsp, fp, work->response_buf);
		break;

	case FILE_STANDARD_INFORMATION:
		rc = get_file_standard_info(rsp, fp, work->response_buf);
		break;

	case FILE_ALIGNMENT_INFORMATION:
		get_file_alignment_info(rsp, work->response_buf);
		break;

	case FILE_ALL_INFORMATION:
		rc = get_file_all_info(work, rsp, fp, work->response_buf);
		break;

	case FILE_ALTERNATE_NAME_INFORMATION:
		get_file_alternate_info(work, rsp, fp, work->response_buf);
		break;

	case FILE_STREAM_INFORMATION:
		rc = get_file_stream_info(work, rsp, fp, work->response_buf);
		break;

	case FILE_INTERNAL_INFORMATION:
		rc = get_file_internal_info(rsp, fp, work->response_buf);
		break;

	case FILE_NETWORK_OPEN_INFORMATION:
		rc = get_file_network_open_info(rsp, fp, work->response_buf);
		break;

	case FILE_EA_INFORMATION:
		get_file_ea_info(rsp, work->response_buf);
		break;

	case FILE_FULL_EA_INFORMATION:
		rc = smb2_get_ea(work, fp, req, rsp, work->response_buf);
		break;

	case FILE_POSITION_INFORMATION:
		get_file_position_info(rsp, fp, work->response_buf);
		break;

	case FILE_MODE_INFORMATION:
		get_file_mode_info(rsp, fp, work->response_buf);
		break;

	case FILE_COMPRESSION_INFORMATION:
		rc = get_file_compression_info(rsp, fp, work->response_buf);
		break;

	case FILE_ATTRIBUTE_TAG_INFORMATION:
		rc = get_file_attribute_tag_info(rsp, fp, work->response_buf);
		break;
	case SMB_FIND_FILE_POSIX_INFO:
		if (!work->tcon->posix_extensions) {
			pr_err("client doesn't negotiate with SMB3.1.1 POSIX Extensions\n");
			rc = -EOPNOTSUPP;
		} else {
			rc = find_file_posix_info(rsp, fp, work->response_buf);
		}
		break;
	default:
		ksmbd_debug(SMB, "fileinfoclass %d not supported yet\n",
			    fileinfoclass);
		rc = -EOPNOTSUPP;
	}
	if (!rc)
		rc = buffer_check_err(le32_to_cpu(req->OutputBufferLength),
				      rsp, work->response_buf);
	ksmbd_fd_put(work, fp);
	return rc;
}

static int smb2_get_info_filesystem(struct ksmbd_work *work,
				    struct smb2_query_info_req *req,
				    struct smb2_query_info_rsp *rsp)
{
	struct ksmbd_session *sess = work->sess;
	struct ksmbd_conn *conn = work->conn;
	struct ksmbd_share_config *share = work->tcon->share_conf;
	int fsinfoclass = 0;
	struct kstatfs stfs;
	struct path path;
	int rc = 0, len;

	if (!share->path)
		return -EIO;

	rc = kern_path(share->path, LOOKUP_NO_SYMLINKS, &path);
	if (rc) {
		pr_err("cannot create vfs path\n");
		return -EIO;
	}

	rc = vfs_statfs(&path, &stfs);
	if (rc) {
		pr_err("cannot do stat of path %s\n", share->path);
		path_put(&path);
		return -EIO;
	}

	fsinfoclass = req->FileInfoClass;

	switch (fsinfoclass) {
	case FS_DEVICE_INFORMATION:
	{
		struct filesystem_device_info *info;

		info = (struct filesystem_device_info *)rsp->Buffer;

		info->DeviceType = cpu_to_le32(FILE_DEVICE_DISK);
		info->DeviceCharacteristics =
			cpu_to_le32(FILE_DEVICE_IS_MOUNTED);
		if (!test_tree_conn_flag(work->tcon,
					 KSMBD_TREE_CONN_FLAG_WRITABLE))
			info->DeviceCharacteristics |=
				cpu_to_le32(FILE_READ_ONLY_DEVICE);
		rsp->OutputBufferLength = cpu_to_le32(8);
		break;
	}
	case FS_ATTRIBUTE_INFORMATION:
	{
		struct filesystem_attribute_info *info;
		size_t sz;

		info = (struct filesystem_attribute_info *)rsp->Buffer;
		info->Attributes = cpu_to_le32(FILE_SUPPORTS_OBJECT_IDS |
					       FILE_PERSISTENT_ACLS |
					       FILE_UNICODE_ON_DISK |
					       FILE_CASE_PRESERVED_NAMES |
					       FILE_CASE_SENSITIVE_SEARCH |
					       FILE_SUPPORTS_BLOCK_REFCOUNTING);

		info->Attributes |= cpu_to_le32(server_conf.share_fake_fscaps);

		if (test_share_config_flag(work->tcon->share_conf,
		    KSMBD_SHARE_FLAG_STREAMS))
			info->Attributes |= cpu_to_le32(FILE_NAMED_STREAMS);

		info->MaxPathNameComponentLength = cpu_to_le32(stfs.f_namelen);
		len = smbConvertToUTF16((__le16 *)info->FileSystemName,
					"NTFS", PATH_MAX, conn->local_nls, 0);
		len = len * 2;
		info->FileSystemNameLen = cpu_to_le32(len);
		sz = sizeof(struct filesystem_attribute_info) - 2 + len;
		rsp->OutputBufferLength = cpu_to_le32(sz);
		break;
	}
	case FS_VOLUME_INFORMATION:
	{
		struct filesystem_vol_info *info;
		size_t sz;
		unsigned int serial_crc = 0;

		info = (struct filesystem_vol_info *)(rsp->Buffer);
		info->VolumeCreationTime = 0;
		serial_crc = crc32_le(serial_crc, share->name,
				      strlen(share->name));
		serial_crc = crc32_le(serial_crc, share->path,
				      strlen(share->path));
		serial_crc = crc32_le(serial_crc, ksmbd_netbios_name(),
				      strlen(ksmbd_netbios_name()));
		/* Taking dummy value of serial number*/
		info->SerialNumber = cpu_to_le32(serial_crc);
		len = smbConvertToUTF16((__le16 *)info->VolumeLabel,
					share->name, PATH_MAX,
					conn->local_nls, 0);
		len = len * 2;
		info->VolumeLabelSize = cpu_to_le32(len);
		info->Reserved = 0;
		sz = sizeof(struct filesystem_vol_info) - 2 + len;
		rsp->OutputBufferLength = cpu_to_le32(sz);
		break;
	}
	case FS_SIZE_INFORMATION:
	{
		struct filesystem_info *info;

		info = (struct filesystem_info *)(rsp->Buffer);
		info->TotalAllocationUnits = cpu_to_le64(stfs.f_blocks);
		info->FreeAllocationUnits = cpu_to_le64(stfs.f_bfree);
		info->SectorsPerAllocationUnit = cpu_to_le32(1);
		info->BytesPerSector = cpu_to_le32(stfs.f_bsize);
		rsp->OutputBufferLength = cpu_to_le32(24);
		break;
	}
	case FS_FULL_SIZE_INFORMATION:
	{
		struct smb2_fs_full_size_info *info;

		info = (struct smb2_fs_full_size_info *)(rsp->Buffer);
		info->TotalAllocationUnits = cpu_to_le64(stfs.f_blocks);
		info->CallerAvailableAllocationUnits =
					cpu_to_le64(stfs.f_bavail);
		info->ActualAvailableAllocationUnits =
					cpu_to_le64(stfs.f_bfree);
		info->SectorsPerAllocationUnit = cpu_to_le32(1);
		info->BytesPerSector = cpu_to_le32(stfs.f_bsize);
		rsp->OutputBufferLength = cpu_to_le32(32);
		break;
	}
	case FS_OBJECT_ID_INFORMATION:
	{
		struct object_id_info *info;

		info = (struct object_id_info *)(rsp->Buffer);

		if (!user_guest(sess->user))
			memcpy(info->objid, user_passkey(sess->user), 16);
		else
			memset(info->objid, 0, 16);

		info->extended_info.magic = cpu_to_le32(EXTENDED_INFO_MAGIC);
		info->extended_info.version = cpu_to_le32(1);
		info->extended_info.release = cpu_to_le32(1);
		info->extended_info.rel_date = 0;
		memcpy(info->extended_info.version_string, "1.1.0", strlen("1.1.0"));
		rsp->OutputBufferLength = cpu_to_le32(64);
		break;
	}
	case FS_SECTOR_SIZE_INFORMATION:
	{
		struct smb3_fs_ss_info *info;
		unsigned int sector_size =
			min_t(unsigned int, path.mnt->mnt_sb->s_blocksize, 4096);

		info = (struct smb3_fs_ss_info *)(rsp->Buffer);

		info->LogicalBytesPerSector = cpu_to_le32(sector_size);
		info->PhysicalBytesPerSectorForAtomicity =
				cpu_to_le32(sector_size);
		info->PhysicalBytesPerSectorForPerf = cpu_to_le32(sector_size);
		info->FSEffPhysicalBytesPerSectorForAtomicity =
				cpu_to_le32(sector_size);
		info->Flags = cpu_to_le32(SSINFO_FLAGS_ALIGNED_DEVICE |
				    SSINFO_FLAGS_PARTITION_ALIGNED_ON_DEVICE);
		info->ByteOffsetForSectorAlignment = 0;
		info->ByteOffsetForPartitionAlignment = 0;
		rsp->OutputBufferLength = cpu_to_le32(28);
		break;
	}
	case FS_CONTROL_INFORMATION:
	{
		/*
		 * TODO : The current implementation is based on
		 * test result with win7(NTFS) server. It's need to
		 * modify this to get valid Quota values
		 * from Linux kernel
		 */
		struct smb2_fs_control_info *info;

		info = (struct smb2_fs_control_info *)(rsp->Buffer);
		info->FreeSpaceStartFiltering = 0;
		info->FreeSpaceThreshold = 0;
		info->FreeSpaceStopFiltering = 0;
		info->DefaultQuotaThreshold = cpu_to_le64(SMB2_NO_FID);
		info->DefaultQuotaLimit = cpu_to_le64(SMB2_NO_FID);
		info->Padding = 0;
		rsp->OutputBufferLength = cpu_to_le32(48);
		break;
	}
	case FS_POSIX_INFORMATION:
	{
		struct filesystem_posix_info *info;

		if (!work->tcon->posix_extensions) {
			pr_err("client doesn't negotiate with SMB3.1.1 POSIX Extensions\n");
			rc = -EOPNOTSUPP;
		} else {
			info = (struct filesystem_posix_info *)(rsp->Buffer);
			info->OptimalTransferSize = cpu_to_le32(stfs.f_bsize);
			info->BlockSize = cpu_to_le32(stfs.f_bsize);
			info->TotalBlocks = cpu_to_le64(stfs.f_blocks);
			info->BlocksAvail = cpu_to_le64(stfs.f_bfree);
			info->UserBlocksAvail = cpu_to_le64(stfs.f_bavail);
			info->TotalFileNodes = cpu_to_le64(stfs.f_files);
			info->FreeFileNodes = cpu_to_le64(stfs.f_ffree);
			rsp->OutputBufferLength = cpu_to_le32(56);
		}
		break;
	}
	default:
		path_put(&path);
		return -EOPNOTSUPP;
	}
	rc = buffer_check_err(le32_to_cpu(req->OutputBufferLength),
			      rsp, work->response_buf);
	path_put(&path);
	return rc;
}

static int smb2_get_info_sec(struct ksmbd_work *work,
			     struct smb2_query_info_req *req,
			     struct smb2_query_info_rsp *rsp)
{
	struct ksmbd_file *fp;
	struct mnt_idmap *idmap;
	struct smb_ntsd *pntsd = (struct smb_ntsd *)rsp->Buffer, *ppntsd = NULL;
	struct smb_fattr fattr = {{0}};
	struct inode *inode;
	__u32 secdesclen = 0;
	unsigned int id = KSMBD_NO_FID, pid = KSMBD_NO_FID;
	int addition_info = le32_to_cpu(req->AdditionalInformation);
	int rc = 0, ppntsd_size = 0;

	if (addition_info & ~(OWNER_SECINFO | GROUP_SECINFO | DACL_SECINFO |
			      PROTECTED_DACL_SECINFO |
			      UNPROTECTED_DACL_SECINFO)) {
		ksmbd_debug(SMB, "Unsupported addition info: 0x%x)\n",
		       addition_info);

		pntsd->revision = cpu_to_le16(1);
		pntsd->type = cpu_to_le16(SELF_RELATIVE | DACL_PROTECTED);
		pntsd->osidoffset = 0;
		pntsd->gsidoffset = 0;
		pntsd->sacloffset = 0;
		pntsd->dacloffset = 0;

		secdesclen = sizeof(struct smb_ntsd);
		rsp->OutputBufferLength = cpu_to_le32(secdesclen);

		return 0;
	}

	if (work->next_smb2_rcv_hdr_off) {
		if (!has_file_id(req->VolatileFileId)) {
			ksmbd_debug(SMB, "Compound request set FID = %llu\n",
				    work->compound_fid);
			id = work->compound_fid;
			pid = work->compound_pfid;
		}
	}

	if (!has_file_id(id)) {
		id = req->VolatileFileId;
		pid = req->PersistentFileId;
	}

	fp = ksmbd_lookup_fd_slow(work, id, pid);
	if (!fp)
		return -ENOENT;

	idmap = file_mnt_idmap(fp->filp);
	inode = file_inode(fp->filp);
	ksmbd_acls_fattr(&fattr, idmap, inode);

	if (test_share_config_flag(work->tcon->share_conf,
				   KSMBD_SHARE_FLAG_ACL_XATTR))
		ppntsd_size = ksmbd_vfs_get_sd_xattr(work->conn, idmap,
						     fp->filp->f_path.dentry,
						     &ppntsd);

	/* Check if sd buffer size exceeds response buffer size */
	if (smb2_resp_buf_len(work, 8) > ppntsd_size)
		rc = build_sec_desc(idmap, pntsd, ppntsd, ppntsd_size,
				    addition_info, &secdesclen, &fattr);
	posix_acl_release(fattr.cf_acls);
	posix_acl_release(fattr.cf_dacls);
	kfree(ppntsd);
	ksmbd_fd_put(work, fp);
	if (rc)
		return rc;

	rsp->OutputBufferLength = cpu_to_le32(secdesclen);
	return 0;
}

/**
 * smb2_query_info() - handler for smb2 query info command
 * @work:	smb work containing query info request buffer
 *
 * Return:	0 on success, otherwise error
 */
int smb2_query_info(struct ksmbd_work *work)
{
	struct smb2_query_info_req *req;
	struct smb2_query_info_rsp *rsp;
	int rc = 0;

	WORK_BUFFERS(work, req, rsp);

	ksmbd_debug(SMB, "GOT query info request\n");

	switch (req->InfoType) {
	case SMB2_O_INFO_FILE:
		ksmbd_debug(SMB, "GOT SMB2_O_INFO_FILE\n");
		rc = smb2_get_info_file(work, req, rsp);
		break;
	case SMB2_O_INFO_FILESYSTEM:
		ksmbd_debug(SMB, "GOT SMB2_O_INFO_FILESYSTEM\n");
		rc = smb2_get_info_filesystem(work, req, rsp);
		break;
	case SMB2_O_INFO_SECURITY:
		ksmbd_debug(SMB, "GOT SMB2_O_INFO_SECURITY\n");
		rc = smb2_get_info_sec(work, req, rsp);
		break;
	default:
		ksmbd_debug(SMB, "InfoType %d not supported yet\n",
			    req->InfoType);
		rc = -EOPNOTSUPP;
	}

	if (!rc) {
		rsp->StructureSize = cpu_to_le16(9);
		rsp->OutputBufferOffset = cpu_to_le16(72);
		rc = ksmbd_iov_pin_rsp(work, (void *)rsp,
				       offsetof(struct smb2_query_info_rsp, Buffer) +
					le32_to_cpu(rsp->OutputBufferLength));
	}

	if (rc < 0) {
		if (rc == -EACCES)
			rsp->hdr.Status = STATUS_ACCESS_DENIED;
		else if (rc == -ENOENT)
			rsp->hdr.Status = STATUS_FILE_CLOSED;
		else if (rc == -EIO)
			rsp->hdr.Status = STATUS_UNEXPECTED_IO_ERROR;
		else if (rc == -ENOMEM)
			rsp->hdr.Status = STATUS_INSUFFICIENT_RESOURCES;
		else if (rc == -EOPNOTSUPP || rsp->hdr.Status == 0)
			rsp->hdr.Status = STATUS_INVALID_INFO_CLASS;
		smb2_set_err_rsp(work);

		ksmbd_debug(SMB, "error while processing smb2 query rc = %d\n",
			    rc);
		return rc;
	}
	return 0;
}

/**
 * smb2_close_pipe() - handler for closing IPC pipe
 * @work:	smb work containing close request buffer
 *
 * Return:	0
 */
static noinline int smb2_close_pipe(struct ksmbd_work *work)
{
	u64 id;
	struct smb2_close_req *req;
	struct smb2_close_rsp *rsp;

	WORK_BUFFERS(work, req, rsp);

	id = req->VolatileFileId;
	ksmbd_session_rpc_close(work->sess, id);

	rsp->StructureSize = cpu_to_le16(60);
	rsp->Flags = 0;
	rsp->Reserved = 0;
	rsp->CreationTime = 0;
	rsp->LastAccessTime = 0;
	rsp->LastWriteTime = 0;
	rsp->ChangeTime = 0;
	rsp->AllocationSize = 0;
	rsp->EndOfFile = 0;
	rsp->Attributes = 0;

	return ksmbd_iov_pin_rsp(work, (void *)rsp,
				 sizeof(struct smb2_close_rsp));
}

/**
 * smb2_close() - handler for smb2 close file command
 * @work:	smb work containing close request buffer
 *
 * Return:	0
 */
int smb2_close(struct ksmbd_work *work)
{
	u64 volatile_id = KSMBD_NO_FID;
	u64 sess_id;
	struct smb2_close_req *req;
	struct smb2_close_rsp *rsp;
	struct ksmbd_conn *conn = work->conn;
	struct ksmbd_file *fp;
	u64 time;
	int err = 0;

	WORK_BUFFERS(work, req, rsp);

	if (test_share_config_flag(work->tcon->share_conf,
				   KSMBD_SHARE_FLAG_PIPE)) {
		ksmbd_debug(SMB, "IPC pipe close request\n");
		return smb2_close_pipe(work);
	}

	sess_id = le64_to_cpu(req->hdr.SessionId);
	if (req->hdr.Flags & SMB2_FLAGS_RELATED_OPERATIONS)
		sess_id = work->compound_sid;

	work->compound_sid = 0;
	if (check_session_id(conn, sess_id)) {
		work->compound_sid = sess_id;
	} else {
		rsp->hdr.Status = STATUS_USER_SESSION_DELETED;
		if (req->hdr.Flags & SMB2_FLAGS_RELATED_OPERATIONS)
			rsp->hdr.Status = STATUS_INVALID_PARAMETER;
		err = -EBADF;
		goto out;
	}

	if (work->next_smb2_rcv_hdr_off &&
	    !has_file_id(req->VolatileFileId)) {
		if (!has_file_id(work->compound_fid)) {
			/* file already closed, return FILE_CLOSED */
			ksmbd_debug(SMB, "file already closed\n");
			rsp->hdr.Status = STATUS_FILE_CLOSED;
			err = -EBADF;
			goto out;
		} else {
			ksmbd_debug(SMB,
				    "Compound request set FID = %llu:%llu\n",
				    work->compound_fid,
				    work->compound_pfid);
			volatile_id = work->compound_fid;

			/* file closed, stored id is not valid anymore */
			work->compound_fid = KSMBD_NO_FID;
			work->compound_pfid = KSMBD_NO_FID;
		}
	} else {
		volatile_id = req->VolatileFileId;
	}
	ksmbd_debug(SMB, "volatile_id = %llu\n", volatile_id);

	rsp->StructureSize = cpu_to_le16(60);
	rsp->Reserved = 0;

	if (req->Flags == SMB2_CLOSE_FLAG_POSTQUERY_ATTRIB) {
		struct kstat stat;
		int ret;

		fp = ksmbd_lookup_fd_fast(work, volatile_id);
		if (!fp) {
			err = -ENOENT;
			goto out;
		}

		ret = vfs_getattr(&fp->filp->f_path, &stat, STATX_BASIC_STATS,
				  AT_STATX_SYNC_AS_STAT);
		if (ret) {
			ksmbd_fd_put(work, fp);
			goto out;
		}

		rsp->Flags = SMB2_CLOSE_FLAG_POSTQUERY_ATTRIB;
		rsp->AllocationSize = S_ISDIR(stat.mode) ? 0 :
			cpu_to_le64(stat.blocks << 9);
		rsp->EndOfFile = cpu_to_le64(stat.size);
		rsp->Attributes = fp->f_ci->m_fattr;
		rsp->CreationTime = cpu_to_le64(fp->create_time);
		time = ksmbd_UnixTimeToNT(stat.atime);
		rsp->LastAccessTime = cpu_to_le64(time);
		time = ksmbd_UnixTimeToNT(stat.mtime);
		rsp->LastWriteTime = cpu_to_le64(time);
		time = ksmbd_UnixTimeToNT(stat.ctime);
		rsp->ChangeTime = cpu_to_le64(time);
		ksmbd_fd_put(work, fp);
	} else {
		rsp->Flags = 0;
		rsp->AllocationSize = 0;
		rsp->EndOfFile = 0;
		rsp->Attributes = 0;
		rsp->CreationTime = 0;
		rsp->LastAccessTime = 0;
		rsp->LastWriteTime = 0;
		rsp->ChangeTime = 0;
	}

	err = ksmbd_close_fd(work, volatile_id);
out:
	if (!err)
		err = ksmbd_iov_pin_rsp(work, (void *)rsp,
					sizeof(struct smb2_close_rsp));

	if (err) {
		if (rsp->hdr.Status == 0)
			rsp->hdr.Status = STATUS_FILE_CLOSED;
		smb2_set_err_rsp(work);
	}

	return err;
}

/**
 * smb2_echo() - handler for smb2 echo(ping) command
 * @work:	smb work containing echo request buffer
 *
 * Return:	0
 */
int smb2_echo(struct ksmbd_work *work)
{
	struct smb2_echo_rsp *rsp = smb2_get_msg(work->response_buf);

	if (work->next_smb2_rcv_hdr_off)
		rsp = ksmbd_resp_buf_next(work);

	rsp->StructureSize = cpu_to_le16(4);
	rsp->Reserved = 0;
	return ksmbd_iov_pin_rsp(work, rsp, sizeof(struct smb2_echo_rsp));
}

static int smb2_rename(struct ksmbd_work *work,
		       struct ksmbd_file *fp,
		       struct smb2_file_rename_info *file_info,
		       struct nls_table *local_nls)
{
	struct ksmbd_share_config *share = fp->tcon->share_conf;
	char *new_name = NULL;
	int rc, flags = 0;

	ksmbd_debug(SMB, "setting FILE_RENAME_INFO\n");
	new_name = smb2_get_name(file_info->FileName,
				 le32_to_cpu(file_info->FileNameLength),
				 local_nls);
	if (IS_ERR(new_name))
		return PTR_ERR(new_name);

	if (strchr(new_name, ':')) {
		int s_type;
		char *xattr_stream_name, *stream_name = NULL;
		size_t xattr_stream_size;
		int len;

		rc = parse_stream_name(new_name, &stream_name, &s_type);
		if (rc < 0)
			goto out;

		len = strlen(new_name);
		if (len > 0 && new_name[len - 1] != '/') {
			pr_err("not allow base filename in rename\n");
			rc = -ESHARE;
			goto out;
		}

		rc = ksmbd_vfs_xattr_stream_name(stream_name,
						 &xattr_stream_name,
						 &xattr_stream_size,
						 s_type);
		if (rc)
			goto out;

		rc = ksmbd_vfs_setxattr(file_mnt_idmap(fp->filp),
					&fp->filp->f_path,
					xattr_stream_name,
					NULL, 0, 0, true);
		if (rc < 0) {
			pr_err("failed to store stream name in xattr: %d\n",
			       rc);
			rc = -EINVAL;
			goto out;
		}

		goto out;
	}

	ksmbd_debug(SMB, "new name %s\n", new_name);
	if (ksmbd_share_veto_filename(share, new_name)) {
		rc = -ENOENT;
		ksmbd_debug(SMB, "Can't rename vetoed file: %s\n", new_name);
		goto out;
	}

	if (!file_info->ReplaceIfExists)
		flags = RENAME_NOREPLACE;

	rc = ksmbd_vfs_rename(work, &fp->filp->f_path, new_name, flags);
	if (!rc)
		smb_break_all_levII_oplock(work, fp, 0);
out:
	kfree(new_name);
	return rc;
}

static int smb2_create_link(struct ksmbd_work *work,
			    struct ksmbd_share_config *share,
			    struct smb2_file_link_info *file_info,
			    unsigned int buf_len, struct file *filp,
			    struct nls_table *local_nls)
{
	char *link_name = NULL, *target_name = NULL, *pathname = NULL;
	struct path path, parent_path;
	bool file_present = false;
	int rc;

	if (buf_len < (u64)sizeof(struct smb2_file_link_info) +
			le32_to_cpu(file_info->FileNameLength))
		return -EINVAL;

	ksmbd_debug(SMB, "setting FILE_LINK_INFORMATION\n");
	pathname = kmalloc(PATH_MAX, GFP_KERNEL);
	if (!pathname)
		return -ENOMEM;

	link_name = smb2_get_name(file_info->FileName,
				  le32_to_cpu(file_info->FileNameLength),
				  local_nls);
	if (IS_ERR(link_name) || S_ISDIR(file_inode(filp)->i_mode)) {
		rc = -EINVAL;
		goto out;
	}

	ksmbd_debug(SMB, "link name is %s\n", link_name);
	target_name = file_path(filp, pathname, PATH_MAX);
	if (IS_ERR(target_name)) {
		rc = -EINVAL;
		goto out;
	}

	ksmbd_debug(SMB, "target name is %s\n", target_name);
	rc = ksmbd_vfs_kern_path_locked(work, link_name, LOOKUP_NO_SYMLINKS,
					&parent_path, &path, 0);
	if (rc) {
		if (rc != -ENOENT)
			goto out;
	} else
		file_present = true;

	if (file_info->ReplaceIfExists) {
		if (file_present) {
			rc = ksmbd_vfs_remove_file(work, &path);
			if (rc) {
				rc = -EINVAL;
				ksmbd_debug(SMB, "cannot delete %s\n",
					    link_name);
				goto out;
			}
		}
	} else {
		if (file_present) {
			rc = -EEXIST;
			ksmbd_debug(SMB, "link already exists\n");
			goto out;
		}
	}

	rc = ksmbd_vfs_link(work, target_name, link_name);
	if (rc)
		rc = -EINVAL;
out:
	if (file_present)
		ksmbd_vfs_kern_path_unlock(&parent_path, &path);

	if (!IS_ERR(link_name))
		kfree(link_name);
	kfree(pathname);
	return rc;
}

static int set_file_basic_info(struct ksmbd_file *fp,
			       struct smb2_file_basic_info *file_info,
			       struct ksmbd_share_config *share)
{
	struct iattr attrs;
	struct file *filp;
	struct inode *inode;
	struct mnt_idmap *idmap;
	int rc = 0;

	if (!(fp->daccess & FILE_WRITE_ATTRIBUTES_LE))
		return -EACCES;

	attrs.ia_valid = 0;
	filp = fp->filp;
	inode = file_inode(filp);
	idmap = file_mnt_idmap(filp);

	if (file_info->CreationTime)
		fp->create_time = le64_to_cpu(file_info->CreationTime);

	if (file_info->LastAccessTime) {
		attrs.ia_atime = ksmbd_NTtimeToUnix(file_info->LastAccessTime);
		attrs.ia_valid |= (ATTR_ATIME | ATTR_ATIME_SET);
	}

	attrs.ia_valid |= ATTR_CTIME;
	if (file_info->ChangeTime)
		attrs.ia_ctime = ksmbd_NTtimeToUnix(file_info->ChangeTime);
	else
		attrs.ia_ctime = inode_get_ctime(inode);

	if (file_info->LastWriteTime) {
		attrs.ia_mtime = ksmbd_NTtimeToUnix(file_info->LastWriteTime);
		attrs.ia_valid |= (ATTR_MTIME | ATTR_MTIME_SET);
	}

	if (file_info->Attributes) {
		if (!S_ISDIR(inode->i_mode) &&
		    file_info->Attributes & FILE_ATTRIBUTE_DIRECTORY_LE) {
			pr_err("can't change a file to a directory\n");
			return -EINVAL;
		}

		if (!(S_ISDIR(inode->i_mode) && file_info->Attributes == FILE_ATTRIBUTE_NORMAL_LE))
			fp->f_ci->m_fattr = file_info->Attributes |
				(fp->f_ci->m_fattr & FILE_ATTRIBUTE_DIRECTORY_LE);
	}

	if (test_share_config_flag(share, KSMBD_SHARE_FLAG_STORE_DOS_ATTRS) &&
	    (file_info->CreationTime || file_info->Attributes)) {
		struct xattr_dos_attrib da = {0};

		da.version = 4;
		da.itime = fp->itime;
		da.create_time = fp->create_time;
		da.attr = le32_to_cpu(fp->f_ci->m_fattr);
		da.flags = XATTR_DOSINFO_ATTRIB | XATTR_DOSINFO_CREATE_TIME |
			XATTR_DOSINFO_ITIME;

		rc = ksmbd_vfs_set_dos_attrib_xattr(idmap, &filp->f_path, &da,
				true);
		if (rc)
			ksmbd_debug(SMB,
				    "failed to restore file attribute in EA\n");
		rc = 0;
	}

	if (attrs.ia_valid) {
		struct dentry *dentry = filp->f_path.dentry;
		struct inode *inode = d_inode(dentry);

		if (IS_IMMUTABLE(inode) || IS_APPEND(inode))
			return -EACCES;

		inode_lock(inode);
		inode_set_ctime_to_ts(inode, attrs.ia_ctime);
		attrs.ia_valid &= ~ATTR_CTIME;
		rc = notify_change(idmap, dentry, &attrs, NULL);
		inode_unlock(inode);
	}
	return rc;
}

static int set_file_allocation_info(struct ksmbd_work *work,
				    struct ksmbd_file *fp,
				    struct smb2_file_alloc_info *file_alloc_info)
{
	/*
	 * TODO : It's working fine only when store dos attributes
	 * is not yes. need to implement a logic which works
	 * properly with any smb.conf option
	 */

	loff_t alloc_blks;
	struct inode *inode;
	struct kstat stat;
	int rc;

	if (!(fp->daccess & FILE_WRITE_DATA_LE))
		return -EACCES;

	rc = vfs_getattr(&fp->filp->f_path, &stat, STATX_BASIC_STATS,
			 AT_STATX_SYNC_AS_STAT);
	if (rc)
		return rc;

	alloc_blks = (le64_to_cpu(file_alloc_info->AllocationSize) + 511) >> 9;
	inode = file_inode(fp->filp);

	if (alloc_blks > stat.blocks) {
		smb_break_all_levII_oplock(work, fp, 1);
		rc = vfs_fallocate(fp->filp, FALLOC_FL_KEEP_SIZE, 0,
				   alloc_blks * 512);
		if (rc && rc != -EOPNOTSUPP) {
			pr_err("vfs_fallocate is failed : %d\n", rc);
			return rc;
		}
	} else if (alloc_blks < stat.blocks) {
		loff_t size;

		/*
		 * Allocation size could be smaller than original one
		 * which means allocated blocks in file should be
		 * deallocated. use truncate to cut out it, but inode
		 * size is also updated with truncate offset.
		 * inode size is retained by backup inode size.
		 */
		size = i_size_read(inode);
		rc = ksmbd_vfs_truncate(work, fp, alloc_blks * 512);
		if (rc) {
			pr_err("truncate failed!, err %d\n", rc);
			return rc;
		}
		if (size < alloc_blks * 512)
			i_size_write(inode, size);
	}
	return 0;
}

static int set_end_of_file_info(struct ksmbd_work *work, struct ksmbd_file *fp,
				struct smb2_file_eof_info *file_eof_info)
{
	loff_t newsize;
	struct inode *inode;
	int rc;

	if (!(fp->daccess & FILE_WRITE_DATA_LE))
		return -EACCES;

	newsize = le64_to_cpu(file_eof_info->EndOfFile);
	inode = file_inode(fp->filp);

	/*
	 * If FILE_END_OF_FILE_INFORMATION of set_info_file is called
	 * on FAT32 shared device, truncate execution time is too long
	 * and network error could cause from windows client. because
	 * truncate of some filesystem like FAT32 fill zero data in
	 * truncated range.
	 */
	if (inode->i_sb->s_magic != MSDOS_SUPER_MAGIC) {
		ksmbd_debug(SMB, "truncated to newsize %lld\n", newsize);
		rc = ksmbd_vfs_truncate(work, fp, newsize);
		if (rc) {
			ksmbd_debug(SMB, "truncate failed!, err %d\n", rc);
			if (rc != -EAGAIN)
				rc = -EBADF;
			return rc;
		}
	}
	return 0;
}

static int set_rename_info(struct ksmbd_work *work, struct ksmbd_file *fp,
			   struct smb2_file_rename_info *rename_info,
			   unsigned int buf_len)
{
	if (!(fp->daccess & FILE_DELETE_LE)) {
		pr_err("no right to delete : 0x%x\n", fp->daccess);
		return -EACCES;
	}

	if (buf_len < (u64)sizeof(struct smb2_file_rename_info) +
			le32_to_cpu(rename_info->FileNameLength))
		return -EINVAL;

	if (!le32_to_cpu(rename_info->FileNameLength))
		return -EINVAL;

	return smb2_rename(work, fp, rename_info, work->conn->local_nls);
}

static int set_file_disposition_info(struct ksmbd_file *fp,
				     struct smb2_file_disposition_info *file_info)
{
	struct inode *inode;

	if (!(fp->daccess & FILE_DELETE_LE)) {
		pr_err("no right to delete : 0x%x\n", fp->daccess);
		return -EACCES;
	}

	inode = file_inode(fp->filp);
	if (file_info->DeletePending) {
		if (S_ISDIR(inode->i_mode) &&
		    ksmbd_vfs_empty_dir(fp) == -ENOTEMPTY)
			return -EBUSY;
		ksmbd_set_inode_pending_delete(fp);
	} else {
		ksmbd_clear_inode_pending_delete(fp);
	}
	return 0;
}

static int set_file_position_info(struct ksmbd_file *fp,
				  struct smb2_file_pos_info *file_info)
{
	loff_t current_byte_offset;
	unsigned long sector_size;
	struct inode *inode;

	inode = file_inode(fp->filp);
	current_byte_offset = le64_to_cpu(file_info->CurrentByteOffset);
	sector_size = inode->i_sb->s_blocksize;

	if (current_byte_offset < 0 ||
	    (fp->coption == FILE_NO_INTERMEDIATE_BUFFERING_LE &&
	     current_byte_offset & (sector_size - 1))) {
		pr_err("CurrentByteOffset is not valid : %llu\n",
		       current_byte_offset);
		return -EINVAL;
	}

	fp->filp->f_pos = current_byte_offset;
	return 0;
}

static int set_file_mode_info(struct ksmbd_file *fp,
			      struct smb2_file_mode_info *file_info)
{
	__le32 mode;

	mode = file_info->Mode;

	if ((mode & ~FILE_MODE_INFO_MASK)) {
		pr_err("Mode is not valid : 0x%x\n", le32_to_cpu(mode));
		return -EINVAL;
	}

	/*
	 * TODO : need to implement consideration for
	 * FILE_SYNCHRONOUS_IO_ALERT and FILE_SYNCHRONOUS_IO_NONALERT
	 */
	ksmbd_vfs_set_fadvise(fp->filp, mode);
	fp->coption = mode;
	return 0;
}

/**
 * smb2_set_info_file() - handler for smb2 set info command
 * @work:	smb work containing set info command buffer
 * @fp:		ksmbd_file pointer
 * @req:	request buffer pointer
 * @share:	ksmbd_share_config pointer
 *
 * Return:	0 on success, otherwise error
 * TODO: need to implement an error handling for STATUS_INFO_LENGTH_MISMATCH
 */
static int smb2_set_info_file(struct ksmbd_work *work, struct ksmbd_file *fp,
			      struct smb2_set_info_req *req,
			      struct ksmbd_share_config *share)
{
	unsigned int buf_len = le32_to_cpu(req->BufferLength);
	char *buffer = (char *)req + le16_to_cpu(req->BufferOffset);

	switch (req->FileInfoClass) {
	case FILE_BASIC_INFORMATION:
	{
		if (buf_len < sizeof(struct smb2_file_basic_info))
			return -EINVAL;

		return set_file_basic_info(fp, (struct smb2_file_basic_info *)buffer, share);
	}
	case FILE_ALLOCATION_INFORMATION:
	{
		if (buf_len < sizeof(struct smb2_file_alloc_info))
			return -EINVAL;

		return set_file_allocation_info(work, fp,
						(struct smb2_file_alloc_info *)buffer);
	}
	case FILE_END_OF_FILE_INFORMATION:
	{
		if (buf_len < sizeof(struct smb2_file_eof_info))
			return -EINVAL;

		return set_end_of_file_info(work, fp,
					    (struct smb2_file_eof_info *)buffer);
	}
	case FILE_RENAME_INFORMATION:
	{
		if (buf_len < sizeof(struct smb2_file_rename_info))
			return -EINVAL;

		return set_rename_info(work, fp,
				       (struct smb2_file_rename_info *)buffer,
				       buf_len);
	}
	case FILE_LINK_INFORMATION:
	{
		if (buf_len < sizeof(struct smb2_file_link_info))
			return -EINVAL;

		return smb2_create_link(work, work->tcon->share_conf,
					(struct smb2_file_link_info *)buffer,
					buf_len, fp->filp,
					work->conn->local_nls);
	}
	case FILE_DISPOSITION_INFORMATION:
	{
		if (buf_len < sizeof(struct smb2_file_disposition_info))
			return -EINVAL;

		return set_file_disposition_info(fp,
						 (struct smb2_file_disposition_info *)buffer);
	}
	case FILE_FULL_EA_INFORMATION:
	{
		if (!(fp->daccess & FILE_WRITE_EA_LE)) {
			pr_err("Not permitted to write ext  attr: 0x%x\n",
			       fp->daccess);
			return -EACCES;
		}

		if (buf_len < sizeof(struct smb2_ea_info))
			return -EINVAL;

		return smb2_set_ea((struct smb2_ea_info *)buffer,
				   buf_len, &fp->filp->f_path, true);
	}
	case FILE_POSITION_INFORMATION:
	{
		if (buf_len < sizeof(struct smb2_file_pos_info))
			return -EINVAL;

		return set_file_position_info(fp, (struct smb2_file_pos_info *)buffer);
	}
	case FILE_MODE_INFORMATION:
	{
		if (buf_len < sizeof(struct smb2_file_mode_info))
			return -EINVAL;

		return set_file_mode_info(fp, (struct smb2_file_mode_info *)buffer);
	}
	}

	pr_err("Unimplemented Fileinfoclass :%d\n", req->FileInfoClass);
	return -EOPNOTSUPP;
}

static int smb2_set_info_sec(struct ksmbd_file *fp, int addition_info,
			     char *buffer, int buf_len)
{
	struct smb_ntsd *pntsd = (struct smb_ntsd *)buffer;

	fp->saccess |= FILE_SHARE_DELETE_LE;

	return set_info_sec(fp->conn, fp->tcon, &fp->filp->f_path, pntsd,
			buf_len, false, true);
}

/**
 * smb2_set_info() - handler for smb2 set info command handler
 * @work:	smb work containing set info request buffer
 *
 * Return:	0 on success, otherwise error
 */
int smb2_set_info(struct ksmbd_work *work)
{
	struct smb2_set_info_req *req;
	struct smb2_set_info_rsp *rsp;
	struct ksmbd_file *fp = NULL;
	int rc = 0;
	unsigned int id = KSMBD_NO_FID, pid = KSMBD_NO_FID;

	ksmbd_debug(SMB, "Received set info request\n");

	if (work->next_smb2_rcv_hdr_off) {
		req = ksmbd_req_buf_next(work);
		rsp = ksmbd_resp_buf_next(work);
		if (!has_file_id(req->VolatileFileId)) {
			ksmbd_debug(SMB, "Compound request set FID = %llu\n",
				    work->compound_fid);
			id = work->compound_fid;
			pid = work->compound_pfid;
		}
	} else {
		req = smb2_get_msg(work->request_buf);
		rsp = smb2_get_msg(work->response_buf);
	}

	if (!test_tree_conn_flag(work->tcon, KSMBD_TREE_CONN_FLAG_WRITABLE)) {
		ksmbd_debug(SMB, "User does not have write permission\n");
		pr_err("User does not have write permission\n");
		rc = -EACCES;
		goto err_out;
	}

	if (!has_file_id(id)) {
		id = req->VolatileFileId;
		pid = req->PersistentFileId;
	}

	fp = ksmbd_lookup_fd_slow(work, id, pid);
	if (!fp) {
		ksmbd_debug(SMB, "Invalid id for close: %u\n", id);
		rc = -ENOENT;
		goto err_out;
	}

	switch (req->InfoType) {
	case SMB2_O_INFO_FILE:
		ksmbd_debug(SMB, "GOT SMB2_O_INFO_FILE\n");
		rc = smb2_set_info_file(work, fp, req, work->tcon->share_conf);
		break;
	case SMB2_O_INFO_SECURITY:
		ksmbd_debug(SMB, "GOT SMB2_O_INFO_SECURITY\n");
		if (ksmbd_override_fsids(work)) {
			rc = -ENOMEM;
			goto err_out;
		}
		rc = smb2_set_info_sec(fp,
				       le32_to_cpu(req->AdditionalInformation),
				       (char *)req + le16_to_cpu(req->BufferOffset),
				       le32_to_cpu(req->BufferLength));
		ksmbd_revert_fsids(work);
		break;
	default:
		rc = -EOPNOTSUPP;
	}

	if (rc < 0)
		goto err_out;

	rsp->StructureSize = cpu_to_le16(2);
	rc = ksmbd_iov_pin_rsp(work, (void *)rsp,
			       sizeof(struct smb2_set_info_rsp));
	if (rc)
		goto err_out;
	ksmbd_fd_put(work, fp);
	return 0;

err_out:
	if (rc == -EACCES || rc == -EPERM || rc == -EXDEV)
		rsp->hdr.Status = STATUS_ACCESS_DENIED;
	else if (rc == -EINVAL)
		rsp->hdr.Status = STATUS_INVALID_PARAMETER;
	else if (rc == -ESHARE)
		rsp->hdr.Status = STATUS_SHARING_VIOLATION;
	else if (rc == -ENOENT)
		rsp->hdr.Status = STATUS_OBJECT_NAME_INVALID;
	else if (rc == -EBUSY || rc == -ENOTEMPTY)
		rsp->hdr.Status = STATUS_DIRECTORY_NOT_EMPTY;
	else if (rc == -EAGAIN)
		rsp->hdr.Status = STATUS_FILE_LOCK_CONFLICT;
	else if (rc == -EBADF || rc == -ESTALE)
		rsp->hdr.Status = STATUS_INVALID_HANDLE;
	else if (rc == -EEXIST)
		rsp->hdr.Status = STATUS_OBJECT_NAME_COLLISION;
	else if (rsp->hdr.Status == 0 || rc == -EOPNOTSUPP)
		rsp->hdr.Status = STATUS_INVALID_INFO_CLASS;
	smb2_set_err_rsp(work);
	ksmbd_fd_put(work, fp);
	ksmbd_debug(SMB, "error while processing smb2 query rc = %d\n", rc);
	return rc;
}

/**
 * smb2_read_pipe() - handler for smb2 read from IPC pipe
 * @work:	smb work containing read IPC pipe command buffer
 *
 * Return:	0 on success, otherwise error
 */
static noinline int smb2_read_pipe(struct ksmbd_work *work)
{
	int nbytes = 0, err;
	u64 id;
	struct ksmbd_rpc_command *rpc_resp;
	struct smb2_read_req *req;
	struct smb2_read_rsp *rsp;

	WORK_BUFFERS(work, req, rsp);

	id = req->VolatileFileId;

	rpc_resp = ksmbd_rpc_read(work->sess, id);
	if (rpc_resp) {
		void *aux_payload_buf;

		if (rpc_resp->flags != KSMBD_RPC_OK) {
			err = -EINVAL;
			goto out;
		}

		aux_payload_buf =
			kvmalloc(rpc_resp->payload_sz, GFP_KERNEL);
		if (!aux_payload_buf) {
			err = -ENOMEM;
			goto out;
		}

		memcpy(aux_payload_buf, rpc_resp->payload, rpc_resp->payload_sz);

		nbytes = rpc_resp->payload_sz;
		err = ksmbd_iov_pin_rsp_read(work, (void *)rsp,
					     offsetof(struct smb2_read_rsp, Buffer),
					     aux_payload_buf, nbytes);
		if (err) {
			kvfree(aux_payload_buf);
			goto out;
		}
		kvfree(rpc_resp);
	} else {
		err = ksmbd_iov_pin_rsp(work, (void *)rsp,
					offsetof(struct smb2_read_rsp, Buffer));
		if (err)
			goto out;
	}

	rsp->StructureSize = cpu_to_le16(17);
	rsp->DataOffset = 80;
	rsp->Reserved = 0;
	rsp->DataLength = cpu_to_le32(nbytes);
	rsp->DataRemaining = 0;
	rsp->Flags = 0;
	return 0;

out:
	rsp->hdr.Status = STATUS_UNEXPECTED_IO_ERROR;
	smb2_set_err_rsp(work);
	kvfree(rpc_resp);
	return err;
}

static int smb2_set_remote_key_for_rdma(struct ksmbd_work *work,
					struct smb2_buffer_desc_v1 *desc,
					__le32 Channel,
					__le16 ChannelInfoLength)
{
	unsigned int i, ch_count;

	if (work->conn->dialect == SMB30_PROT_ID &&
	    Channel != SMB2_CHANNEL_RDMA_V1)
		return -EINVAL;

	ch_count = le16_to_cpu(ChannelInfoLength) / sizeof(*desc);
	if (ksmbd_debug_types & KSMBD_DEBUG_RDMA) {
		for (i = 0; i < ch_count; i++) {
			pr_info("RDMA r/w request %#x: token %#x, length %#x\n",
				i,
				le32_to_cpu(desc[i].token),
				le32_to_cpu(desc[i].length));
		}
	}
	if (!ch_count)
		return -EINVAL;

	work->need_invalidate_rkey =
		(Channel == SMB2_CHANNEL_RDMA_V1_INVALIDATE);
	if (Channel == SMB2_CHANNEL_RDMA_V1_INVALIDATE)
		work->remote_key = le32_to_cpu(desc->token);
	return 0;
}

static ssize_t smb2_read_rdma_channel(struct ksmbd_work *work,
				      struct smb2_read_req *req, void *data_buf,
				      size_t length)
{
	int err;

	err = ksmbd_conn_rdma_write(work->conn, data_buf, length,
				    (struct smb2_buffer_desc_v1 *)
				    ((char *)req + le16_to_cpu(req->ReadChannelInfoOffset)),
				    le16_to_cpu(req->ReadChannelInfoLength));
	if (err)
		return err;

	return length;
}

/**
 * smb2_read() - handler for smb2 read from file
 * @work:	smb work containing read command buffer
 *
 * Return:	0 on success, otherwise error
 */
int smb2_read(struct ksmbd_work *work)
{
	struct ksmbd_conn *conn = work->conn;
	struct smb2_read_req *req;
	struct smb2_read_rsp *rsp;
	struct ksmbd_file *fp = NULL;
	loff_t offset;
	size_t length, mincount;
	ssize_t nbytes = 0, remain_bytes = 0;
	int err = 0;
	bool is_rdma_channel = false;
	unsigned int max_read_size = conn->vals->max_read_size;
	unsigned int id = KSMBD_NO_FID, pid = KSMBD_NO_FID;
	void *aux_payload_buf;

	if (test_share_config_flag(work->tcon->share_conf,
				   KSMBD_SHARE_FLAG_PIPE)) {
		ksmbd_debug(SMB, "IPC pipe read request\n");
		return smb2_read_pipe(work);
	}

	if (work->next_smb2_rcv_hdr_off) {
		req = ksmbd_req_buf_next(work);
		rsp = ksmbd_resp_buf_next(work);
		if (!has_file_id(req->VolatileFileId)) {
			ksmbd_debug(SMB, "Compound request set FID = %llu\n",
					work->compound_fid);
			id = work->compound_fid;
			pid = work->compound_pfid;
		}
	} else {
		req = smb2_get_msg(work->request_buf);
		rsp = smb2_get_msg(work->response_buf);
	}

	if (!has_file_id(id)) {
		id = req->VolatileFileId;
		pid = req->PersistentFileId;
	}

	if (req->Channel == SMB2_CHANNEL_RDMA_V1_INVALIDATE ||
	    req->Channel == SMB2_CHANNEL_RDMA_V1) {
		is_rdma_channel = true;
		max_read_size = get_smbd_max_read_write_size();
	}

	if (is_rdma_channel == true) {
		unsigned int ch_offset = le16_to_cpu(req->ReadChannelInfoOffset);

		if (ch_offset < offsetof(struct smb2_read_req, Buffer)) {
			err = -EINVAL;
			goto out;
		}
		err = smb2_set_remote_key_for_rdma(work,
						   (struct smb2_buffer_desc_v1 *)
						   ((char *)req + ch_offset),
						   req->Channel,
						   req->ReadChannelInfoLength);
		if (err)
			goto out;
	}

	fp = ksmbd_lookup_fd_slow(work, id, pid);
	if (!fp) {
		err = -ENOENT;
		goto out;
	}

	if (!(fp->daccess & (FILE_READ_DATA_LE | FILE_READ_ATTRIBUTES_LE))) {
		pr_err("Not permitted to read : 0x%x\n", fp->daccess);
		err = -EACCES;
		goto out;
	}

	offset = le64_to_cpu(req->Offset);
	length = le32_to_cpu(req->Length);
	mincount = le32_to_cpu(req->MinimumCount);

	if (length > max_read_size) {
		ksmbd_debug(SMB, "limiting read size to max size(%u)\n",
			    max_read_size);
		err = -EINVAL;
		goto out;
	}

	ksmbd_debug(SMB, "filename %pD, offset %lld, len %zu\n",
		    fp->filp, offset, length);

	aux_payload_buf = kvzalloc(length, GFP_KERNEL);
	if (!aux_payload_buf) {
		err = -ENOMEM;
		goto out;
	}

	nbytes = ksmbd_vfs_read(work, fp, length, &offset, aux_payload_buf);
	if (nbytes < 0) {
		err = nbytes;
		goto out;
	}

	if ((nbytes == 0 && length != 0) || nbytes < mincount) {
		kvfree(aux_payload_buf);
		rsp->hdr.Status = STATUS_END_OF_FILE;
		smb2_set_err_rsp(work);
		ksmbd_fd_put(work, fp);
		return 0;
	}

	ksmbd_debug(SMB, "nbytes %zu, offset %lld mincount %zu\n",
		    nbytes, offset, mincount);

	if (is_rdma_channel == true) {
		/* write data to the client using rdma channel */
		remain_bytes = smb2_read_rdma_channel(work, req,
						      aux_payload_buf,
						      nbytes);
		kvfree(aux_payload_buf);
		aux_payload_buf = NULL;
		nbytes = 0;
		if (remain_bytes < 0) {
			err = (int)remain_bytes;
			goto out;
		}
	}

	rsp->StructureSize = cpu_to_le16(17);
	rsp->DataOffset = 80;
	rsp->Reserved = 0;
	rsp->DataLength = cpu_to_le32(nbytes);
	rsp->DataRemaining = cpu_to_le32(remain_bytes);
	rsp->Flags = 0;
	err = ksmbd_iov_pin_rsp_read(work, (void *)rsp,
				     offsetof(struct smb2_read_rsp, Buffer),
				     aux_payload_buf, nbytes);
	if (err) {
		kvfree(aux_payload_buf);
		goto out;
	}
	ksmbd_fd_put(work, fp);
	return 0;

out:
	if (err) {
		if (err == -EISDIR)
			rsp->hdr.Status = STATUS_INVALID_DEVICE_REQUEST;
		else if (err == -EAGAIN)
			rsp->hdr.Status = STATUS_FILE_LOCK_CONFLICT;
		else if (err == -ENOENT)
			rsp->hdr.Status = STATUS_FILE_CLOSED;
		else if (err == -EACCES)
			rsp->hdr.Status = STATUS_ACCESS_DENIED;
		else if (err == -ESHARE)
			rsp->hdr.Status = STATUS_SHARING_VIOLATION;
		else if (err == -EINVAL)
			rsp->hdr.Status = STATUS_INVALID_PARAMETER;
		else
			rsp->hdr.Status = STATUS_INVALID_HANDLE;

		smb2_set_err_rsp(work);
	}
	ksmbd_fd_put(work, fp);
	return err;
}

/**
 * smb2_write_pipe() - handler for smb2 write on IPC pipe
 * @work:	smb work containing write IPC pipe command buffer
 *
 * Return:	0 on success, otherwise error
 */
static noinline int smb2_write_pipe(struct ksmbd_work *work)
{
	struct smb2_write_req *req;
	struct smb2_write_rsp *rsp;
	struct ksmbd_rpc_command *rpc_resp;
	u64 id = 0;
	int err = 0, ret = 0;
	char *data_buf;
	size_t length;

	WORK_BUFFERS(work, req, rsp);

	length = le32_to_cpu(req->Length);
	id = req->VolatileFileId;

	if ((u64)le16_to_cpu(req->DataOffset) + length >
	    get_rfc1002_len(work->request_buf)) {
		pr_err("invalid write data offset %u, smb_len %u\n",
		       le16_to_cpu(req->DataOffset),
		       get_rfc1002_len(work->request_buf));
		err = -EINVAL;
		goto out;
	}

	data_buf = (char *)(((char *)&req->hdr.ProtocolId) +
			   le16_to_cpu(req->DataOffset));

	rpc_resp = ksmbd_rpc_write(work->sess, id, data_buf, length);
	if (rpc_resp) {
		if (rpc_resp->flags == KSMBD_RPC_ENOTIMPLEMENTED) {
			rsp->hdr.Status = STATUS_NOT_SUPPORTED;
			kvfree(rpc_resp);
			smb2_set_err_rsp(work);
			return -EOPNOTSUPP;
		}
		if (rpc_resp->flags != KSMBD_RPC_OK) {
			rsp->hdr.Status = STATUS_INVALID_HANDLE;
			smb2_set_err_rsp(work);
			kvfree(rpc_resp);
			return ret;
		}
		kvfree(rpc_resp);
	}

	rsp->StructureSize = cpu_to_le16(17);
	rsp->DataOffset = 0;
	rsp->Reserved = 0;
	rsp->DataLength = cpu_to_le32(length);
	rsp->DataRemaining = 0;
	rsp->Reserved2 = 0;
	err = ksmbd_iov_pin_rsp(work, (void *)rsp,
				offsetof(struct smb2_write_rsp, Buffer));
out:
	if (err) {
		rsp->hdr.Status = STATUS_INVALID_HANDLE;
		smb2_set_err_rsp(work);
	}

	return err;
}

static ssize_t smb2_write_rdma_channel(struct ksmbd_work *work,
				       struct smb2_write_req *req,
				       struct ksmbd_file *fp,
				       loff_t offset, size_t length, bool sync)
{
	char *data_buf;
	int ret;
	ssize_t nbytes;

	data_buf = kvzalloc(length, GFP_KERNEL);
	if (!data_buf)
		return -ENOMEM;

	ret = ksmbd_conn_rdma_read(work->conn, data_buf, length,
				   (struct smb2_buffer_desc_v1 *)
				   ((char *)req + le16_to_cpu(req->WriteChannelInfoOffset)),
				   le16_to_cpu(req->WriteChannelInfoLength));
	if (ret < 0) {
		kvfree(data_buf);
		return ret;
	}

	ret = ksmbd_vfs_write(work, fp, data_buf, length, &offset, sync, &nbytes);
	kvfree(data_buf);
	if (ret < 0)
		return ret;

	return nbytes;
}

/**
 * smb2_write() - handler for smb2 write from file
 * @work:	smb work containing write command buffer
 *
 * Return:	0 on success, otherwise error
 */
int smb2_write(struct ksmbd_work *work)
{
	struct smb2_write_req *req;
	struct smb2_write_rsp *rsp;
	struct ksmbd_file *fp = NULL;
	loff_t offset;
	size_t length;
	ssize_t nbytes;
	char *data_buf;
	bool writethrough = false, is_rdma_channel = false;
	int err = 0;
	unsigned int max_write_size = work->conn->vals->max_write_size;

	WORK_BUFFERS(work, req, rsp);

	if (test_share_config_flag(work->tcon->share_conf, KSMBD_SHARE_FLAG_PIPE)) {
		ksmbd_debug(SMB, "IPC pipe write request\n");
		return smb2_write_pipe(work);
	}

	offset = le64_to_cpu(req->Offset);
	length = le32_to_cpu(req->Length);

	if (req->Channel == SMB2_CHANNEL_RDMA_V1 ||
	    req->Channel == SMB2_CHANNEL_RDMA_V1_INVALIDATE) {
		is_rdma_channel = true;
		max_write_size = get_smbd_max_read_write_size();
		length = le32_to_cpu(req->RemainingBytes);
	}

	if (is_rdma_channel == true) {
		unsigned int ch_offset = le16_to_cpu(req->WriteChannelInfoOffset);

		if (req->Length != 0 || req->DataOffset != 0 ||
		    ch_offset < offsetof(struct smb2_write_req, Buffer)) {
			err = -EINVAL;
			goto out;
		}
		err = smb2_set_remote_key_for_rdma(work,
						   (struct smb2_buffer_desc_v1 *)
						   ((char *)req + ch_offset),
						   req->Channel,
						   req->WriteChannelInfoLength);
		if (err)
			goto out;
	}

	if (!test_tree_conn_flag(work->tcon, KSMBD_TREE_CONN_FLAG_WRITABLE)) {
		ksmbd_debug(SMB, "User does not have write permission\n");
		err = -EACCES;
		goto out;
	}

	fp = ksmbd_lookup_fd_slow(work, req->VolatileFileId, req->PersistentFileId);
	if (!fp) {
		err = -ENOENT;
		goto out;
	}

	if (!(fp->daccess & (FILE_WRITE_DATA_LE | FILE_READ_ATTRIBUTES_LE))) {
		pr_err("Not permitted to write : 0x%x\n", fp->daccess);
		err = -EACCES;
		goto out;
	}

	if (length > max_write_size) {
		ksmbd_debug(SMB, "limiting write size to max size(%u)\n",
			    max_write_size);
		err = -EINVAL;
		goto out;
	}

	ksmbd_debug(SMB, "flags %u\n", le32_to_cpu(req->Flags));
	if (le32_to_cpu(req->Flags) & SMB2_WRITEFLAG_WRITE_THROUGH)
		writethrough = true;

	if (is_rdma_channel == false) {
		if (le16_to_cpu(req->DataOffset) <
		    offsetof(struct smb2_write_req, Buffer)) {
			err = -EINVAL;
			goto out;
		}

		data_buf = (char *)(((char *)&req->hdr.ProtocolId) +
				    le16_to_cpu(req->DataOffset));

		ksmbd_debug(SMB, "filename %pD, offset %lld, len %zu\n",
			    fp->filp, offset, length);
		err = ksmbd_vfs_write(work, fp, data_buf, length, &offset,
				      writethrough, &nbytes);
		if (err < 0)
			goto out;
	} else {
		/* read data from the client using rdma channel, and
		 * write the data.
		 */
		nbytes = smb2_write_rdma_channel(work, req, fp, offset, length,
						 writethrough);
		if (nbytes < 0) {
			err = (int)nbytes;
			goto out;
		}
	}

	rsp->StructureSize = cpu_to_le16(17);
	rsp->DataOffset = 0;
	rsp->Reserved = 0;
	rsp->DataLength = cpu_to_le32(nbytes);
	rsp->DataRemaining = 0;
	rsp->Reserved2 = 0;
	err = ksmbd_iov_pin_rsp(work, rsp, offsetof(struct smb2_write_rsp, Buffer));
	if (err)
		goto out;
	ksmbd_fd_put(work, fp);
	return 0;

out:
	if (err == -EAGAIN)
		rsp->hdr.Status = STATUS_FILE_LOCK_CONFLICT;
	else if (err == -ENOSPC || err == -EFBIG)
		rsp->hdr.Status = STATUS_DISK_FULL;
	else if (err == -ENOENT)
		rsp->hdr.Status = STATUS_FILE_CLOSED;
	else if (err == -EACCES)
		rsp->hdr.Status = STATUS_ACCESS_DENIED;
	else if (err == -ESHARE)
		rsp->hdr.Status = STATUS_SHARING_VIOLATION;
	else if (err == -EINVAL)
		rsp->hdr.Status = STATUS_INVALID_PARAMETER;
	else
		rsp->hdr.Status = STATUS_INVALID_HANDLE;

	smb2_set_err_rsp(work);
	ksmbd_fd_put(work, fp);
	return err;
}

/**
 * smb2_flush() - handler for smb2 flush file - fsync
 * @work:	smb work containing flush command buffer
 *
 * Return:	0 on success, otherwise error
 */
int smb2_flush(struct ksmbd_work *work)
{
	struct smb2_flush_req *req;
	struct smb2_flush_rsp *rsp;
	int err;

	WORK_BUFFERS(work, req, rsp);

	ksmbd_debug(SMB, "SMB2_FLUSH called for fid %llu\n", req->VolatileFileId);

	err = ksmbd_vfs_fsync(work, req->VolatileFileId, req->PersistentFileId);
	if (err)
		goto out;

	rsp->StructureSize = cpu_to_le16(4);
	rsp->Reserved = 0;
	return ksmbd_iov_pin_rsp(work, rsp, sizeof(struct smb2_flush_rsp));

out:
	rsp->hdr.Status = STATUS_INVALID_HANDLE;
	smb2_set_err_rsp(work);
	return err;
}

/**
 * smb2_cancel() - handler for smb2 cancel command
 * @work:	smb work containing cancel command buffer
 *
 * Return:	0 on success, otherwise error
 */
int smb2_cancel(struct ksmbd_work *work)
{
	struct ksmbd_conn *conn = work->conn;
	struct smb2_hdr *hdr = smb2_get_msg(work->request_buf);
	struct smb2_hdr *chdr;
	struct ksmbd_work *iter;
	struct list_head *command_list;

	if (work->next_smb2_rcv_hdr_off)
		hdr = ksmbd_resp_buf_next(work);

	ksmbd_debug(SMB, "smb2 cancel called on mid %llu, async flags 0x%x\n",
		    hdr->MessageId, hdr->Flags);

	if (hdr->Flags & SMB2_FLAGS_ASYNC_COMMAND) {
		command_list = &conn->async_requests;

		spin_lock(&conn->request_lock);
		list_for_each_entry(iter, command_list,
				    async_request_entry) {
			chdr = smb2_get_msg(iter->request_buf);

			if (iter->async_id !=
			    le64_to_cpu(hdr->Id.AsyncId))
				continue;

			ksmbd_debug(SMB,
				    "smb2 with AsyncId %llu cancelled command = 0x%x\n",
				    le64_to_cpu(hdr->Id.AsyncId),
				    le16_to_cpu(chdr->Command));
			iter->state = KSMBD_WORK_CANCELLED;
			if (iter->cancel_fn)
				iter->cancel_fn(iter->cancel_argv);
			break;
		}
		spin_unlock(&conn->request_lock);
	} else {
		command_list = &conn->requests;

		spin_lock(&conn->request_lock);
		list_for_each_entry(iter, command_list, request_entry) {
			chdr = smb2_get_msg(iter->request_buf);

			if (chdr->MessageId != hdr->MessageId ||
			    iter == work)
				continue;

			ksmbd_debug(SMB,
				    "smb2 with mid %llu cancelled command = 0x%x\n",
				    le64_to_cpu(hdr->MessageId),
				    le16_to_cpu(chdr->Command));
			iter->state = KSMBD_WORK_CANCELLED;
			break;
		}
		spin_unlock(&conn->request_lock);
	}

	/* For SMB2_CANCEL command itself send no response*/
	work->send_no_response = 1;
	return 0;
}

struct file_lock *smb_flock_init(struct file *f)
{
	struct file_lock *fl;

	fl = locks_alloc_lock();
	if (!fl)
		goto out;

	locks_init_lock(fl);

	fl->fl_owner = f;
	fl->fl_pid = current->tgid;
	fl->fl_file = f;
	fl->fl_flags = FL_POSIX;
	fl->fl_ops = NULL;
	fl->fl_lmops = NULL;

out:
	return fl;
}

static int smb2_set_flock_flags(struct file_lock *flock, int flags)
{
	int cmd = -EINVAL;

	/* Checking for wrong flag combination during lock request*/
	switch (flags) {
	case SMB2_LOCKFLAG_SHARED:
		ksmbd_debug(SMB, "received shared request\n");
		cmd = F_SETLKW;
		flock->fl_type = F_RDLCK;
		flock->fl_flags |= FL_SLEEP;
		break;
	case SMB2_LOCKFLAG_EXCLUSIVE:
		ksmbd_debug(SMB, "received exclusive request\n");
		cmd = F_SETLKW;
		flock->fl_type = F_WRLCK;
		flock->fl_flags |= FL_SLEEP;
		break;
	case SMB2_LOCKFLAG_SHARED | SMB2_LOCKFLAG_FAIL_IMMEDIATELY:
		ksmbd_debug(SMB,
			    "received shared & fail immediately request\n");
		cmd = F_SETLK;
		flock->fl_type = F_RDLCK;
		break;
	case SMB2_LOCKFLAG_EXCLUSIVE | SMB2_LOCKFLAG_FAIL_IMMEDIATELY:
		ksmbd_debug(SMB,
			    "received exclusive & fail immediately request\n");
		cmd = F_SETLK;
		flock->fl_type = F_WRLCK;
		break;
	case SMB2_LOCKFLAG_UNLOCK:
		ksmbd_debug(SMB, "received unlock request\n");
		flock->fl_type = F_UNLCK;
		cmd = F_SETLK;
		break;
	}

	return cmd;
}

static struct ksmbd_lock *smb2_lock_init(struct file_lock *flock,
					 unsigned int cmd, int flags,
					 struct list_head *lock_list)
{
	struct ksmbd_lock *lock;

	lock = kzalloc(sizeof(struct ksmbd_lock), GFP_KERNEL);
	if (!lock)
		return NULL;

	lock->cmd = cmd;
	lock->fl = flock;
	lock->start = flock->fl_start;
	lock->end = flock->fl_end;
	lock->flags = flags;
	if (lock->start == lock->end)
		lock->zero_len = 1;
	INIT_LIST_HEAD(&lock->clist);
	INIT_LIST_HEAD(&lock->flist);
	INIT_LIST_HEAD(&lock->llist);
	list_add_tail(&lock->llist, lock_list);

	return lock;
}

static void smb2_remove_blocked_lock(void **argv)
{
	struct file_lock *flock = (struct file_lock *)argv[0];

	ksmbd_vfs_posix_lock_unblock(flock);
	wake_up(&flock->fl_wait);
}

static inline bool lock_defer_pending(struct file_lock *fl)
{
	/* check pending lock waiters */
	return waitqueue_active(&fl->fl_wait);
}

/**
 * smb2_lock() - handler for smb2 file lock command
 * @work:	smb work containing lock command buffer
 *
 * Return:	0 on success, otherwise error
 */
int smb2_lock(struct ksmbd_work *work)
{
	struct smb2_lock_req *req;
	struct smb2_lock_rsp *rsp;
	struct smb2_lock_element *lock_ele;
	struct ksmbd_file *fp = NULL;
	struct file_lock *flock = NULL;
	struct file *filp = NULL;
	int lock_count;
	int flags = 0;
	int cmd = 0;
	int err = -EIO, i, rc = 0;
	u64 lock_start, lock_length;
	struct ksmbd_lock *smb_lock = NULL, *cmp_lock, *tmp, *tmp2;
	struct ksmbd_conn *conn;
	int nolock = 0;
	LIST_HEAD(lock_list);
	LIST_HEAD(rollback_list);
	int prior_lock = 0;

	WORK_BUFFERS(work, req, rsp);

	ksmbd_debug(SMB, "Received lock request\n");
	fp = ksmbd_lookup_fd_slow(work, req->VolatileFileId, req->PersistentFileId);
	if (!fp) {
		ksmbd_debug(SMB, "Invalid file id for lock : %llu\n", req->VolatileFileId);
		err = -ENOENT;
		goto out2;
	}

	filp = fp->filp;
	lock_count = le16_to_cpu(req->LockCount);
	lock_ele = req->locks;

	ksmbd_debug(SMB, "lock count is %d\n", lock_count);
	if (!lock_count) {
		err = -EINVAL;
		goto out2;
	}

	for (i = 0; i < lock_count; i++) {
		flags = le32_to_cpu(lock_ele[i].Flags);

		flock = smb_flock_init(filp);
		if (!flock)
			goto out;

		cmd = smb2_set_flock_flags(flock, flags);

		lock_start = le64_to_cpu(lock_ele[i].Offset);
		lock_length = le64_to_cpu(lock_ele[i].Length);
		if (lock_start > U64_MAX - lock_length) {
			pr_err("Invalid lock range requested\n");
			rsp->hdr.Status = STATUS_INVALID_LOCK_RANGE;
			locks_free_lock(flock);
			goto out;
		}

		if (lock_start > OFFSET_MAX)
			flock->fl_start = OFFSET_MAX;
		else
			flock->fl_start = lock_start;

		lock_length = le64_to_cpu(lock_ele[i].Length);
		if (lock_length > OFFSET_MAX - flock->fl_start)
			lock_length = OFFSET_MAX - flock->fl_start;

		flock->fl_end = flock->fl_start + lock_length;

		if (flock->fl_end < flock->fl_start) {
			ksmbd_debug(SMB,
				    "the end offset(%llx) is smaller than the start offset(%llx)\n",
				    flock->fl_end, flock->fl_start);
			rsp->hdr.Status = STATUS_INVALID_LOCK_RANGE;
			locks_free_lock(flock);
			goto out;
		}

		/* Check conflict locks in one request */
		list_for_each_entry(cmp_lock, &lock_list, llist) {
			if (cmp_lock->fl->fl_start <= flock->fl_start &&
			    cmp_lock->fl->fl_end >= flock->fl_end) {
				if (cmp_lock->fl->fl_type != F_UNLCK &&
				    flock->fl_type != F_UNLCK) {
					pr_err("conflict two locks in one request\n");
					err = -EINVAL;
					locks_free_lock(flock);
					goto out;
				}
			}
		}

		smb_lock = smb2_lock_init(flock, cmd, flags, &lock_list);
		if (!smb_lock) {
			err = -EINVAL;
			locks_free_lock(flock);
			goto out;
		}
	}

	list_for_each_entry_safe(smb_lock, tmp, &lock_list, llist) {
		if (smb_lock->cmd < 0) {
			err = -EINVAL;
			goto out;
		}

		if (!(smb_lock->flags & SMB2_LOCKFLAG_MASK)) {
			err = -EINVAL;
			goto out;
		}

		if ((prior_lock & (SMB2_LOCKFLAG_EXCLUSIVE | SMB2_LOCKFLAG_SHARED) &&
		     smb_lock->flags & SMB2_LOCKFLAG_UNLOCK) ||
		    (prior_lock == SMB2_LOCKFLAG_UNLOCK &&
		     !(smb_lock->flags & SMB2_LOCKFLAG_UNLOCK))) {
			err = -EINVAL;
			goto out;
		}

		prior_lock = smb_lock->flags;

		if (!(smb_lock->flags & SMB2_LOCKFLAG_UNLOCK) &&
		    !(smb_lock->flags & SMB2_LOCKFLAG_FAIL_IMMEDIATELY))
			goto no_check_cl;

		nolock = 1;
		/* check locks in connection list */
		down_read(&conn_list_lock);
		list_for_each_entry(conn, &conn_list, conns_list) {
			spin_lock(&conn->llist_lock);
			list_for_each_entry_safe(cmp_lock, tmp2, &conn->lock_list, clist) {
				if (file_inode(cmp_lock->fl->fl_file) !=
				    file_inode(smb_lock->fl->fl_file))
					continue;

				if (smb_lock->fl->fl_type == F_UNLCK) {
					if (cmp_lock->fl->fl_file == smb_lock->fl->fl_file &&
					    cmp_lock->start == smb_lock->start &&
					    cmp_lock->end == smb_lock->end &&
					    !lock_defer_pending(cmp_lock->fl)) {
						nolock = 0;
						list_del(&cmp_lock->flist);
						list_del(&cmp_lock->clist);
						spin_unlock(&conn->llist_lock);
						up_read(&conn_list_lock);

						locks_free_lock(cmp_lock->fl);
						kfree(cmp_lock);
						goto out_check_cl;
					}
					continue;
				}

				if (cmp_lock->fl->fl_file == smb_lock->fl->fl_file) {
					if (smb_lock->flags & SMB2_LOCKFLAG_SHARED)
						continue;
				} else {
					if (cmp_lock->flags & SMB2_LOCKFLAG_SHARED)
						continue;
				}

				/* check zero byte lock range */
				if (cmp_lock->zero_len && !smb_lock->zero_len &&
				    cmp_lock->start > smb_lock->start &&
				    cmp_lock->start < smb_lock->end) {
					spin_unlock(&conn->llist_lock);
					up_read(&conn_list_lock);
					pr_err("previous lock conflict with zero byte lock range\n");
					goto out;
				}

				if (smb_lock->zero_len && !cmp_lock->zero_len &&
				    smb_lock->start > cmp_lock->start &&
				    smb_lock->start < cmp_lock->end) {
					spin_unlock(&conn->llist_lock);
					up_read(&conn_list_lock);
					pr_err("current lock conflict with zero byte lock range\n");
					goto out;
				}

				if (((cmp_lock->start <= smb_lock->start &&
				      cmp_lock->end > smb_lock->start) ||
				     (cmp_lock->start < smb_lock->end &&
				      cmp_lock->end >= smb_lock->end)) &&
				    !cmp_lock->zero_len && !smb_lock->zero_len) {
					spin_unlock(&conn->llist_lock);
					up_read(&conn_list_lock);
					pr_err("Not allow lock operation on exclusive lock range\n");
					goto out;
				}
			}
			spin_unlock(&conn->llist_lock);
		}
		up_read(&conn_list_lock);
out_check_cl:
		if (smb_lock->fl->fl_type == F_UNLCK && nolock) {
			pr_err("Try to unlock nolocked range\n");
			rsp->hdr.Status = STATUS_RANGE_NOT_LOCKED;
			goto out;
		}

no_check_cl:
		if (smb_lock->zero_len) {
			err = 0;
			goto skip;
		}

		flock = smb_lock->fl;
		list_del(&smb_lock->llist);
retry:
		rc = vfs_lock_file(filp, smb_lock->cmd, flock, NULL);
skip:
		if (flags & SMB2_LOCKFLAG_UNLOCK) {
			if (!rc) {
				ksmbd_debug(SMB, "File unlocked\n");
			} else if (rc == -ENOENT) {
				rsp->hdr.Status = STATUS_NOT_LOCKED;
				goto out;
			}
			locks_free_lock(flock);
			kfree(smb_lock);
		} else {
			if (rc == FILE_LOCK_DEFERRED) {
				void **argv;

				ksmbd_debug(SMB,
					    "would have to wait for getting lock\n");
				list_add(&smb_lock->llist, &rollback_list);

				argv = kmalloc(sizeof(void *), GFP_KERNEL);
				if (!argv) {
					err = -ENOMEM;
					goto out;
				}
				argv[0] = flock;

				rc = setup_async_work(work,
						      smb2_remove_blocked_lock,
						      argv);
				if (rc) {
					kfree(argv);
					err = -ENOMEM;
					goto out;
				}
				spin_lock(&fp->f_lock);
				list_add(&work->fp_entry, &fp->blocked_works);
				spin_unlock(&fp->f_lock);

				smb2_send_interim_resp(work, STATUS_PENDING);

				ksmbd_vfs_posix_lock_wait(flock);

				spin_lock(&fp->f_lock);
				list_del(&work->fp_entry);
				spin_unlock(&fp->f_lock);

				if (work->state != KSMBD_WORK_ACTIVE) {
					list_del(&smb_lock->llist);
					locks_free_lock(flock);

					if (work->state == KSMBD_WORK_CANCELLED) {
						rsp->hdr.Status =
							STATUS_CANCELLED;
						kfree(smb_lock);
						smb2_send_interim_resp(work,
								       STATUS_CANCELLED);
						work->send_no_response = 1;
						goto out;
					}

					rsp->hdr.Status =
						STATUS_RANGE_NOT_LOCKED;
					kfree(smb_lock);
					goto out2;
				}

				list_del(&smb_lock->llist);
				release_async_work(work);
				goto retry;
			} else if (!rc) {
				list_add(&smb_lock->llist, &rollback_list);
				spin_lock(&work->conn->llist_lock);
				list_add_tail(&smb_lock->clist,
					      &work->conn->lock_list);
				list_add_tail(&smb_lock->flist,
					      &fp->lock_list);
				spin_unlock(&work->conn->llist_lock);
				ksmbd_debug(SMB, "successful in taking lock\n");
			} else {
				goto out;
			}
		}
	}

	if (atomic_read(&fp->f_ci->op_count) > 1)
		smb_break_all_oplock(work, fp);

	rsp->StructureSize = cpu_to_le16(4);
	ksmbd_debug(SMB, "successful in taking lock\n");
	rsp->hdr.Status = STATUS_SUCCESS;
	rsp->Reserved = 0;
	err = ksmbd_iov_pin_rsp(work, rsp, sizeof(struct smb2_lock_rsp));
	if (err)
		goto out;

	ksmbd_fd_put(work, fp);
	return 0;

out:
	list_for_each_entry_safe(smb_lock, tmp, &lock_list, llist) {
		locks_free_lock(smb_lock->fl);
		list_del(&smb_lock->llist);
		kfree(smb_lock);
	}

	list_for_each_entry_safe(smb_lock, tmp, &rollback_list, llist) {
		struct file_lock *rlock = NULL;

		rlock = smb_flock_init(filp);
		rlock->fl_type = F_UNLCK;
		rlock->fl_start = smb_lock->start;
		rlock->fl_end = smb_lock->end;

		rc = vfs_lock_file(filp, F_SETLK, rlock, NULL);
		if (rc)
			pr_err("rollback unlock fail : %d\n", rc);

		list_del(&smb_lock->llist);
		spin_lock(&work->conn->llist_lock);
		if (!list_empty(&smb_lock->flist))
			list_del(&smb_lock->flist);
		list_del(&smb_lock->clist);
		spin_unlock(&work->conn->llist_lock);

		locks_free_lock(smb_lock->fl);
		locks_free_lock(rlock);
		kfree(smb_lock);
	}
out2:
	ksmbd_debug(SMB, "failed in taking lock(flags : %x), err : %d\n", flags, err);

	if (!rsp->hdr.Status) {
		if (err == -EINVAL)
			rsp->hdr.Status = STATUS_INVALID_PARAMETER;
		else if (err == -ENOMEM)
			rsp->hdr.Status = STATUS_INSUFFICIENT_RESOURCES;
		else if (err == -ENOENT)
			rsp->hdr.Status = STATUS_FILE_CLOSED;
		else
			rsp->hdr.Status = STATUS_LOCK_NOT_GRANTED;
	}

	smb2_set_err_rsp(work);
	ksmbd_fd_put(work, fp);
	return err;
}

static int fsctl_copychunk(struct ksmbd_work *work,
			   struct copychunk_ioctl_req *ci_req,
			   unsigned int cnt_code,
			   unsigned int input_count,
			   unsigned long long volatile_id,
			   unsigned long long persistent_id,
			   struct smb2_ioctl_rsp *rsp)
{
	struct copychunk_ioctl_rsp *ci_rsp;
	struct ksmbd_file *src_fp = NULL, *dst_fp = NULL;
	struct srv_copychunk *chunks;
	unsigned int i, chunk_count, chunk_count_written = 0;
	unsigned int chunk_size_written = 0;
	loff_t total_size_written = 0;
	int ret = 0;

	ci_rsp = (struct copychunk_ioctl_rsp *)&rsp->Buffer[0];

	rsp->VolatileFileId = volatile_id;
	rsp->PersistentFileId = persistent_id;
	ci_rsp->ChunksWritten =
		cpu_to_le32(ksmbd_server_side_copy_max_chunk_count());
	ci_rsp->ChunkBytesWritten =
		cpu_to_le32(ksmbd_server_side_copy_max_chunk_size());
	ci_rsp->TotalBytesWritten =
		cpu_to_le32(ksmbd_server_side_copy_max_total_size());

	chunks = (struct srv_copychunk *)&ci_req->Chunks[0];
	chunk_count = le32_to_cpu(ci_req->ChunkCount);
	if (chunk_count == 0)
		goto out;
	total_size_written = 0;

	/* verify the SRV_COPYCHUNK_COPY packet */
	if (chunk_count > ksmbd_server_side_copy_max_chunk_count() ||
	    input_count < offsetof(struct copychunk_ioctl_req, Chunks) +
	     chunk_count * sizeof(struct srv_copychunk)) {
		rsp->hdr.Status = STATUS_INVALID_PARAMETER;
		return -EINVAL;
	}

	for (i = 0; i < chunk_count; i++) {
		if (le32_to_cpu(chunks[i].Length) == 0 ||
		    le32_to_cpu(chunks[i].Length) > ksmbd_server_side_copy_max_chunk_size())
			break;
		total_size_written += le32_to_cpu(chunks[i].Length);
	}

	if (i < chunk_count ||
	    total_size_written > ksmbd_server_side_copy_max_total_size()) {
		rsp->hdr.Status = STATUS_INVALID_PARAMETER;
		return -EINVAL;
	}

	src_fp = ksmbd_lookup_foreign_fd(work,
					 le64_to_cpu(ci_req->ResumeKey[0]));
	dst_fp = ksmbd_lookup_fd_slow(work, volatile_id, persistent_id);
	ret = -EINVAL;
	if (!src_fp ||
	    src_fp->persistent_id != le64_to_cpu(ci_req->ResumeKey[1])) {
		rsp->hdr.Status = STATUS_OBJECT_NAME_NOT_FOUND;
		goto out;
	}

	if (!dst_fp) {
		rsp->hdr.Status = STATUS_FILE_CLOSED;
		goto out;
	}

	/*
	 * FILE_READ_DATA should only be included in
	 * the FSCTL_COPYCHUNK case
	 */
	if (cnt_code == FSCTL_COPYCHUNK &&
	    !(dst_fp->daccess & (FILE_READ_DATA_LE | FILE_GENERIC_READ_LE))) {
		rsp->hdr.Status = STATUS_ACCESS_DENIED;
		goto out;
	}

	ret = ksmbd_vfs_copy_file_ranges(work, src_fp, dst_fp,
					 chunks, chunk_count,
					 &chunk_count_written,
					 &chunk_size_written,
					 &total_size_written);
	if (ret < 0) {
		if (ret == -EACCES)
			rsp->hdr.Status = STATUS_ACCESS_DENIED;
		if (ret == -EAGAIN)
			rsp->hdr.Status = STATUS_FILE_LOCK_CONFLICT;
		else if (ret == -EBADF)
			rsp->hdr.Status = STATUS_INVALID_HANDLE;
		else if (ret == -EFBIG || ret == -ENOSPC)
			rsp->hdr.Status = STATUS_DISK_FULL;
		else if (ret == -EINVAL)
			rsp->hdr.Status = STATUS_INVALID_PARAMETER;
		else if (ret == -EISDIR)
			rsp->hdr.Status = STATUS_FILE_IS_A_DIRECTORY;
		else if (ret == -E2BIG)
			rsp->hdr.Status = STATUS_INVALID_VIEW_SIZE;
		else
			rsp->hdr.Status = STATUS_UNEXPECTED_IO_ERROR;
	}

	ci_rsp->ChunksWritten = cpu_to_le32(chunk_count_written);
	ci_rsp->ChunkBytesWritten = cpu_to_le32(chunk_size_written);
	ci_rsp->TotalBytesWritten = cpu_to_le32(total_size_written);
out:
	ksmbd_fd_put(work, src_fp);
	ksmbd_fd_put(work, dst_fp);
	return ret;
}

static __be32 idev_ipv4_address(struct in_device *idev)
{
	__be32 addr = 0;

	struct in_ifaddr *ifa;

	rcu_read_lock();
	in_dev_for_each_ifa_rcu(ifa, idev) {
		if (ifa->ifa_flags & IFA_F_SECONDARY)
			continue;

		addr = ifa->ifa_address;
		break;
	}
	rcu_read_unlock();
	return addr;
}

static int fsctl_query_iface_info_ioctl(struct ksmbd_conn *conn,
					struct smb2_ioctl_rsp *rsp,
					unsigned int out_buf_len)
{
	struct network_interface_info_ioctl_rsp *nii_rsp = NULL;
	int nbytes = 0;
	struct net_device *netdev;
	struct sockaddr_storage_rsp *sockaddr_storage;
	unsigned int flags;
	unsigned long long speed;

	rtnl_lock();
	for_each_netdev(&init_net, netdev) {
		bool ipv4_set = false;

		if (netdev->type == ARPHRD_LOOPBACK)
			continue;

		flags = dev_get_flags(netdev);
		if (!(flags & IFF_RUNNING))
			continue;
ipv6_retry:
		if (out_buf_len <
		    nbytes + sizeof(struct network_interface_info_ioctl_rsp)) {
			rtnl_unlock();
			return -ENOSPC;
		}

		nii_rsp = (struct network_interface_info_ioctl_rsp *)
				&rsp->Buffer[nbytes];
		nii_rsp->IfIndex = cpu_to_le32(netdev->ifindex);

		nii_rsp->Capability = 0;
		if (netdev->real_num_tx_queues > 1)
			nii_rsp->Capability |= cpu_to_le32(RSS_CAPABLE);
		if (ksmbd_rdma_capable_netdev(netdev))
			nii_rsp->Capability |= cpu_to_le32(RDMA_CAPABLE);

		nii_rsp->Next = cpu_to_le32(152);
		nii_rsp->Reserved = 0;

		if (netdev->ethtool_ops->get_link_ksettings) {
			struct ethtool_link_ksettings cmd;

			netdev->ethtool_ops->get_link_ksettings(netdev, &cmd);
			speed = cmd.base.speed;
		} else {
			ksmbd_debug(SMB, "%s %s\n", netdev->name,
				    "speed is unknown, defaulting to 1Gb/sec");
			speed = SPEED_1000;
		}

		speed *= 1000000;
		nii_rsp->LinkSpeed = cpu_to_le64(speed);

		sockaddr_storage = (struct sockaddr_storage_rsp *)
					nii_rsp->SockAddr_Storage;
		memset(sockaddr_storage, 0, 128);

		if (!ipv4_set) {
			struct in_device *idev;

			sockaddr_storage->Family = cpu_to_le16(INTERNETWORK);
			sockaddr_storage->addr4.Port = 0;

			idev = __in_dev_get_rtnl(netdev);
			if (!idev)
				continue;
			sockaddr_storage->addr4.IPv4address =
						idev_ipv4_address(idev);
			nbytes += sizeof(struct network_interface_info_ioctl_rsp);
			ipv4_set = true;
			goto ipv6_retry;
		} else {
			struct inet6_dev *idev6;
			struct inet6_ifaddr *ifa;
			__u8 *ipv6_addr = sockaddr_storage->addr6.IPv6address;

			sockaddr_storage->Family = cpu_to_le16(INTERNETWORKV6);
			sockaddr_storage->addr6.Port = 0;
			sockaddr_storage->addr6.FlowInfo = 0;

			idev6 = __in6_dev_get(netdev);
			if (!idev6)
				continue;

			list_for_each_entry(ifa, &idev6->addr_list, if_list) {
				if (ifa->flags & (IFA_F_TENTATIVE |
							IFA_F_DEPRECATED))
					continue;
				memcpy(ipv6_addr, ifa->addr.s6_addr, 16);
				break;
			}
			sockaddr_storage->addr6.ScopeId = 0;
			nbytes += sizeof(struct network_interface_info_ioctl_rsp);
		}
	}
	rtnl_unlock();

	/* zero if this is last one */
	if (nii_rsp)
		nii_rsp->Next = 0;

	rsp->PersistentFileId = SMB2_NO_FID;
	rsp->VolatileFileId = SMB2_NO_FID;
	return nbytes;
}

static int fsctl_validate_negotiate_info(struct ksmbd_conn *conn,
					 struct validate_negotiate_info_req *neg_req,
					 struct validate_negotiate_info_rsp *neg_rsp,
					 unsigned int in_buf_len)
{
	int ret = 0;
	int dialect;

	if (in_buf_len < offsetof(struct validate_negotiate_info_req, Dialects) +
			le16_to_cpu(neg_req->DialectCount) * sizeof(__le16))
		return -EINVAL;

	dialect = ksmbd_lookup_dialect_by_id(neg_req->Dialects,
					     neg_req->DialectCount);
	if (dialect == BAD_PROT_ID || dialect != conn->dialect) {
		ret = -EINVAL;
		goto err_out;
	}

	if (strncmp(neg_req->Guid, conn->ClientGUID, SMB2_CLIENT_GUID_SIZE)) {
		ret = -EINVAL;
		goto err_out;
	}

	if (le16_to_cpu(neg_req->SecurityMode) != conn->cli_sec_mode) {
		ret = -EINVAL;
		goto err_out;
	}

	if (le32_to_cpu(neg_req->Capabilities) != conn->cli_cap) {
		ret = -EINVAL;
		goto err_out;
	}

	neg_rsp->Capabilities = cpu_to_le32(conn->vals->capabilities);
	memset(neg_rsp->Guid, 0, SMB2_CLIENT_GUID_SIZE);
	neg_rsp->SecurityMode = cpu_to_le16(conn->srv_sec_mode);
	neg_rsp->Dialect = cpu_to_le16(conn->dialect);
err_out:
	return ret;
}

static int fsctl_query_allocated_ranges(struct ksmbd_work *work, u64 id,
					struct file_allocated_range_buffer *qar_req,
					struct file_allocated_range_buffer *qar_rsp,
					unsigned int in_count, unsigned int *out_count)
{
	struct ksmbd_file *fp;
	loff_t start, length;
	int ret = 0;

	*out_count = 0;
	if (in_count == 0)
		return -EINVAL;

	start = le64_to_cpu(qar_req->file_offset);
	length = le64_to_cpu(qar_req->length);

	if (start < 0 || length < 0)
		return -EINVAL;

	fp = ksmbd_lookup_fd_fast(work, id);
	if (!fp)
		return -ENOENT;

	ret = ksmbd_vfs_fqar_lseek(fp, start, length,
				   qar_rsp, in_count, out_count);
	if (ret && ret != -E2BIG)
		*out_count = 0;

	ksmbd_fd_put(work, fp);
	return ret;
}

static int fsctl_pipe_transceive(struct ksmbd_work *work, u64 id,
				 unsigned int out_buf_len,
				 struct smb2_ioctl_req *req,
				 struct smb2_ioctl_rsp *rsp)
{
	struct ksmbd_rpc_command *rpc_resp;
	char *data_buf = (char *)req + le32_to_cpu(req->InputOffset);
	int nbytes = 0;

	rpc_resp = ksmbd_rpc_ioctl(work->sess, id, data_buf,
				   le32_to_cpu(req->InputCount));
	if (rpc_resp) {
		if (rpc_resp->flags == KSMBD_RPC_SOME_NOT_MAPPED) {
			/*
			 * set STATUS_SOME_NOT_MAPPED response
			 * for unknown domain sid.
			 */
			rsp->hdr.Status = STATUS_SOME_NOT_MAPPED;
		} else if (rpc_resp->flags == KSMBD_RPC_ENOTIMPLEMENTED) {
			rsp->hdr.Status = STATUS_NOT_SUPPORTED;
			goto out;
		} else if (rpc_resp->flags != KSMBD_RPC_OK) {
			rsp->hdr.Status = STATUS_INVALID_PARAMETER;
			goto out;
		}

		nbytes = rpc_resp->payload_sz;
		if (rpc_resp->payload_sz > out_buf_len) {
			rsp->hdr.Status = STATUS_BUFFER_OVERFLOW;
			nbytes = out_buf_len;
		}

		if (!rpc_resp->payload_sz) {
			rsp->hdr.Status =
				STATUS_UNEXPECTED_IO_ERROR;
			goto out;
		}

		memcpy((char *)rsp->Buffer, rpc_resp->payload, nbytes);
	}
out:
	kvfree(rpc_resp);
	return nbytes;
}

static inline int fsctl_set_sparse(struct ksmbd_work *work, u64 id,
				   struct file_sparse *sparse)
{
	struct ksmbd_file *fp;
	struct mnt_idmap *idmap;
	int ret = 0;
	__le32 old_fattr;

	fp = ksmbd_lookup_fd_fast(work, id);
	if (!fp)
		return -ENOENT;
	idmap = file_mnt_idmap(fp->filp);

	old_fattr = fp->f_ci->m_fattr;
	if (sparse->SetSparse)
		fp->f_ci->m_fattr |= FILE_ATTRIBUTE_SPARSE_FILE_LE;
	else
		fp->f_ci->m_fattr &= ~FILE_ATTRIBUTE_SPARSE_FILE_LE;

	if (fp->f_ci->m_fattr != old_fattr &&
	    test_share_config_flag(work->tcon->share_conf,
				   KSMBD_SHARE_FLAG_STORE_DOS_ATTRS)) {
		struct xattr_dos_attrib da;

		ret = ksmbd_vfs_get_dos_attrib_xattr(idmap,
						     fp->filp->f_path.dentry, &da);
		if (ret <= 0)
			goto out;

		da.attr = le32_to_cpu(fp->f_ci->m_fattr);
		ret = ksmbd_vfs_set_dos_attrib_xattr(idmap,
						     &fp->filp->f_path,
						     &da, true);
		if (ret)
			fp->f_ci->m_fattr = old_fattr;
	}

out:
	ksmbd_fd_put(work, fp);
	return ret;
}

static int fsctl_request_resume_key(struct ksmbd_work *work,
				    struct smb2_ioctl_req *req,
				    struct resume_key_ioctl_rsp *key_rsp)
{
	struct ksmbd_file *fp;

	fp = ksmbd_lookup_fd_slow(work, req->VolatileFileId, req->PersistentFileId);
	if (!fp)
		return -ENOENT;

	memset(key_rsp, 0, sizeof(*key_rsp));
	key_rsp->ResumeKey[0] = req->VolatileFileId;
	key_rsp->ResumeKey[1] = req->PersistentFileId;
	ksmbd_fd_put(work, fp);

	return 0;
}

/**
 * smb2_ioctl() - handler for smb2 ioctl command
 * @work:	smb work containing ioctl command buffer
 *
 * Return:	0 on success, otherwise error
 */
int smb2_ioctl(struct ksmbd_work *work)
{
	struct smb2_ioctl_req *req;
	struct smb2_ioctl_rsp *rsp;
	unsigned int cnt_code, nbytes = 0, out_buf_len, in_buf_len;
	u64 id = KSMBD_NO_FID;
	struct ksmbd_conn *conn = work->conn;
	int ret = 0;
	char *buffer;

	if (work->next_smb2_rcv_hdr_off) {
		req = ksmbd_req_buf_next(work);
		rsp = ksmbd_resp_buf_next(work);
		if (!has_file_id(req->VolatileFileId)) {
			ksmbd_debug(SMB, "Compound request set FID = %llu\n",
				    work->compound_fid);
			id = work->compound_fid;
		}
	} else {
		req = smb2_get_msg(work->request_buf);
		rsp = smb2_get_msg(work->response_buf);
	}

	if (!has_file_id(id))
		id = req->VolatileFileId;

	if (req->Flags != cpu_to_le32(SMB2_0_IOCTL_IS_FSCTL)) {
		rsp->hdr.Status = STATUS_NOT_SUPPORTED;
		goto out;
	}

	buffer = (char *)req + le32_to_cpu(req->InputOffset);

	cnt_code = le32_to_cpu(req->CtlCode);
	ret = smb2_calc_max_out_buf_len(work, 48,
					le32_to_cpu(req->MaxOutputResponse));
	if (ret < 0) {
		rsp->hdr.Status = STATUS_INVALID_PARAMETER;
		goto out;
	}
	out_buf_len = (unsigned int)ret;
	in_buf_len = le32_to_cpu(req->InputCount);

	switch (cnt_code) {
	case FSCTL_DFS_GET_REFERRALS:
	case FSCTL_DFS_GET_REFERRALS_EX:
		/* Not support DFS yet */
		rsp->hdr.Status = STATUS_FS_DRIVER_REQUIRED;
		goto out;
	case FSCTL_CREATE_OR_GET_OBJECT_ID:
	{
		struct file_object_buf_type1_ioctl_rsp *obj_buf;

		nbytes = sizeof(struct file_object_buf_type1_ioctl_rsp);
		obj_buf = (struct file_object_buf_type1_ioctl_rsp *)
			&rsp->Buffer[0];

		/*
		 * TODO: This is dummy implementation to pass smbtorture
		 * Need to check correct response later
		 */
		memset(obj_buf->ObjectId, 0x0, 16);
		memset(obj_buf->BirthVolumeId, 0x0, 16);
		memset(obj_buf->BirthObjectId, 0x0, 16);
		memset(obj_buf->DomainId, 0x0, 16);

		break;
	}
	case FSCTL_PIPE_TRANSCEIVE:
		out_buf_len = min_t(u32, KSMBD_IPC_MAX_PAYLOAD, out_buf_len);
		nbytes = fsctl_pipe_transceive(work, id, out_buf_len, req, rsp);
		break;
	case FSCTL_VALIDATE_NEGOTIATE_INFO:
		if (conn->dialect < SMB30_PROT_ID) {
			ret = -EOPNOTSUPP;
			goto out;
		}

		if (in_buf_len < offsetof(struct validate_negotiate_info_req,
					  Dialects)) {
			ret = -EINVAL;
			goto out;
		}

		if (out_buf_len < sizeof(struct validate_negotiate_info_rsp)) {
			ret = -EINVAL;
			goto out;
		}

		ret = fsctl_validate_negotiate_info(conn,
			(struct validate_negotiate_info_req *)buffer,
			(struct validate_negotiate_info_rsp *)&rsp->Buffer[0],
			in_buf_len);
		if (ret < 0)
			goto out;

		nbytes = sizeof(struct validate_negotiate_info_rsp);
		rsp->PersistentFileId = SMB2_NO_FID;
		rsp->VolatileFileId = SMB2_NO_FID;
		break;
	case FSCTL_QUERY_NETWORK_INTERFACE_INFO:
		ret = fsctl_query_iface_info_ioctl(conn, rsp, out_buf_len);
		if (ret < 0)
			goto out;
		nbytes = ret;
		break;
	case FSCTL_REQUEST_RESUME_KEY:
		if (out_buf_len < sizeof(struct resume_key_ioctl_rsp)) {
			ret = -EINVAL;
			goto out;
		}

		ret = fsctl_request_resume_key(work, req,
					       (struct resume_key_ioctl_rsp *)&rsp->Buffer[0]);
		if (ret < 0)
			goto out;
		rsp->PersistentFileId = req->PersistentFileId;
		rsp->VolatileFileId = req->VolatileFileId;
		nbytes = sizeof(struct resume_key_ioctl_rsp);
		break;
	case FSCTL_COPYCHUNK:
	case FSCTL_COPYCHUNK_WRITE:
		if (!test_tree_conn_flag(work->tcon, KSMBD_TREE_CONN_FLAG_WRITABLE)) {
			ksmbd_debug(SMB,
				    "User does not have write permission\n");
			ret = -EACCES;
			goto out;
		}

		if (in_buf_len < sizeof(struct copychunk_ioctl_req)) {
			ret = -EINVAL;
			goto out;
		}

		if (out_buf_len < sizeof(struct copychunk_ioctl_rsp)) {
			ret = -EINVAL;
			goto out;
		}

		nbytes = sizeof(struct copychunk_ioctl_rsp);
		rsp->VolatileFileId = req->VolatileFileId;
		rsp->PersistentFileId = req->PersistentFileId;
		fsctl_copychunk(work,
				(struct copychunk_ioctl_req *)buffer,
				le32_to_cpu(req->CtlCode),
				le32_to_cpu(req->InputCount),
				req->VolatileFileId,
				req->PersistentFileId,
				rsp);
		break;
	case FSCTL_SET_SPARSE:
		if (in_buf_len < sizeof(struct file_sparse)) {
			ret = -EINVAL;
			goto out;
		}

		ret = fsctl_set_sparse(work, id, (struct file_sparse *)buffer);
		if (ret < 0)
			goto out;
		break;
	case FSCTL_SET_ZERO_DATA:
	{
		struct file_zero_data_information *zero_data;
		struct ksmbd_file *fp;
		loff_t off, len, bfz;

		if (!test_tree_conn_flag(work->tcon, KSMBD_TREE_CONN_FLAG_WRITABLE)) {
			ksmbd_debug(SMB,
				    "User does not have write permission\n");
			ret = -EACCES;
			goto out;
		}

		if (in_buf_len < sizeof(struct file_zero_data_information)) {
			ret = -EINVAL;
			goto out;
		}

		zero_data =
			(struct file_zero_data_information *)buffer;

		off = le64_to_cpu(zero_data->FileOffset);
		bfz = le64_to_cpu(zero_data->BeyondFinalZero);
		if (off < 0 || bfz < 0 || off > bfz) {
			ret = -EINVAL;
			goto out;
		}

		len = bfz - off;
		if (len) {
			fp = ksmbd_lookup_fd_fast(work, id);
			if (!fp) {
				ret = -ENOENT;
				goto out;
			}

			ret = ksmbd_vfs_zero_data(work, fp, off, len);
			ksmbd_fd_put(work, fp);
			if (ret < 0)
				goto out;
		}
		break;
	}
	case FSCTL_QUERY_ALLOCATED_RANGES:
		if (in_buf_len < sizeof(struct file_allocated_range_buffer)) {
			ret = -EINVAL;
			goto out;
		}

		ret = fsctl_query_allocated_ranges(work, id,
			(struct file_allocated_range_buffer *)buffer,
			(struct file_allocated_range_buffer *)&rsp->Buffer[0],
			out_buf_len /
			sizeof(struct file_allocated_range_buffer), &nbytes);
		if (ret == -E2BIG) {
			rsp->hdr.Status = STATUS_BUFFER_OVERFLOW;
		} else if (ret < 0) {
			nbytes = 0;
			goto out;
		}

		nbytes *= sizeof(struct file_allocated_range_buffer);
		break;
	case FSCTL_GET_REPARSE_POINT:
	{
		struct reparse_data_buffer *reparse_ptr;
		struct ksmbd_file *fp;

		reparse_ptr = (struct reparse_data_buffer *)&rsp->Buffer[0];
		fp = ksmbd_lookup_fd_fast(work, id);
		if (!fp) {
			pr_err("not found fp!!\n");
			ret = -ENOENT;
			goto out;
		}

		reparse_ptr->ReparseTag =
			smb2_get_reparse_tag_special_file(file_inode(fp->filp)->i_mode);
		reparse_ptr->ReparseDataLength = 0;
		ksmbd_fd_put(work, fp);
		nbytes = sizeof(struct reparse_data_buffer);
		break;
	}
	case FSCTL_DUPLICATE_EXTENTS_TO_FILE:
	{
		struct ksmbd_file *fp_in, *fp_out = NULL;
		struct duplicate_extents_to_file *dup_ext;
		loff_t src_off, dst_off, length, cloned;

		if (in_buf_len < sizeof(struct duplicate_extents_to_file)) {
			ret = -EINVAL;
			goto out;
		}

		dup_ext = (struct duplicate_extents_to_file *)buffer;

		fp_in = ksmbd_lookup_fd_slow(work, dup_ext->VolatileFileHandle,
					     dup_ext->PersistentFileHandle);
		if (!fp_in) {
			pr_err("not found file handle in duplicate extent to file\n");
			ret = -ENOENT;
			goto out;
		}

		fp_out = ksmbd_lookup_fd_fast(work, id);
		if (!fp_out) {
			pr_err("not found fp\n");
			ret = -ENOENT;
			goto dup_ext_out;
		}

		src_off = le64_to_cpu(dup_ext->SourceFileOffset);
		dst_off = le64_to_cpu(dup_ext->TargetFileOffset);
		length = le64_to_cpu(dup_ext->ByteCount);
		/*
		 * XXX: It is not clear if FSCTL_DUPLICATE_EXTENTS_TO_FILE
		 * should fall back to vfs_copy_file_range().  This could be
		 * beneficial when re-exporting nfs/smb mount, but note that
		 * this can result in partial copy that returns an error status.
		 * If/when FSCTL_DUPLICATE_EXTENTS_TO_FILE_EX is implemented,
		 * fall back to vfs_copy_file_range(), should be avoided when
		 * the flag DUPLICATE_EXTENTS_DATA_EX_SOURCE_ATOMIC is set.
		 */
		cloned = vfs_clone_file_range(fp_in->filp, src_off,
					      fp_out->filp, dst_off, length, 0);
		if (cloned == -EXDEV || cloned == -EOPNOTSUPP) {
			ret = -EOPNOTSUPP;
			goto dup_ext_out;
		} else if (cloned != length) {
			cloned = vfs_copy_file_range(fp_in->filp, src_off,
						     fp_out->filp, dst_off,
						     length, 0);
			if (cloned != length) {
				if (cloned < 0)
					ret = cloned;
				else
					ret = -EINVAL;
			}
		}

dup_ext_out:
		ksmbd_fd_put(work, fp_in);
		ksmbd_fd_put(work, fp_out);
		if (ret < 0)
			goto out;
		break;
	}
	default:
		ksmbd_debug(SMB, "not implemented yet ioctl command 0x%x\n",
			    cnt_code);
		ret = -EOPNOTSUPP;
		goto out;
	}

	rsp->CtlCode = cpu_to_le32(cnt_code);
	rsp->InputCount = cpu_to_le32(0);
	rsp->InputOffset = cpu_to_le32(112);
	rsp->OutputOffset = cpu_to_le32(112);
	rsp->OutputCount = cpu_to_le32(nbytes);
	rsp->StructureSize = cpu_to_le16(49);
	rsp->Reserved = cpu_to_le16(0);
	rsp->Flags = cpu_to_le32(0);
	rsp->Reserved2 = cpu_to_le32(0);
	ret = ksmbd_iov_pin_rsp(work, rsp, sizeof(struct smb2_ioctl_rsp) + nbytes);
	if (!ret)
		return ret;

out:
	if (ret == -EACCES)
		rsp->hdr.Status = STATUS_ACCESS_DENIED;
	else if (ret == -ENOENT)
		rsp->hdr.Status = STATUS_OBJECT_NAME_NOT_FOUND;
	else if (ret == -EOPNOTSUPP)
		rsp->hdr.Status = STATUS_NOT_SUPPORTED;
	else if (ret == -ENOSPC)
		rsp->hdr.Status = STATUS_BUFFER_TOO_SMALL;
	else if (ret < 0 || rsp->hdr.Status == 0)
		rsp->hdr.Status = STATUS_INVALID_PARAMETER;
	smb2_set_err_rsp(work);
	return 0;
}

/**
 * smb20_oplock_break_ack() - handler for smb2.0 oplock break command
 * @work:	smb work containing oplock break command buffer
 *
 * Return:	0
 */
static void smb20_oplock_break_ack(struct ksmbd_work *work)
{
	struct smb2_oplock_break *req;
	struct smb2_oplock_break *rsp;
	struct ksmbd_file *fp;
	struct oplock_info *opinfo = NULL;
	__le32 err = 0;
	int ret = 0;
	u64 volatile_id, persistent_id;
	char req_oplevel = 0, rsp_oplevel = 0;
	unsigned int oplock_change_type;

	WORK_BUFFERS(work, req, rsp);

	volatile_id = req->VolatileFid;
	persistent_id = req->PersistentFid;
	req_oplevel = req->OplockLevel;
	ksmbd_debug(OPLOCK, "v_id %llu, p_id %llu request oplock level %d\n",
		    volatile_id, persistent_id, req_oplevel);

	fp = ksmbd_lookup_fd_slow(work, volatile_id, persistent_id);
	if (!fp) {
		rsp->hdr.Status = STATUS_FILE_CLOSED;
		smb2_set_err_rsp(work);
		return;
	}

	opinfo = opinfo_get(fp);
	if (!opinfo) {
		pr_err("unexpected null oplock_info\n");
		rsp->hdr.Status = STATUS_INVALID_OPLOCK_PROTOCOL;
		smb2_set_err_rsp(work);
		ksmbd_fd_put(work, fp);
		return;
	}

	if (opinfo->level == SMB2_OPLOCK_LEVEL_NONE) {
		rsp->hdr.Status = STATUS_INVALID_OPLOCK_PROTOCOL;
		goto err_out;
	}

	if (opinfo->op_state == OPLOCK_STATE_NONE) {
		ksmbd_debug(SMB, "unexpected oplock state 0x%x\n", opinfo->op_state);
		rsp->hdr.Status = STATUS_UNSUCCESSFUL;
		goto err_out;
	}

	if ((opinfo->level == SMB2_OPLOCK_LEVEL_EXCLUSIVE ||
	     opinfo->level == SMB2_OPLOCK_LEVEL_BATCH) &&
	    (req_oplevel != SMB2_OPLOCK_LEVEL_II &&
	     req_oplevel != SMB2_OPLOCK_LEVEL_NONE)) {
		err = STATUS_INVALID_OPLOCK_PROTOCOL;
		oplock_change_type = OPLOCK_WRITE_TO_NONE;
	} else if (opinfo->level == SMB2_OPLOCK_LEVEL_II &&
		   req_oplevel != SMB2_OPLOCK_LEVEL_NONE) {
		err = STATUS_INVALID_OPLOCK_PROTOCOL;
		oplock_change_type = OPLOCK_READ_TO_NONE;
	} else if (req_oplevel == SMB2_OPLOCK_LEVEL_II ||
		   req_oplevel == SMB2_OPLOCK_LEVEL_NONE) {
		err = STATUS_INVALID_DEVICE_STATE;
		if ((opinfo->level == SMB2_OPLOCK_LEVEL_EXCLUSIVE ||
		     opinfo->level == SMB2_OPLOCK_LEVEL_BATCH) &&
		    req_oplevel == SMB2_OPLOCK_LEVEL_II) {
			oplock_change_type = OPLOCK_WRITE_TO_READ;
		} else if ((opinfo->level == SMB2_OPLOCK_LEVEL_EXCLUSIVE ||
			    opinfo->level == SMB2_OPLOCK_LEVEL_BATCH) &&
			   req_oplevel == SMB2_OPLOCK_LEVEL_NONE) {
			oplock_change_type = OPLOCK_WRITE_TO_NONE;
		} else if (opinfo->level == SMB2_OPLOCK_LEVEL_II &&
			   req_oplevel == SMB2_OPLOCK_LEVEL_NONE) {
			oplock_change_type = OPLOCK_READ_TO_NONE;
		} else {
			oplock_change_type = 0;
		}
	} else {
		oplock_change_type = 0;
	}

	switch (oplock_change_type) {
	case OPLOCK_WRITE_TO_READ:
		ret = opinfo_write_to_read(opinfo);
		rsp_oplevel = SMB2_OPLOCK_LEVEL_II;
		break;
	case OPLOCK_WRITE_TO_NONE:
		ret = opinfo_write_to_none(opinfo);
		rsp_oplevel = SMB2_OPLOCK_LEVEL_NONE;
		break;
	case OPLOCK_READ_TO_NONE:
		ret = opinfo_read_to_none(opinfo);
		rsp_oplevel = SMB2_OPLOCK_LEVEL_NONE;
		break;
	default:
		pr_err("unknown oplock change 0x%x -> 0x%x\n",
		       opinfo->level, rsp_oplevel);
	}

	if (ret < 0) {
		rsp->hdr.Status = err;
		goto err_out;
	}

	opinfo->op_state = OPLOCK_STATE_NONE;
	wake_up_interruptible_all(&opinfo->oplock_q);
	opinfo_put(opinfo);
	ksmbd_fd_put(work, fp);

	rsp->StructureSize = cpu_to_le16(24);
	rsp->OplockLevel = rsp_oplevel;
	rsp->Reserved = 0;
	rsp->Reserved2 = 0;
	rsp->VolatileFid = volatile_id;
	rsp->PersistentFid = persistent_id;
	ret = ksmbd_iov_pin_rsp(work, rsp, sizeof(struct smb2_oplock_break));
	if (!ret)
		return;

err_out:
	opinfo->op_state = OPLOCK_STATE_NONE;
	wake_up_interruptible_all(&opinfo->oplock_q);

	opinfo_put(opinfo);
	ksmbd_fd_put(work, fp);
	smb2_set_err_rsp(work);
}

static int check_lease_state(struct lease *lease, __le32 req_state)
{
	if ((lease->new_state ==
	     (SMB2_LEASE_READ_CACHING_LE | SMB2_LEASE_HANDLE_CACHING_LE)) &&
	    !(req_state & SMB2_LEASE_WRITE_CACHING_LE)) {
		lease->new_state = req_state;
		return 0;
	}

	if (lease->new_state == req_state)
		return 0;

	return 1;
}

/**
 * smb21_lease_break_ack() - handler for smb2.1 lease break command
 * @work:	smb work containing lease break command buffer
 *
 * Return:	0
 */
static void smb21_lease_break_ack(struct ksmbd_work *work)
{
	struct ksmbd_conn *conn = work->conn;
	struct smb2_lease_ack *req;
	struct smb2_lease_ack *rsp;
	struct oplock_info *opinfo;
	__le32 err = 0;
	int ret = 0;
	unsigned int lease_change_type;
	__le32 lease_state;
	struct lease *lease;

	WORK_BUFFERS(work, req, rsp);

	ksmbd_debug(OPLOCK, "smb21 lease break, lease state(0x%x)\n",
		    le32_to_cpu(req->LeaseState));
	opinfo = lookup_lease_in_table(conn, req->LeaseKey);
	if (!opinfo) {
		ksmbd_debug(OPLOCK, "file not opened\n");
		smb2_set_err_rsp(work);
		rsp->hdr.Status = STATUS_UNSUCCESSFUL;
		return;
	}
	lease = opinfo->o_lease;

	if (opinfo->op_state == OPLOCK_STATE_NONE) {
		pr_err("unexpected lease break state 0x%x\n",
		       opinfo->op_state);
		rsp->hdr.Status = STATUS_UNSUCCESSFUL;
		goto err_out;
	}

	if (check_lease_state(lease, req->LeaseState)) {
		rsp->hdr.Status = STATUS_REQUEST_NOT_ACCEPTED;
		ksmbd_debug(OPLOCK,
			    "req lease state: 0x%x, expected state: 0x%x\n",
			    req->LeaseState, lease->new_state);
		goto err_out;
	}

	if (!atomic_read(&opinfo->breaking_cnt)) {
		rsp->hdr.Status = STATUS_UNSUCCESSFUL;
		goto err_out;
	}

	/* check for bad lease state */
	if (req->LeaseState &
	    (~(SMB2_LEASE_READ_CACHING_LE | SMB2_LEASE_HANDLE_CACHING_LE))) {
		err = STATUS_INVALID_OPLOCK_PROTOCOL;
		if (lease->state & SMB2_LEASE_WRITE_CACHING_LE)
			lease_change_type = OPLOCK_WRITE_TO_NONE;
		else
			lease_change_type = OPLOCK_READ_TO_NONE;
		ksmbd_debug(OPLOCK, "handle bad lease state 0x%x -> 0x%x\n",
			    le32_to_cpu(lease->state),
			    le32_to_cpu(req->LeaseState));
	} else if (lease->state == SMB2_LEASE_READ_CACHING_LE &&
		   req->LeaseState != SMB2_LEASE_NONE_LE) {
		err = STATUS_INVALID_OPLOCK_PROTOCOL;
		lease_change_type = OPLOCK_READ_TO_NONE;
		ksmbd_debug(OPLOCK, "handle bad lease state 0x%x -> 0x%x\n",
			    le32_to_cpu(lease->state),
			    le32_to_cpu(req->LeaseState));
	} else {
		/* valid lease state changes */
		err = STATUS_INVALID_DEVICE_STATE;
		if (req->LeaseState == SMB2_LEASE_NONE_LE) {
			if (lease->state & SMB2_LEASE_WRITE_CACHING_LE)
				lease_change_type = OPLOCK_WRITE_TO_NONE;
			else
				lease_change_type = OPLOCK_READ_TO_NONE;
		} else if (req->LeaseState & SMB2_LEASE_READ_CACHING_LE) {
			if (lease->state & SMB2_LEASE_WRITE_CACHING_LE)
				lease_change_type = OPLOCK_WRITE_TO_READ;
			else
				lease_change_type = OPLOCK_READ_HANDLE_TO_READ;
		} else {
			lease_change_type = 0;
		}
	}

	switch (lease_change_type) {
	case OPLOCK_WRITE_TO_READ:
		ret = opinfo_write_to_read(opinfo);
		break;
	case OPLOCK_READ_HANDLE_TO_READ:
		ret = opinfo_read_handle_to_read(opinfo);
		break;
	case OPLOCK_WRITE_TO_NONE:
		ret = opinfo_write_to_none(opinfo);
		break;
	case OPLOCK_READ_TO_NONE:
		ret = opinfo_read_to_none(opinfo);
		break;
	default:
		ksmbd_debug(OPLOCK, "unknown lease change 0x%x -> 0x%x\n",
			    le32_to_cpu(lease->state),
			    le32_to_cpu(req->LeaseState));
	}

	if (ret < 0) {
		rsp->hdr.Status = err;
		goto err_out;
	}

	lease_state = lease->state;
	opinfo->op_state = OPLOCK_STATE_NONE;
	wake_up_interruptible_all(&opinfo->oplock_q);
	atomic_dec(&opinfo->breaking_cnt);
	wake_up_interruptible_all(&opinfo->oplock_brk);
	opinfo_put(opinfo);

	rsp->StructureSize = cpu_to_le16(36);
	rsp->Reserved = 0;
	rsp->Flags = 0;
	memcpy(rsp->LeaseKey, req->LeaseKey, 16);
	rsp->LeaseState = lease_state;
	rsp->LeaseDuration = 0;
	ret = ksmbd_iov_pin_rsp(work, rsp, sizeof(struct smb2_lease_ack));
	if (!ret)
		return;

err_out:
	wake_up_interruptible_all(&opinfo->oplock_q);
	atomic_dec(&opinfo->breaking_cnt);
	wake_up_interruptible_all(&opinfo->oplock_brk);

	opinfo_put(opinfo);
	smb2_set_err_rsp(work);
}

/**
 * smb2_oplock_break() - dispatcher for smb2.0 and 2.1 oplock/lease break
 * @work:	smb work containing oplock/lease break command buffer
 *
 * Return:	0
 */
int smb2_oplock_break(struct ksmbd_work *work)
{
	struct smb2_oplock_break *req;
	struct smb2_oplock_break *rsp;

	WORK_BUFFERS(work, req, rsp);

	switch (le16_to_cpu(req->StructureSize)) {
	case OP_BREAK_STRUCT_SIZE_20:
		smb20_oplock_break_ack(work);
		break;
	case OP_BREAK_STRUCT_SIZE_21:
		smb21_lease_break_ack(work);
		break;
	default:
		ksmbd_debug(OPLOCK, "invalid break cmd %d\n",
			    le16_to_cpu(req->StructureSize));
		rsp->hdr.Status = STATUS_INVALID_PARAMETER;
		smb2_set_err_rsp(work);
	}

	return 0;
}

/**
 * smb2_notify() - handler for smb2 notify request
 * @work:   smb work containing notify command buffer
 *
 * Return:      0
 */
int smb2_notify(struct ksmbd_work *work)
{
	struct smb2_change_notify_req *req;
	struct smb2_change_notify_rsp *rsp;

	WORK_BUFFERS(work, req, rsp);

	if (work->next_smb2_rcv_hdr_off && req->hdr.NextCommand) {
		rsp->hdr.Status = STATUS_INTERNAL_ERROR;
		smb2_set_err_rsp(work);
		return 0;
	}

	smb2_set_err_rsp(work);
	rsp->hdr.Status = STATUS_NOT_IMPLEMENTED;
	return 0;
}

/**
 * smb2_is_sign_req() - handler for checking packet signing status
 * @work:	smb work containing notify command buffer
 * @command:	SMB2 command id
 *
 * Return:	true if packed is signed, false otherwise
 */
bool smb2_is_sign_req(struct ksmbd_work *work, unsigned int command)
{
	struct smb2_hdr *rcv_hdr2 = smb2_get_msg(work->request_buf);

	if ((rcv_hdr2->Flags & SMB2_FLAGS_SIGNED) &&
	    command != SMB2_NEGOTIATE_HE &&
	    command != SMB2_SESSION_SETUP_HE &&
	    command != SMB2_OPLOCK_BREAK_HE)
		return true;

	return false;
}

/**
 * smb2_check_sign_req() - handler for req packet sign processing
 * @work:   smb work containing notify command buffer
 *
 * Return:	1 on success, 0 otherwise
 */
int smb2_check_sign_req(struct ksmbd_work *work)
{
	struct smb2_hdr *hdr;
	char signature_req[SMB2_SIGNATURE_SIZE];
	char signature[SMB2_HMACSHA256_SIZE];
	struct kvec iov[1];
	size_t len;

	hdr = smb2_get_msg(work->request_buf);
	if (work->next_smb2_rcv_hdr_off)
		hdr = ksmbd_req_buf_next(work);

	if (!hdr->NextCommand && !work->next_smb2_rcv_hdr_off)
		len = get_rfc1002_len(work->request_buf);
	else if (hdr->NextCommand)
		len = le32_to_cpu(hdr->NextCommand);
	else
		len = get_rfc1002_len(work->request_buf) -
			work->next_smb2_rcv_hdr_off;

	memcpy(signature_req, hdr->Signature, SMB2_SIGNATURE_SIZE);
	memset(hdr->Signature, 0, SMB2_SIGNATURE_SIZE);

	iov[0].iov_base = (char *)&hdr->ProtocolId;
	iov[0].iov_len = len;

	if (ksmbd_sign_smb2_pdu(work->conn, work->sess->sess_key, iov, 1,
				signature))
		return 0;

	if (memcmp(signature, signature_req, SMB2_SIGNATURE_SIZE)) {
		pr_err("bad smb2 signature\n");
		return 0;
	}

	return 1;
}

/**
 * smb2_set_sign_rsp() - handler for rsp packet sign processing
 * @work:   smb work containing notify command buffer
 *
 */
void smb2_set_sign_rsp(struct ksmbd_work *work)
{
	struct smb2_hdr *hdr;
	char signature[SMB2_HMACSHA256_SIZE];
	struct kvec *iov;
	int n_vec = 1;

	hdr = ksmbd_resp_buf_curr(work);
	hdr->Flags |= SMB2_FLAGS_SIGNED;
	memset(hdr->Signature, 0, SMB2_SIGNATURE_SIZE);

	if (hdr->Command == SMB2_READ) {
		iov = &work->iov[work->iov_idx - 1];
		n_vec++;
	} else {
		iov = &work->iov[work->iov_idx];
	}

	if (!ksmbd_sign_smb2_pdu(work->conn, work->sess->sess_key, iov, n_vec,
				 signature))
		memcpy(hdr->Signature, signature, SMB2_SIGNATURE_SIZE);
}

/**
 * smb3_check_sign_req() - handler for req packet sign processing
 * @work:   smb work containing notify command buffer
 *
 * Return:	1 on success, 0 otherwise
 */
int smb3_check_sign_req(struct ksmbd_work *work)
{
	struct ksmbd_conn *conn = work->conn;
	char *signing_key;
	struct smb2_hdr *hdr;
	struct channel *chann;
	char signature_req[SMB2_SIGNATURE_SIZE];
	char signature[SMB2_CMACAES_SIZE];
	struct kvec iov[1];
	size_t len;

	hdr = smb2_get_msg(work->request_buf);
	if (work->next_smb2_rcv_hdr_off)
		hdr = ksmbd_req_buf_next(work);

	if (!hdr->NextCommand && !work->next_smb2_rcv_hdr_off)
		len = get_rfc1002_len(work->request_buf);
	else if (hdr->NextCommand)
		len = le32_to_cpu(hdr->NextCommand);
	else
		len = get_rfc1002_len(work->request_buf) -
			work->next_smb2_rcv_hdr_off;

	if (le16_to_cpu(hdr->Command) == SMB2_SESSION_SETUP_HE) {
		signing_key = work->sess->smb3signingkey;
	} else {
		chann = lookup_chann_list(work->sess, conn);
		if (!chann) {
			return 0;
		}
		signing_key = chann->smb3signingkey;
	}

	if (!signing_key) {
		pr_err("SMB3 signing key is not generated\n");
		return 0;
	}

	memcpy(signature_req, hdr->Signature, SMB2_SIGNATURE_SIZE);
	memset(hdr->Signature, 0, SMB2_SIGNATURE_SIZE);
	iov[0].iov_base = (char *)&hdr->ProtocolId;
	iov[0].iov_len = len;

	if (ksmbd_sign_smb3_pdu(conn, signing_key, iov, 1, signature))
		return 0;

	if (memcmp(signature, signature_req, SMB2_SIGNATURE_SIZE)) {
		pr_err("bad smb2 signature\n");
		return 0;
	}

	return 1;
}

/**
 * smb3_set_sign_rsp() - handler for rsp packet sign processing
 * @work:   smb work containing notify command buffer
 *
 */
void smb3_set_sign_rsp(struct ksmbd_work *work)
{
	struct ksmbd_conn *conn = work->conn;
	struct smb2_hdr *hdr;
	struct channel *chann;
	char signature[SMB2_CMACAES_SIZE];
	struct kvec *iov;
	int n_vec = 1;
	char *signing_key;

	hdr = ksmbd_resp_buf_curr(work);

	if (conn->binding == false &&
	    le16_to_cpu(hdr->Command) == SMB2_SESSION_SETUP_HE) {
		signing_key = work->sess->smb3signingkey;
	} else {
		chann = lookup_chann_list(work->sess, work->conn);
		if (!chann) {
			return;
		}
		signing_key = chann->smb3signingkey;
	}

	if (!signing_key)
		return;

	hdr->Flags |= SMB2_FLAGS_SIGNED;
	memset(hdr->Signature, 0, SMB2_SIGNATURE_SIZE);

	if (hdr->Command == SMB2_READ) {
		iov = &work->iov[work->iov_idx - 1];
		n_vec++;
	} else {
		iov = &work->iov[work->iov_idx];
	}

	if (!ksmbd_sign_smb3_pdu(conn, signing_key, iov, n_vec,
				 signature))
		memcpy(hdr->Signature, signature, SMB2_SIGNATURE_SIZE);
}

/**
 * smb3_preauth_hash_rsp() - handler for computing preauth hash on response
 * @work:   smb work containing response buffer
 *
 */
void smb3_preauth_hash_rsp(struct ksmbd_work *work)
{
	struct ksmbd_conn *conn = work->conn;
	struct ksmbd_session *sess = work->sess;
	struct smb2_hdr *req, *rsp;

	if (conn->dialect != SMB311_PROT_ID)
		return;

	WORK_BUFFERS(work, req, rsp);

	if (le16_to_cpu(req->Command) == SMB2_NEGOTIATE_HE &&
	    conn->preauth_info)
		ksmbd_gen_preauth_integrity_hash(conn, work->response_buf,
						 conn->preauth_info->Preauth_HashValue);

	if (le16_to_cpu(rsp->Command) == SMB2_SESSION_SETUP_HE && sess) {
		__u8 *hash_value;

		if (conn->binding) {
			struct preauth_session *preauth_sess;

			preauth_sess = ksmbd_preauth_session_lookup(conn, sess->id);
			if (!preauth_sess)
				return;
			hash_value = preauth_sess->Preauth_HashValue;
		} else {
			hash_value = sess->Preauth_HashValue;
			if (!hash_value)
				return;
		}
		ksmbd_gen_preauth_integrity_hash(conn, work->response_buf,
						 hash_value);
	}
}

static void fill_transform_hdr(void *tr_buf, char *old_buf, __le16 cipher_type)
{
	struct smb2_transform_hdr *tr_hdr = tr_buf + 4;
	struct smb2_hdr *hdr = smb2_get_msg(old_buf);
	unsigned int orig_len = get_rfc1002_len(old_buf);

	/* tr_buf must be cleared by the caller */
	tr_hdr->ProtocolId = SMB2_TRANSFORM_PROTO_NUM;
	tr_hdr->OriginalMessageSize = cpu_to_le32(orig_len);
	tr_hdr->Flags = cpu_to_le16(TRANSFORM_FLAG_ENCRYPTED);
	if (cipher_type == SMB2_ENCRYPTION_AES128_GCM ||
	    cipher_type == SMB2_ENCRYPTION_AES256_GCM)
		get_random_bytes(&tr_hdr->Nonce, SMB3_AES_GCM_NONCE);
	else
		get_random_bytes(&tr_hdr->Nonce, SMB3_AES_CCM_NONCE);
	memcpy(&tr_hdr->SessionId, &hdr->SessionId, 8);
	inc_rfc1001_len(tr_buf, sizeof(struct smb2_transform_hdr));
	inc_rfc1001_len(tr_buf, orig_len);
}

int smb3_encrypt_resp(struct ksmbd_work *work)
{
	struct kvec *iov = work->iov;
	int rc = -ENOMEM;
	void *tr_buf;

	tr_buf = kzalloc(sizeof(struct smb2_transform_hdr) + 4, GFP_KERNEL);
	if (!tr_buf)
		return rc;

	/* fill transform header */
	fill_transform_hdr(tr_buf, work->response_buf, work->conn->cipher_type);

	iov[0].iov_base = tr_buf;
	iov[0].iov_len = sizeof(struct smb2_transform_hdr) + 4;
	work->tr_buf = tr_buf;

	return ksmbd_crypt_message(work, iov, work->iov_idx + 1, 1);
}

bool smb3_is_transform_hdr(void *buf)
{
	struct smb2_transform_hdr *trhdr = smb2_get_msg(buf);

	return trhdr->ProtocolId == SMB2_TRANSFORM_PROTO_NUM;
}

int smb3_decrypt_req(struct ksmbd_work *work)
{
	struct ksmbd_session *sess;
	char *buf = work->request_buf;
	unsigned int pdu_length = get_rfc1002_len(buf);
	struct kvec iov[2];
	int buf_data_size = pdu_length - sizeof(struct smb2_transform_hdr);
	struct smb2_transform_hdr *tr_hdr = smb2_get_msg(buf);
	int rc = 0;

	if (pdu_length < sizeof(struct smb2_transform_hdr) ||
	    buf_data_size < sizeof(struct smb2_hdr)) {
		pr_err("Transform message is too small (%u)\n",
		       pdu_length);
		return -ECONNABORTED;
	}

	if (buf_data_size < le32_to_cpu(tr_hdr->OriginalMessageSize)) {
		pr_err("Transform message is broken\n");
		return -ECONNABORTED;
	}

	sess = ksmbd_session_lookup_all(work->conn, le64_to_cpu(tr_hdr->SessionId));
	if (!sess) {
		pr_err("invalid session id(%llx) in transform header\n",
		       le64_to_cpu(tr_hdr->SessionId));
		return -ECONNABORTED;
	}

	iov[0].iov_base = buf;
	iov[0].iov_len = sizeof(struct smb2_transform_hdr) + 4;
	iov[1].iov_base = buf + sizeof(struct smb2_transform_hdr) + 4;
	iov[1].iov_len = buf_data_size;
	rc = ksmbd_crypt_message(work, iov, 2, 0);
	if (rc)
		return rc;

	memmove(buf + 4, iov[1].iov_base, buf_data_size);
	*(__be32 *)buf = cpu_to_be32(buf_data_size);

	return rc;
}

bool smb3_11_final_sess_setup_resp(struct ksmbd_work *work)
{
	struct ksmbd_conn *conn = work->conn;
	struct ksmbd_session *sess = work->sess;
	struct smb2_hdr *rsp = smb2_get_msg(work->response_buf);

	if (conn->dialect < SMB30_PROT_ID)
		return false;

	if (work->next_smb2_rcv_hdr_off)
		rsp = ksmbd_resp_buf_next(work);

	if (le16_to_cpu(rsp->Command) == SMB2_SESSION_SETUP_HE &&
	    sess->user && !user_guest(sess->user) &&
	    rsp->Status == STATUS_SUCCESS)
		return true;
	return false;
}<|MERGE_RESOLUTION|>--- conflicted
+++ resolved
@@ -2771,13 +2771,8 @@
 				}
 			}
 
-<<<<<<< HEAD
-			if (((lc && (lc->req_state & SMB2_LEASE_HANDLE_CACHING_LE)) ||
-			     req_op_level == SMB2_OPLOCK_LEVEL_BATCH)) {
-=======
 			if ((lc && (lc->req_state & SMB2_LEASE_HANDLE_CACHING_LE)) ||
 			    req_op_level == SMB2_OPLOCK_LEVEL_BATCH) {
->>>>>>> 82cc63dc
 				dh_info->CreateGuid =
 					durable_v2_blob->CreateGuid;
 				dh_info->persistent =
@@ -2797,13 +2792,8 @@
 				goto out;
 			}
 
-<<<<<<< HEAD
-			if (((lc && (lc->req_state & SMB2_LEASE_HANDLE_CACHING_LE)) ||
-			     req_op_level == SMB2_OPLOCK_LEVEL_BATCH)) {
-=======
 			if ((lc && (lc->req_state & SMB2_LEASE_HANDLE_CACHING_LE)) ||
 			    req_op_level == SMB2_OPLOCK_LEVEL_BATCH) {
->>>>>>> 82cc63dc
 				ksmbd_debug(SMB, "Request for durable open\n");
 				dh_info->type = dh_idx;
 			}
@@ -3425,11 +3415,7 @@
 			goto err_out1;
 		}
 	} else {
-<<<<<<< HEAD
-		if (req_op_level == SMB2_OPLOCK_LEVEL_LEASE) {
-=======
 		if (req_op_level == SMB2_OPLOCK_LEVEL_LEASE && lc) {
->>>>>>> 82cc63dc
 			if (S_ISDIR(file_inode(filp)->i_mode)) {
 				lc->req_state &= ~SMB2_LEASE_WRITE_CACHING_LE;
 				lc->is_dir = true;
