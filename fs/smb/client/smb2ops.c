--- conflicted
+++ resolved
@@ -5042,7 +5042,6 @@
 	io_parms.length = sizeof(pdev);
 	iov[1].iov_base = &pdev;
 	iov[1].iov_len = sizeof(pdev);
-<<<<<<< HEAD
 
 	rc = server->ops->sync_write(xid, &fid, &io_parms,
 				     &bytes_written, iov, 1);
@@ -5057,22 +5056,6 @@
 	struct inode *new = NULL;
 	int rc;
 
-=======
-
-	rc = server->ops->sync_write(xid, &fid, &io_parms,
-				     &bytes_written, iov, 1);
-	server->ops->close(xid, tcon, &fid);
-	return rc;
-}
-
-int cifs_sfu_make_node(unsigned int xid, struct inode *inode,
-		       struct dentry *dentry, struct cifs_tcon *tcon,
-		       const char *full_path, umode_t mode, dev_t dev)
-{
-	struct inode *new = NULL;
-	int rc;
-
->>>>>>> 82cc63dc
 	rc = __cifs_sfu_make_node(xid, inode, dentry, tcon,
 				  full_path, mode, dev);
 	if (rc)
