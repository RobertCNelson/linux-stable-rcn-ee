// SPDX-License-Identifier: LGPL-2.1
/*
 *
 *   Copyright (C) International Business Machines  Corp., 2002,2008
 *   Author(s): Steve French (sfrench@us.ibm.com)
 *
 *   Common Internet FileSystem (CIFS) client
 *
 */

/* Note that BB means BUGBUG (ie something to fix eventually) */

#include <linux/module.h>
#include <linux/fs.h>
#include <linux/filelock.h>
#include <linux/mount.h>
#include <linux/slab.h>
#include <linux/init.h>
#include <linux/list.h>
#include <linux/seq_file.h>
#include <linux/vfs.h>
#include <linux/mempool.h>
#include <linux/delay.h>
#include <linux/kthread.h>
#include <linux/freezer.h>
#include <linux/namei.h>
#include <linux/random.h>
#include <linux/uuid.h>
#include <linux/xattr.h>
#include <uapi/linux/magic.h>
#include <net/ipv6.h>
#include "cifsfs.h"
#include "cifspdu.h"
#define DECLARE_GLOBALS_HERE
#include "cifsglob.h"
#include "cifsproto.h"
#include "cifs_debug.h"
#include "cifs_fs_sb.h"
#include <linux/mm.h>
#include <linux/key-type.h>
#include "cifs_spnego.h"
#include "fscache.h"
#ifdef CONFIG_CIFS_DFS_UPCALL
#include "dfs_cache.h"
#endif
#ifdef CONFIG_CIFS_SWN_UPCALL
#include "netlink.h"
#endif
#include "fs_context.h"
#include "cached_dir.h"

/*
 * DOS dates from 1980/1/1 through 2107/12/31
 * Protocol specifications indicate the range should be to 119, which
 * limits maximum year to 2099. But this range has not been checked.
 */
#define SMB_DATE_MAX (127<<9 | 12<<5 | 31)
#define SMB_DATE_MIN (0<<9 | 1<<5 | 1)
#define SMB_TIME_MAX (23<<11 | 59<<5 | 29)

int cifsFYI = 0;
bool traceSMB;
bool enable_oplocks = true;
bool linuxExtEnabled = true;
bool lookupCacheEnabled = true;
bool disable_legacy_dialects; /* false by default */
bool enable_gcm_256 = true;
bool require_gcm_256; /* false by default */
bool enable_negotiate_signing; /* false by default */
unsigned int global_secflags = CIFSSEC_DEF;
/* unsigned int ntlmv2_support = 0; */
unsigned int sign_CIFS_PDUs = 1;

/*
 * Global transaction id (XID) information
 */
unsigned int GlobalCurrentXid;	/* protected by GlobalMid_Sem */
unsigned int GlobalTotalActiveXid; /* prot by GlobalMid_Sem */
unsigned int GlobalMaxActiveXid;	/* prot by GlobalMid_Sem */
spinlock_t GlobalMid_Lock; /* protects above & list operations on midQ entries */

/*
 *  Global counters, updated atomically
 */
atomic_t sesInfoAllocCount;
atomic_t tconInfoAllocCount;
atomic_t tcpSesNextId;
atomic_t tcpSesAllocCount;
atomic_t tcpSesReconnectCount;
atomic_t tconInfoReconnectCount;

atomic_t mid_count;
atomic_t buf_alloc_count;
atomic_t small_buf_alloc_count;
#ifdef CONFIG_CIFS_STATS2
atomic_t total_buf_alloc_count;
atomic_t total_small_buf_alloc_count;
#endif/* STATS2 */
struct list_head	cifs_tcp_ses_list;
spinlock_t		cifs_tcp_ses_lock;
static const struct super_operations cifs_super_ops;
unsigned int CIFSMaxBufSize = CIFS_MAX_MSGSIZE;
module_param(CIFSMaxBufSize, uint, 0444);
MODULE_PARM_DESC(CIFSMaxBufSize, "Network buffer size (not including header) "
				 "for CIFS requests. "
				 "Default: 16384 Range: 8192 to 130048");
unsigned int cifs_min_rcv = CIFS_MIN_RCV_POOL;
module_param(cifs_min_rcv, uint, 0444);
MODULE_PARM_DESC(cifs_min_rcv, "Network buffers in pool. Default: 4 Range: "
				"1 to 64");
unsigned int cifs_min_small = 30;
module_param(cifs_min_small, uint, 0444);
MODULE_PARM_DESC(cifs_min_small, "Small network buffers in pool. Default: 30 "
				 "Range: 2 to 256");
unsigned int cifs_max_pending = CIFS_MAX_REQ;
module_param(cifs_max_pending, uint, 0444);
MODULE_PARM_DESC(cifs_max_pending, "Simultaneous requests to server for "
				   "CIFS/SMB1 dialect (N/A for SMB3) "
				   "Default: 32767 Range: 2 to 32767.");
unsigned int dir_cache_timeout = 30;
module_param(dir_cache_timeout, uint, 0644);
MODULE_PARM_DESC(dir_cache_timeout, "Number of seconds to cache directory contents for which we have a lease. Default: 30 "
				 "Range: 1 to 65000 seconds, 0 to disable caching dir contents");
#ifdef CONFIG_CIFS_STATS2
unsigned int slow_rsp_threshold = 1;
module_param(slow_rsp_threshold, uint, 0644);
MODULE_PARM_DESC(slow_rsp_threshold, "Amount of time (in seconds) to wait "
				   "before logging that a response is delayed. "
				   "Default: 1 (if set to 0 disables msg).");
#endif /* STATS2 */

module_param(enable_oplocks, bool, 0644);
MODULE_PARM_DESC(enable_oplocks, "Enable or disable oplocks. Default: y/Y/1");

module_param(enable_gcm_256, bool, 0644);
MODULE_PARM_DESC(enable_gcm_256, "Enable requesting strongest (256 bit) GCM encryption. Default: y/Y/0");

module_param(require_gcm_256, bool, 0644);
MODULE_PARM_DESC(require_gcm_256, "Require strongest (256 bit) GCM encryption. Default: n/N/0");

module_param(enable_negotiate_signing, bool, 0644);
MODULE_PARM_DESC(enable_negotiate_signing, "Enable negotiating packet signing algorithm with server. Default: n/N/0");

module_param(disable_legacy_dialects, bool, 0644);
MODULE_PARM_DESC(disable_legacy_dialects, "To improve security it may be "
				  "helpful to restrict the ability to "
				  "override the default dialects (SMB2.1, "
				  "SMB3 and SMB3.02) on mount with old "
				  "dialects (CIFS/SMB1 and SMB2) since "
				  "vers=1.0 (CIFS/SMB1) and vers=2.0 are weaker"
				  " and less secure. Default: n/N/0");

struct workqueue_struct	*cifsiod_wq;
struct workqueue_struct	*decrypt_wq;
struct workqueue_struct	*fileinfo_put_wq;
struct workqueue_struct	*cifsoplockd_wq;
struct workqueue_struct	*deferredclose_wq;
struct workqueue_struct	*serverclose_wq;
__u32 cifs_lock_secret;

/*
 * Bumps refcount for cifs super block.
 * Note that it should be only called if a referece to VFS super block is
 * already held, e.g. in open-type syscalls context. Otherwise it can race with
 * atomic_dec_and_test in deactivate_locked_super.
 */
void
cifs_sb_active(struct super_block *sb)
{
	struct cifs_sb_info *server = CIFS_SB(sb);

	if (atomic_inc_return(&server->active) == 1)
		atomic_inc(&sb->s_active);
}

void
cifs_sb_deactive(struct super_block *sb)
{
	struct cifs_sb_info *server = CIFS_SB(sb);

	if (atomic_dec_and_test(&server->active))
		deactivate_super(sb);
}

static int
cifs_read_super(struct super_block *sb)
{
	struct inode *inode;
	struct cifs_sb_info *cifs_sb;
	struct cifs_tcon *tcon;
	struct timespec64 ts;
	int rc = 0;

	cifs_sb = CIFS_SB(sb);
	tcon = cifs_sb_master_tcon(cifs_sb);

	if (cifs_sb->mnt_cifs_flags & CIFS_MOUNT_POSIXACL)
		sb->s_flags |= SB_POSIXACL;

	if (tcon->snapshot_time)
		sb->s_flags |= SB_RDONLY;

	if (tcon->ses->capabilities & tcon->ses->server->vals->cap_large_files)
		sb->s_maxbytes = MAX_LFS_FILESIZE;
	else
		sb->s_maxbytes = MAX_NON_LFS;

	/*
	 * Some very old servers like DOS and OS/2 used 2 second granularity
	 * (while all current servers use 100ns granularity - see MS-DTYP)
	 * but 1 second is the maximum allowed granularity for the VFS
	 * so for old servers set time granularity to 1 second while for
	 * everything else (current servers) set it to 100ns.
	 */
	if ((tcon->ses->server->vals->protocol_id == SMB10_PROT_ID) &&
	    ((tcon->ses->capabilities &
	      tcon->ses->server->vals->cap_nt_find) == 0) &&
	    !tcon->unix_ext) {
		sb->s_time_gran = 1000000000; /* 1 second is max allowed gran */
		ts = cnvrtDosUnixTm(cpu_to_le16(SMB_DATE_MIN), 0, 0);
		sb->s_time_min = ts.tv_sec;
		ts = cnvrtDosUnixTm(cpu_to_le16(SMB_DATE_MAX),
				    cpu_to_le16(SMB_TIME_MAX), 0);
		sb->s_time_max = ts.tv_sec;
	} else {
		/*
		 * Almost every server, including all SMB2+, uses DCE TIME
		 * ie 100 nanosecond units, since 1601.  See MS-DTYP and MS-FSCC
		 */
		sb->s_time_gran = 100;
		ts = cifs_NTtimeToUnix(0);
		sb->s_time_min = ts.tv_sec;
		ts = cifs_NTtimeToUnix(cpu_to_le64(S64_MAX));
		sb->s_time_max = ts.tv_sec;
	}

	sb->s_magic = CIFS_SUPER_MAGIC;
	sb->s_op = &cifs_super_ops;
	sb->s_xattr = cifs_xattr_handlers;
	rc = super_setup_bdi(sb);
	if (rc)
		goto out_no_root;
	/* tune readahead according to rsize if readahead size not set on mount */
	if (cifs_sb->ctx->rsize == 0)
		cifs_sb->ctx->rsize =
			tcon->ses->server->ops->negotiate_rsize(tcon, cifs_sb->ctx);
	if (cifs_sb->ctx->rasize)
		sb->s_bdi->ra_pages = cifs_sb->ctx->rasize / PAGE_SIZE;
	else
		sb->s_bdi->ra_pages = 2 * (cifs_sb->ctx->rsize / PAGE_SIZE);

	sb->s_blocksize = CIFS_MAX_MSGSIZE;
	sb->s_blocksize_bits = 14;	/* default 2**14 = CIFS_MAX_MSGSIZE */
	inode = cifs_root_iget(sb);

	if (IS_ERR(inode)) {
		rc = PTR_ERR(inode);
		goto out_no_root;
	}

	if (tcon->nocase)
		sb->s_d_op = &cifs_ci_dentry_ops;
	else
		sb->s_d_op = &cifs_dentry_ops;

	sb->s_root = d_make_root(inode);
	if (!sb->s_root) {
		rc = -ENOMEM;
		goto out_no_root;
	}

#ifdef CONFIG_CIFS_NFSD_EXPORT
	if (cifs_sb->mnt_cifs_flags & CIFS_MOUNT_SERVER_INUM) {
		cifs_dbg(FYI, "export ops supported\n");
		sb->s_export_op = &cifs_export_ops;
	}
#endif /* CONFIG_CIFS_NFSD_EXPORT */

	return 0;

out_no_root:
	cifs_dbg(VFS, "%s: get root inode failed\n", __func__);
	return rc;
}

static void cifs_kill_sb(struct super_block *sb)
{
	struct cifs_sb_info *cifs_sb = CIFS_SB(sb);

	/*
	 * We ned to release all dentries for the cached directories
	 * before we kill the sb.
	 */
	if (cifs_sb->root) {
		close_all_cached_dirs(cifs_sb);

		/* finally release root dentry */
		dput(cifs_sb->root);
		cifs_sb->root = NULL;
	}

	kill_anon_super(sb);
	cifs_umount(cifs_sb);
}

static int
cifs_statfs(struct dentry *dentry, struct kstatfs *buf)
{
	struct super_block *sb = dentry->d_sb;
	struct cifs_sb_info *cifs_sb = CIFS_SB(sb);
	struct cifs_tcon *tcon = cifs_sb_master_tcon(cifs_sb);
	struct TCP_Server_Info *server = tcon->ses->server;
	unsigned int xid;
	int rc = 0;

	xid = get_xid();

	if (le32_to_cpu(tcon->fsAttrInfo.MaxPathNameComponentLength) > 0)
		buf->f_namelen =
		       le32_to_cpu(tcon->fsAttrInfo.MaxPathNameComponentLength);
	else
		buf->f_namelen = PATH_MAX;

	buf->f_fsid.val[0] = tcon->vol_serial_number;
	/* are using part of create time for more randomness, see man statfs */
	buf->f_fsid.val[1] =  (int)le64_to_cpu(tcon->vol_create_time);

	buf->f_files = 0;	/* undefined */
	buf->f_ffree = 0;	/* unlimited */

	if (server->ops->queryfs)
		rc = server->ops->queryfs(xid, tcon, cifs_sb, buf);

	free_xid(xid);
	return rc;
}

static long cifs_fallocate(struct file *file, int mode, loff_t off, loff_t len)
{
	struct cifs_sb_info *cifs_sb = CIFS_FILE_SB(file);
	struct cifs_tcon *tcon = cifs_sb_master_tcon(cifs_sb);
	struct TCP_Server_Info *server = tcon->ses->server;

	if (server->ops->fallocate)
		return server->ops->fallocate(file, tcon, mode, off, len);

	return -EOPNOTSUPP;
}

static int cifs_permission(struct mnt_idmap *idmap,
			   struct inode *inode, int mask)
{
	struct cifs_sb_info *cifs_sb;

	cifs_sb = CIFS_SB(inode->i_sb);

	if (cifs_sb->mnt_cifs_flags & CIFS_MOUNT_NO_PERM) {
		if ((mask & MAY_EXEC) && !execute_ok(inode))
			return -EACCES;
		else
			return 0;
	} else /* file mode might have been restricted at mount time
		on the client (above and beyond ACL on servers) for
		servers which do not support setting and viewing mode bits,
		so allowing client to check permissions is useful */
		return generic_permission(&nop_mnt_idmap, inode, mask);
}

static struct kmem_cache *cifs_inode_cachep;
static struct kmem_cache *cifs_req_cachep;
static struct kmem_cache *cifs_mid_cachep;
static struct kmem_cache *cifs_sm_req_cachep;
mempool_t *cifs_sm_req_poolp;
mempool_t *cifs_req_poolp;
mempool_t *cifs_mid_poolp;

static struct inode *
cifs_alloc_inode(struct super_block *sb)
{
	struct cifsInodeInfo *cifs_inode;
	cifs_inode = alloc_inode_sb(sb, cifs_inode_cachep, GFP_KERNEL);
	if (!cifs_inode)
		return NULL;
	cifs_inode->cifsAttrs = 0x20;	/* default */
	cifs_inode->time = 0;
	/*
	 * Until the file is open and we have gotten oplock info back from the
	 * server, can not assume caching of file data or metadata.
	 */
	cifs_set_oplock_level(cifs_inode, 0);
	cifs_inode->lease_granted = false;
	cifs_inode->flags = 0;
	spin_lock_init(&cifs_inode->writers_lock);
	cifs_inode->writers = 0;
	cifs_inode->netfs.inode.i_blkbits = 14;  /* 2**14 = CIFS_MAX_MSGSIZE */
	cifs_inode->server_eof = 0;
	cifs_inode->uniqueid = 0;
	cifs_inode->createtime = 0;
	cifs_inode->epoch = 0;
	spin_lock_init(&cifs_inode->open_file_lock);
	generate_random_uuid(cifs_inode->lease_key);
	cifs_inode->symlink_target = NULL;

	/*
	 * Can not set i_flags here - they get immediately overwritten to zero
	 * by the VFS.
	 */
	/* cifs_inode->netfs.inode.i_flags = S_NOATIME | S_NOCMTIME; */
	INIT_LIST_HEAD(&cifs_inode->openFileList);
	INIT_LIST_HEAD(&cifs_inode->llist);
	INIT_LIST_HEAD(&cifs_inode->deferred_closes);
	spin_lock_init(&cifs_inode->deferred_lock);
	return &cifs_inode->netfs.inode;
}

static void
cifs_free_inode(struct inode *inode)
{
	struct cifsInodeInfo *cinode = CIFS_I(inode);

	if (S_ISLNK(inode->i_mode))
		kfree(cinode->symlink_target);
	kmem_cache_free(cifs_inode_cachep, cinode);
}

static void
cifs_evict_inode(struct inode *inode)
{
	truncate_inode_pages_final(&inode->i_data);
	if (inode->i_state & I_PINNING_FSCACHE_WB)
		cifs_fscache_unuse_inode_cookie(inode, true);
	cifs_fscache_release_inode_cookie(inode);
	clear_inode(inode);
}

static void
cifs_show_address(struct seq_file *s, struct TCP_Server_Info *server)
{
	struct sockaddr_in *sa = (struct sockaddr_in *) &server->dstaddr;
	struct sockaddr_in6 *sa6 = (struct sockaddr_in6 *) &server->dstaddr;

	seq_puts(s, ",addr=");

	switch (server->dstaddr.ss_family) {
	case AF_INET:
		seq_printf(s, "%pI4", &sa->sin_addr.s_addr);
		break;
	case AF_INET6:
		seq_printf(s, "%pI6", &sa6->sin6_addr.s6_addr);
		if (sa6->sin6_scope_id)
			seq_printf(s, "%%%u", sa6->sin6_scope_id);
		break;
	default:
		seq_puts(s, "(unknown)");
	}
	if (server->rdma)
		seq_puts(s, ",rdma");
}

static void
cifs_show_security(struct seq_file *s, struct cifs_ses *ses)
{
	if (ses->sectype == Unspecified) {
		if (ses->user_name == NULL)
			seq_puts(s, ",sec=none");
		return;
	}

	seq_puts(s, ",sec=");

	switch (ses->sectype) {
	case NTLMv2:
		seq_puts(s, "ntlmv2");
		break;
	case Kerberos:
		seq_puts(s, "krb5");
		break;
	case RawNTLMSSP:
		seq_puts(s, "ntlmssp");
		break;
	default:
		/* shouldn't ever happen */
		seq_puts(s, "unknown");
		break;
	}

	if (ses->sign)
		seq_puts(s, "i");

	if (ses->sectype == Kerberos)
		seq_printf(s, ",cruid=%u",
			   from_kuid_munged(&init_user_ns, ses->cred_uid));
}

static void
cifs_show_cache_flavor(struct seq_file *s, struct cifs_sb_info *cifs_sb)
{
	seq_puts(s, ",cache=");

	if (cifs_sb->mnt_cifs_flags & CIFS_MOUNT_STRICT_IO)
		seq_puts(s, "strict");
	else if (cifs_sb->mnt_cifs_flags & CIFS_MOUNT_DIRECT_IO)
		seq_puts(s, "none");
	else if (cifs_sb->mnt_cifs_flags & CIFS_MOUNT_RW_CACHE)
		seq_puts(s, "singleclient"); /* assume only one client access */
	else if (cifs_sb->mnt_cifs_flags & CIFS_MOUNT_RO_CACHE)
		seq_puts(s, "ro"); /* read only caching assumed */
	else
		seq_puts(s, "loose");
}

/*
 * cifs_show_devname() is used so we show the mount device name with correct
 * format (e.g. forward slashes vs. back slashes) in /proc/mounts
 */
static int cifs_show_devname(struct seq_file *m, struct dentry *root)
{
	struct cifs_sb_info *cifs_sb = CIFS_SB(root->d_sb);
	char *devname = kstrdup(cifs_sb->ctx->source, GFP_KERNEL);

	if (devname == NULL)
		seq_puts(m, "none");
	else {
		convert_delimiter(devname, '/');
		/* escape all spaces in share names */
		seq_escape(m, devname, " \t");
		kfree(devname);
	}
	return 0;
}

/*
 * cifs_show_options() is for displaying mount options in /proc/mounts.
 * Not all settable options are displayed but most of the important
 * ones are.
 */
static int
cifs_show_options(struct seq_file *s, struct dentry *root)
{
	struct cifs_sb_info *cifs_sb = CIFS_SB(root->d_sb);
	struct cifs_tcon *tcon = cifs_sb_master_tcon(cifs_sb);
	struct sockaddr *srcaddr;
	srcaddr = (struct sockaddr *)&tcon->ses->server->srcaddr;

	seq_show_option(s, "vers", tcon->ses->server->vals->version_string);
	cifs_show_security(s, tcon->ses);
	cifs_show_cache_flavor(s, cifs_sb);

	if (tcon->no_lease)
		seq_puts(s, ",nolease");
	if (cifs_sb->ctx->multiuser)
		seq_puts(s, ",multiuser");
	else if (tcon->ses->user_name)
		seq_show_option(s, "username", tcon->ses->user_name);

	if (tcon->ses->domainName && tcon->ses->domainName[0] != 0)
		seq_show_option(s, "domain", tcon->ses->domainName);

	if (srcaddr->sa_family != AF_UNSPEC) {
		struct sockaddr_in *saddr4;
		struct sockaddr_in6 *saddr6;
		saddr4 = (struct sockaddr_in *)srcaddr;
		saddr6 = (struct sockaddr_in6 *)srcaddr;
		if (srcaddr->sa_family == AF_INET6)
			seq_printf(s, ",srcaddr=%pI6c",
				   &saddr6->sin6_addr);
		else if (srcaddr->sa_family == AF_INET)
			seq_printf(s, ",srcaddr=%pI4",
				   &saddr4->sin_addr.s_addr);
		else
			seq_printf(s, ",srcaddr=BAD-AF:%i",
				   (int)(srcaddr->sa_family));
	}

	seq_printf(s, ",uid=%u",
		   from_kuid_munged(&init_user_ns, cifs_sb->ctx->linux_uid));
	if (cifs_sb->mnt_cifs_flags & CIFS_MOUNT_OVERR_UID)
		seq_puts(s, ",forceuid");
	else
		seq_puts(s, ",noforceuid");

	seq_printf(s, ",gid=%u",
		   from_kgid_munged(&init_user_ns, cifs_sb->ctx->linux_gid));
	if (cifs_sb->mnt_cifs_flags & CIFS_MOUNT_OVERR_GID)
		seq_puts(s, ",forcegid");
	else
		seq_puts(s, ",noforcegid");

	cifs_show_address(s, tcon->ses->server);

	if (!tcon->unix_ext)
		seq_printf(s, ",file_mode=0%ho,dir_mode=0%ho",
					   cifs_sb->ctx->file_mode,
					   cifs_sb->ctx->dir_mode);
	if (cifs_sb->ctx->iocharset)
		seq_printf(s, ",iocharset=%s", cifs_sb->ctx->iocharset);
	if (tcon->seal)
		seq_puts(s, ",seal");
	else if (tcon->ses->server->ignore_signature)
		seq_puts(s, ",signloosely");
	if (tcon->nocase)
		seq_puts(s, ",nocase");
	if (tcon->nodelete)
		seq_puts(s, ",nodelete");
	if (cifs_sb->ctx->no_sparse)
		seq_puts(s, ",nosparse");
	if (tcon->local_lease)
		seq_puts(s, ",locallease");
	if (tcon->retry)
		seq_puts(s, ",hard");
	else
		seq_puts(s, ",soft");
	if (tcon->use_persistent)
		seq_puts(s, ",persistenthandles");
	else if (tcon->use_resilient)
		seq_puts(s, ",resilienthandles");
	if (tcon->posix_extensions)
		seq_puts(s, ",posix");
	else if (tcon->unix_ext)
		seq_puts(s, ",unix");
	else
		seq_puts(s, ",nounix");
	if (cifs_sb->mnt_cifs_flags & CIFS_MOUNT_NO_DFS)
		seq_puts(s, ",nodfs");
	if (cifs_sb->mnt_cifs_flags & CIFS_MOUNT_POSIX_PATHS)
		seq_puts(s, ",posixpaths");
	if (cifs_sb->mnt_cifs_flags & CIFS_MOUNT_SET_UID)
		seq_puts(s, ",setuids");
	if (cifs_sb->mnt_cifs_flags & CIFS_MOUNT_UID_FROM_ACL)
		seq_puts(s, ",idsfromsid");
	if (cifs_sb->mnt_cifs_flags & CIFS_MOUNT_SERVER_INUM)
		seq_puts(s, ",serverino");
	if (cifs_sb->mnt_cifs_flags & CIFS_MOUNT_RWPIDFORWARD)
		seq_puts(s, ",rwpidforward");
	if (cifs_sb->mnt_cifs_flags & CIFS_MOUNT_NOPOSIXBRL)
		seq_puts(s, ",forcemand");
	if (cifs_sb->mnt_cifs_flags & CIFS_MOUNT_NO_XATTR)
		seq_puts(s, ",nouser_xattr");
	if (cifs_sb->mnt_cifs_flags & CIFS_MOUNT_MAP_SPECIAL_CHR)
		seq_puts(s, ",mapchars");
	if (cifs_sb->mnt_cifs_flags & CIFS_MOUNT_MAP_SFM_CHR)
		seq_puts(s, ",mapposix");
	if (cifs_sb->mnt_cifs_flags & CIFS_MOUNT_UNX_EMUL)
		seq_puts(s, ",sfu");
	if (cifs_sb->mnt_cifs_flags & CIFS_MOUNT_NO_BRL)
		seq_puts(s, ",nobrl");
	if (cifs_sb->mnt_cifs_flags & CIFS_MOUNT_NO_HANDLE_CACHE)
		seq_puts(s, ",nohandlecache");
	if (cifs_sb->mnt_cifs_flags & CIFS_MOUNT_MODE_FROM_SID)
		seq_puts(s, ",modefromsid");
	if (cifs_sb->mnt_cifs_flags & CIFS_MOUNT_CIFS_ACL)
		seq_puts(s, ",cifsacl");
	if (cifs_sb->mnt_cifs_flags & CIFS_MOUNT_DYNPERM)
		seq_puts(s, ",dynperm");
	if (root->d_sb->s_flags & SB_POSIXACL)
		seq_puts(s, ",acl");
	if (cifs_sb->mnt_cifs_flags & CIFS_MOUNT_MF_SYMLINKS)
		seq_puts(s, ",mfsymlinks");
	if (cifs_sb->mnt_cifs_flags & CIFS_MOUNT_FSCACHE)
		seq_puts(s, ",fsc");
	if (cifs_sb->mnt_cifs_flags & CIFS_MOUNT_NOSSYNC)
		seq_puts(s, ",nostrictsync");
	if (cifs_sb->mnt_cifs_flags & CIFS_MOUNT_NO_PERM)
		seq_puts(s, ",noperm");
	if (cifs_sb->mnt_cifs_flags & CIFS_MOUNT_CIFS_BACKUPUID)
		seq_printf(s, ",backupuid=%u",
			   from_kuid_munged(&init_user_ns,
					    cifs_sb->ctx->backupuid));
	if (cifs_sb->mnt_cifs_flags & CIFS_MOUNT_CIFS_BACKUPGID)
		seq_printf(s, ",backupgid=%u",
			   from_kgid_munged(&init_user_ns,
					    cifs_sb->ctx->backupgid));
	seq_show_option(s, "reparse",
			cifs_reparse_type_str(cifs_sb->ctx->reparse_type));

	seq_printf(s, ",rsize=%u", cifs_sb->ctx->rsize);
	seq_printf(s, ",wsize=%u", cifs_sb->ctx->wsize);
	seq_printf(s, ",bsize=%u", cifs_sb->ctx->bsize);
	if (cifs_sb->ctx->rasize)
		seq_printf(s, ",rasize=%u", cifs_sb->ctx->rasize);
	if (tcon->ses->server->min_offload)
		seq_printf(s, ",esize=%u", tcon->ses->server->min_offload);
	if (tcon->ses->server->retrans)
		seq_printf(s, ",retrans=%u", tcon->ses->server->retrans);
	seq_printf(s, ",echo_interval=%lu",
			tcon->ses->server->echo_interval / HZ);

	/* Only display the following if overridden on mount */
	if (tcon->ses->server->max_credits != SMB2_MAX_CREDITS_AVAILABLE)
		seq_printf(s, ",max_credits=%u", tcon->ses->server->max_credits);
	if (tcon->ses->server->tcp_nodelay)
		seq_puts(s, ",tcpnodelay");
	if (tcon->ses->server->noautotune)
		seq_puts(s, ",noautotune");
	if (tcon->ses->server->noblocksnd)
		seq_puts(s, ",noblocksend");
	if (tcon->ses->server->nosharesock)
		seq_puts(s, ",nosharesock");

	if (tcon->snapshot_time)
		seq_printf(s, ",snapshot=%llu", tcon->snapshot_time);
	if (tcon->handle_timeout)
		seq_printf(s, ",handletimeout=%u", tcon->handle_timeout);
	if (tcon->max_cached_dirs != MAX_CACHED_FIDS)
		seq_printf(s, ",max_cached_dirs=%u", tcon->max_cached_dirs);

	/*
	 * Display file and directory attribute timeout in seconds.
	 * If file and directory attribute timeout the same then actimeo
	 * was likely specified on mount
	 */
	if (cifs_sb->ctx->acdirmax == cifs_sb->ctx->acregmax)
		seq_printf(s, ",actimeo=%lu", cifs_sb->ctx->acregmax / HZ);
	else {
		seq_printf(s, ",acdirmax=%lu", cifs_sb->ctx->acdirmax / HZ);
		seq_printf(s, ",acregmax=%lu", cifs_sb->ctx->acregmax / HZ);
	}
	seq_printf(s, ",closetimeo=%lu", cifs_sb->ctx->closetimeo / HZ);

	if (tcon->ses->chan_max > 1)
		seq_printf(s, ",multichannel,max_channels=%zu",
			   tcon->ses->chan_max);

	if (tcon->use_witness)
		seq_puts(s, ",witness");

	return 0;
}

static void cifs_umount_begin(struct super_block *sb)
{
	struct cifs_sb_info *cifs_sb = CIFS_SB(sb);
	struct cifs_tcon *tcon;

	if (cifs_sb == NULL)
		return;

	tcon = cifs_sb_master_tcon(cifs_sb);

	spin_lock(&cifs_tcp_ses_lock);
	spin_lock(&tcon->tc_lock);
	trace_smb3_tcon_ref(tcon->debug_id, tcon->tc_count,
			    netfs_trace_tcon_ref_see_umount);
	if ((tcon->tc_count > 1) || (tcon->status == TID_EXITING)) {
		/* we have other mounts to same share or we have
		   already tried to umount this and woken up
		   all waiting network requests, nothing to do */
		spin_unlock(&tcon->tc_lock);
		spin_unlock(&cifs_tcp_ses_lock);
		return;
	}
	/*
	 * can not set tcon->status to TID_EXITING yet since we don't know if umount -f will
	 * fail later (e.g. due to open files).  TID_EXITING will be set just before tdis req sent
	 */
	spin_unlock(&tcon->tc_lock);
	spin_unlock(&cifs_tcp_ses_lock);

	cifs_close_all_deferred_files(tcon);
	/* cancel_brl_requests(tcon); */ /* BB mark all brl mids as exiting */
	/* cancel_notify_requests(tcon); */
	if (tcon->ses && tcon->ses->server) {
		cifs_dbg(FYI, "wake up tasks now - umount begin not complete\n");
		wake_up_all(&tcon->ses->server->request_q);
		wake_up_all(&tcon->ses->server->response_q);
		msleep(1); /* yield */
		/* we have to kick the requests once more */
		wake_up_all(&tcon->ses->server->response_q);
		msleep(1);
	}

	return;
}

static int cifs_freeze(struct super_block *sb)
{
	struct cifs_sb_info *cifs_sb = CIFS_SB(sb);
	struct cifs_tcon *tcon;

	if (cifs_sb == NULL)
		return 0;

	tcon = cifs_sb_master_tcon(cifs_sb);

	cifs_close_all_deferred_files(tcon);
	return 0;
}

#ifdef CONFIG_CIFS_STATS2
static int cifs_show_stats(struct seq_file *s, struct dentry *root)
{
	/* BB FIXME */
	return 0;
}
#endif

static int cifs_write_inode(struct inode *inode, struct writeback_control *wbc)
{
	fscache_unpin_writeback(wbc, cifs_inode_cookie(inode));
	return 0;
}

static int cifs_drop_inode(struct inode *inode)
{
	struct cifs_sb_info *cifs_sb = CIFS_SB(inode->i_sb);

	/* no serverino => unconditional eviction */
	return !(cifs_sb->mnt_cifs_flags & CIFS_MOUNT_SERVER_INUM) ||
		generic_drop_inode(inode);
}

static const struct super_operations cifs_super_ops = {
	.statfs = cifs_statfs,
	.alloc_inode = cifs_alloc_inode,
	.write_inode	= cifs_write_inode,
	.free_inode = cifs_free_inode,
	.drop_inode	= cifs_drop_inode,
	.evict_inode	= cifs_evict_inode,
/*	.show_path	= cifs_show_path, */ /* Would we ever need show path? */
	.show_devname   = cifs_show_devname,
/*	.delete_inode	= cifs_delete_inode,  */  /* Do not need above
	function unless later we add lazy close of inodes or unless the
	kernel forgets to call us with the same number of releases (closes)
	as opens */
	.show_options = cifs_show_options,
	.umount_begin   = cifs_umount_begin,
	.freeze_fs      = cifs_freeze,
#ifdef CONFIG_CIFS_STATS2
	.show_stats = cifs_show_stats,
#endif
};

/*
 * Get root dentry from superblock according to prefix path mount option.
 * Return dentry with refcount + 1 on success and NULL otherwise.
 */
static struct dentry *
cifs_get_root(struct smb3_fs_context *ctx, struct super_block *sb)
{
	struct dentry *dentry;
	struct cifs_sb_info *cifs_sb = CIFS_SB(sb);
	char *full_path = NULL;
	char *s, *p;
	char sep;

	if (cifs_sb->mnt_cifs_flags & CIFS_MOUNT_USE_PREFIX_PATH)
		return dget(sb->s_root);

	full_path = cifs_build_path_to_root(ctx, cifs_sb,
				cifs_sb_master_tcon(cifs_sb), 0);
	if (full_path == NULL)
		return ERR_PTR(-ENOMEM);

	cifs_dbg(FYI, "Get root dentry for %s\n", full_path);

	sep = CIFS_DIR_SEP(cifs_sb);
	dentry = dget(sb->s_root);
	s = full_path;

	do {
		struct inode *dir = d_inode(dentry);
		struct dentry *child;

		if (!S_ISDIR(dir->i_mode)) {
			dput(dentry);
			dentry = ERR_PTR(-ENOTDIR);
			break;
		}

		/* skip separators */
		while (*s == sep)
			s++;
		if (!*s)
			break;
		p = s++;
		/* next separator */
		while (*s && *s != sep)
			s++;

		child = lookup_positive_unlocked(p, dentry, s - p);
		dput(dentry);
		dentry = child;
	} while (!IS_ERR(dentry));
	kfree(full_path);
	return dentry;
}

static int cifs_set_super(struct super_block *sb, void *data)
{
	struct cifs_mnt_data *mnt_data = data;
	sb->s_fs_info = mnt_data->cifs_sb;
	return set_anon_super(sb, NULL);
}

struct dentry *
cifs_smb3_do_mount(struct file_system_type *fs_type,
	      int flags, struct smb3_fs_context *old_ctx)
{
	struct cifs_mnt_data mnt_data;
	struct cifs_sb_info *cifs_sb;
	struct super_block *sb;
	struct dentry *root;
	int rc;

	if (cifsFYI) {
		cifs_dbg(FYI, "%s: devname=%s flags=0x%x\n", __func__,
			 old_ctx->source, flags);
	} else {
		cifs_info("Attempting to mount %s\n", old_ctx->source);
	}

	cifs_sb = kzalloc(sizeof(*cifs_sb), GFP_KERNEL);
	if (!cifs_sb)
		return ERR_PTR(-ENOMEM);

	cifs_sb->ctx = kzalloc(sizeof(struct smb3_fs_context), GFP_KERNEL);
	if (!cifs_sb->ctx) {
		root = ERR_PTR(-ENOMEM);
		goto out;
	}
	rc = smb3_fs_context_dup(cifs_sb->ctx, old_ctx);
	if (rc) {
		root = ERR_PTR(rc);
		goto out;
	}

	rc = cifs_setup_cifs_sb(cifs_sb);
	if (rc) {
		root = ERR_PTR(rc);
		goto out;
	}

	rc = cifs_mount(cifs_sb, cifs_sb->ctx);
	if (rc) {
		if (!(flags & SB_SILENT))
			cifs_dbg(VFS, "cifs_mount failed w/return code = %d\n",
				 rc);
		root = ERR_PTR(rc);
		goto out;
	}

	mnt_data.ctx = cifs_sb->ctx;
	mnt_data.cifs_sb = cifs_sb;
	mnt_data.flags = flags;

	/* BB should we make this contingent on mount parm? */
	flags |= SB_NODIRATIME | SB_NOATIME;

	sb = sget(fs_type, cifs_match_super, cifs_set_super, flags, &mnt_data);
	if (IS_ERR(sb)) {
		cifs_umount(cifs_sb);
		return ERR_CAST(sb);
	}

	if (sb->s_root) {
		cifs_dbg(FYI, "Use existing superblock\n");
		cifs_umount(cifs_sb);
		cifs_sb = NULL;
	} else {
		rc = cifs_read_super(sb);
		if (rc) {
			root = ERR_PTR(rc);
			goto out_super;
		}

		sb->s_flags |= SB_ACTIVE;
	}

	root = cifs_get_root(cifs_sb ? cifs_sb->ctx : old_ctx, sb);
	if (IS_ERR(root))
		goto out_super;

	if (cifs_sb)
		cifs_sb->root = dget(root);

	cifs_dbg(FYI, "dentry root is: %p\n", root);
	return root;

out_super:
	deactivate_locked_super(sb);
	return root;
out:
	kfree(cifs_sb->prepath);
	smb3_cleanup_fs_context(cifs_sb->ctx);
	kfree(cifs_sb);
	return root;
}


static ssize_t
cifs_loose_read_iter(struct kiocb *iocb, struct iov_iter *iter)
{
	ssize_t rc;
	struct inode *inode = file_inode(iocb->ki_filp);

	if (iocb->ki_flags & IOCB_DIRECT)
		return cifs_user_readv(iocb, iter);

	rc = cifs_revalidate_mapping(inode);
	if (rc)
		return rc;

	return generic_file_read_iter(iocb, iter);
}

static ssize_t cifs_file_write_iter(struct kiocb *iocb, struct iov_iter *from)
{
	struct inode *inode = file_inode(iocb->ki_filp);
	struct cifsInodeInfo *cinode = CIFS_I(inode);
	ssize_t written;
	int rc;

	if (iocb->ki_filp->f_flags & O_DIRECT) {
		written = cifs_user_writev(iocb, from);
		if (written > 0 && CIFS_CACHE_READ(cinode)) {
			cifs_zap_mapping(inode);
			cifs_dbg(FYI,
				 "Set no oplock for inode=%p after a write operation\n",
				 inode);
			cinode->oplock = 0;
		}
		return written;
	}

	written = cifs_get_writer(cinode);
	if (written)
		return written;

	written = generic_file_write_iter(iocb, from);

	if (CIFS_CACHE_WRITE(CIFS_I(inode)))
		goto out;

	rc = filemap_fdatawrite(inode->i_mapping);
	if (rc)
		cifs_dbg(FYI, "cifs_file_write_iter: %d rc on %p inode\n",
			 rc, inode);

out:
	cifs_put_writer(cinode);
	return written;
}

static loff_t cifs_llseek(struct file *file, loff_t offset, int whence)
{
	struct cifsFileInfo *cfile = file->private_data;
	struct cifs_tcon *tcon;

	/*
	 * whence == SEEK_END || SEEK_DATA || SEEK_HOLE => we must revalidate
	 * the cached file length
	 */
	if (whence != SEEK_SET && whence != SEEK_CUR) {
		int rc;
		struct inode *inode = file_inode(file);

		/*
		 * We need to be sure that all dirty pages are written and the
		 * server has the newest file length.
		 */
		if (!CIFS_CACHE_READ(CIFS_I(inode)) && inode->i_mapping &&
		    inode->i_mapping->nrpages != 0) {
			rc = filemap_fdatawait(inode->i_mapping);
			if (rc) {
				mapping_set_error(inode->i_mapping, rc);
				return rc;
			}
		}
		/*
		 * Some applications poll for the file length in this strange
		 * way so we must seek to end on non-oplocked files by
		 * setting the revalidate time to zero.
		 */
		CIFS_I(inode)->time = 0;

		rc = cifs_revalidate_file_attr(file);
		if (rc < 0)
			return (loff_t)rc;
	}
	if (cfile && cfile->tlink) {
		tcon = tlink_tcon(cfile->tlink);
		if (tcon->ses->server->ops->llseek)
			return tcon->ses->server->ops->llseek(file, tcon,
							      offset, whence);
	}
	return generic_file_llseek(file, offset, whence);
}

static int
cifs_setlease(struct file *file, int arg, struct file_lock **lease, void **priv)
{
	/*
	 * Note that this is called by vfs setlease with i_lock held to
	 * protect *lease from going away.
	 */
	struct inode *inode = file_inode(file);
	struct cifsFileInfo *cfile = file->private_data;

	if (!(S_ISREG(inode->i_mode)))
		return -EINVAL;

	/* Check if file is oplocked if this is request for new lease */
	if (arg == F_UNLCK ||
	    ((arg == F_RDLCK) && CIFS_CACHE_READ(CIFS_I(inode))) ||
	    ((arg == F_WRLCK) && CIFS_CACHE_WRITE(CIFS_I(inode))))
		return generic_setlease(file, arg, lease, priv);
	else if (tlink_tcon(cfile->tlink)->local_lease &&
		 !CIFS_CACHE_READ(CIFS_I(inode)))
		/*
		 * If the server claims to support oplock on this file, then we
		 * still need to check oplock even if the local_lease mount
		 * option is set, but there are servers which do not support
		 * oplock for which this mount option may be useful if the user
		 * knows that the file won't be changed on the server by anyone
		 * else.
		 */
		return generic_setlease(file, arg, lease, priv);
	else
		return -EAGAIN;
}

struct file_system_type cifs_fs_type = {
	.owner = THIS_MODULE,
	.name = "cifs",
	.init_fs_context = smb3_init_fs_context,
	.parameters = smb3_fs_parameters,
	.kill_sb = cifs_kill_sb,
	.fs_flags = FS_RENAME_DOES_D_MOVE,
};
MODULE_ALIAS_FS("cifs");

struct file_system_type smb3_fs_type = {
	.owner = THIS_MODULE,
	.name = "smb3",
	.init_fs_context = smb3_init_fs_context,
	.parameters = smb3_fs_parameters,
	.kill_sb = cifs_kill_sb,
	.fs_flags = FS_RENAME_DOES_D_MOVE,
};
MODULE_ALIAS_FS("smb3");
MODULE_ALIAS("smb3");

const struct inode_operations cifs_dir_inode_ops = {
	.create = cifs_create,
	.atomic_open = cifs_atomic_open,
	.lookup = cifs_lookup,
	.getattr = cifs_getattr,
	.unlink = cifs_unlink,
	.link = cifs_hardlink,
	.mkdir = cifs_mkdir,
	.rmdir = cifs_rmdir,
	.rename = cifs_rename2,
	.permission = cifs_permission,
	.setattr = cifs_setattr,
	.symlink = cifs_symlink,
	.mknod   = cifs_mknod,
	.listxattr = cifs_listxattr,
	.get_acl = cifs_get_acl,
	.set_acl = cifs_set_acl,
};

const struct inode_operations cifs_file_inode_ops = {
	.setattr = cifs_setattr,
	.getattr = cifs_getattr,
	.permission = cifs_permission,
	.listxattr = cifs_listxattr,
	.fiemap = cifs_fiemap,
	.get_acl = cifs_get_acl,
	.set_acl = cifs_set_acl,
};

const char *cifs_get_link(struct dentry *dentry, struct inode *inode,
			    struct delayed_call *done)
{
	char *target_path;

	target_path = kmalloc(PATH_MAX, GFP_KERNEL);
	if (!target_path)
		return ERR_PTR(-ENOMEM);

	spin_lock(&inode->i_lock);
	if (likely(CIFS_I(inode)->symlink_target)) {
		strscpy(target_path, CIFS_I(inode)->symlink_target, PATH_MAX);
	} else {
		kfree(target_path);
		target_path = ERR_PTR(-EOPNOTSUPP);
	}
	spin_unlock(&inode->i_lock);

	if (!IS_ERR(target_path))
		set_delayed_call(done, kfree_link, target_path);

	return target_path;
}

const struct inode_operations cifs_symlink_inode_ops = {
	.get_link = cifs_get_link,
	.setattr = cifs_setattr,
	.permission = cifs_permission,
	.listxattr = cifs_listxattr,
};

/*
 * Advance the EOF marker to after the source range.
 */
static int cifs_precopy_set_eof(struct inode *src_inode, struct cifsInodeInfo *src_cifsi,
				struct cifs_tcon *src_tcon,
				unsigned int xid, loff_t src_end)
{
	struct cifsFileInfo *writeable_srcfile;
	int rc = -EINVAL;

	writeable_srcfile = find_writable_file(src_cifsi, FIND_WR_FSUID_ONLY);
	if (writeable_srcfile) {
		if (src_tcon->ses->server->ops->set_file_size)
			rc = src_tcon->ses->server->ops->set_file_size(
				xid, src_tcon, writeable_srcfile,
				src_inode->i_size, true /* no need to set sparse */);
		else
			rc = -ENOSYS;
		cifsFileInfo_put(writeable_srcfile);
		cifs_dbg(FYI, "SetFSize for copychunk rc = %d\n", rc);
	}

	if (rc < 0)
		goto set_failed;

	netfs_resize_file(&src_cifsi->netfs, src_end);
	fscache_resize_cookie(cifs_inode_cookie(src_inode), src_end);
	return 0;

set_failed:
	return filemap_write_and_wait(src_inode->i_mapping);
}

/*
 * Flush out either the folio that overlaps the beginning of a range in which
 * pos resides or the folio that overlaps the end of a range unless that folio
 * is entirely within the range we're going to invalidate.  We extend the flush
 * bounds to encompass the folio.
 */
static int cifs_flush_folio(struct inode *inode, loff_t pos, loff_t *_fstart, loff_t *_fend,
			    bool first)
{
	struct folio *folio;
	unsigned long long fpos, fend;
	pgoff_t index = pos / PAGE_SIZE;
	size_t size;
	int rc = 0;

	folio = filemap_get_folio(inode->i_mapping, index);
	if (IS_ERR(folio))
		return 0;

	size = folio_size(folio);
	fpos = folio_pos(folio);
	fend = fpos + size - 1;
	*_fstart = min_t(unsigned long long, *_fstart, fpos);
	*_fend   = max_t(unsigned long long, *_fend, fend);
	if ((first && pos == fpos) || (!first && pos == fend))
		goto out;

	rc = filemap_write_and_wait_range(inode->i_mapping, fpos, fend);
out:
	folio_put(folio);
	return rc;
}

static loff_t cifs_remap_file_range(struct file *src_file, loff_t off,
		struct file *dst_file, loff_t destoff, loff_t len,
		unsigned int remap_flags)
{
	struct inode *src_inode = file_inode(src_file);
	struct inode *target_inode = file_inode(dst_file);
	struct cifsInodeInfo *src_cifsi = CIFS_I(src_inode);
	struct cifsInodeInfo *target_cifsi = CIFS_I(target_inode);
	struct cifsFileInfo *smb_file_src = src_file->private_data;
	struct cifsFileInfo *smb_file_target = dst_file->private_data;
	struct cifs_tcon *target_tcon, *src_tcon;
	unsigned long long destend, fstart, fend, new_size;
	unsigned int xid;
	int rc;

	if (remap_flags & REMAP_FILE_DEDUP)
		return -EOPNOTSUPP;
	if (remap_flags & ~REMAP_FILE_ADVISORY)
		return -EINVAL;

	cifs_dbg(FYI, "clone range\n");

	xid = get_xid();

	if (!smb_file_src || !smb_file_target) {
		rc = -EBADF;
		cifs_dbg(VFS, "missing cifsFileInfo on copy range src file\n");
		goto out;
	}

	src_tcon = tlink_tcon(smb_file_src->tlink);
	target_tcon = tlink_tcon(smb_file_target->tlink);

	/*
	 * Note: cifs case is easier than btrfs since server responsible for
	 * checks for proper open modes and file type and if it wants
	 * server could even support copy of range where source = target
	 */
	lock_two_nondirectories(target_inode, src_inode);

	if (len == 0)
		len = src_inode->i_size - off;

	cifs_dbg(FYI, "clone range\n");

	/* Flush the source buffer */
	rc = filemap_write_and_wait_range(src_inode->i_mapping, off,
					  off + len - 1);
	if (rc)
		goto unlock;

	/* The server-side copy will fail if the source crosses the EOF marker.
	 * Advance the EOF marker after the flush above to the end of the range
	 * if it's short of that.
	 */
	if (src_cifsi->netfs.remote_i_size < off + len) {
		rc = cifs_precopy_set_eof(src_inode, src_cifsi, src_tcon, xid, off + len);
		if (rc < 0)
			goto unlock;
	}

	new_size = destoff + len;
	destend = destoff + len - 1;

	/* Flush the folios at either end of the destination range to prevent
	 * accidental loss of dirty data outside of the range.
	 */
	fstart = destoff;
	fend = destend;

	rc = cifs_flush_folio(target_inode, destoff, &fstart, &fend, true);
	if (rc)
		goto unlock;
	rc = cifs_flush_folio(target_inode, destend, &fstart, &fend, false);
	if (rc)
		goto unlock;

	/* Discard all the folios that overlap the destination region. */
	cifs_dbg(FYI, "about to discard pages %llx-%llx\n", fstart, fend);
	truncate_inode_pages_range(&target_inode->i_data, fstart, fend);

	fscache_invalidate(cifs_inode_cookie(target_inode), NULL,
			   i_size_read(target_inode), 0);

	rc = -EOPNOTSUPP;
	if (target_tcon->ses->server->ops->duplicate_extents) {
		rc = target_tcon->ses->server->ops->duplicate_extents(xid,
			smb_file_src, smb_file_target, off, len, destoff);
		if (rc == 0 && new_size > i_size_read(target_inode)) {
			truncate_setsize(target_inode, new_size);
			netfs_resize_file(&target_cifsi->netfs, new_size);
			fscache_resize_cookie(cifs_inode_cookie(target_inode),
					      new_size);
		}
	}

	/* force revalidate of size and timestamps of target file now
	   that target is updated on the server */
	CIFS_I(target_inode)->time = 0;
unlock:
	/* although unlocking in the reverse order from locking is not
	   strictly necessary here it is a little cleaner to be consistent */
	unlock_two_nondirectories(src_inode, target_inode);
out:
	free_xid(xid);
	return rc < 0 ? rc : len;
}

ssize_t cifs_file_copychunk_range(unsigned int xid,
				struct file *src_file, loff_t off,
				struct file *dst_file, loff_t destoff,
				size_t len, unsigned int flags)
{
	struct inode *src_inode = file_inode(src_file);
	struct inode *target_inode = file_inode(dst_file);
	struct cifsInodeInfo *src_cifsi = CIFS_I(src_inode);
	struct cifsFileInfo *smb_file_src;
	struct cifsFileInfo *smb_file_target;
	struct cifs_tcon *src_tcon;
	struct cifs_tcon *target_tcon;
	unsigned long long destend, fstart, fend;
	ssize_t rc;

	cifs_dbg(FYI, "copychunk range\n");

	if (!src_file->private_data || !dst_file->private_data) {
		rc = -EBADF;
		cifs_dbg(VFS, "missing cifsFileInfo on copy range src file\n");
		goto out;
	}

	rc = -EXDEV;
	smb_file_target = dst_file->private_data;
	smb_file_src = src_file->private_data;
	src_tcon = tlink_tcon(smb_file_src->tlink);
	target_tcon = tlink_tcon(smb_file_target->tlink);

	if (src_tcon->ses != target_tcon->ses) {
		cifs_dbg(FYI, "source and target of copy not on same server\n");
		goto out;
	}

	rc = -EOPNOTSUPP;
	if (!target_tcon->ses->server->ops->copychunk_range)
		goto out;

	/*
	 * Note: cifs case is easier than btrfs since server responsible for
	 * checks for proper open modes and file type and if it wants
	 * server could even support copy of range where source = target
	 */
	lock_two_nondirectories(target_inode, src_inode);

	cifs_dbg(FYI, "about to flush pages\n");

	rc = filemap_write_and_wait_range(src_inode->i_mapping, off,
					  off + len - 1);
	if (rc)
		goto unlock;

	/* The server-side copy will fail if the source crosses the EOF marker.
	 * Advance the EOF marker after the flush above to the end of the range
	 * if it's short of that.
	 */
	if (src_cifsi->server_eof < off + len) {
		rc = cifs_precopy_set_eof(src_inode, src_cifsi, src_tcon, xid, off + len);
		if (rc < 0)
			goto unlock;
	}

	destend = destoff + len - 1;

	/* Flush the folios at either end of the destination range to prevent
	 * accidental loss of dirty data outside of the range.
	 */
	fstart = destoff;
	fend = destend;

	rc = cifs_flush_folio(target_inode, destoff, &fstart, &fend, true);
	if (rc)
		goto unlock;
	rc = cifs_flush_folio(target_inode, destend, &fstart, &fend, false);
	if (rc)
		goto unlock;

	/* Discard all the folios that overlap the destination region. */
	truncate_inode_pages_range(&target_inode->i_data, fstart, fend);

	rc = file_modified(dst_file);
	if (!rc) {
		rc = target_tcon->ses->server->ops->copychunk_range(xid,
			smb_file_src, smb_file_target, off, len, destoff);
		if (rc > 0 && destoff + rc > i_size_read(target_inode))
			truncate_setsize(target_inode, destoff + rc);
	}

	file_accessed(src_file);

	/* force revalidate of size and timestamps of target file now
	 * that target is updated on the server
	 */
	CIFS_I(target_inode)->time = 0;

unlock:
	/* although unlocking in the reverse order from locking is not
	 * strictly necessary here it is a little cleaner to be consistent
	 */
	unlock_two_nondirectories(src_inode, target_inode);

out:
	return rc;
}

/*
 * Directory operations under CIFS/SMB2/SMB3 are synchronous, so fsync()
 * is a dummy operation.
 */
static int cifs_dir_fsync(struct file *file, loff_t start, loff_t end, int datasync)
{
	cifs_dbg(FYI, "Sync directory - name: %pD datasync: 0x%x\n",
		 file, datasync);

	return 0;
}

static ssize_t cifs_copy_file_range(struct file *src_file, loff_t off,
				struct file *dst_file, loff_t destoff,
				size_t len, unsigned int flags)
{
	unsigned int xid = get_xid();
	ssize_t rc;
	struct cifsFileInfo *cfile = dst_file->private_data;

	if (cfile->swapfile) {
		rc = -EOPNOTSUPP;
		free_xid(xid);
		return rc;
	}

	rc = cifs_file_copychunk_range(xid, src_file, off, dst_file, destoff,
					len, flags);
	free_xid(xid);

	if (rc == -EOPNOTSUPP || rc == -EXDEV)
		rc = generic_copy_file_range(src_file, off, dst_file,
					     destoff, len, flags);
	return rc;
}

const struct file_operations cifs_file_ops = {
	.read_iter = cifs_loose_read_iter,
	.write_iter = cifs_file_write_iter,
	.open = cifs_open,
	.release = cifs_close,
	.lock = cifs_lock,
	.flock = cifs_flock,
	.fsync = cifs_fsync,
	.flush = cifs_flush,
	.mmap  = cifs_file_mmap,
	.splice_read = filemap_splice_read,
	.splice_write = iter_file_splice_write,
	.llseek = cifs_llseek,
	.unlocked_ioctl	= cifs_ioctl,
	.copy_file_range = cifs_copy_file_range,
	.remap_file_range = cifs_remap_file_range,
	.setlease = cifs_setlease,
	.fallocate = cifs_fallocate,
};

const struct file_operations cifs_file_strict_ops = {
	.read_iter = cifs_strict_readv,
	.write_iter = cifs_strict_writev,
	.open = cifs_open,
	.release = cifs_close,
	.lock = cifs_lock,
	.flock = cifs_flock,
	.fsync = cifs_strict_fsync,
	.flush = cifs_flush,
	.mmap = cifs_file_strict_mmap,
	.splice_read = filemap_splice_read,
	.splice_write = iter_file_splice_write,
	.llseek = cifs_llseek,
	.unlocked_ioctl	= cifs_ioctl,
	.copy_file_range = cifs_copy_file_range,
	.remap_file_range = cifs_remap_file_range,
	.setlease = cifs_setlease,
	.fallocate = cifs_fallocate,
};

const struct file_operations cifs_file_direct_ops = {
	.read_iter = cifs_direct_readv,
	.write_iter = cifs_direct_writev,
	.open = cifs_open,
	.release = cifs_close,
	.lock = cifs_lock,
	.flock = cifs_flock,
	.fsync = cifs_fsync,
	.flush = cifs_flush,
	.mmap = cifs_file_mmap,
	.splice_read = copy_splice_read,
	.splice_write = iter_file_splice_write,
	.unlocked_ioctl  = cifs_ioctl,
	.copy_file_range = cifs_copy_file_range,
	.remap_file_range = cifs_remap_file_range,
	.llseek = cifs_llseek,
	.setlease = cifs_setlease,
	.fallocate = cifs_fallocate,
};

const struct file_operations cifs_file_nobrl_ops = {
	.read_iter = cifs_loose_read_iter,
	.write_iter = cifs_file_write_iter,
	.open = cifs_open,
	.release = cifs_close,
	.fsync = cifs_fsync,
	.flush = cifs_flush,
	.mmap  = cifs_file_mmap,
	.splice_read = filemap_splice_read,
	.splice_write = iter_file_splice_write,
	.llseek = cifs_llseek,
	.unlocked_ioctl	= cifs_ioctl,
	.copy_file_range = cifs_copy_file_range,
	.remap_file_range = cifs_remap_file_range,
	.setlease = cifs_setlease,
	.fallocate = cifs_fallocate,
};

const struct file_operations cifs_file_strict_nobrl_ops = {
	.read_iter = cifs_strict_readv,
	.write_iter = cifs_strict_writev,
	.open = cifs_open,
	.release = cifs_close,
	.fsync = cifs_strict_fsync,
	.flush = cifs_flush,
	.mmap = cifs_file_strict_mmap,
	.splice_read = filemap_splice_read,
	.splice_write = iter_file_splice_write,
	.llseek = cifs_llseek,
	.unlocked_ioctl	= cifs_ioctl,
	.copy_file_range = cifs_copy_file_range,
	.remap_file_range = cifs_remap_file_range,
	.setlease = cifs_setlease,
	.fallocate = cifs_fallocate,
};

const struct file_operations cifs_file_direct_nobrl_ops = {
	.read_iter = cifs_direct_readv,
	.write_iter = cifs_direct_writev,
	.open = cifs_open,
	.release = cifs_close,
	.fsync = cifs_fsync,
	.flush = cifs_flush,
	.mmap = cifs_file_mmap,
	.splice_read = copy_splice_read,
	.splice_write = iter_file_splice_write,
	.unlocked_ioctl  = cifs_ioctl,
	.copy_file_range = cifs_copy_file_range,
	.remap_file_range = cifs_remap_file_range,
	.llseek = cifs_llseek,
	.setlease = cifs_setlease,
	.fallocate = cifs_fallocate,
};

const struct file_operations cifs_dir_ops = {
	.iterate_shared = cifs_readdir,
	.release = cifs_closedir,
	.read    = generic_read_dir,
	.unlocked_ioctl  = cifs_ioctl,
	.copy_file_range = cifs_copy_file_range,
	.remap_file_range = cifs_remap_file_range,
	.llseek = generic_file_llseek,
	.fsync = cifs_dir_fsync,
};

static void
cifs_init_once(void *inode)
{
	struct cifsInodeInfo *cifsi = inode;

	inode_init_once(&cifsi->netfs.inode);
	init_rwsem(&cifsi->lock_sem);
}

static int __init
cifs_init_inodecache(void)
{
	cifs_inode_cachep = kmem_cache_create("cifs_inode_cache",
					      sizeof(struct cifsInodeInfo),
					      0, (SLAB_RECLAIM_ACCOUNT|
						SLAB_MEM_SPREAD|SLAB_ACCOUNT),
					      cifs_init_once);
	if (cifs_inode_cachep == NULL)
		return -ENOMEM;

	return 0;
}

static void
cifs_destroy_inodecache(void)
{
	/*
	 * Make sure all delayed rcu free inodes are flushed before we
	 * destroy cache.
	 */
	rcu_barrier();
	kmem_cache_destroy(cifs_inode_cachep);
}

static int
cifs_init_request_bufs(void)
{
	/*
	 * SMB2 maximum header size is bigger than CIFS one - no problems to
	 * allocate some more bytes for CIFS.
	 */
	size_t max_hdr_size = MAX_SMB2_HDR_SIZE;

	if (CIFSMaxBufSize < 8192) {
	/* Buffer size can not be smaller than 2 * PATH_MAX since maximum
	Unicode path name has to fit in any SMB/CIFS path based frames */
		CIFSMaxBufSize = 8192;
	} else if (CIFSMaxBufSize > 1024*127) {
		CIFSMaxBufSize = 1024 * 127;
	} else {
		CIFSMaxBufSize &= 0x1FE00; /* Round size to even 512 byte mult*/
	}
/*
	cifs_dbg(VFS, "CIFSMaxBufSize %d 0x%x\n",
		 CIFSMaxBufSize, CIFSMaxBufSize);
*/
	cifs_req_cachep = kmem_cache_create_usercopy("cifs_request",
					    CIFSMaxBufSize + max_hdr_size, 0,
					    SLAB_HWCACHE_ALIGN, 0,
					    CIFSMaxBufSize + max_hdr_size,
					    NULL);
	if (cifs_req_cachep == NULL)
		return -ENOMEM;

	if (cifs_min_rcv < 1)
		cifs_min_rcv = 1;
	else if (cifs_min_rcv > 64) {
		cifs_min_rcv = 64;
		cifs_dbg(VFS, "cifs_min_rcv set to maximum (64)\n");
	}

	cifs_req_poolp = mempool_create_slab_pool(cifs_min_rcv,
						  cifs_req_cachep);

	if (cifs_req_poolp == NULL) {
		kmem_cache_destroy(cifs_req_cachep);
		return -ENOMEM;
	}
	/* MAX_CIFS_SMALL_BUFFER_SIZE bytes is enough for most SMB responses and
	almost all handle based requests (but not write response, nor is it
	sufficient for path based requests).  A smaller size would have
	been more efficient (compacting multiple slab items on one 4k page)
	for the case in which debug was on, but this larger size allows
	more SMBs to use small buffer alloc and is still much more
	efficient to alloc 1 per page off the slab compared to 17K (5page)
	alloc of large cifs buffers even when page debugging is on */
	cifs_sm_req_cachep = kmem_cache_create_usercopy("cifs_small_rq",
			MAX_CIFS_SMALL_BUFFER_SIZE, 0, SLAB_HWCACHE_ALIGN,
			0, MAX_CIFS_SMALL_BUFFER_SIZE, NULL);
	if (cifs_sm_req_cachep == NULL) {
		mempool_destroy(cifs_req_poolp);
		kmem_cache_destroy(cifs_req_cachep);
		return -ENOMEM;
	}

	if (cifs_min_small < 2)
		cifs_min_small = 2;
	else if (cifs_min_small > 256) {
		cifs_min_small = 256;
		cifs_dbg(FYI, "cifs_min_small set to maximum (256)\n");
	}

	cifs_sm_req_poolp = mempool_create_slab_pool(cifs_min_small,
						     cifs_sm_req_cachep);

	if (cifs_sm_req_poolp == NULL) {
		mempool_destroy(cifs_req_poolp);
		kmem_cache_destroy(cifs_req_cachep);
		kmem_cache_destroy(cifs_sm_req_cachep);
		return -ENOMEM;
	}

	return 0;
}

static void
cifs_destroy_request_bufs(void)
{
	mempool_destroy(cifs_req_poolp);
	kmem_cache_destroy(cifs_req_cachep);
	mempool_destroy(cifs_sm_req_poolp);
	kmem_cache_destroy(cifs_sm_req_cachep);
}

static int init_mids(void)
{
	cifs_mid_cachep = kmem_cache_create("cifs_mpx_ids",
					    sizeof(struct mid_q_entry), 0,
					    SLAB_HWCACHE_ALIGN, NULL);
	if (cifs_mid_cachep == NULL)
		return -ENOMEM;

	/* 3 is a reasonable minimum number of simultaneous operations */
	cifs_mid_poolp = mempool_create_slab_pool(3, cifs_mid_cachep);
	if (cifs_mid_poolp == NULL) {
		kmem_cache_destroy(cifs_mid_cachep);
		return -ENOMEM;
	}

	return 0;
}

static void destroy_mids(void)
{
	mempool_destroy(cifs_mid_poolp);
	kmem_cache_destroy(cifs_mid_cachep);
}

static int __init
init_cifs(void)
{
	int rc = 0;
	cifs_proc_init();
	INIT_LIST_HEAD(&cifs_tcp_ses_list);
/*
 *  Initialize Global counters
 */
	atomic_set(&sesInfoAllocCount, 0);
	atomic_set(&tconInfoAllocCount, 0);
	atomic_set(&tcpSesNextId, 0);
	atomic_set(&tcpSesAllocCount, 0);
	atomic_set(&tcpSesReconnectCount, 0);
	atomic_set(&tconInfoReconnectCount, 0);

	atomic_set(&buf_alloc_count, 0);
	atomic_set(&small_buf_alloc_count, 0);
#ifdef CONFIG_CIFS_STATS2
	atomic_set(&total_buf_alloc_count, 0);
	atomic_set(&total_small_buf_alloc_count, 0);
	if (slow_rsp_threshold < 1)
		cifs_dbg(FYI, "slow_response_threshold msgs disabled\n");
	else if (slow_rsp_threshold > 32767)
		cifs_dbg(VFS,
		       "slow response threshold set higher than recommended (0 to 32767)\n");
#endif /* CONFIG_CIFS_STATS2 */

	atomic_set(&mid_count, 0);
	GlobalCurrentXid = 0;
	GlobalTotalActiveXid = 0;
	GlobalMaxActiveXid = 0;
	spin_lock_init(&cifs_tcp_ses_lock);
	spin_lock_init(&GlobalMid_Lock);

	cifs_lock_secret = get_random_u32();

	if (cifs_max_pending < 2) {
		cifs_max_pending = 2;
		cifs_dbg(FYI, "cifs_max_pending set to min of 2\n");
	} else if (cifs_max_pending > CIFS_MAX_REQ) {
		cifs_max_pending = CIFS_MAX_REQ;
		cifs_dbg(FYI, "cifs_max_pending set to max of %u\n",
			 CIFS_MAX_REQ);
	}

	/* Limit max to about 18 hours, and setting to zero disables directory entry caching */
	if (dir_cache_timeout > 65000) {
		dir_cache_timeout = 65000;
		cifs_dbg(VFS, "dir_cache_timeout set to max of 65000 seconds\n");
	}

	cifsiod_wq = alloc_workqueue("cifsiod", WQ_FREEZABLE|WQ_MEM_RECLAIM, 0);
	if (!cifsiod_wq) {
		rc = -ENOMEM;
		goto out_clean_proc;
	}

	/*
	 * Consider in future setting limit!=0 maybe to min(num_of_cores - 1, 3)
	 * so that we don't launch too many worker threads but
	 * Documentation/core-api/workqueue.rst recommends setting it to 0
	 */

	/* WQ_UNBOUND allows decrypt tasks to run on any CPU */
	decrypt_wq = alloc_workqueue("smb3decryptd",
				     WQ_UNBOUND|WQ_FREEZABLE|WQ_MEM_RECLAIM, 0);
	if (!decrypt_wq) {
		rc = -ENOMEM;
		goto out_destroy_cifsiod_wq;
	}

	fileinfo_put_wq = alloc_workqueue("cifsfileinfoput",
				     WQ_UNBOUND|WQ_FREEZABLE|WQ_MEM_RECLAIM, 0);
	if (!fileinfo_put_wq) {
		rc = -ENOMEM;
		goto out_destroy_decrypt_wq;
	}

	cifsoplockd_wq = alloc_workqueue("cifsoplockd",
					 WQ_FREEZABLE|WQ_MEM_RECLAIM, 0);
	if (!cifsoplockd_wq) {
		rc = -ENOMEM;
		goto out_destroy_fileinfo_put_wq;
	}

	deferredclose_wq = alloc_workqueue("deferredclose",
					   WQ_FREEZABLE|WQ_MEM_RECLAIM, 0);
	if (!deferredclose_wq) {
		rc = -ENOMEM;
		goto out_destroy_cifsoplockd_wq;
	}

	serverclose_wq = alloc_workqueue("serverclose",
					   WQ_FREEZABLE|WQ_MEM_RECLAIM, 0);
	if (!serverclose_wq) {
		rc = -ENOMEM;
<<<<<<< HEAD
		goto out_destroy_serverclose_wq;
=======
		goto out_destroy_deferredclose_wq;
>>>>>>> 82cc63dc
	}

	rc = cifs_init_inodecache();
	if (rc)
		goto out_destroy_serverclose_wq;

	rc = init_mids();
	if (rc)
		goto out_destroy_inodecache;

	rc = cifs_init_request_bufs();
	if (rc)
		goto out_destroy_mids;

#ifdef CONFIG_CIFS_DFS_UPCALL
	rc = dfs_cache_init();
	if (rc)
		goto out_destroy_request_bufs;
#endif /* CONFIG_CIFS_DFS_UPCALL */
#ifdef CONFIG_CIFS_UPCALL
	rc = init_cifs_spnego();
	if (rc)
		goto out_destroy_dfs_cache;
#endif /* CONFIG_CIFS_UPCALL */
#ifdef CONFIG_CIFS_SWN_UPCALL
	rc = cifs_genl_init();
	if (rc)
		goto out_register_key_type;
#endif /* CONFIG_CIFS_SWN_UPCALL */

	rc = init_cifs_idmap();
	if (rc)
		goto out_cifs_swn_init;

	rc = register_filesystem(&cifs_fs_type);
	if (rc)
		goto out_init_cifs_idmap;

	rc = register_filesystem(&smb3_fs_type);
	if (rc) {
		unregister_filesystem(&cifs_fs_type);
		goto out_init_cifs_idmap;
	}

	return 0;

out_init_cifs_idmap:
	exit_cifs_idmap();
out_cifs_swn_init:
#ifdef CONFIG_CIFS_SWN_UPCALL
	cifs_genl_exit();
out_register_key_type:
#endif
#ifdef CONFIG_CIFS_UPCALL
	exit_cifs_spnego();
out_destroy_dfs_cache:
#endif
#ifdef CONFIG_CIFS_DFS_UPCALL
	dfs_cache_destroy();
out_destroy_request_bufs:
#endif
	cifs_destroy_request_bufs();
out_destroy_mids:
	destroy_mids();
out_destroy_inodecache:
	cifs_destroy_inodecache();
out_destroy_serverclose_wq:
	destroy_workqueue(serverclose_wq);
out_destroy_deferredclose_wq:
	destroy_workqueue(deferredclose_wq);
out_destroy_cifsoplockd_wq:
	destroy_workqueue(cifsoplockd_wq);
out_destroy_fileinfo_put_wq:
	destroy_workqueue(fileinfo_put_wq);
out_destroy_decrypt_wq:
	destroy_workqueue(decrypt_wq);
out_destroy_cifsiod_wq:
	destroy_workqueue(cifsiod_wq);
out_destroy_serverclose_wq:
	destroy_workqueue(serverclose_wq);
out_clean_proc:
	cifs_proc_clean();
	return rc;
}

static void __exit
exit_cifs(void)
{
	cifs_dbg(NOISY, "exit_smb3\n");
	unregister_filesystem(&cifs_fs_type);
	unregister_filesystem(&smb3_fs_type);
	cifs_release_automount_timer();
	exit_cifs_idmap();
#ifdef CONFIG_CIFS_SWN_UPCALL
	cifs_genl_exit();
#endif
#ifdef CONFIG_CIFS_UPCALL
	exit_cifs_spnego();
#endif
#ifdef CONFIG_CIFS_DFS_UPCALL
	dfs_cache_destroy();
#endif
	cifs_destroy_request_bufs();
	destroy_mids();
	cifs_destroy_inodecache();
	destroy_workqueue(deferredclose_wq);
	destroy_workqueue(cifsoplockd_wq);
	destroy_workqueue(decrypt_wq);
	destroy_workqueue(fileinfo_put_wq);
	destroy_workqueue(serverclose_wq);
	destroy_workqueue(cifsiod_wq);
	cifs_proc_clean();
}

MODULE_AUTHOR("Steve French");
MODULE_LICENSE("GPL");	/* combination of LGPL + GPL source behaves as GPL */
MODULE_DESCRIPTION
	("VFS to access SMB3 servers e.g. Samba, Macs, Azure and Windows (and "
	"also older servers complying with the SNIA CIFS Specification)");
MODULE_VERSION(CIFS_VERSION);
MODULE_SOFTDEP("ecb");
MODULE_SOFTDEP("hmac");
MODULE_SOFTDEP("md5");
MODULE_SOFTDEP("nls");
MODULE_SOFTDEP("aes");
MODULE_SOFTDEP("cmac");
MODULE_SOFTDEP("sha256");
MODULE_SOFTDEP("sha512");
MODULE_SOFTDEP("aead2");
MODULE_SOFTDEP("ccm");
MODULE_SOFTDEP("gcm");
module_init(init_cifs)
module_exit(exit_cifs)<|MERGE_RESOLUTION|>--- conflicted
+++ resolved
@@ -1885,11 +1885,7 @@
 					   WQ_FREEZABLE|WQ_MEM_RECLAIM, 0);
 	if (!serverclose_wq) {
 		rc = -ENOMEM;
-<<<<<<< HEAD
-		goto out_destroy_serverclose_wq;
-=======
 		goto out_destroy_deferredclose_wq;
->>>>>>> 82cc63dc
 	}
 
 	rc = cifs_init_inodecache();
@@ -1968,8 +1964,6 @@
 	destroy_workqueue(decrypt_wq);
 out_destroy_cifsiod_wq:
 	destroy_workqueue(cifsiod_wq);
-out_destroy_serverclose_wq:
-	destroy_workqueue(serverclose_wq);
 out_clean_proc:
 	cifs_proc_clean();
 	return rc;
