// SPDX-License-Identifier: GPL-2.0-only

#include <linux/fs.h>
#include <linux/module.h>
#include <linux/namei.h>
#include <linux/fs_context.h>
#include <linux/fs_parser.h>
#include <linux/posix_acl_xattr.h>
#include <linux/seq_file.h>
#include <linux/xattr.h>
#include "overlayfs.h"
#include "params.h"

static bool ovl_redirect_dir_def = IS_ENABLED(CONFIG_OVERLAY_FS_REDIRECT_DIR);
module_param_named(redirect_dir, ovl_redirect_dir_def, bool, 0644);
MODULE_PARM_DESC(redirect_dir,
		 "Default to on or off for the redirect_dir feature");

static bool ovl_redirect_always_follow =
	IS_ENABLED(CONFIG_OVERLAY_FS_REDIRECT_ALWAYS_FOLLOW);
module_param_named(redirect_always_follow, ovl_redirect_always_follow,
		   bool, 0644);
MODULE_PARM_DESC(redirect_always_follow,
		 "Follow redirects even if redirect_dir feature is turned off");

static bool ovl_xino_auto_def = IS_ENABLED(CONFIG_OVERLAY_FS_XINO_AUTO);
module_param_named(xino_auto, ovl_xino_auto_def, bool, 0644);
MODULE_PARM_DESC(xino_auto,
		 "Auto enable xino feature");

static bool ovl_index_def = IS_ENABLED(CONFIG_OVERLAY_FS_INDEX);
module_param_named(index, ovl_index_def, bool, 0644);
MODULE_PARM_DESC(index,
		 "Default to on or off for the inodes index feature");

static bool ovl_nfs_export_def = IS_ENABLED(CONFIG_OVERLAY_FS_NFS_EXPORT);
module_param_named(nfs_export, ovl_nfs_export_def, bool, 0644);
MODULE_PARM_DESC(nfs_export,
		 "Default to on or off for the NFS export feature");

static bool ovl_metacopy_def = IS_ENABLED(CONFIG_OVERLAY_FS_METACOPY);
module_param_named(metacopy, ovl_metacopy_def, bool, 0644);
MODULE_PARM_DESC(metacopy,
		 "Default to on or off for the metadata only copy up feature");

enum ovl_opt {
	Opt_lowerdir,
	Opt_lowerdir_add,
	Opt_datadir_add,
	Opt_upperdir,
	Opt_workdir,
	Opt_default_permissions,
	Opt_redirect_dir,
	Opt_index,
	Opt_uuid,
	Opt_nfs_export,
	Opt_userxattr,
	Opt_xino,
	Opt_metacopy,
	Opt_verity,
	Opt_volatile,
};

static const struct constant_table ovl_parameter_bool[] = {
	{ "on",		true  },
	{ "off",	false },
	{}
};

static const struct constant_table ovl_parameter_uuid[] = {
	{ "off",	OVL_UUID_OFF  },
	{ "null",	OVL_UUID_NULL },
	{ "auto",	OVL_UUID_AUTO },
	{ "on",		OVL_UUID_ON   },
	{}
};

static const char *ovl_uuid_mode(struct ovl_config *config)
{
	return ovl_parameter_uuid[config->uuid].name;
}

static int ovl_uuid_def(void)
{
	return OVL_UUID_AUTO;
}

static const struct constant_table ovl_parameter_xino[] = {
	{ "off",	OVL_XINO_OFF  },
	{ "auto",	OVL_XINO_AUTO },
	{ "on",		OVL_XINO_ON   },
	{}
};

const char *ovl_xino_mode(struct ovl_config *config)
{
	return ovl_parameter_xino[config->xino].name;
}

static int ovl_xino_def(void)
{
	return ovl_xino_auto_def ? OVL_XINO_AUTO : OVL_XINO_OFF;
}

const struct constant_table ovl_parameter_redirect_dir[] = {
	{ "off",	OVL_REDIRECT_OFF      },
	{ "follow",	OVL_REDIRECT_FOLLOW   },
	{ "nofollow",	OVL_REDIRECT_NOFOLLOW },
	{ "on",		OVL_REDIRECT_ON       },
	{}
};

static const char *ovl_redirect_mode(struct ovl_config *config)
{
	return ovl_parameter_redirect_dir[config->redirect_mode].name;
}

static int ovl_redirect_mode_def(void)
{
	return ovl_redirect_dir_def	  ? OVL_REDIRECT_ON :
	       ovl_redirect_always_follow ? OVL_REDIRECT_FOLLOW :
					    OVL_REDIRECT_NOFOLLOW;
}

static const struct constant_table ovl_parameter_verity[] = {
	{ "off",	OVL_VERITY_OFF     },
	{ "on",		OVL_VERITY_ON      },
	{ "require",	OVL_VERITY_REQUIRE },
	{}
};

static const char *ovl_verity_mode(struct ovl_config *config)
{
	return ovl_parameter_verity[config->verity_mode].name;
}

static int ovl_verity_mode_def(void)
{
	return OVL_VERITY_OFF;
}

#define fsparam_string_empty(NAME, OPT) \
	__fsparam(fs_param_is_string, NAME, OPT, fs_param_can_be_empty, NULL)


const struct fs_parameter_spec ovl_parameter_spec[] = {
	fsparam_string_empty("lowerdir",    Opt_lowerdir),
	fsparam_string("lowerdir+",         Opt_lowerdir_add),
	fsparam_string("datadir+",          Opt_datadir_add),
	fsparam_string("upperdir",          Opt_upperdir),
	fsparam_string("workdir",           Opt_workdir),
	fsparam_flag("default_permissions", Opt_default_permissions),
	fsparam_enum("redirect_dir",        Opt_redirect_dir, ovl_parameter_redirect_dir),
	fsparam_enum("index",               Opt_index, ovl_parameter_bool),
	fsparam_enum("uuid",                Opt_uuid, ovl_parameter_uuid),
	fsparam_enum("nfs_export",          Opt_nfs_export, ovl_parameter_bool),
	fsparam_flag("userxattr",           Opt_userxattr),
	fsparam_enum("xino",                Opt_xino, ovl_parameter_xino),
	fsparam_enum("metacopy",            Opt_metacopy, ovl_parameter_bool),
	fsparam_enum("verity",              Opt_verity, ovl_parameter_verity),
	fsparam_flag("volatile",            Opt_volatile),
	{}
};

static char *ovl_next_opt(char **s)
{
	char *sbegin = *s;
	char *p;

	if (sbegin == NULL)
		return NULL;

	for (p = sbegin; *p; p++) {
		if (*p == '\\') {
			p++;
			if (!*p)
				break;
		} else if (*p == ',') {
			*p = '\0';
			*s = p + 1;
			return sbegin;
		}
	}
	*s = NULL;
	return sbegin;
}

static int ovl_parse_monolithic(struct fs_context *fc, void *data)
{
	return vfs_parse_monolithic_sep(fc, data, ovl_next_opt);
}

static ssize_t ovl_parse_param_split_lowerdirs(char *str)
{
	ssize_t nr_layers = 1, nr_colons = 0;
	char *s, *d;

	for (s = d = str;; s++, d++) {
		if (*s == '\\') {
			/* keep esc chars in split lowerdir */
			*d++ = *s++;
		} else if (*s == ':') {
			bool next_colon = (*(s + 1) == ':');

			nr_colons++;
			if (nr_colons == 2 && next_colon) {
				pr_err("only single ':' or double '::' sequences of unescaped colons in lowerdir mount option allowed.\n");
				return -EINVAL;
			}
			/* count layers, not colons */
			if (!next_colon)
				nr_layers++;

			*d = '\0';
			continue;
		}

		*d = *s;
		if (!*s) {
			/* trailing colons */
			if (nr_colons) {
				pr_err("unescaped trailing colons in lowerdir mount option.\n");
				return -EINVAL;
			}
			break;
		}
		nr_colons = 0;
	}

	return nr_layers;
}

static int ovl_mount_dir_noesc(const char *name, struct path *path)
{
	int err = -EINVAL;

	if (!*name) {
		pr_err("empty lowerdir\n");
		goto out;
	}
	err = kern_path(name, LOOKUP_FOLLOW, path);
	if (err) {
		pr_err("failed to resolve '%s': %i\n", name, err);
		goto out;
	}
	return 0;

out:
	return err;
}

static void ovl_unescape(char *s)
{
	char *d = s;

	for (;; s++, d++) {
		if (*s == '\\')
			s++;
		*d = *s;
		if (!*s)
			break;
	}
}

static int ovl_mount_dir(const char *name, struct path *path)
{
	int err = -ENOMEM;
	char *tmp = kstrdup(name, GFP_KERNEL);

	if (tmp) {
		ovl_unescape(tmp);
		err = ovl_mount_dir_noesc(tmp, path);
		kfree(tmp);
	}
	return err;
}

static int ovl_mount_dir_check(struct fs_context *fc, const struct path *path,
			       enum ovl_opt layer, const char *name, bool upper)
{
	struct ovl_fs_context *ctx = fc->fs_private;

	if (!d_is_dir(path->dentry))
		return invalfc(fc, "%s is not a directory", name);

	/*
	 * Root dentries of case-insensitive capable filesystems might
	 * not have the dentry operations set, but still be incompatible
	 * with overlayfs.  Check explicitly to prevent post-mount
	 * failures.
	 */
	if (sb_has_encoding(path->mnt->mnt_sb))
		return invalfc(fc, "case-insensitive capable filesystem on %s not supported", name);

	if (ovl_dentry_weird(path->dentry))
		return invalfc(fc, "filesystem on %s not supported", name);

	/*
	 * Check whether upper path is read-only here to report failures
	 * early. Don't forget to recheck when the superblock is created
	 * as the mount attributes could change.
	 */
	if (upper) {
		if (path->dentry->d_flags & DCACHE_OP_REAL)
			return invalfc(fc, "filesystem on %s not supported as upperdir", name);
		if (__mnt_is_readonly(path->mnt))
			return invalfc(fc, "filesystem on %s is read-only", name);
	} else {
		if (ctx->lowerdir_all && layer != Opt_lowerdir)
			return invalfc(fc, "lowerdir+ and datadir+ cannot follow lowerdir");
		if (ctx->nr_data && layer == Opt_lowerdir_add)
			return invalfc(fc, "regular lower layers cannot follow data layers");
		if (ctx->nr == OVL_MAX_STACK)
			return invalfc(fc, "too many lower directories, limit is %d",
				       OVL_MAX_STACK);
	}
	return 0;
}

static int ovl_ctx_realloc_lower(struct fs_context *fc)
{
	struct ovl_fs_context *ctx = fc->fs_private;
	struct ovl_fs_context_layer *l;
	size_t nr;

	if (ctx->nr < ctx->capacity)
		return 0;

	nr = min_t(size_t, max(4096 / sizeof(*l), ctx->capacity * 2),
		   OVL_MAX_STACK);
	l = krealloc_array(ctx->lower, nr, sizeof(*l), GFP_KERNEL_ACCOUNT);
	if (!l)
		return -ENOMEM;

	ctx->lower = l;
	ctx->capacity = nr;
	return 0;
}

static void ovl_add_layer(struct fs_context *fc, enum ovl_opt layer,
			 struct path *path, char **pname)
{
	struct ovl_fs *ofs = fc->s_fs_info;
	struct ovl_config *config = &ofs->config;
	struct ovl_fs_context *ctx = fc->fs_private;
	struct ovl_fs_context_layer *l;

	switch (layer) {
	case Opt_workdir:
		swap(config->workdir, *pname);
		swap(ctx->work, *path);
		break;
	case Opt_upperdir:
		swap(config->upperdir, *pname);
		swap(ctx->upper, *path);
		break;
	case Opt_datadir_add:
		ctx->nr_data++;
		fallthrough;
	case Opt_lowerdir:
		fallthrough;
	case Opt_lowerdir_add:
		WARN_ON(ctx->nr >= ctx->capacity);
		l = &ctx->lower[ctx->nr++];
		memset(l, 0, sizeof(*l));
		swap(l->name, *pname);
		swap(l->path, *path);
		break;
	default:
		WARN_ON(1);
	}
}

static int ovl_parse_layer(struct fs_context *fc, const char *layer_name, enum ovl_opt layer)
{
	char *name = kstrdup(layer_name, GFP_KERNEL);
	bool upper = (layer == Opt_upperdir || layer == Opt_workdir);
	struct path path;
	int err;

	if (!name)
		return -ENOMEM;

	if (upper || layer == Opt_lowerdir)
		err = ovl_mount_dir(name, &path);
	else
		err = ovl_mount_dir_noesc(name, &path);
	if (err)
		goto out_free;

	err = ovl_mount_dir_check(fc, &path, layer, name, upper);
	if (err)
		goto out_put;

	if (!upper) {
		err = ovl_ctx_realloc_lower(fc);
		if (err)
			goto out_put;
	}

	/* Store the user provided path string in ctx to show in mountinfo */
	ovl_add_layer(fc, layer, &path, &name);

out_put:
	path_put(&path);
out_free:
	kfree(name);
	return err;
}

static void ovl_reset_lowerdirs(struct ovl_fs_context *ctx)
{
	struct ovl_fs_context_layer *l = ctx->lower;

	// Reset old user provided lowerdir string
	kfree(ctx->lowerdir_all);
	ctx->lowerdir_all = NULL;

	for (size_t nr = 0; nr < ctx->nr; nr++, l++) {
		path_put(&l->path);
		kfree(l->name);
		l->name = NULL;
	}
	ctx->nr = 0;
	ctx->nr_data = 0;
}

/*
 * Parse lowerdir= mount option:
 *
 * e.g.: lowerdir=/lower1:/lower2:/lower3::/data1::/data2
 *     Set "/lower1", "/lower2", and "/lower3" as lower layers and
 *     "/data1" and "/data2" as data lower layers. Any existing lower
 *     layers are replaced.
 */
static int ovl_parse_param_lowerdir(const char *name, struct fs_context *fc)
{
	int err;
	struct ovl_fs_context *ctx = fc->fs_private;
	char *dup = NULL, *iter;
	ssize_t nr_lower, nr;
	bool data_layer = false;

	/*
	 * Ensure we're backwards compatible with mount(2)
	 * by allowing relative paths.
	 */

	/* drop all existing lower layers */
	ovl_reset_lowerdirs(ctx);

	if (!*name)
		return 0;

	if (*name == ':') {
		pr_err("cannot append lower layer\n");
		return -EINVAL;
	}

	// Store user provided lowerdir string to show in mount options
	ctx->lowerdir_all = kstrdup(name, GFP_KERNEL);
	if (!ctx->lowerdir_all)
		return -ENOMEM;

	dup = kstrdup(name, GFP_KERNEL);
	if (!dup)
		return -ENOMEM;

	err = -EINVAL;
	nr_lower = ovl_parse_param_split_lowerdirs(dup);
	if (nr_lower < 0)
		goto out_err;

	if (nr_lower > OVL_MAX_STACK) {
		pr_err("too many lower directories, limit is %d\n", OVL_MAX_STACK);
		goto out_err;
	}

	iter = dup;
<<<<<<< HEAD
	l = ctx->lower;
	for (nr = 0; nr < nr_lower; nr++, l++) {
		ctx->nr++;
		memset(l, 0, sizeof(*l));

		err = ovl_mount_dir(iter, &l->path);
=======
	for (nr = 0; nr < nr_lower; nr++) {
		err = ovl_parse_layer(fc, iter, Opt_lowerdir);
>>>>>>> 82cc63dc
		if (err)
			goto out_err;

		if (data_layer)
			ctx->nr_data++;

		/* Calling strchr() again would overrun. */
		if (ctx->nr == nr_lower)
			break;

		err = -EINVAL;
		iter = strchr(iter, '\0') + 1;
		if (*iter) {
			/*
			 * This is a regular layer so we require that
			 * there are no data layers.
			 */
			if (ctx->nr_data > 0) {
<<<<<<< HEAD
				pr_err("regular lower layers cannot follow data lower layers");
				goto out_put;
=======
				pr_err("regular lower layers cannot follow data lower layers\n");
				goto out_err;
>>>>>>> 82cc63dc
			}

			data_layer = false;
			continue;
		}

		/* This is a data lower layer. */
		data_layer = true;
		iter++;
	}
	kfree(dup);
	return 0;

out_err:
	kfree(dup);

	/* Intentionally don't realloc to a smaller size. */
	return err;
}

static int ovl_parse_param(struct fs_context *fc, struct fs_parameter *param)
{
	int err = 0;
	struct fs_parse_result result;
	struct ovl_fs *ofs = fc->s_fs_info;
	struct ovl_config *config = &ofs->config;
	struct ovl_fs_context *ctx = fc->fs_private;
	int opt;

	if (fc->purpose == FS_CONTEXT_FOR_RECONFIGURE) {
		/*
		 * On remount overlayfs has always ignored all mount
		 * options no matter if malformed or not so for
		 * backwards compatibility we do the same here.
		 */
		if (fc->oldapi)
			return 0;

		/*
		 * Give us the freedom to allow changing mount options
		 * with the new mount api in the future. So instead of
		 * silently ignoring everything we report a proper
		 * error. This is only visible for users of the new
		 * mount api.
		 */
		return invalfc(fc, "No changes allowed in reconfigure");
	}

	opt = fs_parse(fc, ovl_parameter_spec, param, &result);
	if (opt < 0)
		return opt;

	switch (opt) {
	case Opt_lowerdir:
		err = ovl_parse_param_lowerdir(param->string, fc);
		break;
	case Opt_lowerdir_add:
	case Opt_datadir_add:
	case Opt_upperdir:
	case Opt_workdir:
		err = ovl_parse_layer(fc, param->string, opt);
		break;
	case Opt_default_permissions:
		config->default_permissions = true;
		break;
	case Opt_redirect_dir:
		config->redirect_mode = result.uint_32;
		if (config->redirect_mode == OVL_REDIRECT_OFF) {
			config->redirect_mode = ovl_redirect_always_follow ?
						OVL_REDIRECT_FOLLOW :
						OVL_REDIRECT_NOFOLLOW;
		}
		ctx->set.redirect = true;
		break;
	case Opt_index:
		config->index = result.uint_32;
		ctx->set.index = true;
		break;
	case Opt_uuid:
		config->uuid = result.uint_32;
		break;
	case Opt_nfs_export:
		config->nfs_export = result.uint_32;
		ctx->set.nfs_export = true;
		break;
	case Opt_xino:
		config->xino = result.uint_32;
		break;
	case Opt_metacopy:
		config->metacopy = result.uint_32;
		ctx->set.metacopy = true;
		break;
	case Opt_verity:
		config->verity_mode = result.uint_32;
		break;
	case Opt_volatile:
		config->ovl_volatile = true;
		break;
	case Opt_userxattr:
		config->userxattr = true;
		break;
	default:
		pr_err("unrecognized mount option \"%s\" or missing value\n",
		       param->key);
		return -EINVAL;
	}

	return err;
}

static int ovl_get_tree(struct fs_context *fc)
{
	return get_tree_nodev(fc, ovl_fill_super);
}

static inline void ovl_fs_context_free(struct ovl_fs_context *ctx)
{
	ovl_reset_lowerdirs(ctx);
	path_put(&ctx->upper);
	path_put(&ctx->work);
	kfree(ctx->lower);
	kfree(ctx);
}

static void ovl_free(struct fs_context *fc)
{
	struct ovl_fs *ofs = fc->s_fs_info;
	struct ovl_fs_context *ctx = fc->fs_private;

	/*
	 * ofs is stored in the fs_context when it is initialized.
	 * ofs is transferred to the superblock on a successful mount,
	 * but if an error occurs before the transfer we have to free
	 * it here.
	 */
	if (ofs)
		ovl_free_fs(ofs);

	if (ctx)
		ovl_fs_context_free(ctx);
}

static int ovl_reconfigure(struct fs_context *fc)
{
	struct super_block *sb = fc->root->d_sb;
	struct ovl_fs *ofs = OVL_FS(sb);
	struct super_block *upper_sb;
	int ret = 0;

	if (!(fc->sb_flags & SB_RDONLY) && ovl_force_readonly(ofs))
		return -EROFS;

	if (fc->sb_flags & SB_RDONLY && !sb_rdonly(sb)) {
		upper_sb = ovl_upper_mnt(ofs)->mnt_sb;
		if (ovl_should_sync(ofs)) {
			down_read(&upper_sb->s_umount);
			ret = sync_filesystem(upper_sb);
			up_read(&upper_sb->s_umount);
		}
	}

	return ret;
}

static const struct fs_context_operations ovl_context_ops = {
	.parse_monolithic = ovl_parse_monolithic,
	.parse_param = ovl_parse_param,
	.get_tree    = ovl_get_tree,
	.reconfigure = ovl_reconfigure,
	.free        = ovl_free,
};

/*
 * This is called during fsopen() and will record the user namespace of
 * the caller in fc->user_ns since we've raised FS_USERNS_MOUNT. We'll
 * need it when we actually create the superblock to verify that the
 * process creating the superblock is in the same user namespace as
 * process that called fsopen().
 */
int ovl_init_fs_context(struct fs_context *fc)
{
	struct ovl_fs_context *ctx;
	struct ovl_fs *ofs;

	ctx = kzalloc(sizeof(*ctx), GFP_KERNEL_ACCOUNT);
	if (!ctx)
		return -ENOMEM;

	/*
	 * By default we allocate for three lower layers. It's likely
	 * that it'll cover most users.
	 */
	ctx->lower = kmalloc_array(3, sizeof(*ctx->lower), GFP_KERNEL_ACCOUNT);
	if (!ctx->lower)
		goto out_err;
	ctx->capacity = 3;

	ofs = kzalloc(sizeof(struct ovl_fs), GFP_KERNEL);
	if (!ofs)
		goto out_err;

	ofs->config.redirect_mode	= ovl_redirect_mode_def();
	ofs->config.index		= ovl_index_def;
	ofs->config.uuid		= ovl_uuid_def();
	ofs->config.nfs_export		= ovl_nfs_export_def;
	ofs->config.xino		= ovl_xino_def();
	ofs->config.metacopy		= ovl_metacopy_def;

	fc->s_fs_info		= ofs;
	fc->fs_private		= ctx;
	fc->ops			= &ovl_context_ops;
	return 0;

out_err:
	ovl_fs_context_free(ctx);
	return -ENOMEM;

}

void ovl_free_fs(struct ovl_fs *ofs)
{
	struct vfsmount **mounts;
	unsigned i;

	iput(ofs->workbasedir_trap);
	iput(ofs->indexdir_trap);
	iput(ofs->workdir_trap);
	dput(ofs->whiteout);
	dput(ofs->indexdir);
	dput(ofs->workdir);
	if (ofs->workdir_locked)
		ovl_inuse_unlock(ofs->workbasedir);
	dput(ofs->workbasedir);
	if (ofs->upperdir_locked)
		ovl_inuse_unlock(ovl_upper_mnt(ofs)->mnt_root);

	/* Reuse ofs->config.lowerdirs as a vfsmount array before freeing it */
	mounts = (struct vfsmount **) ofs->config.lowerdirs;
	for (i = 0; i < ofs->numlayer; i++) {
		iput(ofs->layers[i].trap);
		kfree(ofs->config.lowerdirs[i]);
		mounts[i] = ofs->layers[i].mnt;
	}
	kern_unmount_array(mounts, ofs->numlayer);
	kfree(ofs->layers);
	for (i = 0; i < ofs->numfs; i++)
		free_anon_bdev(ofs->fs[i].pseudo_dev);
	kfree(ofs->fs);

	kfree(ofs->config.lowerdirs);
	kfree(ofs->config.upperdir);
	kfree(ofs->config.workdir);
	if (ofs->creator_cred)
		put_cred(ofs->creator_cred);
	kfree(ofs);
}

int ovl_fs_params_verify(const struct ovl_fs_context *ctx,
			 struct ovl_config *config)
{
	struct ovl_opt_set set = ctx->set;

	if (ctx->nr_data > 0 && !config->metacopy) {
		pr_err("lower data-only dirs require metacopy support.\n");
		return -EINVAL;
	}

	/* Workdir/index are useless in non-upper mount */
	if (!config->upperdir) {
		if (config->workdir) {
			pr_info("option \"workdir=%s\" is useless in a non-upper mount, ignore\n",
				config->workdir);
			kfree(config->workdir);
			config->workdir = NULL;
		}
		if (config->index && set.index) {
			pr_info("option \"index=on\" is useless in a non-upper mount, ignore\n");
			set.index = false;
		}
		config->index = false;
	}

	if (!config->upperdir && config->ovl_volatile) {
		pr_info("option \"volatile\" is meaningless in a non-upper mount, ignoring it.\n");
		config->ovl_volatile = false;
	}

	if (!config->upperdir && config->uuid == OVL_UUID_ON) {
		pr_info("option \"uuid=on\" requires an upper fs, falling back to uuid=null.\n");
		config->uuid = OVL_UUID_NULL;
	}

	/* Resolve verity -> metacopy dependency */
	if (config->verity_mode && !config->metacopy) {
		/* Don't allow explicit specified conflicting combinations */
		if (set.metacopy) {
			pr_err("conflicting options: metacopy=off,verity=%s\n",
			       ovl_verity_mode(config));
			return -EINVAL;
		}
		/* Otherwise automatically enable metacopy. */
		config->metacopy = true;
	}

	/*
	 * This is to make the logic below simpler.  It doesn't make any other
	 * difference, since redirect_dir=on is only used for upper.
	 */
	if (!config->upperdir && config->redirect_mode == OVL_REDIRECT_FOLLOW)
		config->redirect_mode = OVL_REDIRECT_ON;

	/* Resolve verity -> metacopy -> redirect_dir dependency */
	if (config->metacopy && config->redirect_mode != OVL_REDIRECT_ON) {
		if (set.metacopy && set.redirect) {
			pr_err("conflicting options: metacopy=on,redirect_dir=%s\n",
			       ovl_redirect_mode(config));
			return -EINVAL;
		}
		if (config->verity_mode && set.redirect) {
			pr_err("conflicting options: verity=%s,redirect_dir=%s\n",
			       ovl_verity_mode(config), ovl_redirect_mode(config));
			return -EINVAL;
		}
		if (set.redirect) {
			/*
			 * There was an explicit redirect_dir=... that resulted
			 * in this conflict.
			 */
			pr_info("disabling metacopy due to redirect_dir=%s\n",
				ovl_redirect_mode(config));
			config->metacopy = false;
		} else {
			/* Automatically enable redirect otherwise. */
			config->redirect_mode = OVL_REDIRECT_ON;
		}
	}

	/* Resolve nfs_export -> index dependency */
	if (config->nfs_export && !config->index) {
		if (!config->upperdir &&
		    config->redirect_mode != OVL_REDIRECT_NOFOLLOW) {
			pr_info("NFS export requires \"redirect_dir=nofollow\" on non-upper mount, falling back to nfs_export=off.\n");
			config->nfs_export = false;
		} else if (set.nfs_export && set.index) {
			pr_err("conflicting options: nfs_export=on,index=off\n");
			return -EINVAL;
		} else if (set.index) {
			/*
			 * There was an explicit index=off that resulted
			 * in this conflict.
			 */
			pr_info("disabling nfs_export due to index=off\n");
			config->nfs_export = false;
		} else {
			/* Automatically enable index otherwise. */
			config->index = true;
		}
	}

	/* Resolve nfs_export -> !metacopy && !verity dependency */
	if (config->nfs_export && config->metacopy) {
		if (set.nfs_export && set.metacopy) {
			pr_err("conflicting options: nfs_export=on,metacopy=on\n");
			return -EINVAL;
		}
		if (set.metacopy) {
			/*
			 * There was an explicit metacopy=on that resulted
			 * in this conflict.
			 */
			pr_info("disabling nfs_export due to metacopy=on\n");
			config->nfs_export = false;
		} else if (config->verity_mode) {
			/*
			 * There was an explicit verity=.. that resulted
			 * in this conflict.
			 */
			pr_info("disabling nfs_export due to verity=%s\n",
				ovl_verity_mode(config));
			config->nfs_export = false;
		} else {
			/*
			 * There was an explicit nfs_export=on that resulted
			 * in this conflict.
			 */
			pr_info("disabling metacopy due to nfs_export=on\n");
			config->metacopy = false;
		}
	}


	/* Resolve userxattr -> !redirect && !metacopy && !verity dependency */
	if (config->userxattr) {
		if (set.redirect &&
		    config->redirect_mode != OVL_REDIRECT_NOFOLLOW) {
			pr_err("conflicting options: userxattr,redirect_dir=%s\n",
			       ovl_redirect_mode(config));
			return -EINVAL;
		}
		if (config->metacopy && set.metacopy) {
			pr_err("conflicting options: userxattr,metacopy=on\n");
			return -EINVAL;
		}
		if (config->verity_mode) {
			pr_err("conflicting options: userxattr,verity=%s\n",
			       ovl_verity_mode(config));
			return -EINVAL;
		}
		/*
		 * Silently disable default setting of redirect and metacopy.
		 * This shall be the default in the future as well: these
		 * options must be explicitly enabled if used together with
		 * userxattr.
		 */
		config->redirect_mode = OVL_REDIRECT_NOFOLLOW;
		config->metacopy = false;
	}

	return 0;
}

/**
 * ovl_show_options
 * @m: the seq_file handle
 * @dentry: The dentry to query
 *
 * Prints the mount options for a given superblock.
 * Returns zero; does not fail.
 */
int ovl_show_options(struct seq_file *m, struct dentry *dentry)
{
	struct super_block *sb = dentry->d_sb;
	struct ovl_fs *ofs = OVL_FS(sb);
	size_t nr, nr_merged_lower, nr_lower = 0;
	char **lowerdirs = ofs->config.lowerdirs;

	/*
	 * lowerdirs[0] holds the colon separated list that user provided
	 * with lowerdir mount option.
	 * lowerdirs[1..numlayer] hold the lowerdir paths that were added
	 * using the lowerdir+ and datadir+ mount options.
	 * For now, we do not allow mixing the legacy lowerdir mount option
	 * with the new lowerdir+ and datadir+ mount options.
	 */
	if (lowerdirs[0]) {
		seq_show_option(m, "lowerdir", lowerdirs[0]);
	} else {
		nr_lower = ofs->numlayer;
		nr_merged_lower = nr_lower - ofs->numdatalayer;
	}
	for (nr = 1; nr < nr_lower; nr++) {
		if (nr < nr_merged_lower)
			seq_show_option(m, "lowerdir+", lowerdirs[nr]);
		else
			seq_show_option(m, "datadir+", lowerdirs[nr]);
	}
	if (ofs->config.upperdir) {
		seq_show_option(m, "upperdir", ofs->config.upperdir);
		seq_show_option(m, "workdir", ofs->config.workdir);
	}
	if (ofs->config.default_permissions)
		seq_puts(m, ",default_permissions");
	if (ofs->config.redirect_mode != ovl_redirect_mode_def())
		seq_printf(m, ",redirect_dir=%s",
			   ovl_redirect_mode(&ofs->config));
	if (ofs->config.index != ovl_index_def)
		seq_printf(m, ",index=%s", ofs->config.index ? "on" : "off");
	if (ofs->config.uuid != ovl_uuid_def())
		seq_printf(m, ",uuid=%s", ovl_uuid_mode(&ofs->config));
	if (ofs->config.nfs_export != ovl_nfs_export_def)
		seq_printf(m, ",nfs_export=%s", ofs->config.nfs_export ?
						"on" : "off");
	if (ofs->config.xino != ovl_xino_def() && !ovl_same_fs(ofs))
		seq_printf(m, ",xino=%s", ovl_xino_mode(&ofs->config));
	if (ofs->config.metacopy != ovl_metacopy_def)
		seq_printf(m, ",metacopy=%s",
			   ofs->config.metacopy ? "on" : "off");
	if (ofs->config.ovl_volatile)
		seq_puts(m, ",volatile");
	if (ofs->config.userxattr)
		seq_puts(m, ",userxattr");
	if (ofs->config.verity_mode != ovl_verity_mode_def())
		seq_printf(m, ",verity=%s",
			   ovl_verity_mode(&ofs->config));
	return 0;
}<|MERGE_RESOLUTION|>--- conflicted
+++ resolved
@@ -477,17 +477,8 @@
 	}
 
 	iter = dup;
-<<<<<<< HEAD
-	l = ctx->lower;
-	for (nr = 0; nr < nr_lower; nr++, l++) {
-		ctx->nr++;
-		memset(l, 0, sizeof(*l));
-
-		err = ovl_mount_dir(iter, &l->path);
-=======
 	for (nr = 0; nr < nr_lower; nr++) {
 		err = ovl_parse_layer(fc, iter, Opt_lowerdir);
->>>>>>> 82cc63dc
 		if (err)
 			goto out_err;
 
@@ -506,13 +497,8 @@
 			 * there are no data layers.
 			 */
 			if (ctx->nr_data > 0) {
-<<<<<<< HEAD
-				pr_err("regular lower layers cannot follow data lower layers");
-				goto out_put;
-=======
 				pr_err("regular lower layers cannot follow data lower layers\n");
 				goto out_err;
->>>>>>> 82cc63dc
 			}
 
 			data_layer = false;
