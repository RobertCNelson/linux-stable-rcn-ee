// SPDX-License-Identifier: GPL-2.0
/*
 *
 * Copyright (C) 2019-2021 Paragon Software GmbH, All rights reserved.
 *
 *  Directory handling functions for NTFS-based filesystems.
 *
 */

#include <linux/fs.h>
#include <linux/nls.h>

#include "debug.h"
#include "ntfs.h"
#include "ntfs_fs.h"

/* Convert little endian UTF-16 to NLS string. */
int ntfs_utf16_to_nls(struct ntfs_sb_info *sbi, const __le16 *name, u32 len,
		      u8 *buf, int buf_len)
{
	int ret, warn;
	u8 *op;
	struct nls_table *nls = sbi->options->nls;

	static_assert(sizeof(wchar_t) == sizeof(__le16));

	if (!nls) {
		/* UTF-16 -> UTF-8 */
		ret = utf16s_to_utf8s((wchar_t *)name, len, UTF16_LITTLE_ENDIAN,
				      buf, buf_len);
		buf[ret] = '\0';
		return ret;
	}

	op = buf;
	warn = 0;

	while (len--) {
		u16 ec;
		int charlen;
		char dump[5];

		if (buf_len < NLS_MAX_CHARSET_SIZE) {
			ntfs_warn(sbi->sb,
				  "filename was truncated while converting.");
			break;
		}

		ec = le16_to_cpu(*name++);
		charlen = nls->uni2char(ec, op, buf_len);

		if (charlen > 0) {
			op += charlen;
			buf_len -= charlen;
			continue;
		}

		*op++ = '_';
		buf_len -= 1;
		if (warn)
			continue;

		warn = 1;
		hex_byte_pack(&dump[0], ec >> 8);
		hex_byte_pack(&dump[2], ec);
		dump[4] = 0;

		ntfs_err(sbi->sb, "failed to convert \"%s\" to %s", dump,
			 nls->charset);
	}

	*op = '\0';
	return op - buf;
}

// clang-format off
#define PLANE_SIZE	0x00010000

#define SURROGATE_PAIR	0x0000d800
#define SURROGATE_LOW	0x00000400
#define SURROGATE_BITS	0x000003ff
// clang-format on

/*
 * put_utf16 - Modified version of put_utf16 from fs/nls/nls_base.c
 *
 * Function is sparse warnings free.
 */
static inline void put_utf16(wchar_t *s, unsigned int c,
			     enum utf16_endian endian)
{
	static_assert(sizeof(wchar_t) == sizeof(__le16));
	static_assert(sizeof(wchar_t) == sizeof(__be16));

	switch (endian) {
	default:
		*s = (wchar_t)c;
		break;
	case UTF16_LITTLE_ENDIAN:
		*(__le16 *)s = __cpu_to_le16(c);
		break;
	case UTF16_BIG_ENDIAN:
		*(__be16 *)s = __cpu_to_be16(c);
		break;
	}
}

/*
 * _utf8s_to_utf16s
 *
 * Modified version of 'utf8s_to_utf16s' allows to
 * detect -ENAMETOOLONG without writing out of expected maximum.
 */
static int _utf8s_to_utf16s(const u8 *s, int inlen, enum utf16_endian endian,
			    wchar_t *pwcs, int maxout)
{
	u16 *op;
	int size;
	unicode_t u;

	op = pwcs;
	while (inlen > 0 && *s) {
		if (*s & 0x80) {
			size = utf8_to_utf32(s, inlen, &u);
			if (size < 0)
				return -EINVAL;
			s += size;
			inlen -= size;

			if (u >= PLANE_SIZE) {
				if (maxout < 2)
					return -ENAMETOOLONG;

				u -= PLANE_SIZE;
				put_utf16(op++,
					  SURROGATE_PAIR |
						  ((u >> 10) & SURROGATE_BITS),
					  endian);
				put_utf16(op++,
					  SURROGATE_PAIR | SURROGATE_LOW |
						  (u & SURROGATE_BITS),
					  endian);
				maxout -= 2;
			} else {
				if (maxout < 1)
					return -ENAMETOOLONG;

				put_utf16(op++, u, endian);
				maxout--;
			}
		} else {
			if (maxout < 1)
				return -ENAMETOOLONG;

			put_utf16(op++, *s++, endian);
			inlen--;
			maxout--;
		}
	}
	return op - pwcs;
}

/*
 * ntfs_nls_to_utf16 - Convert input string to UTF-16.
 * @name:	Input name.
 * @name_len:	Input name length.
 * @uni:	Destination memory.
 * @max_ulen:	Destination memory.
 * @endian:	Endian of target UTF-16 string.
 *
 * This function is called:
 * - to create NTFS name
 * - to create symlink
 *
 * Return: UTF-16 string length or error (if negative).
 */
int ntfs_nls_to_utf16(struct ntfs_sb_info *sbi, const u8 *name, u32 name_len,
		      struct cpu_str *uni, u32 max_ulen,
		      enum utf16_endian endian)
{
	int ret, slen;
	const u8 *end;
	struct nls_table *nls = sbi->options->nls;
	u16 *uname = uni->name;

	static_assert(sizeof(wchar_t) == sizeof(u16));

	if (!nls) {
		/* utf8 -> utf16 */
		ret = _utf8s_to_utf16s(name, name_len, endian, uname, max_ulen);
		uni->len = ret;
		return ret;
	}

	for (ret = 0, end = name + name_len; name < end; ret++, name += slen) {
		if (ret >= max_ulen)
			return -ENAMETOOLONG;

		slen = nls->char2uni(name, end - name, uname + ret);
		if (!slen)
			return -EINVAL;
		if (slen < 0)
			return slen;
	}

#ifdef __BIG_ENDIAN
	if (endian == UTF16_LITTLE_ENDIAN) {
		int i = ret;

		while (i--) {
			__cpu_to_le16s(uname);
			uname++;
		}
	}
#else
	if (endian == UTF16_BIG_ENDIAN) {
		int i = ret;

		while (i--) {
			__cpu_to_be16s(uname);
			uname++;
		}
	}
#endif

	uni->len = ret;
	return ret;
}

/*
 * dir_search_u - Helper function.
 */
struct inode *dir_search_u(struct inode *dir, const struct cpu_str *uni,
			   struct ntfs_fnd *fnd)
{
	int err = 0;
	struct super_block *sb = dir->i_sb;
	struct ntfs_sb_info *sbi = sb->s_fs_info;
	struct ntfs_inode *ni = ntfs_i(dir);
	struct NTFS_DE *e;
	int diff;
	struct inode *inode = NULL;
	struct ntfs_fnd *fnd_a = NULL;

	if (!fnd) {
		fnd_a = fnd_get();
		if (!fnd_a) {
			err = -ENOMEM;
			goto out;
		}
		fnd = fnd_a;
	}

	err = indx_find(&ni->dir, ni, NULL, uni, 0, sbi, &diff, &e, fnd);

	if (err)
		goto out;

	if (diff) {
		err = -ENOENT;
		goto out;
	}

	inode = ntfs_iget5(sb, &e->ref, uni);
	if (!IS_ERR(inode) && is_bad_inode(inode)) {
		iput(inode);
		err = -EINVAL;
	}
out:
	fnd_put(fnd_a);

	return err == -ENOENT ? NULL : err ? ERR_PTR(err) : inode;
}

/*
 * returns false if 'ctx' if full
 */
static inline bool ntfs_dir_emit(struct ntfs_sb_info *sbi,
				 struct ntfs_inode *ni, const struct NTFS_DE *e,
				 u8 *name, struct dir_context *ctx)
{
	const struct ATTR_FILE_NAME *fname;
	unsigned long ino;
	int name_len;
	u32 dt_type;

	fname = Add2Ptr(e, sizeof(struct NTFS_DE));

	if (fname->type == FILE_NAME_DOS)
		return true;

	if (!mi_is_ref(&ni->mi, &fname->home))
		return true;

	ino = ino_get(&e->ref);

	if (ino == MFT_REC_ROOT)
		return true;

	/* Skip meta files. Unless option to show metafiles is set. */
	if (!sbi->options->showmeta && ntfs_is_meta_file(sbi, ino))
		return true;

	if (sbi->options->nohidden && (fname->dup.fa & FILE_ATTRIBUTE_HIDDEN))
		return true;

	name_len = ntfs_utf16_to_nls(sbi, fname->name, fname->name_len, name,
				     PATH_MAX);
	if (name_len <= 0) {
		ntfs_warn(sbi->sb, "failed to convert name for inode %lx.",
			  ino);
		return true;
	}

	/*
	 * NTFS: symlinks are "dir + reparse" or "file + reparse"
	 * Unfortunately reparse attribute is used for many purposes (several dozens).
	 * It is not possible here to know is this name symlink or not.
	 * To get exactly the type of name we should to open inode (read mft).
	 * getattr for opened file (fstat) correctly returns symlink.
	 */
	dt_type = (fname->dup.fa & FILE_ATTRIBUTE_DIRECTORY) ? DT_DIR : DT_REG;

	/*
	 * It is not reliable to detect the type of name using duplicated information
	 * stored in parent directory.
	 * The only correct way to get the type of name - read MFT record and find ATTR_STD.
	 * The code below is not good idea.
	 * It does additional locks/reads just to get the type of name.
	 * Should we use additional mount option to enable branch below?
	 */
	if (((fname->dup.fa & FILE_ATTRIBUTE_REPARSE_POINT) ||
	     fname->dup.ea_size) &&
	    ino != ni->mi.rno) {
		struct inode *inode = ntfs_iget5(sbi->sb, &e->ref, NULL);
		if (!IS_ERR_OR_NULL(inode)) {
			dt_type = fs_umode_to_dtype(inode->i_mode);
			iput(inode);
		}
	}

	return dir_emit(ctx, (s8 *)name, name_len, ino, dt_type);
}

/*
 * ntfs_read_hdr - Helper function for ntfs_readdir().
 *
 * returns 0 if ok.
 * returns -EINVAL if directory is corrupted.
 * returns +1 if 'ctx' is full.
 */
static int ntfs_read_hdr(struct ntfs_sb_info *sbi, struct ntfs_inode *ni,
			 const struct INDEX_HDR *hdr, u64 vbo, u64 pos,
			 u8 *name, struct dir_context *ctx)
{
	const struct NTFS_DE *e;
	u32 e_size;
	u32 end = le32_to_cpu(hdr->used);
	u32 off = le32_to_cpu(hdr->de_off);

	for (;; off += e_size) {
		if (off + sizeof(struct NTFS_DE) > end)
			return -EINVAL;

		e = Add2Ptr(hdr, off);
		e_size = le16_to_cpu(e->size);
		if (e_size < sizeof(struct NTFS_DE) || off + e_size > end)
			return -EINVAL;

		if (de_is_last(e))
			return 0;

		/* Skip already enumerated. */
		if (vbo + off < pos)
			continue;

		if (le16_to_cpu(e->key_size) < SIZEOF_ATTRIBUTE_FILENAME)
			return -EINVAL;

		ctx->pos = vbo + off;

		/* Submit the name to the filldir callback. */
		if (!ntfs_dir_emit(sbi, ni, e, name, ctx)) {
			/* ctx is full. */
			return +1;
		}
	}
}

/*
 * ntfs_readdir - file_operations::iterate_shared
 *
 * Use non sorted enumeration.
 * We have an example of broken volume where sorted enumeration
 * counts each name twice.
 */
static int ntfs_readdir(struct file *file, struct dir_context *ctx)
{
	const struct INDEX_ROOT *root;
	u64 vbo;
	size_t bit;
	loff_t eod;
	int err = 0;
	struct inode *dir = file_inode(file);
	struct ntfs_inode *ni = ntfs_i(dir);
	struct super_block *sb = dir->i_sb;
	struct ntfs_sb_info *sbi = sb->s_fs_info;
	loff_t i_size = i_size_read(dir);
	u32 pos = ctx->pos;
	u8 *name = NULL;
	struct indx_node *node = NULL;
	u8 index_bits = ni->dir.index_bits;

	/* Name is a buffer of PATH_MAX length. */
	static_assert(NTFS_NAME_LEN * 4 < PATH_MAX);

	eod = i_size + sbi->record_size;

	if (pos >= eod)
		return 0;

	if (!dir_emit_dots(file, ctx))
		return 0;

	/* Allocate PATH_MAX bytes. */
	name = __getname();
	if (!name)
		return -ENOMEM;

	if (!ni->mi_loaded && ni->attr_list.size) {
		/*
		 * Directory inode is locked for read.
		 * Load all subrecords to avoid 'write' access to 'ni' during
		 * directory reading.
		 */
		ni_lock(ni);
		if (!ni->mi_loaded && ni->attr_list.size) {
			err = ni_load_all_mi(ni);
			if (!err)
				ni->mi_loaded = true;
		}
		ni_unlock(ni);
		if (err)
			goto out;
	}

	root = indx_get_root(&ni->dir, ni, NULL, NULL);
	if (!root) {
		err = -EINVAL;
		goto out;
	}

	if (pos >= sbi->record_size) {
		bit = (pos - sbi->record_size) >> index_bits;
	} else {
		err = ntfs_read_hdr(sbi, ni, &root->ihdr, 0, pos, name, ctx);
		if (err)
			goto out;
		bit = 0;
	}

	if (!i_size) {
		ctx->pos = eod;
		goto out;
	}

	for (;;) {
		vbo = (u64)bit << index_bits;
		if (vbo >= i_size) {
			ctx->pos = eod;
			goto out;
		}

		err = indx_used_bit(&ni->dir, ni, &bit);
		if (err)
			goto out;

		if (bit == MINUS_ONE_T) {
			ctx->pos = eod;
			goto out;
		}

		vbo = (u64)bit << index_bits;
		if (vbo >= i_size) {
<<<<<<< HEAD
			ntfs_inode_err(dir, "Looks like your dir is corrupt");
			ctx->pos = eod;
=======
>>>>>>> 82cc63dc
			err = -EINVAL;
			goto out;
		}

		err = indx_read(&ni->dir, ni, bit << ni->dir.idx2vbn_bits,
				&node);
		if (err)
			goto out;

		err = ntfs_read_hdr(sbi, ni, &node->index->ihdr,
				    vbo + sbi->record_size, pos, name, ctx);
		if (err)
			goto out;

		bit += 1;
	}

out:

	__putname(name);
	put_indx_node(node);

	if (err == 1) {
		/* 'ctx' is full. */
		err = 0;
	} else if (err == -ENOENT) {
		err = 0;
		ctx->pos = pos;
	} else if (err < 0) {
		if (err == -EINVAL)
			ntfs_inode_err(dir, "directory corrupted");
		ctx->pos = eod;
	}

	return err;
}

static int ntfs_dir_count(struct inode *dir, bool *is_empty, size_t *dirs,
			  size_t *files)
{
	int err = 0;
	struct ntfs_inode *ni = ntfs_i(dir);
	struct NTFS_DE *e = NULL;
	struct INDEX_ROOT *root;
	struct INDEX_HDR *hdr;
	const struct ATTR_FILE_NAME *fname;
	u32 e_size, off, end;
	size_t drs = 0, fles = 0, bit = 0;
	struct indx_node *node = NULL;
	size_t max_indx = i_size_read(&ni->vfs_inode) >> ni->dir.index_bits;

	if (is_empty)
		*is_empty = true;

	root = indx_get_root(&ni->dir, ni, NULL, NULL);
	if (!root)
		return -EINVAL;

	hdr = &root->ihdr;

	for (;;) {
		end = le32_to_cpu(hdr->used);
		off = le32_to_cpu(hdr->de_off);

		for (; off + sizeof(struct NTFS_DE) <= end; off += e_size) {
			e = Add2Ptr(hdr, off);
			e_size = le16_to_cpu(e->size);
			if (e_size < sizeof(struct NTFS_DE) ||
			    off + e_size > end)
				break;

			if (de_is_last(e))
				break;

			fname = de_get_fname(e);
			if (!fname)
				continue;

			if (fname->type == FILE_NAME_DOS)
				continue;

			if (is_empty) {
				*is_empty = false;
				if (!dirs && !files)
					goto out;
			}

			if (fname->dup.fa & FILE_ATTRIBUTE_DIRECTORY)
				drs += 1;
			else
				fles += 1;
		}

		if (bit >= max_indx)
			goto out;

		err = indx_used_bit(&ni->dir, ni, &bit);
		if (err)
			goto out;

		if (bit == MINUS_ONE_T)
			goto out;

		if (bit >= max_indx)
			goto out;

		err = indx_read(&ni->dir, ni, bit << ni->dir.idx2vbn_bits,
				&node);
		if (err)
			goto out;

		hdr = &node->index->ihdr;
		bit += 1;
	}

out:
	put_indx_node(node);
	if (dirs)
		*dirs = drs;
	if (files)
		*files = fles;

	return err;
}

bool dir_is_empty(struct inode *dir)
{
	bool is_empty = false;

	ntfs_dir_count(dir, &is_empty, NULL, NULL);

	return is_empty;
}

// clang-format off
const struct file_operations ntfs_dir_operations = {
	.llseek		= generic_file_llseek,
	.read		= generic_read_dir,
	.iterate_shared	= ntfs_readdir,
	.fsync		= generic_file_fsync,
	.open		= ntfs_file_open,
};
// clang-format on<|MERGE_RESOLUTION|>--- conflicted
+++ resolved
@@ -482,11 +482,6 @@
 
 		vbo = (u64)bit << index_bits;
 		if (vbo >= i_size) {
-<<<<<<< HEAD
-			ntfs_inode_err(dir, "Looks like your dir is corrupt");
-			ctx->pos = eod;
-=======
->>>>>>> 82cc63dc
 			err = -EINVAL;
 			goto out;
 		}
