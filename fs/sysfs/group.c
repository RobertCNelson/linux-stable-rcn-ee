--- conflicted
+++ resolved
@@ -452,18 +452,12 @@
 		return -ENOENT;
 	}
 
-<<<<<<< HEAD
-	link = kernfs_create_link(kobj->sd, target_name, entry);
-	if (PTR_ERR(link) == -EEXIST)
-		sysfs_warn_dup(kobj->sd, target_name);
-=======
 	if (!symlink_name)
 		symlink_name = target_name;
 
 	link = kernfs_create_link(kobj->sd, symlink_name, entry);
 	if (PTR_ERR(link) == -EEXIST)
 		sysfs_warn_dup(kobj->sd, symlink_name);
->>>>>>> 04d5ce62
 
 	kernfs_put(entry);
 	kernfs_put(target);
