// SPDX-License-Identifier: LGPL-2.1
/*
 *   CIFS filesystem cache interface
 *
 *   Copyright (c) 2010 Novell, Inc.
 *   Author(s): Suresh Jayaraman <sjayaraman@suse.de>
 *
 */
#include "fscache.h"
#include "cifsglob.h"
#include "cifs_debug.h"
#include "cifs_fs_sb.h"
#include "cifsproto.h"

static void cifs_fscache_fill_volume_coherency(
	struct cifs_tcon *tcon,
	struct cifs_fscache_volume_coherency_data *cd)
{
	memset(cd, 0, sizeof(*cd));
	cd->resource_id		= cpu_to_le64(tcon->resource_id);
	cd->vol_create_time	= tcon->vol_create_time;
	cd->vol_serial_number	= cpu_to_le32(tcon->vol_serial_number);
}

int cifs_fscache_get_super_cookie(struct cifs_tcon *tcon)
{
	struct cifs_fscache_volume_coherency_data cd;
	struct TCP_Server_Info *server = tcon->ses->server;
	struct fscache_volume *vcookie;
	const struct sockaddr *sa = (struct sockaddr *)&server->dstaddr;
	size_t slen, i;
	char *sharename;
	char *key;
	int ret = -ENOMEM;

	tcon->fscache = NULL;
	switch (sa->sa_family) {
	case AF_INET:
	case AF_INET6:
		break;
	default:
		cifs_dbg(VFS, "Unknown network family '%d'\n", sa->sa_family);
		return -EINVAL;
	}

	memset(&key, 0, sizeof(key));

	sharename = extract_sharename(tcon->tree_name);
	if (IS_ERR(sharename)) {
		cifs_dbg(FYI, "%s: couldn't extract sharename\n", __func__);
		return -EINVAL;
	}

	slen = strlen(sharename);
	for (i = 0; i < slen; i++)
		if (sharename[i] == '/')
			sharename[i] = ';';

	key = kasprintf(GFP_KERNEL, "cifs,%pISpc,%s", sa, sharename);
	if (!key)
		goto out;

	cifs_fscache_fill_volume_coherency(tcon, &cd);
	vcookie = fscache_acquire_volume(key,
					 NULL, /* preferred_cache */
					 &cd, sizeof(cd));
	cifs_dbg(FYI, "%s: (%s/0x%p)\n", __func__, key, vcookie);
	if (IS_ERR(vcookie)) {
		if (vcookie != ERR_PTR(-EBUSY)) {
			ret = PTR_ERR(vcookie);
			goto out_2;
		}
		pr_err("Cache volume key already in use (%s)\n", key);
		vcookie = NULL;
	}

	tcon->fscache = vcookie;
	ret = 0;
out_2:
	kfree(key);
out:
	kfree(sharename);
	return ret;
}

void cifs_fscache_release_super_cookie(struct cifs_tcon *tcon)
{
	struct cifs_fscache_volume_coherency_data cd;

	cifs_dbg(FYI, "%s: (0x%p)\n", __func__, tcon->fscache);

	cifs_fscache_fill_volume_coherency(tcon, &cd);
	fscache_relinquish_volume(tcon->fscache, &cd, false);
	tcon->fscache = NULL;
}

void cifs_fscache_get_inode_cookie(struct inode *inode)
{
	struct cifs_fscache_inode_coherency_data cd;
	struct cifsInodeInfo *cifsi = CIFS_I(inode);
	struct cifs_sb_info *cifs_sb = CIFS_SB(inode->i_sb);
	struct cifs_tcon *tcon = cifs_sb_master_tcon(cifs_sb);

	cifs_fscache_fill_coherency(&cifsi->netfs.inode, &cd);

	cifsi->netfs.cache =
		fscache_acquire_cookie(tcon->fscache, 0,
				       &cifsi->uniqueid, sizeof(cifsi->uniqueid),
				       &cd, sizeof(cd),
				       i_size_read(&cifsi->netfs.inode));
}

void cifs_fscache_unuse_inode_cookie(struct inode *inode, bool update)
{
	if (update) {
		struct cifs_fscache_inode_coherency_data cd;
		loff_t i_size = i_size_read(inode);

		cifs_fscache_fill_coherency(inode, &cd);
		fscache_unuse_cookie(cifs_inode_cookie(inode), &cd, &i_size);
	} else {
		fscache_unuse_cookie(cifs_inode_cookie(inode), NULL, NULL);
	}
}

void cifs_fscache_release_inode_cookie(struct inode *inode)
{
	struct cifsInodeInfo *cifsi = CIFS_I(inode);
	struct fscache_cookie *cookie = cifs_inode_cookie(inode);

	if (cookie) {
		cifs_dbg(FYI, "%s: (0x%p)\n", __func__, cookie);
		fscache_relinquish_cookie(cookie, false);
		cifsi->netfs.cache = NULL;
	}
}

/*
 * Fallback page reading interface.
 */
static int fscache_fallback_read_page(struct inode *inode, struct page *page)
{
	struct netfs_cache_resources cres;
	struct fscache_cookie *cookie = cifs_inode_cookie(inode);
	struct iov_iter iter;
	struct bio_vec bvec;
	int ret;

	memset(&cres, 0, sizeof(cres));
	bvec_set_page(&bvec, page, PAGE_SIZE, 0);
	iov_iter_bvec(&iter, ITER_DEST, &bvec, 1, PAGE_SIZE);

	ret = fscache_begin_read_operation(&cres, cookie);
	if (ret < 0)
		return ret;

	ret = fscache_read(&cres, page_offset(page), &iter, NETFS_READ_HOLE_FAIL,
			   NULL, NULL);
	fscache_end_operation(&cres);
	return ret;
}

/*
 * Fallback page writing interface.
 */
static int fscache_fallback_write_pages(struct inode *inode, loff_t start, size_t len,
					bool no_space_allocated_yet)
{
	struct netfs_cache_resources cres;
	struct fscache_cookie *cookie = cifs_inode_cookie(inode);
	struct iov_iter iter;
<<<<<<< HEAD
	struct bio_vec bvec;
	loff_t start = page_offset(page);
	size_t len = PAGE_SIZE;
	int ret;

	memset(&cres, 0, sizeof(cres));
	bvec_set_page(&bvec, page, PAGE_SIZE, 0);
	iov_iter_bvec(&iter, ITER_SOURCE, &bvec, 1, PAGE_SIZE);
=======
	int ret;

	memset(&cres, 0, sizeof(cres));
	iov_iter_xarray(&iter, ITER_SOURCE, &inode->i_mapping->i_pages, start, len);
>>>>>>> fdbf8072

	ret = fscache_begin_write_operation(&cres, cookie);
	if (ret < 0)
		return ret;

	ret = cres.ops->prepare_write(&cres, &start, &len, i_size_read(inode),
				      no_space_allocated_yet);
	if (ret == 0)
		ret = fscache_write(&cres, start, &iter, NULL, NULL);
	fscache_end_operation(&cres);
	return ret;
}

/*
 * Retrieve a page from FS-Cache
 */
int __cifs_readpage_from_fscache(struct inode *inode, struct page *page)
{
	int ret;

	cifs_dbg(FYI, "%s: (fsc:%p, p:%p, i:0x%p\n",
		 __func__, cifs_inode_cookie(inode), page, inode);

	ret = fscache_fallback_read_page(inode, page);
	if (ret < 0)
		return ret;

	/* Read completed synchronously */
	SetPageUptodate(page);
	return 0;
}

void __cifs_readahead_to_fscache(struct inode *inode, loff_t pos, size_t len)
{
	cifs_dbg(FYI, "%s: (fsc: %p, p: %llx, l: %zx, i: %p)\n",
		 __func__, cifs_inode_cookie(inode), pos, len, inode);

	fscache_fallback_write_pages(inode, pos, len, true);
}

/*
 * Query the cache occupancy.
 */
int __cifs_fscache_query_occupancy(struct inode *inode,
				   pgoff_t first, unsigned int nr_pages,
				   pgoff_t *_data_first,
				   unsigned int *_data_nr_pages)
{
	struct netfs_cache_resources cres;
	struct fscache_cookie *cookie = cifs_inode_cookie(inode);
	loff_t start, data_start;
	size_t len, data_len;
	int ret;

	ret = fscache_begin_read_operation(&cres, cookie);
	if (ret < 0)
		return ret;

	start = first * PAGE_SIZE;
	len = nr_pages * PAGE_SIZE;
	ret = cres.ops->query_occupancy(&cres, start, len, PAGE_SIZE,
					&data_start, &data_len);
	if (ret == 0) {
		*_data_first = data_start / PAGE_SIZE;
		*_data_nr_pages = len / PAGE_SIZE;
	}

	fscache_end_operation(&cres);
	return ret;
}<|MERGE_RESOLUTION|>--- conflicted
+++ resolved
@@ -169,21 +169,10 @@
 	struct netfs_cache_resources cres;
 	struct fscache_cookie *cookie = cifs_inode_cookie(inode);
 	struct iov_iter iter;
-<<<<<<< HEAD
-	struct bio_vec bvec;
-	loff_t start = page_offset(page);
-	size_t len = PAGE_SIZE;
-	int ret;
-
-	memset(&cres, 0, sizeof(cres));
-	bvec_set_page(&bvec, page, PAGE_SIZE, 0);
-	iov_iter_bvec(&iter, ITER_SOURCE, &bvec, 1, PAGE_SIZE);
-=======
 	int ret;
 
 	memset(&cres, 0, sizeof(cres));
 	iov_iter_xarray(&iter, ITER_SOURCE, &inode->i_mapping->i_pages, start, len);
->>>>>>> fdbf8072
 
 	ret = fscache_begin_write_operation(&cres, cookie);
 	if (ret < 0)
