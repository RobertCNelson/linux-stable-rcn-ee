--- conflicted
+++ resolved
@@ -1563,8 +1563,6 @@
 				continue;
 			}
 
-<<<<<<< HEAD
-=======
 			if (f2fs_has_inline_data(inode)) {
 				iput(inode);
 				set_sbi_flag(sbi, SBI_NEED_FSCK);
@@ -1575,7 +1573,6 @@
 				continue;
 			}
 
->>>>>>> 82cc63dc
 			err = f2fs_gc_pinned_control(inode, gc_type, segno);
 			if (err == -EAGAIN) {
 				iput(inode);
