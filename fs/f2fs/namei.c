// SPDX-License-Identifier: GPL-2.0
/*
 * fs/f2fs/namei.c
 *
 * Copyright (c) 2012 Samsung Electronics Co., Ltd.
 *             http://www.samsung.com/
 */
#include <linux/fs.h>
#include <linux/f2fs_fs.h>
#include <linux/pagemap.h>
#include <linux/sched.h>
#include <linux/ctype.h>
#include <linux/random.h>
#include <linux/dcache.h>
#include <linux/namei.h>
#include <linux/quotaops.h>

#include "f2fs.h"
#include "node.h"
#include "segment.h"
#include "xattr.h"
#include "acl.h"
#include <trace/events/f2fs.h>

static struct inode *f2fs_new_inode(struct user_namespace *mnt_userns,
						struct inode *dir, umode_t mode)
{
	struct f2fs_sb_info *sbi = F2FS_I_SB(dir);
	nid_t ino;
	struct inode *inode;
	bool nid_free = false;
	bool encrypt = false;
	int xattr_size = 0;
	int err;

	inode = new_inode(dir->i_sb);
	if (!inode)
		return ERR_PTR(-ENOMEM);

	if (!f2fs_alloc_nid(sbi, &ino)) {
		err = -ENOSPC;
		goto fail;
	}

	nid_free = true;

	inode_init_owner(mnt_userns, inode, dir, mode);

	inode->i_ino = ino;
	inode->i_blocks = 0;
	inode->i_mtime = inode->i_atime = inode->i_ctime = current_time(inode);
	F2FS_I(inode)->i_crtime = inode->i_mtime;
	inode->i_generation = prandom_u32();

	if (S_ISDIR(inode->i_mode))
		F2FS_I(inode)->i_current_depth = 1;

	err = insert_inode_locked(inode);
	if (err) {
		err = -EINVAL;
		goto fail;
	}

	if (f2fs_sb_has_project_quota(sbi) &&
		(F2FS_I(dir)->i_flags & F2FS_PROJINHERIT_FL))
		F2FS_I(inode)->i_projid = F2FS_I(dir)->i_projid;
	else
		F2FS_I(inode)->i_projid = make_kprojid(mnt_userns,
							F2FS_DEF_PROJID);

	err = fscrypt_prepare_new_inode(dir, inode, &encrypt);
	if (err)
		goto fail_drop;

	err = f2fs_dquot_initialize(inode);
	if (err)
		goto fail_drop;

	set_inode_flag(inode, FI_NEW_INODE);

	if (encrypt)
		f2fs_set_encrypted_inode(inode);

	if (f2fs_sb_has_extra_attr(sbi)) {
		set_inode_flag(inode, FI_EXTRA_ATTR);
		F2FS_I(inode)->i_extra_isize = F2FS_TOTAL_EXTRA_ATTR_SIZE;
	}

	if (test_opt(sbi, INLINE_XATTR))
		set_inode_flag(inode, FI_INLINE_XATTR);

	if (f2fs_may_inline_dentry(inode))
		set_inode_flag(inode, FI_INLINE_DENTRY);

	if (f2fs_sb_has_flexible_inline_xattr(sbi)) {
		f2fs_bug_on(sbi, !f2fs_has_extra_attr(inode));
		if (f2fs_has_inline_xattr(inode))
			xattr_size = F2FS_OPTION(sbi).inline_xattr_size;
		/* Otherwise, will be 0 */
	} else if (f2fs_has_inline_xattr(inode) ||
				f2fs_has_inline_dentry(inode)) {
		xattr_size = DEFAULT_INLINE_XATTR_ADDRS;
	}
	F2FS_I(inode)->i_inline_xattr_size = xattr_size;

	f2fs_init_extent_tree(inode, NULL);

	F2FS_I(inode)->i_flags =
		f2fs_mask_flags(mode, F2FS_I(dir)->i_flags & F2FS_FL_INHERITED);

	if (S_ISDIR(inode->i_mode))
		F2FS_I(inode)->i_flags |= F2FS_INDEX_FL;

	if (F2FS_I(inode)->i_flags & F2FS_PROJINHERIT_FL)
		set_inode_flag(inode, FI_PROJ_INHERIT);

	if (f2fs_sb_has_compression(sbi)) {
		/* Inherit the compression flag in directory */
		if ((F2FS_I(dir)->i_flags & F2FS_COMPR_FL) &&
					f2fs_may_compress(inode))
			set_compress_context(inode);
	}

	/* Should enable inline_data after compression set */
	if (test_opt(sbi, INLINE_DATA) && f2fs_may_inline_data(inode))
		set_inode_flag(inode, FI_INLINE_DATA);

	stat_inc_inline_xattr(inode);
	stat_inc_inline_inode(inode);
	stat_inc_inline_dir(inode);

	f2fs_set_inode_flags(inode);

	trace_f2fs_new_inode(inode, 0);
	return inode;

fail:
	trace_f2fs_new_inode(inode, err);
	make_bad_inode(inode);
	if (nid_free)
		set_inode_flag(inode, FI_FREE_NID);
	iput(inode);
	return ERR_PTR(err);
fail_drop:
	trace_f2fs_new_inode(inode, err);
	dquot_drop(inode);
	inode->i_flags |= S_NOQUOTA;
	if (nid_free)
		set_inode_flag(inode, FI_FREE_NID);
	clear_nlink(inode);
	unlock_new_inode(inode);
	iput(inode);
	return ERR_PTR(err);
}

static inline int is_extension_exist(const unsigned char *s, const char *sub,
						bool tmp_ext)
{
	size_t slen = strlen(s);
	size_t sublen = strlen(sub);
	int i;

	if (sublen == 1 && *sub == '*')
		return 1;

	/*
	 * filename format of multimedia file should be defined as:
	 * "filename + '.' + extension + (optional: '.' + temp extension)".
	 */
	if (slen < sublen + 2)
		return 0;

	if (!tmp_ext) {
		/* file has no temp extension */
		if (s[slen - sublen - 1] != '.')
			return 0;
		return !strncasecmp(s + slen - sublen, sub, sublen);
	}

	for (i = 1; i < slen - sublen; i++) {
		if (s[i] != '.')
			continue;
		if (!strncasecmp(s + i + 1, sub, sublen))
			return 1;
	}

	return 0;
}

/*
 * Set file's temperature for hot/cold data separation
 */
static inline void set_file_temperature(struct f2fs_sb_info *sbi, struct inode *inode,
		const unsigned char *name)
{
	__u8 (*extlist)[F2FS_EXTENSION_LEN] = sbi->raw_super->extension_list;
	int i, cold_count, hot_count;

	f2fs_down_read(&sbi->sb_lock);

	cold_count = le32_to_cpu(sbi->raw_super->extension_count);
	hot_count = sbi->raw_super->hot_ext_count;

	for (i = 0; i < cold_count + hot_count; i++) {
		if (is_extension_exist(name, extlist[i], true))
			break;
	}

	f2fs_up_read(&sbi->sb_lock);

	if (i == cold_count + hot_count)
		return;

	if (i < cold_count)
		file_set_cold(inode);
	else
		file_set_hot(inode);
}

int f2fs_update_extension_list(struct f2fs_sb_info *sbi, const char *name,
							bool hot, bool set)
{
	__u8 (*extlist)[F2FS_EXTENSION_LEN] = sbi->raw_super->extension_list;
	int cold_count = le32_to_cpu(sbi->raw_super->extension_count);
	int hot_count = sbi->raw_super->hot_ext_count;
	int total_count = cold_count + hot_count;
	int start, count;
	int i;

	if (set) {
		if (total_count == F2FS_MAX_EXTENSION)
			return -EINVAL;
	} else {
		if (!hot && !cold_count)
			return -EINVAL;
		if (hot && !hot_count)
			return -EINVAL;
	}

	if (hot) {
		start = cold_count;
		count = total_count;
	} else {
		start = 0;
		count = cold_count;
	}

	for (i = start; i < count; i++) {
		if (strcmp(name, extlist[i]))
			continue;

		if (set)
			return -EINVAL;

		memcpy(extlist[i], extlist[i + 1],
				F2FS_EXTENSION_LEN * (total_count - i - 1));
		memset(extlist[total_count - 1], 0, F2FS_EXTENSION_LEN);
		if (hot)
			sbi->raw_super->hot_ext_count = hot_count - 1;
		else
			sbi->raw_super->extension_count =
						cpu_to_le32(cold_count - 1);
		return 0;
	}

	if (!set)
		return -EINVAL;

	if (hot) {
		memcpy(extlist[count], name, strlen(name));
		sbi->raw_super->hot_ext_count = hot_count + 1;
	} else {
		char buf[F2FS_MAX_EXTENSION][F2FS_EXTENSION_LEN];

		memcpy(buf, &extlist[cold_count],
				F2FS_EXTENSION_LEN * hot_count);
		memset(extlist[cold_count], 0, F2FS_EXTENSION_LEN);
		memcpy(extlist[cold_count], name, strlen(name));
		memcpy(&extlist[cold_count + 1], buf,
				F2FS_EXTENSION_LEN * hot_count);
		sbi->raw_super->extension_count = cpu_to_le32(cold_count + 1);
	}
	return 0;
}

static void set_compress_inode(struct f2fs_sb_info *sbi, struct inode *inode,
						const unsigned char *name)
{
	__u8 (*extlist)[F2FS_EXTENSION_LEN] = sbi->raw_super->extension_list;
	unsigned char (*noext)[F2FS_EXTENSION_LEN] = F2FS_OPTION(sbi).noextensions;
	unsigned char (*ext)[F2FS_EXTENSION_LEN] = F2FS_OPTION(sbi).extensions;
	unsigned char ext_cnt = F2FS_OPTION(sbi).compress_ext_cnt;
	unsigned char noext_cnt = F2FS_OPTION(sbi).nocompress_ext_cnt;
	int i, cold_count, hot_count;

	if (!f2fs_sb_has_compression(sbi) ||
			F2FS_I(inode)->i_flags & F2FS_NOCOMP_FL ||
			!f2fs_may_compress(inode) ||
			(!ext_cnt && !noext_cnt))
		return;

	f2fs_down_read(&sbi->sb_lock);

	cold_count = le32_to_cpu(sbi->raw_super->extension_count);
	hot_count = sbi->raw_super->hot_ext_count;

	for (i = cold_count; i < cold_count + hot_count; i++) {
		if (is_extension_exist(name, extlist[i], false)) {
			f2fs_up_read(&sbi->sb_lock);
			return;
		}
	}

	f2fs_up_read(&sbi->sb_lock);

	for (i = 0; i < noext_cnt; i++) {
		if (is_extension_exist(name, noext[i], false)) {
			f2fs_disable_compressed_file(inode);
			return;
		}
	}

	if (is_inode_flag_set(inode, FI_COMPRESSED_FILE))
		return;

	for (i = 0; i < ext_cnt; i++) {
		if (!is_extension_exist(name, ext[i], false))
			continue;

		/* Do not use inline_data with compression */
		stat_dec_inline_inode(inode);
		clear_inode_flag(inode, FI_INLINE_DATA);
		set_compress_context(inode);
		return;
	}
}

static int f2fs_create(struct user_namespace *mnt_userns, struct inode *dir,
		       struct dentry *dentry, umode_t mode, bool excl)
{
	struct f2fs_sb_info *sbi = F2FS_I_SB(dir);
	struct inode *inode;
	nid_t ino = 0;
	int err;

	if (unlikely(f2fs_cp_error(sbi)))
		return -EIO;
	if (!f2fs_is_checkpoint_ready(sbi))
		return -ENOSPC;

	err = f2fs_dquot_initialize(dir);
	if (err)
		return err;

	inode = f2fs_new_inode(mnt_userns, dir, mode);
	if (IS_ERR(inode))
		return PTR_ERR(inode);

	if (!test_opt(sbi, DISABLE_EXT_IDENTIFY))
		set_file_temperature(sbi, inode, dentry->d_name.name);

	set_compress_inode(sbi, inode, dentry->d_name.name);

	inode->i_op = &f2fs_file_inode_operations;
	inode->i_fop = &f2fs_file_operations;
	inode->i_mapping->a_ops = &f2fs_dblock_aops;
	ino = inode->i_ino;

	f2fs_lock_op(sbi);
	err = f2fs_add_link(dentry, inode);
	if (err)
		goto out;
	f2fs_unlock_op(sbi);

	f2fs_alloc_nid_done(sbi, ino);

	d_instantiate_new(dentry, inode);

	if (IS_DIRSYNC(dir))
		f2fs_sync_fs(sbi->sb, 1);

	f2fs_balance_fs(sbi, true);
	return 0;
out:
	f2fs_handle_failed_inode(inode);
	return err;
}

static int f2fs_link(struct dentry *old_dentry, struct inode *dir,
		struct dentry *dentry)
{
	struct inode *inode = d_inode(old_dentry);
	struct f2fs_sb_info *sbi = F2FS_I_SB(dir);
	int err;

	if (unlikely(f2fs_cp_error(sbi)))
		return -EIO;
	if (!f2fs_is_checkpoint_ready(sbi))
		return -ENOSPC;

	err = fscrypt_prepare_link(old_dentry, dir, dentry);
	if (err)
		return err;

	if (is_inode_flag_set(dir, FI_PROJ_INHERIT) &&
			(!projid_eq(F2FS_I(dir)->i_projid,
			F2FS_I(old_dentry->d_inode)->i_projid)))
		return -EXDEV;

	err = f2fs_dquot_initialize(dir);
	if (err)
		return err;

	f2fs_balance_fs(sbi, true);

	inode->i_ctime = current_time(inode);
	ihold(inode);

	set_inode_flag(inode, FI_INC_LINK);
	f2fs_lock_op(sbi);
	err = f2fs_add_link(dentry, inode);
	if (err)
		goto out;
	f2fs_unlock_op(sbi);

	d_instantiate(dentry, inode);

	if (IS_DIRSYNC(dir))
		f2fs_sync_fs(sbi->sb, 1);
	return 0;
out:
	clear_inode_flag(inode, FI_INC_LINK);
	iput(inode);
	f2fs_unlock_op(sbi);
	return err;
}

struct dentry *f2fs_get_parent(struct dentry *child)
{
	struct page *page;
	unsigned long ino = f2fs_inode_by_name(d_inode(child), &dotdot_name, &page);

	if (!ino) {
		if (IS_ERR(page))
			return ERR_CAST(page);
		return ERR_PTR(-ENOENT);
	}
	return d_obtain_alias(f2fs_iget(child->d_sb, ino));
}

static int __recover_dot_dentries(struct inode *dir, nid_t pino)
{
	struct f2fs_sb_info *sbi = F2FS_I_SB(dir);
	struct qstr dot = QSTR_INIT(".", 1);
	struct qstr dotdot = QSTR_INIT("..", 2);
	struct f2fs_dir_entry *de;
	struct page *page;
	int err = 0;

	if (f2fs_readonly(sbi->sb)) {
		f2fs_info(sbi, "skip recovering inline_dots inode (ino:%lu, pino:%u) in readonly mountpoint",
			  dir->i_ino, pino);
		return 0;
	}

	if (!S_ISDIR(dir->i_mode)) {
		f2fs_err(sbi, "inconsistent inode status, skip recovering inline_dots inode (ino:%lu, i_mode:%u, pino:%u)",
			  dir->i_ino, dir->i_mode, pino);
		set_sbi_flag(sbi, SBI_NEED_FSCK);
		return -ENOTDIR;
	}

	err = f2fs_dquot_initialize(dir);
	if (err)
		return err;

	f2fs_balance_fs(sbi, true);

	f2fs_lock_op(sbi);

	de = f2fs_find_entry(dir, &dot, &page);
	if (de) {
		f2fs_put_page(page, 0);
	} else if (IS_ERR(page)) {
		err = PTR_ERR(page);
		goto out;
	} else {
		err = f2fs_do_add_link(dir, &dot, NULL, dir->i_ino, S_IFDIR);
		if (err)
			goto out;
	}

	de = f2fs_find_entry(dir, &dotdot, &page);
	if (de)
		f2fs_put_page(page, 0);
	else if (IS_ERR(page))
		err = PTR_ERR(page);
	else
		err = f2fs_do_add_link(dir, &dotdot, NULL, pino, S_IFDIR);
out:
	if (!err)
		clear_inode_flag(dir, FI_INLINE_DOTS);

	f2fs_unlock_op(sbi);
	return err;
}

static struct dentry *f2fs_lookup(struct inode *dir, struct dentry *dentry,
		unsigned int flags)
{
	struct inode *inode = NULL;
	struct f2fs_dir_entry *de;
	struct page *page;
	struct dentry *new;
	nid_t ino = -1;
	int err = 0;
	unsigned int root_ino = F2FS_ROOT_INO(F2FS_I_SB(dir));
	struct f2fs_filename fname;

	trace_f2fs_lookup_start(dir, dentry, flags);

	if (dentry->d_name.len > F2FS_NAME_LEN) {
		err = -ENAMETOOLONG;
		goto out;
	}

	err = f2fs_prepare_lookup(dir, dentry, &fname);
	generic_set_encrypted_ci_d_ops(dentry);
	if (err == -ENOENT)
		goto out_splice;
	if (err)
		goto out;
	de = __f2fs_find_entry(dir, &fname, &page);
	f2fs_free_filename(&fname);

	if (!de) {
		if (IS_ERR(page)) {
			err = PTR_ERR(page);
			goto out;
		}
		err = -ENOENT;
		goto out_splice;
	}

	ino = le32_to_cpu(de->ino);
	f2fs_put_page(page, 0);

	inode = f2fs_iget(dir->i_sb, ino);
	if (IS_ERR(inode)) {
		err = PTR_ERR(inode);
		goto out;
	}

	if ((dir->i_ino == root_ino) && f2fs_has_inline_dots(dir)) {
		err = __recover_dot_dentries(dir, root_ino);
		if (err)
			goto out_iput;
	}

	if (f2fs_has_inline_dots(inode)) {
		err = __recover_dot_dentries(inode, dir->i_ino);
		if (err)
			goto out_iput;
	}
	if (IS_ENCRYPTED(dir) &&
	    (S_ISDIR(inode->i_mode) || S_ISLNK(inode->i_mode)) &&
	    !fscrypt_has_permitted_context(dir, inode)) {
		f2fs_warn(F2FS_I_SB(inode), "Inconsistent encryption contexts: %lu/%lu",
			  dir->i_ino, inode->i_ino);
		err = -EPERM;
		goto out_iput;
	}
out_splice:
#if IS_ENABLED(CONFIG_UNICODE)
	if (!inode && IS_CASEFOLDED(dir)) {
		/* Eventually we want to call d_add_ci(dentry, NULL)
		 * for negative dentries in the encoding case as
		 * well.  For now, prevent the negative dentry
		 * from being cached.
		 */
		trace_f2fs_lookup_end(dir, dentry, ino, err);
		return NULL;
	}
#endif
	new = d_splice_alias(inode, dentry);
	err = PTR_ERR_OR_ZERO(new);
	trace_f2fs_lookup_end(dir, dentry, ino, !new ? -ENOENT : err);
	return new;
out_iput:
	iput(inode);
out:
	trace_f2fs_lookup_end(dir, dentry, ino, err);
	return ERR_PTR(err);
}

static int f2fs_unlink(struct inode *dir, struct dentry *dentry)
{
	struct f2fs_sb_info *sbi = F2FS_I_SB(dir);
	struct inode *inode = d_inode(dentry);
	struct f2fs_dir_entry *de;
	struct page *page;
	int err;

	trace_f2fs_unlink_enter(dir, dentry);

	if (unlikely(f2fs_cp_error(sbi))) {
		err = -EIO;
		goto fail;
	}

	err = f2fs_dquot_initialize(dir);
	if (err)
		goto fail;
	err = f2fs_dquot_initialize(inode);
	if (err)
		goto fail;

	de = f2fs_find_entry(dir, &dentry->d_name, &page);
	if (!de) {
		if (IS_ERR(page))
			err = PTR_ERR(page);
		goto fail;
	}

	f2fs_balance_fs(sbi, true);

	f2fs_lock_op(sbi);
	err = f2fs_acquire_orphan_inode(sbi);
	if (err) {
		f2fs_unlock_op(sbi);
		f2fs_put_page(page, 0);
		goto fail;
	}
	f2fs_delete_entry(de, page, dir, inode);
#if IS_ENABLED(CONFIG_UNICODE)
	/* VFS negative dentries are incompatible with Encoding and
	 * Case-insensitiveness. Eventually we'll want avoid
	 * invalidating the dentries here, alongside with returning the
	 * negative dentries at f2fs_lookup(), when it is better
	 * supported by the VFS for the CI case.
	 */
	if (IS_CASEFOLDED(dir))
		d_invalidate(dentry);
#endif
	f2fs_unlock_op(sbi);

	if (IS_DIRSYNC(dir))
		f2fs_sync_fs(sbi->sb, 1);
fail:
	trace_f2fs_unlink_exit(inode, err);
	return err;
}

static const char *f2fs_get_link(struct dentry *dentry,
				 struct inode *inode,
				 struct delayed_call *done)
{
	const char *link = page_get_link(dentry, inode, done);

	if (!IS_ERR(link) && !*link) {
		/* this is broken symlink case */
		do_delayed_call(done);
		clear_delayed_call(done);
		link = ERR_PTR(-ENOENT);
	}
	return link;
}

static int f2fs_symlink(struct user_namespace *mnt_userns, struct inode *dir,
			struct dentry *dentry, const char *symname)
{
	struct f2fs_sb_info *sbi = F2FS_I_SB(dir);
	struct inode *inode;
	size_t len = strlen(symname);
	struct fscrypt_str disk_link;
	int err;

	if (unlikely(f2fs_cp_error(sbi)))
		return -EIO;
	if (!f2fs_is_checkpoint_ready(sbi))
		return -ENOSPC;

	err = fscrypt_prepare_symlink(dir, symname, len, dir->i_sb->s_blocksize,
				      &disk_link);
	if (err)
		return err;

	err = f2fs_dquot_initialize(dir);
	if (err)
		return err;

	inode = f2fs_new_inode(mnt_userns, dir, S_IFLNK | S_IRWXUGO);
	if (IS_ERR(inode))
		return PTR_ERR(inode);

	if (IS_ENCRYPTED(inode))
		inode->i_op = &f2fs_encrypted_symlink_inode_operations;
	else
		inode->i_op = &f2fs_symlink_inode_operations;
	inode_nohighmem(inode);
	inode->i_mapping->a_ops = &f2fs_dblock_aops;

	f2fs_lock_op(sbi);
	err = f2fs_add_link(dentry, inode);
	if (err)
		goto out_f2fs_handle_failed_inode;
	f2fs_unlock_op(sbi);
	f2fs_alloc_nid_done(sbi, inode->i_ino);

	err = fscrypt_encrypt_symlink(inode, symname, len, &disk_link);
	if (err)
		goto err_out;

	err = page_symlink(inode, disk_link.name, disk_link.len);

err_out:
	d_instantiate_new(dentry, inode);

	/*
	 * Let's flush symlink data in order to avoid broken symlink as much as
	 * possible. Nevertheless, fsyncing is the best way, but there is no
	 * way to get a file descriptor in order to flush that.
	 *
	 * Note that, it needs to do dir->fsync to make this recoverable.
	 * If the symlink path is stored into inline_data, there is no
	 * performance regression.
	 */
	if (!err) {
		filemap_write_and_wait_range(inode->i_mapping, 0,
							disk_link.len - 1);

		if (IS_DIRSYNC(dir))
			f2fs_sync_fs(sbi->sb, 1);
	} else {
		f2fs_unlink(dir, dentry);
	}

	f2fs_balance_fs(sbi, true);
	goto out_free_encrypted_link;

out_f2fs_handle_failed_inode:
	f2fs_handle_failed_inode(inode);
out_free_encrypted_link:
	if (disk_link.name != (unsigned char *)symname)
		kfree(disk_link.name);
	return err;
}

static int f2fs_mkdir(struct user_namespace *mnt_userns, struct inode *dir,
		      struct dentry *dentry, umode_t mode)
{
	struct f2fs_sb_info *sbi = F2FS_I_SB(dir);
	struct inode *inode;
	int err;

	if (unlikely(f2fs_cp_error(sbi)))
		return -EIO;

	err = f2fs_dquot_initialize(dir);
	if (err)
		return err;

	inode = f2fs_new_inode(mnt_userns, dir, S_IFDIR | mode);
	if (IS_ERR(inode))
		return PTR_ERR(inode);

	inode->i_op = &f2fs_dir_inode_operations;
	inode->i_fop = &f2fs_dir_operations;
	inode->i_mapping->a_ops = &f2fs_dblock_aops;
	mapping_set_gfp_mask(inode->i_mapping, GFP_NOFS);

	set_inode_flag(inode, FI_INC_LINK);
	f2fs_lock_op(sbi);
	err = f2fs_add_link(dentry, inode);
	if (err)
		goto out_fail;
	f2fs_unlock_op(sbi);

	f2fs_alloc_nid_done(sbi, inode->i_ino);

	d_instantiate_new(dentry, inode);

	if (IS_DIRSYNC(dir))
		f2fs_sync_fs(sbi->sb, 1);

	f2fs_balance_fs(sbi, true);
	return 0;

out_fail:
	clear_inode_flag(inode, FI_INC_LINK);
	f2fs_handle_failed_inode(inode);
	return err;
}

static int f2fs_rmdir(struct inode *dir, struct dentry *dentry)
{
	struct inode *inode = d_inode(dentry);

	if (f2fs_empty_dir(inode))
		return f2fs_unlink(dir, dentry);
	return -ENOTEMPTY;
}

static int f2fs_mknod(struct user_namespace *mnt_userns, struct inode *dir,
		      struct dentry *dentry, umode_t mode, dev_t rdev)
{
	struct f2fs_sb_info *sbi = F2FS_I_SB(dir);
	struct inode *inode;
	int err = 0;

	if (unlikely(f2fs_cp_error(sbi)))
		return -EIO;
	if (!f2fs_is_checkpoint_ready(sbi))
		return -ENOSPC;

	err = f2fs_dquot_initialize(dir);
	if (err)
		return err;

	inode = f2fs_new_inode(mnt_userns, dir, mode);
	if (IS_ERR(inode))
		return PTR_ERR(inode);

	init_special_inode(inode, inode->i_mode, rdev);
	inode->i_op = &f2fs_special_inode_operations;

	f2fs_lock_op(sbi);
	err = f2fs_add_link(dentry, inode);
	if (err)
		goto out;
	f2fs_unlock_op(sbi);

	f2fs_alloc_nid_done(sbi, inode->i_ino);

	d_instantiate_new(dentry, inode);

	if (IS_DIRSYNC(dir))
		f2fs_sync_fs(sbi->sb, 1);

	f2fs_balance_fs(sbi, true);
	return 0;
out:
	f2fs_handle_failed_inode(inode);
	return err;
}

static int __f2fs_tmpfile(struct user_namespace *mnt_userns, struct inode *dir,
<<<<<<< HEAD
					struct dentry *dentry, umode_t mode,
					struct inode **whiteout)
=======
			  struct dentry *dentry, umode_t mode, bool is_whiteout,
			  struct inode **new_inode)
>>>>>>> 88084a3d
{
	struct f2fs_sb_info *sbi = F2FS_I_SB(dir);
	struct inode *inode;
	int err;

	err = f2fs_dquot_initialize(dir);
	if (err)
		return err;

	inode = f2fs_new_inode(mnt_userns, dir, mode);
	if (IS_ERR(inode))
		return PTR_ERR(inode);

	if (is_whiteout) {
		init_special_inode(inode, inode->i_mode, WHITEOUT_DEV);
		inode->i_op = &f2fs_special_inode_operations;
	} else {
		inode->i_op = &f2fs_file_inode_operations;
		inode->i_fop = &f2fs_file_operations;
		inode->i_mapping->a_ops = &f2fs_dblock_aops;
	}

	f2fs_lock_op(sbi);
	err = f2fs_acquire_orphan_inode(sbi);
	if (err)
		goto out;

	err = f2fs_do_tmpfile(inode, dir);
	if (err)
		goto release_out;

	/*
	 * add this non-linked tmpfile to orphan list, in this way we could
	 * remove all unused data of tmpfile after abnormal power-off.
	 */
	f2fs_add_orphan_inode(inode);
	f2fs_alloc_nid_done(sbi, inode->i_ino);

	if (is_whiteout) {
		f2fs_i_links_write(inode, false);

		spin_lock(&inode->i_lock);
		inode->i_state |= I_LINKABLE;
		spin_unlock(&inode->i_lock);
	} else {
		if (dentry)
			d_tmpfile(dentry, inode);
		else
			f2fs_i_links_write(inode, false);
	}
	/* link_count was changed by d_tmpfile as well. */
	f2fs_unlock_op(sbi);
	unlock_new_inode(inode);

	if (new_inode)
		*new_inode = inode;

	f2fs_balance_fs(sbi, true);
	return 0;

release_out:
	f2fs_release_orphan_inode(sbi);
out:
	f2fs_handle_failed_inode(inode);
	return err;
}

static int f2fs_tmpfile(struct user_namespace *mnt_userns, struct inode *dir,
			struct dentry *dentry, umode_t mode)
{
	struct f2fs_sb_info *sbi = F2FS_I_SB(dir);

	if (unlikely(f2fs_cp_error(sbi)))
		return -EIO;
	if (!f2fs_is_checkpoint_ready(sbi))
		return -ENOSPC;

<<<<<<< HEAD
	return __f2fs_tmpfile(mnt_userns, dir, dentry, mode, NULL);
=======
	return __f2fs_tmpfile(mnt_userns, dir, dentry, mode, false, NULL);
>>>>>>> 88084a3d
}

static int f2fs_create_whiteout(struct user_namespace *mnt_userns,
				struct inode *dir, struct inode **whiteout)
{
	if (unlikely(f2fs_cp_error(F2FS_I_SB(dir))))
		return -EIO;

	return __f2fs_tmpfile(mnt_userns, dir, NULL,
<<<<<<< HEAD
				S_IFCHR | WHITEOUT_MODE, whiteout);
}

=======
				S_IFCHR | WHITEOUT_MODE, true, whiteout);
}

int f2fs_get_tmpfile(struct user_namespace *mnt_userns, struct inode *dir,
		     struct inode **new_inode)
{
	return __f2fs_tmpfile(mnt_userns, dir, NULL, S_IFREG, false, new_inode);
}

>>>>>>> 88084a3d
static int f2fs_rename(struct user_namespace *mnt_userns, struct inode *old_dir,
			struct dentry *old_dentry, struct inode *new_dir,
			struct dentry *new_dentry, unsigned int flags)
{
	struct f2fs_sb_info *sbi = F2FS_I_SB(old_dir);
	struct inode *old_inode = d_inode(old_dentry);
	struct inode *new_inode = d_inode(new_dentry);
	struct inode *whiteout = NULL;
	struct page *old_dir_page = NULL;
	struct page *old_page, *new_page = NULL;
	struct f2fs_dir_entry *old_dir_entry = NULL;
	struct f2fs_dir_entry *old_entry;
	struct f2fs_dir_entry *new_entry;
	int err;

	if (unlikely(f2fs_cp_error(sbi)))
		return -EIO;
	if (!f2fs_is_checkpoint_ready(sbi))
		return -ENOSPC;

	if (is_inode_flag_set(new_dir, FI_PROJ_INHERIT) &&
			(!projid_eq(F2FS_I(new_dir)->i_projid,
			F2FS_I(old_dentry->d_inode)->i_projid)))
		return -EXDEV;

	/*
	 * If new_inode is null, the below renaming flow will
	 * add a link in old_dir which can conver inline_dir.
	 * After then, if we failed to get the entry due to other
	 * reasons like ENOMEM, we had to remove the new entry.
	 * Instead of adding such the error handling routine, let's
	 * simply convert first here.
	 */
	if (old_dir == new_dir && !new_inode) {
		err = f2fs_try_convert_inline_dir(old_dir, new_dentry);
		if (err)
			return err;
	}

	if (flags & RENAME_WHITEOUT) {
		err = f2fs_create_whiteout(mnt_userns, old_dir, &whiteout);
		if (err)
			return err;
	}

	err = f2fs_dquot_initialize(old_dir);
	if (err)
		goto out;

	err = f2fs_dquot_initialize(new_dir);
	if (err)
		goto out;

	if (new_inode) {
		err = f2fs_dquot_initialize(new_inode);
		if (err)
			goto out;
	}

	err = -ENOENT;
	old_entry = f2fs_find_entry(old_dir, &old_dentry->d_name, &old_page);
	if (!old_entry) {
		if (IS_ERR(old_page))
			err = PTR_ERR(old_page);
		goto out;
	}

	if (S_ISDIR(old_inode->i_mode)) {
		old_dir_entry = f2fs_parent_dir(old_inode, &old_dir_page);
		if (!old_dir_entry) {
			if (IS_ERR(old_dir_page))
				err = PTR_ERR(old_dir_page);
			goto out_old;
		}
	}

	if (new_inode) {

		err = -ENOTEMPTY;
		if (old_dir_entry && !f2fs_empty_dir(new_inode))
			goto out_dir;

		err = -ENOENT;
		new_entry = f2fs_find_entry(new_dir, &new_dentry->d_name,
						&new_page);
		if (!new_entry) {
			if (IS_ERR(new_page))
				err = PTR_ERR(new_page);
			goto out_dir;
		}

		f2fs_balance_fs(sbi, true);

		f2fs_lock_op(sbi);

		err = f2fs_acquire_orphan_inode(sbi);
		if (err)
			goto put_out_dir;

		f2fs_set_link(new_dir, new_entry, new_page, old_inode);
		new_page = NULL;

		new_inode->i_ctime = current_time(new_inode);
		f2fs_down_write(&F2FS_I(new_inode)->i_sem);
		if (old_dir_entry)
			f2fs_i_links_write(new_inode, false);
		f2fs_i_links_write(new_inode, false);
		f2fs_up_write(&F2FS_I(new_inode)->i_sem);

		if (!new_inode->i_nlink)
			f2fs_add_orphan_inode(new_inode);
		else
			f2fs_release_orphan_inode(sbi);
	} else {
		f2fs_balance_fs(sbi, true);

		f2fs_lock_op(sbi);

		err = f2fs_add_link(new_dentry, old_inode);
		if (err) {
			f2fs_unlock_op(sbi);
			goto out_dir;
		}

		if (old_dir_entry)
			f2fs_i_links_write(new_dir, true);
	}

	f2fs_down_write(&F2FS_I(old_inode)->i_sem);
	if (!old_dir_entry || whiteout)
		file_lost_pino(old_inode);
	else
		/* adjust dir's i_pino to pass fsck check */
		f2fs_i_pino_write(old_inode, new_dir->i_ino);
	f2fs_up_write(&F2FS_I(old_inode)->i_sem);

	old_inode->i_ctime = current_time(old_inode);
	f2fs_mark_inode_dirty_sync(old_inode, false);

	f2fs_delete_entry(old_entry, old_page, old_dir, NULL);
	old_page = NULL;

	if (whiteout) {
		set_inode_flag(whiteout, FI_INC_LINK);
		err = f2fs_add_link(old_dentry, whiteout);
		if (err)
			goto put_out_dir;

		spin_lock(&whiteout->i_lock);
		whiteout->i_state &= ~I_LINKABLE;
		spin_unlock(&whiteout->i_lock);

		iput(whiteout);
	}

	if (old_dir_entry) {
		if (old_dir != new_dir && !whiteout)
			f2fs_set_link(old_inode, old_dir_entry,
						old_dir_page, new_dir);
		else
			f2fs_put_page(old_dir_page, 0);
		f2fs_i_links_write(old_dir, false);
	}
	if (F2FS_OPTION(sbi).fsync_mode == FSYNC_MODE_STRICT) {
		f2fs_add_ino_entry(sbi, new_dir->i_ino, TRANS_DIR_INO);
		if (S_ISDIR(old_inode->i_mode))
			f2fs_add_ino_entry(sbi, old_inode->i_ino,
							TRANS_DIR_INO);
	}

	f2fs_unlock_op(sbi);

	if (IS_DIRSYNC(old_dir) || IS_DIRSYNC(new_dir))
		f2fs_sync_fs(sbi->sb, 1);

	f2fs_update_time(sbi, REQ_TIME);
	return 0;

put_out_dir:
	f2fs_unlock_op(sbi);
	f2fs_put_page(new_page, 0);
out_dir:
	if (old_dir_entry)
		f2fs_put_page(old_dir_page, 0);
out_old:
	f2fs_put_page(old_page, 0);
out:
	iput(whiteout);
	return err;
}

static int f2fs_cross_rename(struct inode *old_dir, struct dentry *old_dentry,
			     struct inode *new_dir, struct dentry *new_dentry)
{
	struct f2fs_sb_info *sbi = F2FS_I_SB(old_dir);
	struct inode *old_inode = d_inode(old_dentry);
	struct inode *new_inode = d_inode(new_dentry);
	struct page *old_dir_page, *new_dir_page;
	struct page *old_page, *new_page;
	struct f2fs_dir_entry *old_dir_entry = NULL, *new_dir_entry = NULL;
	struct f2fs_dir_entry *old_entry, *new_entry;
	int old_nlink = 0, new_nlink = 0;
	int err;

	if (unlikely(f2fs_cp_error(sbi)))
		return -EIO;
	if (!f2fs_is_checkpoint_ready(sbi))
		return -ENOSPC;

	if ((is_inode_flag_set(new_dir, FI_PROJ_INHERIT) &&
			!projid_eq(F2FS_I(new_dir)->i_projid,
			F2FS_I(old_dentry->d_inode)->i_projid)) ||
	    (is_inode_flag_set(new_dir, FI_PROJ_INHERIT) &&
			!projid_eq(F2FS_I(old_dir)->i_projid,
			F2FS_I(new_dentry->d_inode)->i_projid)))
		return -EXDEV;

	err = f2fs_dquot_initialize(old_dir);
	if (err)
		goto out;

	err = f2fs_dquot_initialize(new_dir);
	if (err)
		goto out;

	err = -ENOENT;
	old_entry = f2fs_find_entry(old_dir, &old_dentry->d_name, &old_page);
	if (!old_entry) {
		if (IS_ERR(old_page))
			err = PTR_ERR(old_page);
		goto out;
	}

	new_entry = f2fs_find_entry(new_dir, &new_dentry->d_name, &new_page);
	if (!new_entry) {
		if (IS_ERR(new_page))
			err = PTR_ERR(new_page);
		goto out_old;
	}

	/* prepare for updating ".." directory entry info later */
	if (old_dir != new_dir) {
		if (S_ISDIR(old_inode->i_mode)) {
			old_dir_entry = f2fs_parent_dir(old_inode,
							&old_dir_page);
			if (!old_dir_entry) {
				if (IS_ERR(old_dir_page))
					err = PTR_ERR(old_dir_page);
				goto out_new;
			}
		}

		if (S_ISDIR(new_inode->i_mode)) {
			new_dir_entry = f2fs_parent_dir(new_inode,
							&new_dir_page);
			if (!new_dir_entry) {
				if (IS_ERR(new_dir_page))
					err = PTR_ERR(new_dir_page);
				goto out_old_dir;
			}
		}
	}

	/*
	 * If cross rename between file and directory those are not
	 * in the same directory, we will inc nlink of file's parent
	 * later, so we should check upper boundary of its nlink.
	 */
	if ((!old_dir_entry || !new_dir_entry) &&
				old_dir_entry != new_dir_entry) {
		old_nlink = old_dir_entry ? -1 : 1;
		new_nlink = -old_nlink;
		err = -EMLINK;
		if ((old_nlink > 0 && old_dir->i_nlink >= F2FS_LINK_MAX) ||
			(new_nlink > 0 && new_dir->i_nlink >= F2FS_LINK_MAX))
			goto out_new_dir;
	}

	f2fs_balance_fs(sbi, true);

	f2fs_lock_op(sbi);

	/* update ".." directory entry info of old dentry */
	if (old_dir_entry)
		f2fs_set_link(old_inode, old_dir_entry, old_dir_page, new_dir);

	/* update ".." directory entry info of new dentry */
	if (new_dir_entry)
		f2fs_set_link(new_inode, new_dir_entry, new_dir_page, old_dir);

	/* update directory entry info of old dir inode */
	f2fs_set_link(old_dir, old_entry, old_page, new_inode);

	f2fs_down_write(&F2FS_I(old_inode)->i_sem);
	if (!old_dir_entry)
		file_lost_pino(old_inode);
	else
		/* adjust dir's i_pino to pass fsck check */
		f2fs_i_pino_write(old_inode, new_dir->i_ino);
	f2fs_up_write(&F2FS_I(old_inode)->i_sem);

	old_dir->i_ctime = current_time(old_dir);
	if (old_nlink) {
		f2fs_down_write(&F2FS_I(old_dir)->i_sem);
		f2fs_i_links_write(old_dir, old_nlink > 0);
		f2fs_up_write(&F2FS_I(old_dir)->i_sem);
	}
	f2fs_mark_inode_dirty_sync(old_dir, false);

	/* update directory entry info of new dir inode */
	f2fs_set_link(new_dir, new_entry, new_page, old_inode);

	f2fs_down_write(&F2FS_I(new_inode)->i_sem);
	if (!new_dir_entry)
		file_lost_pino(new_inode);
	else
		/* adjust dir's i_pino to pass fsck check */
		f2fs_i_pino_write(new_inode, old_dir->i_ino);
	f2fs_up_write(&F2FS_I(new_inode)->i_sem);

	new_dir->i_ctime = current_time(new_dir);
	if (new_nlink) {
		f2fs_down_write(&F2FS_I(new_dir)->i_sem);
		f2fs_i_links_write(new_dir, new_nlink > 0);
		f2fs_up_write(&F2FS_I(new_dir)->i_sem);
	}
	f2fs_mark_inode_dirty_sync(new_dir, false);

	if (F2FS_OPTION(sbi).fsync_mode == FSYNC_MODE_STRICT) {
		f2fs_add_ino_entry(sbi, old_dir->i_ino, TRANS_DIR_INO);
		f2fs_add_ino_entry(sbi, new_dir->i_ino, TRANS_DIR_INO);
	}

	f2fs_unlock_op(sbi);

	if (IS_DIRSYNC(old_dir) || IS_DIRSYNC(new_dir))
		f2fs_sync_fs(sbi->sb, 1);

	f2fs_update_time(sbi, REQ_TIME);
	return 0;
out_new_dir:
	if (new_dir_entry) {
		f2fs_put_page(new_dir_page, 0);
	}
out_old_dir:
	if (old_dir_entry) {
		f2fs_put_page(old_dir_page, 0);
	}
out_new:
	f2fs_put_page(new_page, 0);
out_old:
	f2fs_put_page(old_page, 0);
out:
	return err;
}

static int f2fs_rename2(struct user_namespace *mnt_userns,
			struct inode *old_dir, struct dentry *old_dentry,
			struct inode *new_dir, struct dentry *new_dentry,
			unsigned int flags)
{
	int err;

	if (flags & ~(RENAME_NOREPLACE | RENAME_EXCHANGE | RENAME_WHITEOUT))
		return -EINVAL;

	err = fscrypt_prepare_rename(old_dir, old_dentry, new_dir, new_dentry,
				     flags);
	if (err)
		return err;

	if (flags & RENAME_EXCHANGE) {
		return f2fs_cross_rename(old_dir, old_dentry,
					 new_dir, new_dentry);
	}
	/*
	 * VFS has already handled the new dentry existence case,
	 * here, we just deal with "RENAME_NOREPLACE" as regular rename.
	 */
	return f2fs_rename(mnt_userns, old_dir, old_dentry,
					new_dir, new_dentry, flags);
}

static const char *f2fs_encrypted_get_link(struct dentry *dentry,
					   struct inode *inode,
					   struct delayed_call *done)
{
	struct page *page;
	const char *target;

	if (!dentry)
		return ERR_PTR(-ECHILD);

	page = read_mapping_page(inode->i_mapping, 0, NULL);
	if (IS_ERR(page))
		return ERR_CAST(page);

	target = fscrypt_get_symlink(inode, page_address(page),
				     inode->i_sb->s_blocksize, done);
	put_page(page);
	return target;
}

static int f2fs_encrypted_symlink_getattr(struct user_namespace *mnt_userns,
					  const struct path *path,
					  struct kstat *stat, u32 request_mask,
					  unsigned int query_flags)
{
	f2fs_getattr(mnt_userns, path, stat, request_mask, query_flags);

	return fscrypt_symlink_getattr(path, stat);
}

const struct inode_operations f2fs_encrypted_symlink_inode_operations = {
	.get_link	= f2fs_encrypted_get_link,
	.getattr	= f2fs_encrypted_symlink_getattr,
	.setattr	= f2fs_setattr,
	.listxattr	= f2fs_listxattr,
};

const struct inode_operations f2fs_dir_inode_operations = {
	.create		= f2fs_create,
	.lookup		= f2fs_lookup,
	.link		= f2fs_link,
	.unlink		= f2fs_unlink,
	.symlink	= f2fs_symlink,
	.mkdir		= f2fs_mkdir,
	.rmdir		= f2fs_rmdir,
	.mknod		= f2fs_mknod,
	.rename		= f2fs_rename2,
	.tmpfile	= f2fs_tmpfile,
	.getattr	= f2fs_getattr,
	.setattr	= f2fs_setattr,
	.get_acl	= f2fs_get_acl,
	.set_acl	= f2fs_set_acl,
	.listxattr	= f2fs_listxattr,
	.fiemap		= f2fs_fiemap,
	.fileattr_get	= f2fs_fileattr_get,
	.fileattr_set	= f2fs_fileattr_set,
};

const struct inode_operations f2fs_symlink_inode_operations = {
	.get_link	= f2fs_get_link,
	.getattr	= f2fs_getattr,
	.setattr	= f2fs_setattr,
	.listxattr	= f2fs_listxattr,
};

const struct inode_operations f2fs_special_inode_operations = {
	.getattr	= f2fs_getattr,
	.setattr	= f2fs_setattr,
	.get_acl	= f2fs_get_acl,
	.set_acl	= f2fs_set_acl,
	.listxattr	= f2fs_listxattr,
};<|MERGE_RESOLUTION|>--- conflicted
+++ resolved
@@ -845,13 +845,8 @@
 }
 
 static int __f2fs_tmpfile(struct user_namespace *mnt_userns, struct inode *dir,
-<<<<<<< HEAD
-					struct dentry *dentry, umode_t mode,
-					struct inode **whiteout)
-=======
 			  struct dentry *dentry, umode_t mode, bool is_whiteout,
 			  struct inode **new_inode)
->>>>>>> 88084a3d
 {
 	struct f2fs_sb_info *sbi = F2FS_I_SB(dir);
 	struct inode *inode;
@@ -929,11 +924,7 @@
 	if (!f2fs_is_checkpoint_ready(sbi))
 		return -ENOSPC;
 
-<<<<<<< HEAD
-	return __f2fs_tmpfile(mnt_userns, dir, dentry, mode, NULL);
-=======
 	return __f2fs_tmpfile(mnt_userns, dir, dentry, mode, false, NULL);
->>>>>>> 88084a3d
 }
 
 static int f2fs_create_whiteout(struct user_namespace *mnt_userns,
@@ -943,11 +934,6 @@
 		return -EIO;
 
 	return __f2fs_tmpfile(mnt_userns, dir, NULL,
-<<<<<<< HEAD
-				S_IFCHR | WHITEOUT_MODE, whiteout);
-}
-
-=======
 				S_IFCHR | WHITEOUT_MODE, true, whiteout);
 }
 
@@ -957,7 +943,6 @@
 	return __f2fs_tmpfile(mnt_userns, dir, NULL, S_IFREG, false, new_inode);
 }
 
->>>>>>> 88084a3d
 static int f2fs_rename(struct user_namespace *mnt_userns, struct inode *old_dir,
 			struct dentry *old_dentry, struct inode *new_dir,
 			struct dentry *new_dentry, unsigned int flags)
