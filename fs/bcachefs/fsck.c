// SPDX-License-Identifier: GPL-2.0

#include "bcachefs.h"
#include "bkey_buf.h"
#include "btree_cache.h"
#include "btree_update.h"
#include "buckets.h"
#include "darray.h"
#include "dirent.h"
#include "error.h"
#include "fs.h"
#include "fs-common.h"
#include "fsck.h"
#include "inode.h"
#include "keylist.h"
#include "recovery_passes.h"
#include "snapshot.h"
#include "super.h"
#include "xattr.h"

#include <linux/bsearch.h>
#include <linux/dcache.h> /* struct qstr */

static bool inode_points_to_dirent(struct bch_inode_unpacked *inode,
				   struct bkey_s_c_dirent d)
{
	return  inode->bi_dir		== d.k->p.inode &&
		inode->bi_dir_offset	== d.k->p.offset;
}

static int dirent_points_to_inode_nowarn(struct bkey_s_c_dirent d,
					 struct bch_inode_unpacked *inode)
{
	if (d.v->d_type == DT_SUBVOL
	    ? le32_to_cpu(d.v->d_child_subvol)	== inode->bi_subvol
	    : le64_to_cpu(d.v->d_inum)		== inode->bi_inum)
		return 0;
	return -BCH_ERR_ENOENT_dirent_doesnt_match_inode;
}

static void dirent_inode_mismatch_msg(struct printbuf *out,
				      struct bch_fs *c,
				      struct bkey_s_c_dirent dirent,
				      struct bch_inode_unpacked *inode)
{
	prt_str(out, "inode points to dirent that does not point back:");
	prt_newline(out);
	bch2_bkey_val_to_text(out, c, dirent.s_c);
	prt_newline(out);
	bch2_inode_unpacked_to_text(out, inode);
}

static int dirent_points_to_inode(struct bch_fs *c,
				  struct bkey_s_c_dirent dirent,
				  struct bch_inode_unpacked *inode)
{
	int ret = dirent_points_to_inode_nowarn(dirent, inode);
	if (ret) {
		struct printbuf buf = PRINTBUF;
		dirent_inode_mismatch_msg(&buf, c, dirent, inode);
		bch_warn(c, "%s", buf.buf);
		printbuf_exit(&buf);
	}
	return ret;
}

/*
 * XXX: this is handling transaction restarts without returning
 * -BCH_ERR_transaction_restart_nested, this is not how we do things anymore:
 */
static s64 bch2_count_inode_sectors(struct btree_trans *trans, u64 inum,
				    u32 snapshot)
{
	u64 sectors = 0;

	int ret = for_each_btree_key_upto(trans, iter, BTREE_ID_extents,
				SPOS(inum, 0, snapshot),
				POS(inum, U64_MAX),
				0, k, ({
		if (bkey_extent_is_allocation(k.k))
			sectors += k.k->size;
		0;
	}));

	return ret ?: sectors;
}

static s64 bch2_count_subdirs(struct btree_trans *trans, u64 inum,
				    u32 snapshot)
{
	u64 subdirs = 0;

	int ret = for_each_btree_key_upto(trans, iter, BTREE_ID_dirents,
				    SPOS(inum, 0, snapshot),
				    POS(inum, U64_MAX),
				    0, k, ({
		if (k.k->type == KEY_TYPE_dirent &&
		    bkey_s_c_to_dirent(k).v->d_type == DT_DIR)
			subdirs++;
		0;
	}));

	return ret ?: subdirs;
}

static int subvol_lookup(struct btree_trans *trans, u32 subvol,
			 u32 *snapshot, u64 *inum)
{
	struct bch_subvolume s;
	int ret = bch2_subvolume_get(trans, subvol, false, 0, &s);

	*snapshot = le32_to_cpu(s.snapshot);
	*inum = le64_to_cpu(s.inode);
	return ret;
}

static int lookup_first_inode(struct btree_trans *trans, u64 inode_nr,
			      struct bch_inode_unpacked *inode)
{
	struct btree_iter iter;
	struct bkey_s_c k;
	int ret;

	for_each_btree_key_norestart(trans, iter, BTREE_ID_inodes, POS(0, inode_nr),
				     BTREE_ITER_all_snapshots, k, ret) {
		if (k.k->p.offset != inode_nr)
			break;
		if (!bkey_is_inode(k.k))
			continue;
		ret = bch2_inode_unpack(k, inode);
		goto found;
	}
	ret = -BCH_ERR_ENOENT_inode;
found:
	bch_err_msg(trans->c, ret, "fetching inode %llu", inode_nr);
	bch2_trans_iter_exit(trans, &iter);
	return ret;
}

static int lookup_inode(struct btree_trans *trans, u64 inode_nr, u32 snapshot,
			struct bch_inode_unpacked *inode)
{
	struct btree_iter iter;
	struct bkey_s_c k;
	int ret;

	k = bch2_bkey_get_iter(trans, &iter, BTREE_ID_inodes,
			       SPOS(0, inode_nr, snapshot), 0);
	ret = bkey_err(k);
	if (ret)
		goto err;

	ret = bkey_is_inode(k.k)
		? bch2_inode_unpack(k, inode)
		: -BCH_ERR_ENOENT_inode;
err:
	bch2_trans_iter_exit(trans, &iter);
	return ret;
}

static int lookup_dirent_in_snapshot(struct btree_trans *trans,
			   struct bch_hash_info hash_info,
			   subvol_inum dir, struct qstr *name,
			   u64 *target, unsigned *type, u32 snapshot)
{
	struct btree_iter iter;
	struct bkey_s_c k = bch2_hash_lookup_in_snapshot(trans, &iter, bch2_dirent_hash_desc,
							 &hash_info, dir, name, 0, snapshot);
	int ret = bkey_err(k);
	if (ret)
		return ret;

	struct bkey_s_c_dirent d = bkey_s_c_to_dirent(bch2_btree_iter_peek_slot(&iter));
	*target = le64_to_cpu(d.v->d_inum);
	*type = d.v->d_type;
	bch2_trans_iter_exit(trans, &iter);
	return 0;
}

static int __remove_dirent(struct btree_trans *trans, struct bpos pos)
{
	struct bch_fs *c = trans->c;
	struct btree_iter iter;
	struct bch_inode_unpacked dir_inode;
	struct bch_hash_info dir_hash_info;
	int ret;

	ret = lookup_first_inode(trans, pos.inode, &dir_inode);
	if (ret)
		goto err;

	dir_hash_info = bch2_hash_info_init(c, &dir_inode);

	bch2_trans_iter_init(trans, &iter, BTREE_ID_dirents, pos, BTREE_ITER_intent);

	ret =   bch2_btree_iter_traverse(&iter) ?:
		bch2_hash_delete_at(trans, bch2_dirent_hash_desc,
				    &dir_hash_info, &iter,
				    BTREE_UPDATE_internal_snapshot_node);
	bch2_trans_iter_exit(trans, &iter);
err:
	bch_err_fn(c, ret);
	return ret;
}

/* Get lost+found, create if it doesn't exist: */
static int lookup_lostfound(struct btree_trans *trans, u32 snapshot,
			    struct bch_inode_unpacked *lostfound,
			    u64 reattaching_inum)
{
	struct bch_fs *c = trans->c;
	struct qstr lostfound_str = QSTR("lost+found");
	u64 inum = 0;
	unsigned d_type = 0;
	int ret;

	struct bch_snapshot_tree st;
	ret = bch2_snapshot_tree_lookup(trans,
			bch2_snapshot_tree(c, snapshot), &st);
	if (ret)
		return ret;

	subvol_inum root_inum = { .subvol = le32_to_cpu(st.master_subvol) };

	struct bch_subvolume subvol;
	ret = bch2_subvolume_get(trans, le32_to_cpu(st.master_subvol),
				 false, 0, &subvol);
	bch_err_msg(c, ret, "looking up root subvol %u for snapshot %u",
		    le32_to_cpu(st.master_subvol), snapshot);
	if (ret)
		return ret;

	if (!subvol.inode) {
		struct btree_iter iter;
		struct bkey_i_subvolume *subvol = bch2_bkey_get_mut_typed(trans, &iter,
				BTREE_ID_subvolumes, POS(0, le32_to_cpu(st.master_subvol)),
				0, subvolume);
		ret = PTR_ERR_OR_ZERO(subvol);
		if (ret)
			return ret;

		subvol->v.inode = cpu_to_le64(reattaching_inum);
		bch2_trans_iter_exit(trans, &iter);
	}

	root_inum.inum = le64_to_cpu(subvol.inode);

	struct bch_inode_unpacked root_inode;
	struct bch_hash_info root_hash_info;
	ret = lookup_inode(trans, root_inum.inum, snapshot, &root_inode);
	bch_err_msg(c, ret, "looking up root inode %llu for subvol %u",
		    root_inum.inum, le32_to_cpu(st.master_subvol));
	if (ret)
		return ret;

	root_hash_info = bch2_hash_info_init(c, &root_inode);

	ret = lookup_dirent_in_snapshot(trans, root_hash_info, root_inum,
			      &lostfound_str, &inum, &d_type, snapshot);
	if (bch2_err_matches(ret, ENOENT))
		goto create_lostfound;

	bch_err_fn(c, ret);
	if (ret)
		return ret;

	if (d_type != DT_DIR) {
		bch_err(c, "error looking up lost+found: not a directory");
		return -BCH_ERR_ENOENT_not_directory;
	}

	/*
	 * The bch2_check_dirents pass has already run, dangling dirents
	 * shouldn't exist here:
	 */
	ret = lookup_inode(trans, inum, snapshot, lostfound);
	bch_err_msg(c, ret, "looking up lost+found %llu:%u in (root inode %llu, snapshot root %u)",
		    inum, snapshot, root_inum.inum, bch2_snapshot_root(c, snapshot));
	return ret;

create_lostfound:
	/*
	 * we always create lost+found in the root snapshot; we don't want
	 * different branches of the snapshot tree to have different lost+found
	 */
	snapshot = le32_to_cpu(st.root_snapshot);
	/*
	 * XXX: we could have a nicer log message here  if we had a nice way to
	 * walk backpointers to print a path
	 */
	bch_notice(c, "creating lost+found in subvol %llu snapshot %u",
		   root_inum.subvol, le32_to_cpu(st.root_snapshot));

	u64 now = bch2_current_time(c);
	struct btree_iter lostfound_iter = { NULL };
	u64 cpu = raw_smp_processor_id();

	bch2_inode_init_early(c, lostfound);
	bch2_inode_init_late(lostfound, now, 0, 0, S_IFDIR|0700, 0, &root_inode);
	lostfound->bi_dir = root_inode.bi_inum;
	lostfound->bi_snapshot = le32_to_cpu(st.root_snapshot);

	root_inode.bi_nlink++;

	ret = bch2_inode_create(trans, &lostfound_iter, lostfound, snapshot, cpu);
	if (ret)
		goto err;

	bch2_btree_iter_set_snapshot(&lostfound_iter, snapshot);
	ret = bch2_btree_iter_traverse(&lostfound_iter);
	if (ret)
		goto err;

	ret =   bch2_dirent_create_snapshot(trans,
				0, root_inode.bi_inum, snapshot, &root_hash_info,
				mode_to_type(lostfound->bi_mode),
				&lostfound_str,
				lostfound->bi_inum,
				&lostfound->bi_dir_offset,
				STR_HASH_must_create) ?:
		bch2_inode_write_flags(trans, &lostfound_iter, lostfound,
				       BTREE_UPDATE_internal_snapshot_node);
err:
	bch_err_msg(c, ret, "creating lost+found");
	bch2_trans_iter_exit(trans, &lostfound_iter);
	return ret;
}

<<<<<<< HEAD
=======
static inline bool inode_should_reattach(struct bch_inode_unpacked *inode)
{
	if (inode->bi_inum == BCACHEFS_ROOT_INO &&
	    inode->bi_subvol == BCACHEFS_ROOT_SUBVOL)
		return false;

	return !inode->bi_dir && !(inode->bi_flags & BCH_INODE_unlinked);
}

static int maybe_delete_dirent(struct btree_trans *trans, struct bpos d_pos, u32 snapshot)
{
	struct btree_iter iter;
	struct bkey_s_c k = bch2_bkey_get_iter(trans, &iter, BTREE_ID_dirents,
					SPOS(d_pos.inode, d_pos.offset, snapshot),
					BTREE_ITER_intent|
					BTREE_ITER_with_updates);
	int ret = bkey_err(k);
	if (ret)
		return ret;

	if (bpos_eq(k.k->p, d_pos)) {
		/*
		 * delet_at() doesn't work because the update path doesn't
		 * internally use BTREE_ITER_with_updates yet
		 */
		struct bkey_i *k = bch2_trans_kmalloc(trans, sizeof(*k));
		ret = PTR_ERR_OR_ZERO(k);
		if (ret)
			goto err;

		bkey_init(&k->k);
		k->k.type = KEY_TYPE_whiteout;
		k->k.p = iter.pos;
		ret = bch2_trans_update(trans, &iter, k, BTREE_UPDATE_internal_snapshot_node);
	}
err:
	bch2_trans_iter_exit(trans, &iter);
	return ret;
}

>>>>>>> 8ee0f23e
static int reattach_inode(struct btree_trans *trans, struct bch_inode_unpacked *inode)
{
	struct bch_fs *c = trans->c;
	struct bch_inode_unpacked lostfound;
	char name_buf[20];
<<<<<<< HEAD
	struct qstr name;
	u64 dir_offset = 0;
	u32 dirent_snapshot = inode->bi_snapshot;
=======
>>>>>>> 8ee0f23e
	int ret;

	u32 dirent_snapshot = inode->bi_snapshot;
	if (inode->bi_subvol) {
		inode->bi_parent_subvol = BCACHEFS_ROOT_SUBVOL;

		u64 root_inum;
		ret = subvol_lookup(trans, inode->bi_parent_subvol,
				    &dirent_snapshot, &root_inum);
		if (ret)
			return ret;

		snprintf(name_buf, sizeof(name_buf), "subvol-%u", inode->bi_subvol);
	} else {
		snprintf(name_buf, sizeof(name_buf), "%llu", inode->bi_inum);
	}

	ret = lookup_lostfound(trans, dirent_snapshot, &lostfound, inode->bi_inum);
	if (ret)
		return ret;

	lostfound.bi_nlink += S_ISDIR(inode->bi_mode);

	/* ensure lost+found inode is also present in inode snapshot */
	if (!inode->bi_subvol) {
		BUG_ON(!bch2_snapshot_is_ancestor(c, inode->bi_snapshot, lostfound.bi_snapshot));
		lostfound.bi_snapshot = inode->bi_snapshot;
	}

	ret = __bch2_fsck_write_inode(trans, &lostfound);
	if (ret)
		return ret;
<<<<<<< HEAD

	dir_hash = bch2_hash_info_init(c, &lostfound);
=======
>>>>>>> 8ee0f23e

	struct bch_hash_info dir_hash = bch2_hash_info_init(c, &lostfound);
	struct qstr name = (struct qstr) QSTR(name_buf);

	inode->bi_dir = lostfound.bi_inum;

	ret = bch2_dirent_create_snapshot(trans,
				inode->bi_parent_subvol, lostfound.bi_inum,
				dirent_snapshot,
				&dir_hash,
				inode_d_type(inode),
				&name,
				inode->bi_subvol ?: inode->bi_inum,
				&inode->bi_dir_offset,
				STR_HASH_must_create);
	if (ret) {
		bch_err_msg(c, ret, "error creating dirent");
		return ret;
	}

	ret = __bch2_fsck_write_inode(trans, inode);
	if (ret)
		return ret;

	/*
	 * Fix up inodes in child snapshots: if they should also be reattached
	 * update the backpointer field, if they should not be we need to emit
	 * whiteouts for the dirent we just created.
	 */
	if (!inode->bi_subvol && bch2_snapshot_is_leaf(c, inode->bi_snapshot) <= 0) {
		snapshot_id_list whiteouts_done;
		struct btree_iter iter;
		struct bkey_s_c k;

		darray_init(&whiteouts_done);

		for_each_btree_key_reverse_norestart(trans, iter,
				BTREE_ID_inodes, SPOS(0, inode->bi_inum, inode->bi_snapshot - 1),
				BTREE_ITER_all_snapshots|BTREE_ITER_intent, k, ret) {
			if (k.k->p.offset != inode->bi_inum)
				break;

			if (!bkey_is_inode(k.k) ||
			    !bch2_snapshot_is_ancestor(c, k.k->p.snapshot, inode->bi_snapshot) ||
			    snapshot_list_has_ancestor(c, &whiteouts_done, k.k->p.snapshot))
				continue;

			struct bch_inode_unpacked child_inode;
			bch2_inode_unpack(k, &child_inode);

			if (!inode_should_reattach(&child_inode)) {
				ret = maybe_delete_dirent(trans,
							  SPOS(lostfound.bi_inum, inode->bi_dir_offset,
							       dirent_snapshot),
							  k.k->p.snapshot);
				if (ret)
					break;

				ret = snapshot_list_add(c, &whiteouts_done, k.k->p.snapshot);
				if (ret)
					break;
			} else {
				iter.snapshot = k.k->p.snapshot;
				child_inode.bi_dir = inode->bi_dir;
				child_inode.bi_dir_offset = inode->bi_dir_offset;

				ret = bch2_inode_write_flags(trans, &iter, &child_inode,
							     BTREE_UPDATE_internal_snapshot_node);
				if (ret)
					break;
			}
		}
		darray_exit(&whiteouts_done);
		bch2_trans_iter_exit(trans, &iter);
	}

<<<<<<< HEAD
	return __bch2_fsck_write_inode(trans, inode);
=======
	return ret;
>>>>>>> 8ee0f23e
}

static int remove_backpointer(struct btree_trans *trans,
			      struct bch_inode_unpacked *inode)
{
	if (!inode->bi_dir)
		return 0;

	struct bch_fs *c = trans->c;
	struct btree_iter iter;
	struct bkey_s_c_dirent d =
		bch2_bkey_get_iter_typed(trans, &iter, BTREE_ID_dirents,
				     SPOS(inode->bi_dir, inode->bi_dir_offset, inode->bi_snapshot), 0,
				     dirent);
	int ret =   bkey_err(d) ?:
		dirent_points_to_inode(c, d, inode) ?:
		__remove_dirent(trans, d.k->p);
	bch2_trans_iter_exit(trans, &iter);
	return ret;
}

static int reattach_subvol(struct btree_trans *trans, struct bkey_s_c_subvolume s)
{
	struct bch_fs *c = trans->c;

	struct bch_inode_unpacked inode;
	int ret = bch2_inode_find_by_inum_trans(trans,
				(subvol_inum) { s.k->p.offset, le64_to_cpu(s.v->inode) },
				&inode);
	if (ret)
		return ret;

	ret = remove_backpointer(trans, &inode);
	if (!bch2_err_matches(ret, ENOENT))
		bch_err_msg(c, ret, "removing dirent");
	if (ret)
		return ret;

	ret = reattach_inode(trans, &inode);
	bch_err_msg(c, ret, "reattaching inode %llu", inode.bi_inum);
	return ret;
}

static int reconstruct_subvol(struct btree_trans *trans, u32 snapshotid, u32 subvolid, u64 inum)
{
	struct bch_fs *c = trans->c;

	if (!bch2_snapshot_is_leaf(c, snapshotid)) {
		bch_err(c, "need to reconstruct subvol, but have interior node snapshot");
		return -BCH_ERR_fsck_repair_unimplemented;
	}

	/*
	 * If inum isn't set, that means we're being called from check_dirents,
	 * not check_inodes - the root of this subvolume doesn't exist or we
	 * would have found it there:
	 */
	if (!inum) {
		struct btree_iter inode_iter = {};
		struct bch_inode_unpacked new_inode;
		u64 cpu = raw_smp_processor_id();

		bch2_inode_init_early(c, &new_inode);
		bch2_inode_init_late(&new_inode, bch2_current_time(c), 0, 0, S_IFDIR|0755, 0, NULL);

		new_inode.bi_subvol = subvolid;

		int ret = bch2_inode_create(trans, &inode_iter, &new_inode, snapshotid, cpu) ?:
			  bch2_btree_iter_traverse(&inode_iter) ?:
			  bch2_inode_write(trans, &inode_iter, &new_inode);
		bch2_trans_iter_exit(trans, &inode_iter);
		if (ret)
			return ret;

		inum = new_inode.bi_inum;
	}

	bch_info(c, "reconstructing subvol %u with root inode %llu", subvolid, inum);

	struct bkey_i_subvolume *new_subvol = bch2_trans_kmalloc(trans, sizeof(*new_subvol));
	int ret = PTR_ERR_OR_ZERO(new_subvol);
	if (ret)
		return ret;

	bkey_subvolume_init(&new_subvol->k_i);
	new_subvol->k.p.offset	= subvolid;
	new_subvol->v.snapshot	= cpu_to_le32(snapshotid);
	new_subvol->v.inode	= cpu_to_le64(inum);
	ret = bch2_btree_insert_trans(trans, BTREE_ID_subvolumes, &new_subvol->k_i, 0);
	if (ret)
		return ret;

	struct btree_iter iter;
	struct bkey_i_snapshot *s = bch2_bkey_get_mut_typed(trans, &iter,
			BTREE_ID_snapshots, POS(0, snapshotid),
			0, snapshot);
	ret = PTR_ERR_OR_ZERO(s);
	bch_err_msg(c, ret, "getting snapshot %u", snapshotid);
	if (ret)
		return ret;

	u32 snapshot_tree = le32_to_cpu(s->v.tree);

	s->v.subvol = cpu_to_le32(subvolid);
	SET_BCH_SNAPSHOT_SUBVOL(&s->v, true);
	bch2_trans_iter_exit(trans, &iter);

	struct bkey_i_snapshot_tree *st = bch2_bkey_get_mut_typed(trans, &iter,
			BTREE_ID_snapshot_trees, POS(0, snapshot_tree),
			0, snapshot_tree);
	ret = PTR_ERR_OR_ZERO(st);
	bch_err_msg(c, ret, "getting snapshot tree %u", snapshot_tree);
	if (ret)
		return ret;

	if (!st->v.master_subvol)
		st->v.master_subvol = cpu_to_le32(subvolid);

	bch2_trans_iter_exit(trans, &iter);
	return 0;
}

static int reconstruct_inode(struct btree_trans *trans, enum btree_id btree, u32 snapshot, u64 inum)
{
	struct bch_fs *c = trans->c;
	unsigned i_mode = S_IFREG;
	u64 i_size = 0;

	switch (btree) {
	case BTREE_ID_extents: {
		struct btree_iter iter = {};

		bch2_trans_iter_init(trans, &iter, BTREE_ID_extents, SPOS(inum, U64_MAX, snapshot), 0);
		struct bkey_s_c k = bch2_btree_iter_peek_prev(&iter);
		bch2_trans_iter_exit(trans, &iter);
		int ret = bkey_err(k);
		if (ret)
			return ret;

		i_size = k.k->p.offset << 9;
		break;
	}
	case BTREE_ID_dirents:
		i_mode = S_IFDIR;
		break;
	case BTREE_ID_xattrs:
		break;
	default:
		BUG();
	}

	struct bch_inode_unpacked new_inode;
	bch2_inode_init_early(c, &new_inode);
	bch2_inode_init_late(&new_inode, bch2_current_time(c), 0, 0, i_mode|0600, 0, NULL);
	new_inode.bi_size = i_size;
	new_inode.bi_inum = inum;
	new_inode.bi_snapshot = snapshot;

	return __bch2_fsck_write_inode(trans, &new_inode);
}

struct snapshots_seen {
	struct bpos			pos;
	snapshot_id_list		ids;
};

static inline void snapshots_seen_exit(struct snapshots_seen *s)
{
	darray_exit(&s->ids);
}

static inline void snapshots_seen_init(struct snapshots_seen *s)
{
	memset(s, 0, sizeof(*s));
}

static int snapshots_seen_add_inorder(struct bch_fs *c, struct snapshots_seen *s, u32 id)
{
	u32 *i;
	__darray_for_each(s->ids, i) {
		if (*i == id)
			return 0;
		if (*i > id)
			break;
	}

	int ret = darray_insert_item(&s->ids, i - s->ids.data, id);
	if (ret)
		bch_err(c, "error reallocating snapshots_seen table (size %zu)",
			s->ids.size);
	return ret;
}

static int snapshots_seen_update(struct bch_fs *c, struct snapshots_seen *s,
				 enum btree_id btree_id, struct bpos pos)
{
	if (!bkey_eq(s->pos, pos))
		s->ids.nr = 0;
	s->pos = pos;

	return snapshot_list_add_nodup(c, &s->ids, pos.snapshot);
}

/**
 * key_visible_in_snapshot - returns true if @id is a descendent of @ancestor,
 * and @ancestor hasn't been overwritten in @seen
 *
 * @c:		filesystem handle
 * @seen:	list of snapshot ids already seen at current position
 * @id:		descendent snapshot id
 * @ancestor:	ancestor snapshot id
 *
 * Returns:	whether key in @ancestor snapshot is visible in @id snapshot
 */
static bool key_visible_in_snapshot(struct bch_fs *c, struct snapshots_seen *seen,
				    u32 id, u32 ancestor)
{
	ssize_t i;

	EBUG_ON(id > ancestor);

	/* @ancestor should be the snapshot most recently added to @seen */
	EBUG_ON(ancestor != seen->pos.snapshot);
	EBUG_ON(ancestor != darray_last(seen->ids));

	if (id == ancestor)
		return true;

	if (!bch2_snapshot_is_ancestor(c, id, ancestor))
		return false;

	/*
	 * We know that @id is a descendant of @ancestor, we're checking if
	 * we've seen a key that overwrote @ancestor - i.e. also a descendent of
	 * @ascestor and with @id as a descendent.
	 *
	 * But we already know that we're scanning IDs between @id and @ancestor
	 * numerically, since snapshot ID lists are kept sorted, so if we find
	 * an id that's an ancestor of @id we're done:
	 */

	for (i = seen->ids.nr - 2;
	     i >= 0 && seen->ids.data[i] >= id;
	     --i)
		if (bch2_snapshot_is_ancestor(c, id, seen->ids.data[i]))
			return false;

	return true;
}

/**
 * ref_visible - given a key with snapshot id @src that points to a key with
 * snapshot id @dst, test whether there is some snapshot in which @dst is
 * visible.
 *
 * @c:		filesystem handle
 * @s:		list of snapshot IDs already seen at @src
 * @src:	snapshot ID of src key
 * @dst:	snapshot ID of dst key
 * Returns:	true if there is some snapshot in which @dst is visible
 *
 * Assumes we're visiting @src keys in natural key order
 */
static bool ref_visible(struct bch_fs *c, struct snapshots_seen *s,
			u32 src, u32 dst)
{
	return dst <= src
		? key_visible_in_snapshot(c, s, dst, src)
		: bch2_snapshot_is_ancestor(c, src, dst);
}

static int ref_visible2(struct bch_fs *c,
			u32 src, struct snapshots_seen *src_seen,
			u32 dst, struct snapshots_seen *dst_seen)
{
	if (dst > src) {
		swap(dst, src);
		swap(dst_seen, src_seen);
	}
	return key_visible_in_snapshot(c, src_seen, dst, src);
}

#define for_each_visible_inode(_c, _s, _w, _snapshot, _i)				\
	for (_i = (_w)->inodes.data; _i < (_w)->inodes.data + (_w)->inodes.nr &&	\
	     (_i)->snapshot <= (_snapshot); _i++)					\
		if (key_visible_in_snapshot(_c, _s, _i->snapshot, _snapshot))

struct inode_walker_entry {
	struct bch_inode_unpacked inode;
	u32			snapshot;
	u64			count;
};

struct inode_walker {
	bool				first_this_inode;
	bool				have_inodes;
	bool				recalculate_sums;
	struct bpos			last_pos;

	DARRAY(struct inode_walker_entry) inodes;
};

static void inode_walker_exit(struct inode_walker *w)
{
	darray_exit(&w->inodes);
}

static struct inode_walker inode_walker_init(void)
{
	return (struct inode_walker) { 0, };
}

static int add_inode(struct bch_fs *c, struct inode_walker *w,
		     struct bkey_s_c inode)
{
	struct bch_inode_unpacked u;

	BUG_ON(bch2_inode_unpack(inode, &u));

	return darray_push(&w->inodes, ((struct inode_walker_entry) {
		.inode		= u,
		.snapshot	= inode.k->p.snapshot,
	}));
}

static int get_inodes_all_snapshots(struct btree_trans *trans,
				    struct inode_walker *w, u64 inum)
{
	struct bch_fs *c = trans->c;
	struct btree_iter iter;
	struct bkey_s_c k;
	int ret;

	/*
	 * We no longer have inodes for w->last_pos; clear this to avoid
	 * screwing up check_i_sectors/check_subdir_count if we take a
	 * transaction restart here:
	 */
	w->have_inodes = false;
	w->recalculate_sums = false;
	w->inodes.nr = 0;

	for_each_btree_key_norestart(trans, iter, BTREE_ID_inodes, POS(0, inum),
				     BTREE_ITER_all_snapshots, k, ret) {
		if (k.k->p.offset != inum)
			break;

		if (bkey_is_inode(k.k))
			add_inode(c, w, k);
	}
	bch2_trans_iter_exit(trans, &iter);

	if (ret)
		return ret;

	w->first_this_inode = true;
	w->have_inodes = true;
	return 0;
}

static struct inode_walker_entry *
lookup_inode_for_snapshot(struct bch_fs *c, struct inode_walker *w, struct bkey_s_c k)
{
	bool is_whiteout = k.k->type == KEY_TYPE_whiteout;

	struct inode_walker_entry *i;
	__darray_for_each(w->inodes, i)
		if (bch2_snapshot_is_ancestor(c, k.k->p.snapshot, i->snapshot))
			goto found;

	return NULL;
found:
	BUG_ON(k.k->p.snapshot > i->snapshot);

	if (k.k->p.snapshot != i->snapshot && !is_whiteout) {
		struct inode_walker_entry new = *i;

		new.snapshot = k.k->p.snapshot;
		new.count = 0;

		struct printbuf buf = PRINTBUF;
		bch2_bkey_val_to_text(&buf, c, k);

		bch_info(c, "have key for inode %llu:%u but have inode in ancestor snapshot %u\n"
			 "unexpected because we should always update the inode when we update a key in that inode\n"
			 "%s",
			 w->last_pos.inode, k.k->p.snapshot, i->snapshot, buf.buf);
		printbuf_exit(&buf);

		while (i > w->inodes.data && i[-1].snapshot > k.k->p.snapshot)
			--i;

		size_t pos = i - w->inodes.data;
		int ret = darray_insert_item(&w->inodes, pos, new);
		if (ret)
			return ERR_PTR(ret);

		i = w->inodes.data + pos;
	}

	return i;
}

static struct inode_walker_entry *walk_inode(struct btree_trans *trans,
					     struct inode_walker *w,
					     struct bkey_s_c k)
{
	if (w->last_pos.inode != k.k->p.inode) {
		int ret = get_inodes_all_snapshots(trans, w, k.k->p.inode);
		if (ret)
			return ERR_PTR(ret);
	}

	w->last_pos = k.k->p;

	return lookup_inode_for_snapshot(trans->c, w, k);
}

static int get_visible_inodes(struct btree_trans *trans,
			      struct inode_walker *w,
			      struct snapshots_seen *s,
			      u64 inum)
{
	struct bch_fs *c = trans->c;
	struct btree_iter iter;
	struct bkey_s_c k;
	int ret;

	w->inodes.nr = 0;

	for_each_btree_key_norestart(trans, iter, BTREE_ID_inodes, POS(0, inum),
			   BTREE_ITER_all_snapshots, k, ret) {
		if (k.k->p.offset != inum)
			break;

		if (!ref_visible(c, s, s->pos.snapshot, k.k->p.snapshot))
			continue;

		if (bkey_is_inode(k.k))
			add_inode(c, w, k);

		if (k.k->p.snapshot >= s->pos.snapshot)
			break;
	}
	bch2_trans_iter_exit(trans, &iter);

	return ret;
}

static int dirent_has_target(struct btree_trans *trans, struct bkey_s_c_dirent d)
{
	if (d.v->d_type == DT_SUBVOL) {
		u32 snap;
		u64 inum;
		int ret = subvol_lookup(trans, le32_to_cpu(d.v->d_child_subvol), &snap, &inum);
		if (ret && !bch2_err_matches(ret, ENOENT))
			return ret;
		return !ret;
	} else {
		struct btree_iter iter;
		struct bkey_s_c k = bch2_bkey_get_iter(trans, &iter, BTREE_ID_inodes,
				SPOS(0, le64_to_cpu(d.v->d_inum), d.k->p.snapshot), 0);
		int ret = bkey_err(k);
		if (ret)
			return ret;

		ret = bkey_is_inode(k.k);
		bch2_trans_iter_exit(trans, &iter);
		return ret;
	}
}

/*
 * Prefer to delete the first one, since that will be the one at the wrong
 * offset:
 * return value: 0 -> delete k1, 1 -> delete k2
 */
static int hash_pick_winner(struct btree_trans *trans,
			    const struct bch_hash_desc desc,
			    struct bch_hash_info *hash_info,
			    struct bkey_s_c k1,
			    struct bkey_s_c k2)
{
	if (bkey_val_bytes(k1.k) == bkey_val_bytes(k2.k) &&
	    !memcmp(k1.v, k2.v, bkey_val_bytes(k1.k)))
		return 0;

	switch (desc.btree_id) {
	case BTREE_ID_dirents: {
		int ret = dirent_has_target(trans, bkey_s_c_to_dirent(k1));
		if (ret < 0)
			return ret;
		if (!ret)
			return 0;

		ret = dirent_has_target(trans, bkey_s_c_to_dirent(k2));
		if (ret < 0)
			return ret;
		if (!ret)
			return 1;
		return 2;
	}
	default:
		return 0;
	}
}

static int fsck_update_backpointers(struct btree_trans *trans,
				    struct snapshots_seen *s,
				    const struct bch_hash_desc desc,
				    struct bch_hash_info *hash_info,
				    struct bkey_i *new)
{
	if (new->k.type != KEY_TYPE_dirent)
		return 0;

	struct bkey_i_dirent *d = bkey_i_to_dirent(new);
	struct inode_walker target = inode_walker_init();
	int ret = 0;

	if (d->v.d_type == DT_SUBVOL) {
		BUG();
	} else {
		ret = get_visible_inodes(trans, &target, s, le64_to_cpu(d->v.d_inum));
		if (ret)
			goto err;

		darray_for_each(target.inodes, i) {
			i->inode.bi_dir_offset = d->k.p.offset;
			ret = __bch2_fsck_write_inode(trans, &i->inode);
			if (ret)
				goto err;
		}
	}
err:
	inode_walker_exit(&target);
	return ret;
}

static int fsck_rename_dirent(struct btree_trans *trans,
			      struct snapshots_seen *s,
			      const struct bch_hash_desc desc,
			      struct bch_hash_info *hash_info,
			      struct bkey_s_c_dirent old)
{
	struct qstr old_name = bch2_dirent_get_name(old);
	struct bkey_i_dirent *new = bch2_trans_kmalloc(trans, bkey_bytes(old.k) + 32);
	int ret = PTR_ERR_OR_ZERO(new);
	if (ret)
		return ret;

	bkey_dirent_init(&new->k_i);
	dirent_copy_target(new, old);
	new->k.p = old.k->p;

	for (unsigned i = 0; i < 1000; i++) {
		unsigned len = sprintf(new->v.d_name, "%.*s.fsck_renamed-%u",
				       old_name.len, old_name.name, i);
		unsigned u64s = BKEY_U64s + dirent_val_u64s(len);

		if (u64s > U8_MAX)
			return -EINVAL;

		new->k.u64s = u64s;

		ret = bch2_hash_set_in_snapshot(trans, bch2_dirent_hash_desc, hash_info,
						(subvol_inum) { 0, old.k->p.inode },
						old.k->p.snapshot, &new->k_i,
						BTREE_UPDATE_internal_snapshot_node);
		if (!bch2_err_matches(ret, EEXIST))
			break;
	}

	if (ret)
		return ret;

	return fsck_update_backpointers(trans, s, desc, hash_info, &new->k_i);
}

static int hash_check_key(struct btree_trans *trans,
			  struct snapshots_seen *s,
			  const struct bch_hash_desc desc,
			  struct bch_hash_info *hash_info,
			  struct btree_iter *k_iter, struct bkey_s_c hash_k)
{
	struct bch_fs *c = trans->c;
	struct btree_iter iter = { NULL };
	struct printbuf buf = PRINTBUF;
	struct bkey_s_c k;
	u64 hash;
	int ret = 0;

	if (hash_k.k->type != desc.key_type)
		return 0;

	hash = desc.hash_bkey(hash_info, hash_k);

	if (likely(hash == hash_k.k->p.offset))
		return 0;

	if (hash_k.k->p.offset < hash)
		goto bad_hash;

	for_each_btree_key_norestart(trans, iter, desc.btree_id,
				     SPOS(hash_k.k->p.inode, hash, hash_k.k->p.snapshot),
				     BTREE_ITER_slots, k, ret) {
		if (bkey_eq(k.k->p, hash_k.k->p))
			break;

		if (k.k->type == desc.key_type &&
		    !desc.cmp_bkey(k, hash_k))
			goto duplicate_entries;

		if (bkey_deleted(k.k)) {
			bch2_trans_iter_exit(trans, &iter);
			goto bad_hash;
		}
	}
out:
	bch2_trans_iter_exit(trans, &iter);
	printbuf_exit(&buf);
	return ret;
bad_hash:
	if (fsck_err(trans, hash_table_key_wrong_offset,
		     "hash table key at wrong offset: btree %s inode %llu offset %llu, hashed to %llu\n  %s",
		     bch2_btree_id_str(desc.btree_id), hash_k.k->p.inode, hash_k.k->p.offset, hash,
		     (printbuf_reset(&buf),
		      bch2_bkey_val_to_text(&buf, c, hash_k), buf.buf))) {
		struct bkey_i *new = bch2_bkey_make_mut_noupdate(trans, hash_k);
		if (IS_ERR(new))
			return PTR_ERR(new);

		k = bch2_hash_set_or_get_in_snapshot(trans, &iter, desc, hash_info,
				       (subvol_inum) { 0, hash_k.k->p.inode },
				       hash_k.k->p.snapshot, new,
				       STR_HASH_must_create|
				       BTREE_ITER_with_updates|
				       BTREE_UPDATE_internal_snapshot_node);
		ret = bkey_err(k);
		if (ret)
			goto out;
		if (k.k)
			goto duplicate_entries;

		ret =   bch2_hash_delete_at(trans, desc, hash_info, k_iter,
					    BTREE_UPDATE_internal_snapshot_node) ?:
			fsck_update_backpointers(trans, s, desc, hash_info, new) ?:
			bch2_trans_commit(trans, NULL, NULL, BCH_TRANS_COMMIT_no_enospc) ?:
			-BCH_ERR_transaction_restart_nested;
		goto out;
	}
fsck_err:
	goto out;
duplicate_entries:
	ret = hash_pick_winner(trans, desc, hash_info, hash_k, k);
	if (ret < 0)
		goto out;

	if (!fsck_err(trans, hash_table_key_duplicate,
		      "duplicate hash table keys%s:\n%s",
		      ret != 2 ? "" : ", both point to valid inodes",
		      (printbuf_reset(&buf),
		       bch2_bkey_val_to_text(&buf, c, hash_k),
		       prt_newline(&buf),
		       bch2_bkey_val_to_text(&buf, c, k),
		       buf.buf)))
		goto out;

	switch (ret) {
	case 0:
		ret = bch2_hash_delete_at(trans, desc, hash_info, k_iter, 0);
		break;
	case 1:
		ret = bch2_hash_delete_at(trans, desc, hash_info, &iter, 0);
		break;
	case 2:
		ret = fsck_rename_dirent(trans, s, desc, hash_info, bkey_s_c_to_dirent(hash_k)) ?:
			bch2_hash_delete_at(trans, desc, hash_info, k_iter, 0);
		goto out;
	}

	ret = bch2_trans_commit(trans, NULL, NULL, 0) ?:
		-BCH_ERR_transaction_restart_nested;
	goto out;
}

static struct bkey_s_c_dirent dirent_get_by_pos(struct btree_trans *trans,
						struct btree_iter *iter,
						struct bpos pos)
{
	return bch2_bkey_get_iter_typed(trans, iter, BTREE_ID_dirents, pos, 0, dirent);
}

static struct bkey_s_c_dirent inode_get_dirent(struct btree_trans *trans,
					       struct btree_iter *iter,
					       struct bch_inode_unpacked *inode,
					       u32 *snapshot)
{
	if (inode->bi_subvol) {
		u64 inum;
		int ret = subvol_lookup(trans, inode->bi_parent_subvol, snapshot, &inum);
		if (ret)
			return ((struct bkey_s_c_dirent) { .k = ERR_PTR(ret) });
	}

	return dirent_get_by_pos(trans, iter, SPOS(inode->bi_dir, inode->bi_dir_offset, *snapshot));
}

static int check_inode_deleted_list(struct btree_trans *trans, struct bpos p)
{
	struct btree_iter iter;
	struct bkey_s_c k = bch2_bkey_get_iter(trans, &iter, BTREE_ID_deleted_inodes, p, 0);
	int ret = bkey_err(k) ?: k.k->type == KEY_TYPE_set;
	bch2_trans_iter_exit(trans, &iter);
	return ret;
}

static int check_inode_dirent_inode(struct btree_trans *trans,
				    struct bch_inode_unpacked *inode,
				    bool *write_inode)
{
	struct bch_fs *c = trans->c;
	struct printbuf buf = PRINTBUF;

	u32 inode_snapshot = inode->bi_snapshot;
	struct btree_iter dirent_iter = {};
	struct bkey_s_c_dirent d = inode_get_dirent(trans, &dirent_iter, inode, &inode_snapshot);
	int ret = bkey_err(d);
	if (ret && !bch2_err_matches(ret, ENOENT))
		return ret;

	if (fsck_err_on(ret,
			trans, inode_points_to_missing_dirent,
			"inode points to missing dirent\n%s",
			(bch2_inode_unpacked_to_text(&buf, inode), buf.buf)) ||
	    fsck_err_on(!ret && dirent_points_to_inode_nowarn(d, inode),
			trans, inode_points_to_wrong_dirent,
			"%s",
			(printbuf_reset(&buf),
			 dirent_inode_mismatch_msg(&buf, c, d, inode),
			 buf.buf))) {
		/*
		 * We just clear the backpointer fields for now. If we find a
		 * dirent that points to this inode in check_dirents(), we'll
		 * update it then; then when we get to check_path() if the
		 * backpointer is still 0 we'll reattach it.
		 */
		inode->bi_dir = 0;
		inode->bi_dir_offset = 0;
		*write_inode = true;
	}

	ret = 0;
fsck_err:
	bch2_trans_iter_exit(trans, &dirent_iter);
	printbuf_exit(&buf);
	bch_err_fn(c, ret);
	return ret;
}

<<<<<<< HEAD
static bool bch2_inode_is_open(struct bch_fs *c, struct bpos p)
=======
static int get_snapshot_root_inode(struct btree_trans *trans,
				   struct bch_inode_unpacked *root,
				   u64 inum)
>>>>>>> 8ee0f23e
{
	struct btree_iter iter;
	struct bkey_s_c k;
	int ret = 0;

<<<<<<< HEAD
	/* snapshot tree corruption, can't safely delete */
	if (!inum.subvol) {
		bch_warn_ratelimited(c, "%s(): snapshot %u has no subvol, unlinked but can't safely delete", __func__, p.snapshot);
		return true;
=======
	for_each_btree_key_reverse_norestart(trans, iter, BTREE_ID_inodes,
					     SPOS(0, inum, U32_MAX),
					     BTREE_ITER_all_snapshots, k, ret) {
		if (k.k->p.offset != inum)
			break;
		if (bkey_is_inode(k.k))
			goto found_root;
>>>>>>> 8ee0f23e
	}
	if (ret)
		goto err;
	BUG();
found_root:
	BUG_ON(bch2_inode_unpack(k, root));
err:
	bch2_trans_iter_exit(trans, &iter);
	return ret;
}

static int check_inode(struct btree_trans *trans,
		       struct btree_iter *iter,
		       struct bkey_s_c k,
		       struct bch_inode_unpacked *snapshot_root,
		       struct snapshots_seen *s)
{
	struct bch_fs *c = trans->c;
	struct printbuf buf = PRINTBUF;
	struct bch_inode_unpacked u;
	bool do_update = false;
	int ret;

	ret = bch2_check_key_has_snapshot(trans, iter, k);
	if (ret < 0)
		goto err;
	if (ret)
		return 0;

	ret = snapshots_seen_update(c, s, iter->btree_id, k.k->p);
	if (ret)
		goto err;

	if (!bkey_is_inode(k.k))
		return 0;

	BUG_ON(bch2_inode_unpack(k, &u));

	if (snapshot_root->bi_inum != u.bi_inum) {
		ret = get_snapshot_root_inode(trans, snapshot_root, u.bi_inum);
		if (ret)
			goto err;
	}

	if (fsck_err_on(u.bi_hash_seed		!= snapshot_root->bi_hash_seed ||
			INODE_STR_HASH(&u)	!= INODE_STR_HASH(snapshot_root),
			trans, inode_snapshot_mismatch,
			"inodes in different snapshots don't match")) {
<<<<<<< HEAD
		bch_err(c, "repair not implemented yet");
		ret = -BCH_ERR_fsck_repair_unimplemented;
		goto err_noprint;
	}

	if (u.bi_dir || u.bi_dir_offset) {
		ret = check_inode_dirent_inode(trans, &u, &do_update);
		if (ret)
			goto err;
	}

	if (fsck_err_on(u.bi_dir && (u.bi_flags & BCH_INODE_unlinked),
			trans, inode_unlinked_but_has_dirent,
			"inode unlinked but has dirent\n%s",
			(printbuf_reset(&buf),
			 bch2_inode_unpacked_to_text(&buf, &u),
			 buf.buf))) {
		u.bi_flags &= ~BCH_INODE_unlinked;
		do_update = true;
	}

	if (S_ISDIR(u.bi_mode) && (u.bi_flags & BCH_INODE_unlinked)) {
		/* Check for this early so that check_unreachable_inode() will reattach it */

		ret = bch2_empty_dir_snapshot(trans, k.k->p.offset, 0, k.k->p.snapshot);
		if (ret && ret != -BCH_ERR_ENOTEMPTY_dir_not_empty)
			goto err;

		fsck_err_on(ret, trans, inode_dir_unlinked_but_not_empty,
			    "dir unlinked but not empty\n%s",
			    (printbuf_reset(&buf),
			     bch2_inode_unpacked_to_text(&buf, &u),
			     buf.buf));
		u.bi_flags &= ~BCH_INODE_unlinked;
		do_update = true;
		ret = 0;
=======
		u.bi_hash_seed = snapshot_root->bi_hash_seed;
		SET_INODE_STR_HASH(&u, INODE_STR_HASH(snapshot_root));
		do_update = true;
>>>>>>> 8ee0f23e
	}

	if (u.bi_dir || u.bi_dir_offset) {
		ret = check_inode_dirent_inode(trans, &u, &do_update);
		if (ret)
			goto err;
	}

<<<<<<< HEAD
		u.bi_flags &= ~BCH_INODE_i_size_dirty|BCH_INODE_unlinked;

		ret = __bch2_fsck_write_inode(trans, &u);

		bch_err_msg(c, ret, "in fsck updating inode");
		if (ret)
			goto err_noprint;

		if (!bpos_eq(new_min_pos, POS_MIN))
			bch2_btree_iter_set_pos(iter, bpos_predecessor(new_min_pos));
		goto err_noprint;
	}

	if (u.bi_flags & BCH_INODE_unlinked) {
		if (!test_bit(BCH_FS_started, &c->flags)) {
			/*
			 * If we're not in online fsck, don't delete unlinked
			 * inodes, just make sure they're on the deleted list.
			 *
			 * They might be referred to by a logged operation -
			 * i.e. we might have crashed in the middle of a
			 * truncate on an unlinked but open file - so we want to
			 * let the delete_dead_inodes kill it after resuming
			 * logged ops.
			 */
			ret = check_inode_deleted_list(trans, k.k->p);
			if (ret < 0)
				goto err_noprint;

			fsck_err_on(!ret,
				    trans, unlinked_inode_not_on_deleted_list,
				    "inode %llu:%u unlinked, but not on deleted list",
				    u.bi_inum, k.k->p.snapshot);

			ret = bch2_btree_bit_mod_buffered(trans, BTREE_ID_deleted_inodes, k.k->p, 1);
			if (ret)
				goto err;
		} else {
			if (fsck_err_on(!bch2_inode_is_open(c, k.k->p),
					trans, inode_unlinked_and_not_open,
				      "inode %llu%u unlinked and not open",
				      u.bi_inum, u.bi_snapshot)) {
				ret = bch2_inode_rm_snapshot(trans, u.bi_inum, iter->pos.snapshot);
				bch_err_msg(c, ret, "in fsck deleting inode");
				goto err_noprint;
			}
		}
	}

	/* i_size_dirty is vestigal, since we now have logged ops for truncate * */
	if (u.bi_flags & BCH_INODE_i_size_dirty &&
	    (!test_bit(BCH_FS_clean_recovery, &c->flags) ||
	     fsck_err(trans, inode_i_size_dirty_but_clean,
		      "filesystem marked clean, but inode %llu has i_size dirty",
		      u.bi_inum))) {
		bch_verbose(c, "truncating inode %llu", u.bi_inum);
=======
	if (fsck_err_on(u.bi_dir && (u.bi_flags & BCH_INODE_unlinked),
			trans, inode_unlinked_but_has_dirent,
			"inode unlinked but has dirent\n%s",
			(printbuf_reset(&buf),
			 bch2_inode_unpacked_to_text(&buf, &u),
			 buf.buf))) {
		u.bi_flags &= ~BCH_INODE_unlinked;
		do_update = true;
	}

	if (S_ISDIR(u.bi_mode) && (u.bi_flags & BCH_INODE_unlinked)) {
		/* Check for this early so that check_unreachable_inode() will reattach it */

		ret = bch2_empty_dir_snapshot(trans, k.k->p.offset, 0, k.k->p.snapshot);
		if (ret && ret != -BCH_ERR_ENOTEMPTY_dir_not_empty)
			goto err;

		fsck_err_on(ret, trans, inode_dir_unlinked_but_not_empty,
			    "dir unlinked but not empty\n%s",
			    (printbuf_reset(&buf),
			     bch2_inode_unpacked_to_text(&buf, &u),
			     buf.buf));
		u.bi_flags &= ~BCH_INODE_unlinked;
		do_update = true;
		ret = 0;
	}

	ret = bch2_inode_has_child_snapshots(trans, k.k->p);
	if (ret < 0)
		goto err;
>>>>>>> 8ee0f23e

	if (fsck_err_on(ret != !!(u.bi_flags & BCH_INODE_has_child_snapshot),
			trans, inode_has_child_snapshots_wrong,
			"inode has_child_snapshots flag wrong (should be %u)\n%s",
			ret,
			(printbuf_reset(&buf),
			 bch2_inode_unpacked_to_text(&buf, &u),
			 buf.buf))) {
		if (ret)
			u.bi_flags |= BCH_INODE_has_child_snapshot;
		else
			u.bi_flags &= ~BCH_INODE_has_child_snapshot;
		do_update = true;
	}
	ret = 0;

<<<<<<< HEAD
	/* i_sectors_dirty is vestigal, i_sectors is always updated transactionally */
	if (u.bi_flags & BCH_INODE_i_sectors_dirty &&
	    (!test_bit(BCH_FS_clean_recovery, &c->flags) ||
	     fsck_err(trans, inode_i_sectors_dirty_but_clean,
		      "filesystem marked clean, but inode %llu has i_sectors dirty",
		      u.bi_inum))) {
		s64 sectors;

		bch_verbose(c, "recounting sectors for inode %llu",
			    u.bi_inum);

		sectors = bch2_count_inode_sectors(trans, u.bi_inum, iter->pos.snapshot);
		if (sectors < 0) {
			bch_err_msg(c, sectors, "in fsck recounting inode sectors");
			return sectors;
		}
=======
	if ((u.bi_flags & BCH_INODE_unlinked) &&
	    !(u.bi_flags & BCH_INODE_has_child_snapshot)) {
		if (!test_bit(BCH_FS_started, &c->flags)) {
			/*
			 * If we're not in online fsck, don't delete unlinked
			 * inodes, just make sure they're on the deleted list.
			 *
			 * They might be referred to by a logged operation -
			 * i.e. we might have crashed in the middle of a
			 * truncate on an unlinked but open file - so we want to
			 * let the delete_dead_inodes kill it after resuming
			 * logged ops.
			 */
			ret = check_inode_deleted_list(trans, k.k->p);
			if (ret < 0)
				goto err_noprint;
>>>>>>> 8ee0f23e

			fsck_err_on(!ret,
				    trans, unlinked_inode_not_on_deleted_list,
				    "inode %llu:%u unlinked, but not on deleted list",
				    u.bi_inum, k.k->p.snapshot);

			ret = bch2_btree_bit_mod_buffered(trans, BTREE_ID_deleted_inodes, k.k->p, 1);
			if (ret)
				goto err;
		} else {
			ret = bch2_inode_or_descendents_is_open(trans, k.k->p);
			if (ret < 0)
				goto err;

<<<<<<< HEAD
=======
			if (fsck_err_on(!ret,
					trans, inode_unlinked_and_not_open,
				      "inode %llu%u unlinked and not open",
				      u.bi_inum, u.bi_snapshot)) {
				ret = bch2_inode_rm_snapshot(trans, u.bi_inum, iter->pos.snapshot);
				bch_err_msg(c, ret, "in fsck deleting inode");
				goto err_noprint;
			}
			ret = 0;
		}
	}

>>>>>>> 8ee0f23e
	if (fsck_err_on(u.bi_parent_subvol &&
			(u.bi_subvol == 0 ||
			 u.bi_subvol == BCACHEFS_ROOT_SUBVOL),
			trans, inode_bi_parent_nonzero,
			"inode %llu:%u has subvol %u but nonzero parent subvol %u",
			u.bi_inum, k.k->p.snapshot, u.bi_subvol, u.bi_parent_subvol)) {
		u.bi_parent_subvol = 0;
		do_update = true;
	}

	if (u.bi_subvol) {
		struct bch_subvolume s;

		ret = bch2_subvolume_get(trans, u.bi_subvol, false, 0, &s);
		if (ret && !bch2_err_matches(ret, ENOENT))
			goto err;

		if (ret && (c->sb.btrees_lost_data & BIT_ULL(BTREE_ID_subvolumes))) {
			ret = reconstruct_subvol(trans, k.k->p.snapshot, u.bi_subvol, u.bi_inum);
			goto do_update;
		}

		if (fsck_err_on(ret,
				trans, inode_bi_subvol_missing,
				"inode %llu:%u bi_subvol points to missing subvolume %u",
				u.bi_inum, k.k->p.snapshot, u.bi_subvol) ||
		    fsck_err_on(le64_to_cpu(s.inode) != u.bi_inum ||
				!bch2_snapshot_is_ancestor(c, le32_to_cpu(s.snapshot),
							   k.k->p.snapshot),
				trans, inode_bi_subvol_wrong,
				"inode %llu:%u points to subvol %u, but subvol points to %llu:%u",
				u.bi_inum, k.k->p.snapshot, u.bi_subvol,
				le64_to_cpu(s.inode),
				le32_to_cpu(s.snapshot))) {
			u.bi_subvol = 0;
			u.bi_parent_subvol = 0;
			do_update = true;
		}
	}
do_update:
	if (do_update) {
		ret = __bch2_fsck_write_inode(trans, &u);
		bch_err_msg(c, ret, "in fsck updating inode");
		if (ret)
			goto err_noprint;
	}
err:
fsck_err:
	bch_err_fn(c, ret);
err_noprint:
	printbuf_exit(&buf);
	return ret;
}

int bch2_check_inodes(struct bch_fs *c)
{
	struct bch_inode_unpacked snapshot_root = {};
	struct snapshots_seen s;

	snapshots_seen_init(&s);

	int ret = bch2_trans_run(c,
		for_each_btree_key_commit(trans, iter, BTREE_ID_inodes,
				POS_MIN,
				BTREE_ITER_prefetch|BTREE_ITER_all_snapshots, k,
				NULL, NULL, BCH_TRANS_COMMIT_no_enospc,
			check_inode(trans, &iter, k, &snapshot_root, &s)));

	snapshots_seen_exit(&s);
	bch_err_fn(c, ret);
	return ret;
}

static int find_oldest_inode_needs_reattach(struct btree_trans *trans,
					    struct bch_inode_unpacked *inode)
{
	struct bch_fs *c = trans->c;
	struct btree_iter iter;
	struct bkey_s_c k;
	int ret = 0;

	/*
	 * We look for inodes to reattach in natural key order, leaves first,
	 * but we should do the reattach at the oldest version that needs to be
	 * reattached:
	 */
	for_each_btree_key_norestart(trans, iter,
				     BTREE_ID_inodes,
				     SPOS(0, inode->bi_inum, inode->bi_snapshot + 1),
				     BTREE_ITER_all_snapshots, k, ret) {
		if (k.k->p.offset != inode->bi_inum)
			break;

		if (!bch2_snapshot_is_ancestor(c, inode->bi_snapshot, k.k->p.snapshot))
			continue;

		if (!bkey_is_inode(k.k))
			break;

		struct bch_inode_unpacked parent_inode;
		bch2_inode_unpack(k, &parent_inode);

		if (!inode_should_reattach(&parent_inode))
			break;

		*inode = parent_inode;
	}
	bch2_trans_iter_exit(trans, &iter);

	return ret;
}

static int check_unreachable_inode(struct btree_trans *trans,
				   struct btree_iter *iter,
				   struct bkey_s_c k)
{
	struct printbuf buf = PRINTBUF;
	int ret = 0;

	if (!bkey_is_inode(k.k))
		return 0;

	struct bch_inode_unpacked inode;
	BUG_ON(bch2_inode_unpack(k, &inode));

	if (!inode_should_reattach(&inode))
		return 0;

	ret = find_oldest_inode_needs_reattach(trans, &inode);
	if (ret)
		return ret;

	if (fsck_err(trans, inode_unreachable,
		     "unreachable inode:\n%s",
		     (bch2_inode_unpacked_to_text(&buf, &inode),
		      buf.buf)))
		ret = reattach_inode(trans, &inode);
fsck_err:
	printbuf_exit(&buf);
	return ret;
}

/*
 * Reattach unreachable (but not unlinked) inodes
 *
 * Run after check_inodes() and check_dirents(), so we node that inode
 * backpointer fields point to valid dirents, and every inode that has a dirent
 * that points to it has its backpointer field set - so we're just looking for
 * non-unlinked inodes without backpointers:
 *
 * XXX: this is racy w.r.t. hardlink removal in online fsck
 */
int bch2_check_unreachable_inodes(struct bch_fs *c)
{
	int ret = bch2_trans_run(c,
		for_each_btree_key_commit(trans, iter, BTREE_ID_inodes,
				POS_MIN,
				BTREE_ITER_prefetch|BTREE_ITER_all_snapshots, k,
				NULL, NULL, BCH_TRANS_COMMIT_no_enospc,
			check_unreachable_inode(trans, &iter, k)));
	bch_err_fn(c, ret);
	return ret;
}

static inline bool btree_matches_i_mode(enum btree_id btree, unsigned mode)
{
	switch (btree) {
	case BTREE_ID_extents:
		return S_ISREG(mode) || S_ISLNK(mode);
	case BTREE_ID_dirents:
		return S_ISDIR(mode);
	case BTREE_ID_xattrs:
		return true;
	default:
		BUG();
	}
}

static int check_key_has_inode(struct btree_trans *trans,
			       struct btree_iter *iter,
			       struct inode_walker *inode,
			       struct inode_walker_entry *i,
			       struct bkey_s_c k)
{
	struct bch_fs *c = trans->c;
	struct printbuf buf = PRINTBUF;
	int ret = PTR_ERR_OR_ZERO(i);
	if (ret)
		return ret;

	if (k.k->type == KEY_TYPE_whiteout)
		goto out;

	if (!i && (c->sb.btrees_lost_data & BIT_ULL(BTREE_ID_inodes))) {
		ret =   reconstruct_inode(trans, iter->btree_id, k.k->p.snapshot, k.k->p.inode) ?:
			bch2_trans_commit(trans, NULL, NULL, BCH_TRANS_COMMIT_no_enospc);
		if (ret)
			goto err;

		inode->last_pos.inode--;
		ret = -BCH_ERR_transaction_restart_nested;
		goto err;
	}

	if (fsck_err_on(!i,
			trans, key_in_missing_inode,
			"key in missing inode:\n  %s",
			(printbuf_reset(&buf),
			 bch2_bkey_val_to_text(&buf, c, k), buf.buf)))
		goto delete;

	if (fsck_err_on(i && !btree_matches_i_mode(iter->btree_id, i->inode.bi_mode),
			trans, key_in_wrong_inode_type,
			"key for wrong inode mode %o:\n  %s",
			i->inode.bi_mode,
			(printbuf_reset(&buf),
			 bch2_bkey_val_to_text(&buf, c, k), buf.buf)))
		goto delete;
out:
err:
fsck_err:
	printbuf_exit(&buf);
	bch_err_fn(c, ret);
	return ret;
delete:
	ret = bch2_btree_delete_at(trans, iter, BTREE_UPDATE_internal_snapshot_node);
	goto out;
}

static int check_i_sectors_notnested(struct btree_trans *trans, struct inode_walker *w)
{
	struct bch_fs *c = trans->c;
	int ret = 0;
	s64 count2;

	darray_for_each(w->inodes, i) {
		if (i->inode.bi_sectors == i->count)
			continue;

		count2 = bch2_count_inode_sectors(trans, w->last_pos.inode, i->snapshot);

		if (w->recalculate_sums)
			i->count = count2;

		if (i->count != count2) {
			bch_err_ratelimited(c, "fsck counted i_sectors wrong for inode %llu:%u: got %llu should be %llu",
					    w->last_pos.inode, i->snapshot, i->count, count2);
			return -BCH_ERR_internal_fsck_err;
		}

		if (fsck_err_on(!(i->inode.bi_flags & BCH_INODE_i_sectors_dirty),
				trans, inode_i_sectors_wrong,
				"inode %llu:%u has incorrect i_sectors: got %llu, should be %llu",
				w->last_pos.inode, i->snapshot,
				i->inode.bi_sectors, i->count)) {
			i->inode.bi_sectors = i->count;
			ret = bch2_fsck_write_inode(trans, &i->inode);
			if (ret)
				break;
		}
	}
fsck_err:
	bch_err_fn(c, ret);
	return ret;
}

static int check_i_sectors(struct btree_trans *trans, struct inode_walker *w)
{
	u32 restart_count = trans->restart_count;
	return check_i_sectors_notnested(trans, w) ?:
		trans_was_restarted(trans, restart_count);
}

struct extent_end {
	u32			snapshot;
	u64			offset;
	struct snapshots_seen	seen;
};

struct extent_ends {
	struct bpos			last_pos;
	DARRAY(struct extent_end)	e;
};

static void extent_ends_reset(struct extent_ends *extent_ends)
{
	darray_for_each(extent_ends->e, i)
		snapshots_seen_exit(&i->seen);
	extent_ends->e.nr = 0;
}

static void extent_ends_exit(struct extent_ends *extent_ends)
{
	extent_ends_reset(extent_ends);
	darray_exit(&extent_ends->e);
}

static void extent_ends_init(struct extent_ends *extent_ends)
{
	memset(extent_ends, 0, sizeof(*extent_ends));
}

static int extent_ends_at(struct bch_fs *c,
			  struct extent_ends *extent_ends,
			  struct snapshots_seen *seen,
			  struct bkey_s_c k)
{
	struct extent_end *i, n = (struct extent_end) {
		.offset		= k.k->p.offset,
		.snapshot	= k.k->p.snapshot,
		.seen		= *seen,
	};

	n.seen.ids.data = kmemdup(seen->ids.data,
			      sizeof(seen->ids.data[0]) * seen->ids.size,
			      GFP_KERNEL);
	if (!n.seen.ids.data)
		return -BCH_ERR_ENOMEM_fsck_extent_ends_at;

	__darray_for_each(extent_ends->e, i) {
		if (i->snapshot == k.k->p.snapshot) {
			snapshots_seen_exit(&i->seen);
			*i = n;
			return 0;
		}

		if (i->snapshot >= k.k->p.snapshot)
			break;
	}

	return darray_insert_item(&extent_ends->e, i - extent_ends->e.data, n);
}

static int overlapping_extents_found(struct btree_trans *trans,
				     enum btree_id btree,
				     struct bpos pos1, struct snapshots_seen *pos1_seen,
				     struct bkey pos2,
				     bool *fixed,
				     struct extent_end *extent_end)
{
	struct bch_fs *c = trans->c;
	struct printbuf buf = PRINTBUF;
	struct btree_iter iter1, iter2 = { NULL };
	struct bkey_s_c k1, k2;
	int ret;

	BUG_ON(bkey_le(pos1, bkey_start_pos(&pos2)));

	bch2_trans_iter_init(trans, &iter1, btree, pos1,
			     BTREE_ITER_all_snapshots|
			     BTREE_ITER_not_extents);
	k1 = bch2_btree_iter_peek_upto(&iter1, POS(pos1.inode, U64_MAX));
	ret = bkey_err(k1);
	if (ret)
		goto err;

	prt_str(&buf, "\n  ");
	bch2_bkey_val_to_text(&buf, c, k1);

	if (!bpos_eq(pos1, k1.k->p)) {
		prt_str(&buf, "\n  wanted\n  ");
		bch2_bpos_to_text(&buf, pos1);
		prt_str(&buf, "\n  ");
		bch2_bkey_to_text(&buf, &pos2);

		bch_err(c, "%s: error finding first overlapping extent when repairing, got%s",
			__func__, buf.buf);
		ret = -BCH_ERR_internal_fsck_err;
		goto err;
	}

	bch2_trans_copy_iter(&iter2, &iter1);

	while (1) {
		bch2_btree_iter_advance(&iter2);

		k2 = bch2_btree_iter_peek_upto(&iter2, POS(pos1.inode, U64_MAX));
		ret = bkey_err(k2);
		if (ret)
			goto err;

		if (bpos_ge(k2.k->p, pos2.p))
			break;
	}

	prt_str(&buf, "\n  ");
	bch2_bkey_val_to_text(&buf, c, k2);

	if (bpos_gt(k2.k->p, pos2.p) ||
	    pos2.size != k2.k->size) {
		bch_err(c, "%s: error finding seconding overlapping extent when repairing%s",
			__func__, buf.buf);
		ret = -BCH_ERR_internal_fsck_err;
		goto err;
	}

	prt_printf(&buf, "\n  overwriting %s extent",
		   pos1.snapshot >= pos2.p.snapshot ? "first" : "second");

	if (fsck_err(trans, extent_overlapping,
		     "overlapping extents%s", buf.buf)) {
		struct btree_iter *old_iter = &iter1;
		struct disk_reservation res = { 0 };

		if (pos1.snapshot < pos2.p.snapshot) {
			old_iter = &iter2;
			swap(k1, k2);
		}

		trans->extra_disk_res += bch2_bkey_sectors_compressed(k2);

		ret =   bch2_trans_update_extent_overwrite(trans, old_iter,
				BTREE_UPDATE_internal_snapshot_node,
				k1, k2) ?:
			bch2_trans_commit(trans, &res, NULL, BCH_TRANS_COMMIT_no_enospc);
		bch2_disk_reservation_put(c, &res);

		if (ret)
			goto err;

		*fixed = true;

		if (pos1.snapshot == pos2.p.snapshot) {
			/*
			 * We overwrote the first extent, and did the overwrite
			 * in the same snapshot:
			 */
			extent_end->offset = bkey_start_offset(&pos2);
		} else if (pos1.snapshot > pos2.p.snapshot) {
			/*
			 * We overwrote the first extent in pos2's snapshot:
			 */
			ret = snapshots_seen_add_inorder(c, pos1_seen, pos2.p.snapshot);
		} else {
			/*
			 * We overwrote the second extent - restart
			 * check_extent() from the top:
			 */
			ret = -BCH_ERR_transaction_restart_nested;
		}
	}
fsck_err:
err:
	bch2_trans_iter_exit(trans, &iter2);
	bch2_trans_iter_exit(trans, &iter1);
	printbuf_exit(&buf);
	return ret;
}

static int check_overlapping_extents(struct btree_trans *trans,
			      struct snapshots_seen *seen,
			      struct extent_ends *extent_ends,
			      struct bkey_s_c k,
			      struct btree_iter *iter,
			      bool *fixed)
{
	struct bch_fs *c = trans->c;
	int ret = 0;

	/* transaction restart, running again */
	if (bpos_eq(extent_ends->last_pos, k.k->p))
		return 0;

	if (extent_ends->last_pos.inode != k.k->p.inode)
		extent_ends_reset(extent_ends);

	darray_for_each(extent_ends->e, i) {
		if (i->offset <= bkey_start_offset(k.k))
			continue;

		if (!ref_visible2(c,
				  k.k->p.snapshot, seen,
				  i->snapshot, &i->seen))
			continue;

		ret = overlapping_extents_found(trans, iter->btree_id,
						SPOS(iter->pos.inode,
						     i->offset,
						     i->snapshot),
						&i->seen,
						*k.k, fixed, i);
		if (ret)
			goto err;
	}

	extent_ends->last_pos = k.k->p;
err:
	return ret;
}

static int check_extent_overbig(struct btree_trans *trans, struct btree_iter *iter,
				struct bkey_s_c k)
{
	struct bch_fs *c = trans->c;
	struct bkey_ptrs_c ptrs = bch2_bkey_ptrs_c(k);
	struct bch_extent_crc_unpacked crc;
	const union bch_extent_entry *i;
	unsigned encoded_extent_max_sectors = c->opts.encoded_extent_max >> 9;

	bkey_for_each_crc(k.k, ptrs, crc, i)
		if (crc_is_encoded(crc) &&
		    crc.uncompressed_size > encoded_extent_max_sectors) {
			struct printbuf buf = PRINTBUF;

			bch2_bkey_val_to_text(&buf, c, k);
			bch_err(c, "overbig encoded extent, please report this:\n  %s", buf.buf);
			printbuf_exit(&buf);
		}

	return 0;
}

static int check_extent(struct btree_trans *trans, struct btree_iter *iter,
			struct bkey_s_c k,
			struct inode_walker *inode,
			struct snapshots_seen *s,
			struct extent_ends *extent_ends,
			struct disk_reservation *res)
{
	struct bch_fs *c = trans->c;
	struct printbuf buf = PRINTBUF;
	int ret = 0;

	ret = bch2_check_key_has_snapshot(trans, iter, k);
	if (ret) {
		ret = ret < 0 ? ret : 0;
		goto out;
	}

	if (inode->last_pos.inode != k.k->p.inode && inode->have_inodes) {
		ret = check_i_sectors(trans, inode);
		if (ret)
			goto err;
	}

	ret = snapshots_seen_update(c, s, iter->btree_id, k.k->p);
	if (ret)
		goto err;

	struct inode_walker_entry *extent_i = walk_inode(trans, inode, k);
	ret = PTR_ERR_OR_ZERO(extent_i);
	if (ret)
		goto err;

	ret = check_key_has_inode(trans, iter, inode, extent_i, k);
	if (ret)
		goto err;

	if (k.k->type != KEY_TYPE_whiteout) {
		ret = check_overlapping_extents(trans, s, extent_ends, k, iter,
						&inode->recalculate_sums);
		if (ret)
			goto err;

		/*
		 * Check inodes in reverse order, from oldest snapshots to
		 * newest, starting from the inode that matches this extent's
		 * snapshot. If we didn't have one, iterate over all inodes:
		 */
		for (struct inode_walker_entry *i = extent_i ?: &darray_last(inode->inodes);
		     inode->inodes.data && i >= inode->inodes.data;
		     --i) {
			if (i->snapshot > k.k->p.snapshot ||
			    !key_visible_in_snapshot(c, s, i->snapshot, k.k->p.snapshot))
				continue;

<<<<<<< HEAD
			if (fsck_err_on(!(i->inode.bi_flags & BCH_INODE_i_size_dirty) &&
					k.k->p.offset > round_up(i->inode.bi_size, block_bytes(c)) >> 9 &&
=======
			if (fsck_err_on(k.k->p.offset > round_up(i->inode.bi_size, block_bytes(c)) >> 9 &&
>>>>>>> 8ee0f23e
					!bkey_extent_is_reservation(k),
					trans, extent_past_end_of_inode,
					"extent type past end of inode %llu:%u, i_size %llu\n  %s",
					i->inode.bi_inum, i->snapshot, i->inode.bi_size,
					(bch2_bkey_val_to_text(&buf, c, k), buf.buf))) {
				struct btree_iter iter2;

				bch2_trans_copy_iter(&iter2, iter);
				bch2_btree_iter_set_snapshot(&iter2, i->snapshot);
				ret =   bch2_btree_iter_traverse(&iter2) ?:
					bch2_btree_delete_at(trans, &iter2,
						BTREE_UPDATE_internal_snapshot_node);
				bch2_trans_iter_exit(trans, &iter2);
				if (ret)
					goto err;

				iter->k.type = KEY_TYPE_whiteout;
				break;
			}
		}
	}
<<<<<<< HEAD

	ret = bch2_trans_commit(trans, res, NULL, BCH_TRANS_COMMIT_no_enospc);
	if (ret)
		goto err;

=======

	ret = bch2_trans_commit(trans, res, NULL, BCH_TRANS_COMMIT_no_enospc);
	if (ret)
		goto err;

>>>>>>> 8ee0f23e
	if (bkey_extent_is_allocation(k.k)) {
		for (struct inode_walker_entry *i = extent_i ?: &darray_last(inode->inodes);
		     inode->inodes.data && i >= inode->inodes.data;
		     --i) {
			if (i->snapshot > k.k->p.snapshot ||
			    !key_visible_in_snapshot(c, s, i->snapshot, k.k->p.snapshot))
				continue;

			i->count += k.k->size;
		}
	}

	if (k.k->type != KEY_TYPE_whiteout) {
		ret = extent_ends_at(c, extent_ends, s, k);
		if (ret)
			goto err;
	}
out:
err:
fsck_err:
	printbuf_exit(&buf);
	bch_err_fn(c, ret);
	return ret;
}

/*
 * Walk extents: verify that extents have a corresponding S_ISREG inode, and
 * that i_size an i_sectors are consistent
 */
int bch2_check_extents(struct bch_fs *c)
{
	struct inode_walker w = inode_walker_init();
	struct snapshots_seen s;
	struct extent_ends extent_ends;
	struct disk_reservation res = { 0 };

	snapshots_seen_init(&s);
	extent_ends_init(&extent_ends);

	int ret = bch2_trans_run(c,
		for_each_btree_key(trans, iter, BTREE_ID_extents,
				POS(BCACHEFS_ROOT_INO, 0),
				BTREE_ITER_prefetch|BTREE_ITER_all_snapshots, k, ({
			bch2_disk_reservation_put(c, &res);
			check_extent(trans, &iter, k, &w, &s, &extent_ends, &res) ?:
			check_extent_overbig(trans, &iter, k);
		})) ?:
		check_i_sectors_notnested(trans, &w));

	bch2_disk_reservation_put(c, &res);
	extent_ends_exit(&extent_ends);
	inode_walker_exit(&w);
	snapshots_seen_exit(&s);

	bch_err_fn(c, ret);
	return ret;
}

int bch2_check_indirect_extents(struct bch_fs *c)
{
	struct disk_reservation res = { 0 };

	int ret = bch2_trans_run(c,
		for_each_btree_key_commit(trans, iter, BTREE_ID_reflink,
				POS_MIN,
				BTREE_ITER_prefetch, k,
				&res, NULL,
				BCH_TRANS_COMMIT_no_enospc, ({
			bch2_disk_reservation_put(c, &res);
			check_extent_overbig(trans, &iter, k);
		})));

	bch2_disk_reservation_put(c, &res);
	bch_err_fn(c, ret);
	return ret;
}

static int check_subdir_count_notnested(struct btree_trans *trans, struct inode_walker *w)
{
	struct bch_fs *c = trans->c;
	int ret = 0;
	s64 count2;

	darray_for_each(w->inodes, i) {
		if (i->inode.bi_nlink == i->count)
			continue;

		count2 = bch2_count_subdirs(trans, w->last_pos.inode, i->snapshot);
		if (count2 < 0)
			return count2;

		if (i->count != count2) {
			bch_err_ratelimited(c, "fsck counted subdirectories wrong for inum %llu:%u: got %llu should be %llu",
					    w->last_pos.inode, i->snapshot, i->count, count2);
			i->count = count2;
			if (i->inode.bi_nlink == i->count)
				continue;
		}

		if (fsck_err_on(i->inode.bi_nlink != i->count,
				trans, inode_dir_wrong_nlink,
				"directory %llu:%u with wrong i_nlink: got %u, should be %llu",
				w->last_pos.inode, i->snapshot, i->inode.bi_nlink, i->count)) {
			i->inode.bi_nlink = i->count;
			ret = bch2_fsck_write_inode(trans, &i->inode);
			if (ret)
				break;
		}
	}
fsck_err:
	bch_err_fn(c, ret);
	return ret;
}

static int check_subdir_count(struct btree_trans *trans, struct inode_walker *w)
{
	u32 restart_count = trans->restart_count;
	return check_subdir_count_notnested(trans, w) ?:
		trans_was_restarted(trans, restart_count);
}

noinline_for_stack
static int check_dirent_inode_dirent(struct btree_trans *trans,
				   struct btree_iter *iter,
				   struct bkey_s_c_dirent d,
				   struct bch_inode_unpacked *target)
{
	struct bch_fs *c = trans->c;
	struct printbuf buf = PRINTBUF;
	struct btree_iter bp_iter = { NULL };
	int ret = 0;

	if (inode_points_to_dirent(target, d))
		return 0;

	if (!target->bi_dir &&
	    !target->bi_dir_offset) {
		fsck_err_on(S_ISDIR(target->bi_mode),
			    trans, inode_dir_missing_backpointer,
			    "directory with missing backpointer\n%s",
			    (printbuf_reset(&buf),
			     bch2_bkey_val_to_text(&buf, c, d.s_c),
			     prt_printf(&buf, "\n"),
			     bch2_inode_unpacked_to_text(&buf, target),
			     buf.buf));

		fsck_err_on(target->bi_flags & BCH_INODE_unlinked,
			    trans, inode_unlinked_but_has_dirent,
			    "inode unlinked but has dirent\n%s",
			    (printbuf_reset(&buf),
			     bch2_bkey_val_to_text(&buf, c, d.s_c),
			     prt_printf(&buf, "\n"),
			     bch2_inode_unpacked_to_text(&buf, target),
			     buf.buf));

		target->bi_flags &= ~BCH_INODE_unlinked;
		target->bi_dir		= d.k->p.inode;
		target->bi_dir_offset	= d.k->p.offset;
		return __bch2_fsck_write_inode(trans, target);
	}

	if (bch2_inode_should_have_bp(target) &&
	    !fsck_err(trans, inode_wrong_backpointer,
		      "dirent points to inode that does not point back:\n  %s",
		      (bch2_bkey_val_to_text(&buf, c, d.s_c),
		       prt_printf(&buf, "\n  "),
		       bch2_inode_unpacked_to_text(&buf, target),
		       buf.buf)))
		goto err;

	struct bkey_s_c_dirent bp_dirent = dirent_get_by_pos(trans, &bp_iter,
			      SPOS(target->bi_dir, target->bi_dir_offset, target->bi_snapshot));
	ret = bkey_err(bp_dirent);
	if (ret && !bch2_err_matches(ret, ENOENT))
		goto err;

	bool backpointer_exists = !ret;
	ret = 0;

	if (fsck_err_on(!backpointer_exists,
			trans, inode_wrong_backpointer,
			"inode %llu:%u has wrong backpointer:\n"
			"got       %llu:%llu\n"
			"should be %llu:%llu",
			target->bi_inum, target->bi_snapshot,
			target->bi_dir,
			target->bi_dir_offset,
			d.k->p.inode,
			d.k->p.offset)) {
		target->bi_dir		= d.k->p.inode;
		target->bi_dir_offset	= d.k->p.offset;
		ret = __bch2_fsck_write_inode(trans, target);
		goto out;
	}

	bch2_bkey_val_to_text(&buf, c, d.s_c);
	prt_newline(&buf);
	if (backpointer_exists)
		bch2_bkey_val_to_text(&buf, c, bp_dirent.s_c);

	if (fsck_err_on(backpointer_exists &&
			(S_ISDIR(target->bi_mode) ||
			 target->bi_subvol),
			trans, inode_dir_multiple_links,
			"%s %llu:%u with multiple links\n%s",
			S_ISDIR(target->bi_mode) ? "directory" : "subvolume",
			target->bi_inum, target->bi_snapshot, buf.buf)) {
		ret = __remove_dirent(trans, d.k->p);
		goto out;
	}

	/*
	 * hardlinked file with nlink 0:
	 * We're just adjusting nlink here so check_nlinks() will pick
	 * it up, it ignores inodes with nlink 0
	 */
	if (fsck_err_on(backpointer_exists && !target->bi_nlink,
			trans, inode_multiple_links_but_nlink_0,
			"inode %llu:%u type %s has multiple links but i_nlink 0\n%s",
			target->bi_inum, target->bi_snapshot, bch2_d_types[d.v->d_type], buf.buf)) {
		target->bi_nlink++;
		target->bi_flags &= ~BCH_INODE_unlinked;
		ret = __bch2_fsck_write_inode(trans, target);
		if (ret)
			goto err;
	}
out:
err:
fsck_err:
	bch2_trans_iter_exit(trans, &bp_iter);
	printbuf_exit(&buf);
	bch_err_fn(c, ret);
	return ret;
}

noinline_for_stack
static int check_dirent_target(struct btree_trans *trans,
			       struct btree_iter *iter,
			       struct bkey_s_c_dirent d,
			       struct bch_inode_unpacked *target)
{
	struct bch_fs *c = trans->c;
	struct bkey_i_dirent *n;
	struct printbuf buf = PRINTBUF;
	int ret = 0;

	ret = check_dirent_inode_dirent(trans, iter, d, target);
	if (ret)
		goto err;

	if (fsck_err_on(d.v->d_type != inode_d_type(target),
			trans, dirent_d_type_wrong,
			"incorrect d_type: got %s, should be %s:\n%s",
			bch2_d_type_str(d.v->d_type),
			bch2_d_type_str(inode_d_type(target)),
			(printbuf_reset(&buf),
			 bch2_bkey_val_to_text(&buf, c, d.s_c), buf.buf))) {
		n = bch2_trans_kmalloc(trans, bkey_bytes(d.k));
		ret = PTR_ERR_OR_ZERO(n);
		if (ret)
			goto err;

		bkey_reassemble(&n->k_i, d.s_c);
		n->v.d_type = inode_d_type(target);
		if (n->v.d_type == DT_SUBVOL) {
			n->v.d_parent_subvol = cpu_to_le32(target->bi_parent_subvol);
			n->v.d_child_subvol = cpu_to_le32(target->bi_subvol);
		} else {
			n->v.d_inum = cpu_to_le64(target->bi_inum);
		}

		ret = bch2_trans_update(trans, iter, &n->k_i, 0);
		if (ret)
			goto err;

		d = dirent_i_to_s_c(n);
	}
err:
fsck_err:
	printbuf_exit(&buf);
	bch_err_fn(c, ret);
	return ret;
}

/* find a subvolume that's a descendent of @snapshot: */
static int find_snapshot_subvol(struct btree_trans *trans, u32 snapshot, u32 *subvolid)
{
	struct btree_iter iter;
	struct bkey_s_c k;
	int ret;

	for_each_btree_key_norestart(trans, iter, BTREE_ID_subvolumes, POS_MIN, 0, k, ret) {
		if (k.k->type != KEY_TYPE_subvolume)
			continue;

		struct bkey_s_c_subvolume s = bkey_s_c_to_subvolume(k);
		if (bch2_snapshot_is_ancestor(trans->c, le32_to_cpu(s.v->snapshot), snapshot)) {
			bch2_trans_iter_exit(trans, &iter);
			*subvolid = k.k->p.offset;
			goto found;
		}
	}
	if (!ret)
		ret = -ENOENT;
found:
	bch2_trans_iter_exit(trans, &iter);
	return ret;
}

noinline_for_stack
static int check_dirent_to_subvol(struct btree_trans *trans, struct btree_iter *iter,
				  struct bkey_s_c_dirent d)
{
	struct bch_fs *c = trans->c;
	struct btree_iter subvol_iter = {};
	struct bch_inode_unpacked subvol_root;
	u32 parent_subvol = le32_to_cpu(d.v->d_parent_subvol);
	u32 target_subvol = le32_to_cpu(d.v->d_child_subvol);
	u32 parent_snapshot;
	u32 new_parent_subvol = 0;
	u64 parent_inum;
	struct printbuf buf = PRINTBUF;
	int ret = 0;

	ret = subvol_lookup(trans, parent_subvol, &parent_snapshot, &parent_inum);
	if (ret && !bch2_err_matches(ret, ENOENT))
		return ret;

	if (ret ||
	    (!ret && !bch2_snapshot_is_ancestor(c, parent_snapshot, d.k->p.snapshot))) {
		int ret2 = find_snapshot_subvol(trans, d.k->p.snapshot, &new_parent_subvol);
		if (ret2 && !bch2_err_matches(ret, ENOENT))
			return ret2;
	}

	if (ret &&
	    !new_parent_subvol &&
	    (c->sb.btrees_lost_data & BIT_ULL(BTREE_ID_subvolumes))) {
		/*
		 * Couldn't find a subvol for dirent's snapshot - but we lost
		 * subvols, so we need to reconstruct:
		 */
		ret = reconstruct_subvol(trans, d.k->p.snapshot, parent_subvol, 0);
		if (ret)
			return ret;

		parent_snapshot = d.k->p.snapshot;
	}

	if (fsck_err_on(ret,
			trans, dirent_to_missing_parent_subvol,
			"dirent parent_subvol points to missing subvolume\n%s",
			(bch2_bkey_val_to_text(&buf, c, d.s_c), buf.buf)) ||
	    fsck_err_on(!ret && !bch2_snapshot_is_ancestor(c, parent_snapshot, d.k->p.snapshot),
			trans, dirent_not_visible_in_parent_subvol,
			"dirent not visible in parent_subvol (not an ancestor of subvol snap %u)\n%s",
			parent_snapshot,
			(bch2_bkey_val_to_text(&buf, c, d.s_c), buf.buf))) {
		if (!new_parent_subvol) {
			bch_err(c, "could not find a subvol for snapshot %u", d.k->p.snapshot);
			return -BCH_ERR_fsck_repair_unimplemented;
		}

		struct bkey_i_dirent *new_dirent = bch2_bkey_make_mut_typed(trans, iter, &d.s_c, 0, dirent);
		ret = PTR_ERR_OR_ZERO(new_dirent);
		if (ret)
			goto err;

		new_dirent->v.d_parent_subvol = cpu_to_le32(new_parent_subvol);
	}

	struct bkey_s_c_subvolume s =
		bch2_bkey_get_iter_typed(trans, &subvol_iter,
					 BTREE_ID_subvolumes, POS(0, target_subvol),
					 0, subvolume);
	ret = bkey_err(s.s_c);
	if (ret && !bch2_err_matches(ret, ENOENT))
		return ret;

	if (ret) {
		if (fsck_err(trans, dirent_to_missing_subvol,
			     "dirent points to missing subvolume\n%s",
			     (bch2_bkey_val_to_text(&buf, c, d.s_c), buf.buf)))
			return __remove_dirent(trans, d.k->p);
		ret = 0;
		goto out;
	}

	if (fsck_err_on(le32_to_cpu(s.v->fs_path_parent) != parent_subvol,
			trans, subvol_fs_path_parent_wrong,
			"subvol with wrong fs_path_parent, should be be %u\n%s",
			parent_subvol,
			(bch2_bkey_val_to_text(&buf, c, s.s_c), buf.buf))) {
		struct bkey_i_subvolume *n =
			bch2_bkey_make_mut_typed(trans, &subvol_iter, &s.s_c, 0, subvolume);
		ret = PTR_ERR_OR_ZERO(n);
		if (ret)
			goto err;

		n->v.fs_path_parent = cpu_to_le32(parent_subvol);
	}

	u64 target_inum = le64_to_cpu(s.v->inode);
	u32 target_snapshot = le32_to_cpu(s.v->snapshot);

	ret = lookup_inode(trans, target_inum, target_snapshot, &subvol_root);
	if (ret && !bch2_err_matches(ret, ENOENT))
		goto err;

	if (ret) {
		bch_err(c, "subvol %u points to missing inode root %llu", target_subvol, target_inum);
		ret = -BCH_ERR_fsck_repair_unimplemented;
		goto err;
	}

	if (fsck_err_on(!ret && parent_subvol != subvol_root.bi_parent_subvol,
			trans, inode_bi_parent_wrong,
			"subvol root %llu has wrong bi_parent_subvol: got %u, should be %u",
			target_inum,
			subvol_root.bi_parent_subvol, parent_subvol)) {
		subvol_root.bi_parent_subvol = parent_subvol;
		subvol_root.bi_snapshot = le32_to_cpu(s.v->snapshot);
		ret = __bch2_fsck_write_inode(trans, &subvol_root);
		if (ret)
			goto err;
	}

	ret = check_dirent_target(trans, iter, d, &subvol_root);
	if (ret)
		goto err;
out:
err:
fsck_err:
	bch2_trans_iter_exit(trans, &subvol_iter);
	printbuf_exit(&buf);
	return ret;
}

static int check_dirent(struct btree_trans *trans, struct btree_iter *iter,
			struct bkey_s_c k,
			struct bch_hash_info *hash_info,
			struct inode_walker *dir,
			struct inode_walker *target,
			struct snapshots_seen *s)
{
	struct bch_fs *c = trans->c;
	struct inode_walker_entry *i;
	struct printbuf buf = PRINTBUF;
	int ret = 0;

	ret = bch2_check_key_has_snapshot(trans, iter, k);
	if (ret) {
		ret = ret < 0 ? ret : 0;
		goto out;
	}

	ret = snapshots_seen_update(c, s, iter->btree_id, k.k->p);
	if (ret)
		goto err;

	if (k.k->type == KEY_TYPE_whiteout)
		goto out;

	if (dir->last_pos.inode != k.k->p.inode && dir->have_inodes) {
		ret = check_subdir_count(trans, dir);
		if (ret)
			goto err;
	}

	i = walk_inode(trans, dir, k);
	ret = PTR_ERR_OR_ZERO(i);
	if (ret < 0)
		goto err;

	ret = check_key_has_inode(trans, iter, dir, i, k);
	if (ret)
		goto err;

	if (!i)
		goto out;

	if (dir->first_this_inode)
		*hash_info = bch2_hash_info_init(c, &i->inode);
	dir->first_this_inode = false;

	ret = hash_check_key(trans, s, bch2_dirent_hash_desc, hash_info, iter, k);
	if (ret < 0)
		goto err;
	if (ret) {
		/* dirent has been deleted */
		ret = 0;
		goto out;
	}

	if (k.k->type != KEY_TYPE_dirent)
		goto out;

	struct bkey_s_c_dirent d = bkey_s_c_to_dirent(k);

	if (d.v->d_type == DT_SUBVOL) {
		ret = check_dirent_to_subvol(trans, iter, d);
		if (ret)
			goto err;
	} else {
		ret = get_visible_inodes(trans, target, s, le64_to_cpu(d.v->d_inum));
		if (ret)
			goto err;

		if (fsck_err_on(!target->inodes.nr,
				trans, dirent_to_missing_inode,
				"dirent points to missing inode:\n%s",
				(printbuf_reset(&buf),
				 bch2_bkey_val_to_text(&buf, c, k),
				 buf.buf))) {
			ret = __remove_dirent(trans, d.k->p);
			if (ret)
				goto err;
		}

		darray_for_each(target->inodes, i) {
			ret = check_dirent_target(trans, iter, d, &i->inode);
			if (ret)
				goto err;
		}
	}

	ret = bch2_trans_commit(trans, NULL, NULL, BCH_TRANS_COMMIT_no_enospc);
	if (ret)
		goto err;

	if (d.v->d_type == DT_DIR)
		for_each_visible_inode(c, s, dir, d.k->p.snapshot, i)
			i->count++;
out:
err:
fsck_err:
	printbuf_exit(&buf);
	bch_err_fn(c, ret);
	return ret;
}

/*
 * Walk dirents: verify that they all have a corresponding S_ISDIR inode,
 * validate d_type
 */
int bch2_check_dirents(struct bch_fs *c)
{
	struct inode_walker dir = inode_walker_init();
	struct inode_walker target = inode_walker_init();
	struct snapshots_seen s;
	struct bch_hash_info hash_info;

	snapshots_seen_init(&s);

	int ret = bch2_trans_run(c,
		for_each_btree_key(trans, iter, BTREE_ID_dirents,
				POS(BCACHEFS_ROOT_INO, 0),
				BTREE_ITER_prefetch|BTREE_ITER_all_snapshots, k,
			check_dirent(trans, &iter, k, &hash_info, &dir, &target, &s)) ?:
		check_subdir_count_notnested(trans, &dir));

	snapshots_seen_exit(&s);
	inode_walker_exit(&dir);
	inode_walker_exit(&target);
	bch_err_fn(c, ret);
	return ret;
}

static int check_xattr(struct btree_trans *trans, struct btree_iter *iter,
		       struct bkey_s_c k,
		       struct bch_hash_info *hash_info,
		       struct inode_walker *inode)
{
	struct bch_fs *c = trans->c;
	struct inode_walker_entry *i;
	int ret;

	ret = bch2_check_key_has_snapshot(trans, iter, k);
	if (ret < 0)
		return ret;
	if (ret)
		return 0;

	i = walk_inode(trans, inode, k);
	ret = PTR_ERR_OR_ZERO(i);
	if (ret)
		return ret;

	ret = check_key_has_inode(trans, iter, inode, i, k);
	if (ret)
		return ret;

	if (!i)
		return 0;

	if (inode->first_this_inode)
		*hash_info = bch2_hash_info_init(c, &i->inode);
	inode->first_this_inode = false;

	ret = hash_check_key(trans, NULL, bch2_xattr_hash_desc, hash_info, iter, k);
	bch_err_fn(c, ret);
	return ret;
}

/*
 * Walk xattrs: verify that they all have a corresponding inode
 */
int bch2_check_xattrs(struct bch_fs *c)
{
	struct inode_walker inode = inode_walker_init();
	struct bch_hash_info hash_info;
	int ret = 0;

	ret = bch2_trans_run(c,
		for_each_btree_key_commit(trans, iter, BTREE_ID_xattrs,
			POS(BCACHEFS_ROOT_INO, 0),
			BTREE_ITER_prefetch|BTREE_ITER_all_snapshots,
			k,
			NULL, NULL,
			BCH_TRANS_COMMIT_no_enospc,
		check_xattr(trans, &iter, k, &hash_info, &inode)));

	inode_walker_exit(&inode);
	bch_err_fn(c, ret);
	return ret;
}

static int check_root_trans(struct btree_trans *trans)
{
	struct bch_fs *c = trans->c;
	struct bch_inode_unpacked root_inode;
	u32 snapshot;
	u64 inum;
	int ret;

	ret = subvol_lookup(trans, BCACHEFS_ROOT_SUBVOL, &snapshot, &inum);
	if (ret && !bch2_err_matches(ret, ENOENT))
		return ret;

	if (mustfix_fsck_err_on(ret, trans, root_subvol_missing,
				"root subvol missing")) {
		struct bkey_i_subvolume *root_subvol =
			bch2_trans_kmalloc(trans, sizeof(*root_subvol));
		ret = PTR_ERR_OR_ZERO(root_subvol);
		if (ret)
			goto err;

		snapshot	= U32_MAX;
		inum		= BCACHEFS_ROOT_INO;

		bkey_subvolume_init(&root_subvol->k_i);
		root_subvol->k.p.offset = BCACHEFS_ROOT_SUBVOL;
		root_subvol->v.flags	= 0;
		root_subvol->v.snapshot	= cpu_to_le32(snapshot);
		root_subvol->v.inode	= cpu_to_le64(inum);
		ret = bch2_btree_insert_trans(trans, BTREE_ID_subvolumes, &root_subvol->k_i, 0);
		bch_err_msg(c, ret, "writing root subvol");
		if (ret)
			goto err;
	}

	ret = lookup_inode(trans, BCACHEFS_ROOT_INO, snapshot, &root_inode);
	if (ret && !bch2_err_matches(ret, ENOENT))
		return ret;

	if (mustfix_fsck_err_on(ret,
				trans, root_dir_missing,
				"root directory missing") ||
	    mustfix_fsck_err_on(!S_ISDIR(root_inode.bi_mode),
				trans, root_inode_not_dir,
				"root inode not a directory")) {
		bch2_inode_init(c, &root_inode, 0, 0, S_IFDIR|0755,
				0, NULL);
		root_inode.bi_inum = inum;
		root_inode.bi_snapshot = snapshot;

		ret = __bch2_fsck_write_inode(trans, &root_inode);
		bch_err_msg(c, ret, "writing root inode");
	}
err:
fsck_err:
	return ret;
}

/* Get root directory, create if it doesn't exist: */
int bch2_check_root(struct bch_fs *c)
{
	int ret = bch2_trans_commit_do(c, NULL, NULL, BCH_TRANS_COMMIT_no_enospc,
		check_root_trans(trans));
	bch_err_fn(c, ret);
	return ret;
}

typedef DARRAY(u32) darray_u32;

static bool darray_u32_has(darray_u32 *d, u32 v)
{
	darray_for_each(*d, i)
		if (*i == v)
			return true;
	return false;
}

static int check_subvol_path(struct btree_trans *trans, struct btree_iter *iter, struct bkey_s_c k)
{
	struct bch_fs *c = trans->c;
	struct btree_iter parent_iter = {};
	darray_u32 subvol_path = {};
	struct printbuf buf = PRINTBUF;
	int ret = 0;

	if (k.k->type != KEY_TYPE_subvolume)
		return 0;

	while (k.k->p.offset != BCACHEFS_ROOT_SUBVOL) {
		ret = darray_push(&subvol_path, k.k->p.offset);
		if (ret)
			goto err;

		struct bkey_s_c_subvolume s = bkey_s_c_to_subvolume(k);

		struct bch_inode_unpacked subvol_root;
		ret = bch2_inode_find_by_inum_trans(trans,
					(subvol_inum) { s.k->p.offset, le64_to_cpu(s.v->inode) },
					&subvol_root);
		if (ret)
			break;

<<<<<<< HEAD
		/*
		 * We've checked that inode backpointers point to valid dirents;
		 * here, it's sufficient to check that the subvolume root has a
		 * dirent:
		 */
		if (fsck_err_on(!subvol_root.bi_dir,
				trans, subvol_unreachable,
				"unreachable subvolume %s",
				(bch2_bkey_val_to_text(&buf, c, s.s_c),
				 prt_newline(&buf),
				 bch2_inode_unpacked_to_text(&buf, &subvol_root),
				 buf.buf))) {
			ret = reattach_subvol(trans, s);
			break;
		}

=======
>>>>>>> 8ee0f23e
		u32 parent = le32_to_cpu(s.v->fs_path_parent);

		if (darray_u32_has(&subvol_path, parent)) {
			if (fsck_err(c, subvol_loop, "subvolume loop"))
				ret = reattach_subvol(trans, s);
			break;
		}

		bch2_trans_iter_exit(trans, &parent_iter);
		bch2_trans_iter_init(trans, &parent_iter,
				     BTREE_ID_subvolumes, POS(0, parent), 0);
		k = bch2_btree_iter_peek_slot(&parent_iter);
		ret = bkey_err(k);
		if (ret)
			goto err;

		if (fsck_err_on(k.k->type != KEY_TYPE_subvolume,
				trans, subvol_unreachable,
				"unreachable subvolume %s",
				(bch2_bkey_val_to_text(&buf, c, s.s_c),
				 buf.buf))) {
			ret = reattach_subvol(trans, s);
			break;
		}
	}
fsck_err:
err:
	printbuf_exit(&buf);
	darray_exit(&subvol_path);
	bch2_trans_iter_exit(trans, &parent_iter);
	return ret;
}

int bch2_check_subvolume_structure(struct bch_fs *c)
{
	int ret = bch2_trans_run(c,
		for_each_btree_key_commit(trans, iter,
				BTREE_ID_subvolumes, POS_MIN, BTREE_ITER_prefetch, k,
				NULL, NULL, BCH_TRANS_COMMIT_no_enospc,
			check_subvol_path(trans, &iter, k)));
	bch_err_fn(c, ret);
	return ret;
}

struct pathbuf_entry {
	u64	inum;
	u32	snapshot;
};

typedef DARRAY(struct pathbuf_entry) pathbuf;

static bool path_is_dup(pathbuf *p, u64 inum, u32 snapshot)
{
	darray_for_each(*p, i)
		if (i->inum	== inum &&
		    i->snapshot	== snapshot)
			return true;
	return false;
}

static int check_path(struct btree_trans *trans, pathbuf *p, struct bkey_s_c inode_k)
{
	struct bch_fs *c = trans->c;
	struct btree_iter inode_iter = {};
	struct bch_inode_unpacked inode;
	struct printbuf buf = PRINTBUF;
	u32 snapshot = inode_k.k->p.snapshot;
	int ret = 0;

	p->nr = 0;

	BUG_ON(bch2_inode_unpack(inode_k, &inode));

	if (!S_ISDIR(inode.bi_mode))
		return 0;

	while (!inode.bi_subvol) {
		struct btree_iter dirent_iter;
		struct bkey_s_c_dirent d;
		u32 parent_snapshot = snapshot;

		d = inode_get_dirent(trans, &dirent_iter, &inode, &parent_snapshot);
		ret = bkey_err(d.s_c);
		if (ret && !bch2_err_matches(ret, ENOENT))
			break;

		if (!ret && (ret = dirent_points_to_inode(c, d, &inode)))
			bch2_trans_iter_exit(trans, &dirent_iter);

		if (bch2_err_matches(ret, ENOENT)) {
<<<<<<< HEAD
			ret = 0;
			if (fsck_err(trans, inode_unreachable,
				     "unreachable inode\n%s",
				     (printbuf_reset(&buf),
				      bch2_bkey_val_to_text(&buf, c, inode_k),
				      buf.buf)))
				ret = reattach_inode(trans, &inode);
=======
			printbuf_reset(&buf);
			bch2_bkey_val_to_text(&buf, c, inode_k);
			bch_err(c, "unreachable inode in check_directory_structure: %s\n%s",
				bch2_err_str(ret), buf.buf);
>>>>>>> 8ee0f23e
			goto out;
		}

		bch2_trans_iter_exit(trans, &dirent_iter);

		ret = darray_push(p, ((struct pathbuf_entry) {
			.inum		= inode.bi_inum,
			.snapshot	= snapshot,
		}));
		if (ret)
			return ret;

		snapshot = parent_snapshot;

		bch2_trans_iter_exit(trans, &inode_iter);
		inode_k = bch2_bkey_get_iter(trans, &inode_iter, BTREE_ID_inodes,
					     SPOS(0, inode.bi_dir, snapshot), 0);
		ret = bkey_err(inode_k) ?:
			!bkey_is_inode(inode_k.k) ? -BCH_ERR_ENOENT_inode
			: bch2_inode_unpack(inode_k, &inode);
		if (ret) {
			/* Should have been caught in dirents pass */
			bch_err_msg(c, ret, "error looking up parent directory");
			break;
		}

		snapshot = inode_k.k->p.snapshot;

		if (path_is_dup(p, inode.bi_inum, snapshot)) {
			/* XXX print path */
			bch_err(c, "directory structure loop");

			darray_for_each(*p, i)
				pr_err("%llu:%u", i->inum, i->snapshot);
			pr_err("%llu:%u", inode.bi_inum, snapshot);

			if (fsck_err(trans, dir_loop, "directory structure loop")) {
				ret = remove_backpointer(trans, &inode);
				bch_err_msg(c, ret, "removing dirent");
				if (ret)
					break;

				ret = reattach_inode(trans, &inode);
				bch_err_msg(c, ret, "reattaching inode %llu", inode.bi_inum);
			}
			break;
		}
	}
out:
fsck_err:
	bch2_trans_iter_exit(trans, &inode_iter);
	printbuf_exit(&buf);
	bch_err_fn(c, ret);
	return ret;
}

/*
 * Check for loops in the directory structure: all other connectivity issues
 * have been fixed by prior passes
 */
int bch2_check_directory_structure(struct bch_fs *c)
{
	pathbuf path = { 0, };
	int ret;

	ret = bch2_trans_run(c,
		for_each_btree_key_commit(trans, iter, BTREE_ID_inodes, POS_MIN,
					  BTREE_ITER_intent|
					  BTREE_ITER_prefetch|
					  BTREE_ITER_all_snapshots, k,
					  NULL, NULL, BCH_TRANS_COMMIT_no_enospc, ({
			if (!bkey_is_inode(k.k))
				continue;

			if (bch2_inode_flags(k) & BCH_INODE_unlinked)
				continue;

			check_path(trans, &path, k);
		})));
	darray_exit(&path);

	bch_err_fn(c, ret);
	return ret;
}

struct nlink_table {
	size_t		nr;
	size_t		size;

	struct nlink {
		u64	inum;
		u32	snapshot;
		u32	count;
	}		*d;
};

static int add_nlink(struct bch_fs *c, struct nlink_table *t,
		     u64 inum, u32 snapshot)
{
	if (t->nr == t->size) {
		size_t new_size = max_t(size_t, 128UL, t->size * 2);
		void *d = kvmalloc_array(new_size, sizeof(t->d[0]), GFP_KERNEL);

		if (!d) {
			bch_err(c, "fsck: error allocating memory for nlink_table, size %zu",
				new_size);
			return -BCH_ERR_ENOMEM_fsck_add_nlink;
		}

		if (t->d)
			memcpy(d, t->d, t->size * sizeof(t->d[0]));
		kvfree(t->d);

		t->d = d;
		t->size = new_size;
	}


	t->d[t->nr++] = (struct nlink) {
		.inum		= inum,
		.snapshot	= snapshot,
	};

	return 0;
}

static int nlink_cmp(const void *_l, const void *_r)
{
	const struct nlink *l = _l;
	const struct nlink *r = _r;

	return cmp_int(l->inum, r->inum);
}

static void inc_link(struct bch_fs *c, struct snapshots_seen *s,
		     struct nlink_table *links,
		     u64 range_start, u64 range_end, u64 inum, u32 snapshot)
{
	struct nlink *link, key = {
		.inum = inum, .snapshot = U32_MAX,
	};

	if (inum < range_start || inum >= range_end)
		return;

	link = __inline_bsearch(&key, links->d, links->nr,
				sizeof(links->d[0]), nlink_cmp);
	if (!link)
		return;

	while (link > links->d && link[0].inum == link[-1].inum)
		--link;

	for (; link < links->d + links->nr && link->inum == inum; link++)
		if (ref_visible(c, s, snapshot, link->snapshot)) {
			link->count++;
			if (link->snapshot >= snapshot)
				break;
		}
}

noinline_for_stack
static int check_nlinks_find_hardlinks(struct bch_fs *c,
				       struct nlink_table *t,
				       u64 start, u64 *end)
{
	int ret = bch2_trans_run(c,
		for_each_btree_key(trans, iter, BTREE_ID_inodes,
				   POS(0, start),
				   BTREE_ITER_intent|
				   BTREE_ITER_prefetch|
				   BTREE_ITER_all_snapshots, k, ({
			if (!bkey_is_inode(k.k))
				continue;

			/* Should never fail, checked by bch2_inode_invalid: */
			struct bch_inode_unpacked u;
			BUG_ON(bch2_inode_unpack(k, &u));

			/*
			 * Backpointer and directory structure checks are sufficient for
			 * directories, since they can't have hardlinks:
			 */
			if (S_ISDIR(u.bi_mode))
				continue;

			/*
			 * Previous passes ensured that bi_nlink is nonzero if
			 * it had multiple hardlinks:
			 */
			if (!u.bi_nlink)
				continue;

			ret = add_nlink(c, t, k.k->p.offset, k.k->p.snapshot);
			if (ret) {
				*end = k.k->p.offset;
				ret = 0;
				break;
			}
			0;
		})));

	bch_err_fn(c, ret);
	return ret;
}

noinline_for_stack
static int check_nlinks_walk_dirents(struct bch_fs *c, struct nlink_table *links,
				     u64 range_start, u64 range_end)
{
	struct snapshots_seen s;

	snapshots_seen_init(&s);

	int ret = bch2_trans_run(c,
		for_each_btree_key(trans, iter, BTREE_ID_dirents, POS_MIN,
				   BTREE_ITER_intent|
				   BTREE_ITER_prefetch|
				   BTREE_ITER_all_snapshots, k, ({
			ret = snapshots_seen_update(c, &s, iter.btree_id, k.k->p);
			if (ret)
				break;

			if (k.k->type == KEY_TYPE_dirent) {
				struct bkey_s_c_dirent d = bkey_s_c_to_dirent(k);

				if (d.v->d_type != DT_DIR &&
				    d.v->d_type != DT_SUBVOL)
					inc_link(c, &s, links, range_start, range_end,
						 le64_to_cpu(d.v->d_inum), d.k->p.snapshot);
			}
			0;
		})));

	snapshots_seen_exit(&s);

	bch_err_fn(c, ret);
	return ret;
}

static int check_nlinks_update_inode(struct btree_trans *trans, struct btree_iter *iter,
				     struct bkey_s_c k,
				     struct nlink_table *links,
				     size_t *idx, u64 range_end)
{
	struct bch_inode_unpacked u;
	struct nlink *link = &links->d[*idx];
	int ret = 0;

	if (k.k->p.offset >= range_end)
		return 1;

	if (!bkey_is_inode(k.k))
		return 0;

	BUG_ON(bch2_inode_unpack(k, &u));

	if (S_ISDIR(u.bi_mode))
		return 0;

	if (!u.bi_nlink)
		return 0;

	while ((cmp_int(link->inum, k.k->p.offset) ?:
		cmp_int(link->snapshot, k.k->p.snapshot)) < 0) {
		BUG_ON(*idx == links->nr);
		link = &links->d[++*idx];
	}

	if (fsck_err_on(bch2_inode_nlink_get(&u) != link->count,
			trans, inode_wrong_nlink,
			"inode %llu type %s has wrong i_nlink (%u, should be %u)",
			u.bi_inum, bch2_d_types[mode_to_type(u.bi_mode)],
			bch2_inode_nlink_get(&u), link->count)) {
		bch2_inode_nlink_set(&u, link->count);
		ret = __bch2_fsck_write_inode(trans, &u);
	}
fsck_err:
	return ret;
}

noinline_for_stack
static int check_nlinks_update_hardlinks(struct bch_fs *c,
			       struct nlink_table *links,
			       u64 range_start, u64 range_end)
{
	size_t idx = 0;

	int ret = bch2_trans_run(c,
		for_each_btree_key_commit(trans, iter, BTREE_ID_inodes,
				POS(0, range_start),
				BTREE_ITER_intent|BTREE_ITER_prefetch|BTREE_ITER_all_snapshots, k,
				NULL, NULL, BCH_TRANS_COMMIT_no_enospc,
			check_nlinks_update_inode(trans, &iter, k, links, &idx, range_end)));
	if (ret < 0) {
		bch_err(c, "error in fsck walking inodes: %s", bch2_err_str(ret));
		return ret;
	}

	return 0;
}

int bch2_check_nlinks(struct bch_fs *c)
{
	struct nlink_table links = { 0 };
	u64 this_iter_range_start, next_iter_range_start = 0;
	int ret = 0;

	do {
		this_iter_range_start = next_iter_range_start;
		next_iter_range_start = U64_MAX;

		ret = check_nlinks_find_hardlinks(c, &links,
						  this_iter_range_start,
						  &next_iter_range_start);

		ret = check_nlinks_walk_dirents(c, &links,
					  this_iter_range_start,
					  next_iter_range_start);
		if (ret)
			break;

		ret = check_nlinks_update_hardlinks(c, &links,
					 this_iter_range_start,
					 next_iter_range_start);
		if (ret)
			break;

		links.nr = 0;
	} while (next_iter_range_start != U64_MAX);

	kvfree(links.d);
	bch_err_fn(c, ret);
	return ret;
}

static int fix_reflink_p_key(struct btree_trans *trans, struct btree_iter *iter,
			     struct bkey_s_c k)
{
	struct bkey_s_c_reflink_p p;
	struct bkey_i_reflink_p *u;

	if (k.k->type != KEY_TYPE_reflink_p)
		return 0;

	p = bkey_s_c_to_reflink_p(k);

	if (!p.v->front_pad && !p.v->back_pad)
		return 0;

	u = bch2_trans_kmalloc(trans, sizeof(*u));
	int ret = PTR_ERR_OR_ZERO(u);
	if (ret)
		return ret;

	bkey_reassemble(&u->k_i, k);
	u->v.front_pad	= 0;
	u->v.back_pad	= 0;

	return bch2_trans_update(trans, iter, &u->k_i, BTREE_TRIGGER_norun);
}

int bch2_fix_reflink_p(struct bch_fs *c)
{
	if (c->sb.version >= bcachefs_metadata_version_reflink_p_fix)
		return 0;

	int ret = bch2_trans_run(c,
		for_each_btree_key_commit(trans, iter,
				BTREE_ID_extents, POS_MIN,
				BTREE_ITER_intent|BTREE_ITER_prefetch|
				BTREE_ITER_all_snapshots, k,
				NULL, NULL, BCH_TRANS_COMMIT_no_enospc,
			fix_reflink_p_key(trans, &iter, k)));
	bch_err_fn(c, ret);
	return ret;
}<|MERGE_RESOLUTION|>--- conflicted
+++ resolved
@@ -326,8 +326,6 @@
 	return ret;
 }
 
-<<<<<<< HEAD
-=======
 static inline bool inode_should_reattach(struct bch_inode_unpacked *inode)
 {
 	if (inode->bi_inum == BCACHEFS_ROOT_INO &&
@@ -368,18 +366,11 @@
 	return ret;
 }
 
->>>>>>> 8ee0f23e
 static int reattach_inode(struct btree_trans *trans, struct bch_inode_unpacked *inode)
 {
 	struct bch_fs *c = trans->c;
 	struct bch_inode_unpacked lostfound;
 	char name_buf[20];
-<<<<<<< HEAD
-	struct qstr name;
-	u64 dir_offset = 0;
-	u32 dirent_snapshot = inode->bi_snapshot;
-=======
->>>>>>> 8ee0f23e
 	int ret;
 
 	u32 dirent_snapshot = inode->bi_snapshot;
@@ -412,11 +403,6 @@
 	ret = __bch2_fsck_write_inode(trans, &lostfound);
 	if (ret)
 		return ret;
-<<<<<<< HEAD
-
-	dir_hash = bch2_hash_info_init(c, &lostfound);
-=======
->>>>>>> 8ee0f23e
 
 	struct bch_hash_info dir_hash = bch2_hash_info_init(c, &lostfound);
 	struct qstr name = (struct qstr) QSTR(name_buf);
@@ -493,11 +479,7 @@
 		bch2_trans_iter_exit(trans, &iter);
 	}
 
-<<<<<<< HEAD
-	return __bch2_fsck_write_inode(trans, inode);
-=======
-	return ret;
->>>>>>> 8ee0f23e
+	return ret;
 }
 
 static int remove_backpointer(struct btree_trans *trans,
@@ -1258,24 +1240,14 @@
 	return ret;
 }
 
-<<<<<<< HEAD
-static bool bch2_inode_is_open(struct bch_fs *c, struct bpos p)
-=======
 static int get_snapshot_root_inode(struct btree_trans *trans,
 				   struct bch_inode_unpacked *root,
 				   u64 inum)
->>>>>>> 8ee0f23e
 {
 	struct btree_iter iter;
 	struct bkey_s_c k;
 	int ret = 0;
 
-<<<<<<< HEAD
-	/* snapshot tree corruption, can't safely delete */
-	if (!inum.subvol) {
-		bch_warn_ratelimited(c, "%s(): snapshot %u has no subvol, unlinked but can't safely delete", __func__, p.snapshot);
-		return true;
-=======
 	for_each_btree_key_reverse_norestart(trans, iter, BTREE_ID_inodes,
 					     SPOS(0, inum, U32_MAX),
 					     BTREE_ITER_all_snapshots, k, ret) {
@@ -1283,7 +1255,6 @@
 			break;
 		if (bkey_is_inode(k.k))
 			goto found_root;
->>>>>>> 8ee0f23e
 	}
 	if (ret)
 		goto err;
@@ -1332,10 +1303,9 @@
 			INODE_STR_HASH(&u)	!= INODE_STR_HASH(snapshot_root),
 			trans, inode_snapshot_mismatch,
 			"inodes in different snapshots don't match")) {
-<<<<<<< HEAD
-		bch_err(c, "repair not implemented yet");
-		ret = -BCH_ERR_fsck_repair_unimplemented;
-		goto err_noprint;
+		u.bi_hash_seed = snapshot_root->bi_hash_seed;
+		SET_INODE_STR_HASH(&u, INODE_STR_HASH(snapshot_root));
+		do_update = true;
 	}
 
 	if (u.bi_dir || u.bi_dir_offset) {
@@ -1369,108 +1339,11 @@
 		u.bi_flags &= ~BCH_INODE_unlinked;
 		do_update = true;
 		ret = 0;
-=======
-		u.bi_hash_seed = snapshot_root->bi_hash_seed;
-		SET_INODE_STR_HASH(&u, INODE_STR_HASH(snapshot_root));
-		do_update = true;
->>>>>>> 8ee0f23e
-	}
-
-	if (u.bi_dir || u.bi_dir_offset) {
-		ret = check_inode_dirent_inode(trans, &u, &do_update);
-		if (ret)
-			goto err;
-	}
-
-<<<<<<< HEAD
-		u.bi_flags &= ~BCH_INODE_i_size_dirty|BCH_INODE_unlinked;
-
-		ret = __bch2_fsck_write_inode(trans, &u);
-
-		bch_err_msg(c, ret, "in fsck updating inode");
-		if (ret)
-			goto err_noprint;
-
-		if (!bpos_eq(new_min_pos, POS_MIN))
-			bch2_btree_iter_set_pos(iter, bpos_predecessor(new_min_pos));
-		goto err_noprint;
-	}
-
-	if (u.bi_flags & BCH_INODE_unlinked) {
-		if (!test_bit(BCH_FS_started, &c->flags)) {
-			/*
-			 * If we're not in online fsck, don't delete unlinked
-			 * inodes, just make sure they're on the deleted list.
-			 *
-			 * They might be referred to by a logged operation -
-			 * i.e. we might have crashed in the middle of a
-			 * truncate on an unlinked but open file - so we want to
-			 * let the delete_dead_inodes kill it after resuming
-			 * logged ops.
-			 */
-			ret = check_inode_deleted_list(trans, k.k->p);
-			if (ret < 0)
-				goto err_noprint;
-
-			fsck_err_on(!ret,
-				    trans, unlinked_inode_not_on_deleted_list,
-				    "inode %llu:%u unlinked, but not on deleted list",
-				    u.bi_inum, k.k->p.snapshot);
-
-			ret = bch2_btree_bit_mod_buffered(trans, BTREE_ID_deleted_inodes, k.k->p, 1);
-			if (ret)
-				goto err;
-		} else {
-			if (fsck_err_on(!bch2_inode_is_open(c, k.k->p),
-					trans, inode_unlinked_and_not_open,
-				      "inode %llu%u unlinked and not open",
-				      u.bi_inum, u.bi_snapshot)) {
-				ret = bch2_inode_rm_snapshot(trans, u.bi_inum, iter->pos.snapshot);
-				bch_err_msg(c, ret, "in fsck deleting inode");
-				goto err_noprint;
-			}
-		}
-	}
-
-	/* i_size_dirty is vestigal, since we now have logged ops for truncate * */
-	if (u.bi_flags & BCH_INODE_i_size_dirty &&
-	    (!test_bit(BCH_FS_clean_recovery, &c->flags) ||
-	     fsck_err(trans, inode_i_size_dirty_but_clean,
-		      "filesystem marked clean, but inode %llu has i_size dirty",
-		      u.bi_inum))) {
-		bch_verbose(c, "truncating inode %llu", u.bi_inum);
-=======
-	if (fsck_err_on(u.bi_dir && (u.bi_flags & BCH_INODE_unlinked),
-			trans, inode_unlinked_but_has_dirent,
-			"inode unlinked but has dirent\n%s",
-			(printbuf_reset(&buf),
-			 bch2_inode_unpacked_to_text(&buf, &u),
-			 buf.buf))) {
-		u.bi_flags &= ~BCH_INODE_unlinked;
-		do_update = true;
-	}
-
-	if (S_ISDIR(u.bi_mode) && (u.bi_flags & BCH_INODE_unlinked)) {
-		/* Check for this early so that check_unreachable_inode() will reattach it */
-
-		ret = bch2_empty_dir_snapshot(trans, k.k->p.offset, 0, k.k->p.snapshot);
-		if (ret && ret != -BCH_ERR_ENOTEMPTY_dir_not_empty)
-			goto err;
-
-		fsck_err_on(ret, trans, inode_dir_unlinked_but_not_empty,
-			    "dir unlinked but not empty\n%s",
-			    (printbuf_reset(&buf),
-			     bch2_inode_unpacked_to_text(&buf, &u),
-			     buf.buf));
-		u.bi_flags &= ~BCH_INODE_unlinked;
-		do_update = true;
-		ret = 0;
 	}
 
 	ret = bch2_inode_has_child_snapshots(trans, k.k->p);
 	if (ret < 0)
 		goto err;
->>>>>>> 8ee0f23e
 
 	if (fsck_err_on(ret != !!(u.bi_flags & BCH_INODE_has_child_snapshot),
 			trans, inode_has_child_snapshots_wrong,
@@ -1487,24 +1360,6 @@
 	}
 	ret = 0;
 
-<<<<<<< HEAD
-	/* i_sectors_dirty is vestigal, i_sectors is always updated transactionally */
-	if (u.bi_flags & BCH_INODE_i_sectors_dirty &&
-	    (!test_bit(BCH_FS_clean_recovery, &c->flags) ||
-	     fsck_err(trans, inode_i_sectors_dirty_but_clean,
-		      "filesystem marked clean, but inode %llu has i_sectors dirty",
-		      u.bi_inum))) {
-		s64 sectors;
-
-		bch_verbose(c, "recounting sectors for inode %llu",
-			    u.bi_inum);
-
-		sectors = bch2_count_inode_sectors(trans, u.bi_inum, iter->pos.snapshot);
-		if (sectors < 0) {
-			bch_err_msg(c, sectors, "in fsck recounting inode sectors");
-			return sectors;
-		}
-=======
 	if ((u.bi_flags & BCH_INODE_unlinked) &&
 	    !(u.bi_flags & BCH_INODE_has_child_snapshot)) {
 		if (!test_bit(BCH_FS_started, &c->flags)) {
@@ -1521,7 +1376,6 @@
 			ret = check_inode_deleted_list(trans, k.k->p);
 			if (ret < 0)
 				goto err_noprint;
->>>>>>> 8ee0f23e
 
 			fsck_err_on(!ret,
 				    trans, unlinked_inode_not_on_deleted_list,
@@ -1536,8 +1390,6 @@
 			if (ret < 0)
 				goto err;
 
-<<<<<<< HEAD
-=======
 			if (fsck_err_on(!ret,
 					trans, inode_unlinked_and_not_open,
 				      "inode %llu%u unlinked and not open",
@@ -1550,7 +1402,6 @@
 		}
 	}
 
->>>>>>> 8ee0f23e
 	if (fsck_err_on(u.bi_parent_subvol &&
 			(u.bi_subvol == 0 ||
 			 u.bi_subvol == BCACHEFS_ROOT_SUBVOL),
@@ -2117,12 +1968,7 @@
 			    !key_visible_in_snapshot(c, s, i->snapshot, k.k->p.snapshot))
 				continue;
 
-<<<<<<< HEAD
-			if (fsck_err_on(!(i->inode.bi_flags & BCH_INODE_i_size_dirty) &&
-					k.k->p.offset > round_up(i->inode.bi_size, block_bytes(c)) >> 9 &&
-=======
 			if (fsck_err_on(k.k->p.offset > round_up(i->inode.bi_size, block_bytes(c)) >> 9 &&
->>>>>>> 8ee0f23e
 					!bkey_extent_is_reservation(k),
 					trans, extent_past_end_of_inode,
 					"extent type past end of inode %llu:%u, i_size %llu\n  %s",
@@ -2144,19 +1990,11 @@
 			}
 		}
 	}
-<<<<<<< HEAD
 
 	ret = bch2_trans_commit(trans, res, NULL, BCH_TRANS_COMMIT_no_enospc);
 	if (ret)
 		goto err;
 
-=======
-
-	ret = bch2_trans_commit(trans, res, NULL, BCH_TRANS_COMMIT_no_enospc);
-	if (ret)
-		goto err;
-
->>>>>>> 8ee0f23e
 	if (bkey_extent_is_allocation(k.k)) {
 		for (struct inode_walker_entry *i = extent_i ?: &darray_last(inode->inodes);
 		     inode->inodes.data && i >= inode->inodes.data;
@@ -2885,25 +2723,6 @@
 		if (ret)
 			break;
 
-<<<<<<< HEAD
-		/*
-		 * We've checked that inode backpointers point to valid dirents;
-		 * here, it's sufficient to check that the subvolume root has a
-		 * dirent:
-		 */
-		if (fsck_err_on(!subvol_root.bi_dir,
-				trans, subvol_unreachable,
-				"unreachable subvolume %s",
-				(bch2_bkey_val_to_text(&buf, c, s.s_c),
-				 prt_newline(&buf),
-				 bch2_inode_unpacked_to_text(&buf, &subvol_root),
-				 buf.buf))) {
-			ret = reattach_subvol(trans, s);
-			break;
-		}
-
-=======
->>>>>>> 8ee0f23e
 		u32 parent = le32_to_cpu(s.v->fs_path_parent);
 
 		if (darray_u32_has(&subvol_path, parent)) {
@@ -2994,20 +2813,10 @@
 			bch2_trans_iter_exit(trans, &dirent_iter);
 
 		if (bch2_err_matches(ret, ENOENT)) {
-<<<<<<< HEAD
-			ret = 0;
-			if (fsck_err(trans, inode_unreachable,
-				     "unreachable inode\n%s",
-				     (printbuf_reset(&buf),
-				      bch2_bkey_val_to_text(&buf, c, inode_k),
-				      buf.buf)))
-				ret = reattach_inode(trans, &inode);
-=======
 			printbuf_reset(&buf);
 			bch2_bkey_val_to_text(&buf, c, inode_k);
 			bch_err(c, "unreachable inode in check_directory_structure: %s\n%s",
 				bch2_err_str(ret), buf.buf);
->>>>>>> 8ee0f23e
 			goto out;
 		}
 
