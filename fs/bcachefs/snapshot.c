// SPDX-License-Identifier: GPL-2.0

#include "bcachefs.h"
#include "bbpos.h"
#include "bkey_buf.h"
#include "btree_cache.h"
#include "btree_key_cache.h"
#include "btree_update.h"
#include "buckets.h"
#include "enumerated_ref.h"
#include "errcode.h"
#include "error.h"
#include "fs.h"
#include "recovery_passes.h"
#include "snapshot.h"

#include <linux/random.h>

/*
 * Snapshot trees:
 *
 * Keys in BTREE_ID_snapshot_trees identify a whole tree of snapshot nodes; they
 * exist to provide a stable identifier for the whole lifetime of a snapshot
 * tree.
 */

void bch2_snapshot_tree_to_text(struct printbuf *out, struct bch_fs *c,
				struct bkey_s_c k)
{
	struct bkey_s_c_snapshot_tree t = bkey_s_c_to_snapshot_tree(k);

	prt_printf(out, "subvol %u root snapshot %u",
		   le32_to_cpu(t.v->master_subvol),
		   le32_to_cpu(t.v->root_snapshot));
}

int bch2_snapshot_tree_validate(struct bch_fs *c, struct bkey_s_c k,
				struct bkey_validate_context from)
{
	int ret = 0;

	bkey_fsck_err_on(bkey_gt(k.k->p, POS(0, U32_MAX)) ||
			 bkey_lt(k.k->p, POS(0, 1)),
			 c, snapshot_tree_pos_bad,
			 "bad pos");
fsck_err:
	return ret;
}

int bch2_snapshot_tree_lookup(struct btree_trans *trans, u32 id,
			      struct bch_snapshot_tree *s)
{
	int ret = bch2_bkey_get_val_typed(trans, BTREE_ID_snapshot_trees, POS(0, id),
					  BTREE_ITER_with_updates, snapshot_tree, s);

	if (bch2_err_matches(ret, ENOENT))
		ret = bch_err_throw(trans->c, ENOENT_snapshot_tree);
	return ret;
}

struct bkey_i_snapshot_tree *
__bch2_snapshot_tree_create(struct btree_trans *trans)
{
	struct btree_iter iter;
	int ret = bch2_bkey_get_empty_slot(trans, &iter,
			BTREE_ID_snapshot_trees, POS(0, U32_MAX));
	struct bkey_i_snapshot_tree *s_t;

	if (ret == -BCH_ERR_ENOSPC_btree_slot)
		ret = bch_err_throw(trans->c, ENOSPC_snapshot_tree);
	if (ret)
		return ERR_PTR(ret);

	s_t = bch2_bkey_alloc(trans, &iter, 0, snapshot_tree);
	ret = PTR_ERR_OR_ZERO(s_t);
	bch2_trans_iter_exit(trans, &iter);
	return ret ? ERR_PTR(ret) : s_t;
}

static int bch2_snapshot_tree_create(struct btree_trans *trans,
				u32 root_id, u32 subvol_id, u32 *tree_id)
{
	struct bkey_i_snapshot_tree *n_tree =
		__bch2_snapshot_tree_create(trans);

	if (IS_ERR(n_tree))
		return PTR_ERR(n_tree);

	n_tree->v.master_subvol	= cpu_to_le32(subvol_id);
	n_tree->v.root_snapshot	= cpu_to_le32(root_id);
	*tree_id = n_tree->k.p.offset;
	return 0;
}

/* Snapshot nodes: */

static bool __bch2_snapshot_is_ancestor_early(struct snapshot_table *t, u32 id, u32 ancestor)
{
	while (id && id < ancestor) {
		const struct snapshot_t *s = __snapshot_t(t, id);
		id = s ? s->parent : 0;
	}
	return id == ancestor;
}

static bool bch2_snapshot_is_ancestor_early(struct bch_fs *c, u32 id, u32 ancestor)
{
	guard(rcu)();
	return __bch2_snapshot_is_ancestor_early(rcu_dereference(c->snapshots), id, ancestor);
}

static inline u32 get_ancestor_below(struct snapshot_table *t, u32 id, u32 ancestor)
{
	const struct snapshot_t *s = __snapshot_t(t, id);
	if (!s)
		return 0;

	if (s->skip[2] <= ancestor)
		return s->skip[2];
	if (s->skip[1] <= ancestor)
		return s->skip[1];
	if (s->skip[0] <= ancestor)
		return s->skip[0];
	return s->parent;
}

static bool test_ancestor_bitmap(struct snapshot_table *t, u32 id, u32 ancestor)
{
	const struct snapshot_t *s = __snapshot_t(t, id);
	if (!s)
		return false;

	return test_bit(ancestor - id - 1, s->is_ancestor);
}

bool __bch2_snapshot_is_ancestor(struct bch_fs *c, u32 id, u32 ancestor)
{
#ifdef CONFIG_BCACHEFS_DEBUG
	u32 orig_id = id;
#endif

	guard(rcu)();
	struct snapshot_table *t = rcu_dereference(c->snapshots);

	if (unlikely(c->recovery.pass_done < BCH_RECOVERY_PASS_check_snapshots))
		return __bch2_snapshot_is_ancestor_early(t, id, ancestor);

	if (likely(ancestor >= IS_ANCESTOR_BITMAP))
		while (id && id < ancestor - IS_ANCESTOR_BITMAP)
			id = get_ancestor_below(t, id, ancestor);

	bool ret = id && id < ancestor
		? test_ancestor_bitmap(t, id, ancestor)
		: id == ancestor;

<<<<<<< HEAD
	EBUG_ON(ret != __bch2_snapshot_is_ancestor_early(t, id, ancestor));
=======
	EBUG_ON(ret != __bch2_snapshot_is_ancestor_early(t, orig_id, ancestor));
>>>>>>> 1aee3a44
	return ret;
}

static noinline struct snapshot_t *__snapshot_t_mut(struct bch_fs *c, u32 id)
{
	size_t idx = U32_MAX - id;
	struct snapshot_table *new, *old;

	size_t new_bytes = kmalloc_size_roundup(struct_size(new, s, idx + 1));
	size_t new_size = (new_bytes - sizeof(*new)) / sizeof(new->s[0]);

	if (unlikely(new_bytes > INT_MAX))
		return NULL;

	new = kvzalloc(new_bytes, GFP_KERNEL);
	if (!new)
		return NULL;

	new->nr = new_size;

	old = rcu_dereference_protected(c->snapshots, true);
	if (old)
		memcpy(new->s, old->s, sizeof(old->s[0]) * old->nr);

	rcu_assign_pointer(c->snapshots, new);
	kvfree_rcu(old, rcu);

	return &rcu_dereference_protected(c->snapshots,
				lockdep_is_held(&c->snapshot_table_lock))->s[idx];
}

static inline struct snapshot_t *snapshot_t_mut(struct bch_fs *c, u32 id)
{
	size_t idx = U32_MAX - id;
	struct snapshot_table *table =
		rcu_dereference_protected(c->snapshots,
				lockdep_is_held(&c->snapshot_table_lock));

	lockdep_assert_held(&c->snapshot_table_lock);

	if (likely(table && idx < table->nr))
		return &table->s[idx];

	return __snapshot_t_mut(c, id);
}

void bch2_snapshot_to_text(struct printbuf *out, struct bch_fs *c,
			   struct bkey_s_c k)
{
	struct bkey_s_c_snapshot s = bkey_s_c_to_snapshot(k);

	if (BCH_SNAPSHOT_SUBVOL(s.v))
		prt_str(out, "subvol ");
	if (BCH_SNAPSHOT_WILL_DELETE(s.v))
		prt_str(out, "will_delete ");
	if (BCH_SNAPSHOT_DELETED(s.v))
		prt_str(out, "deleted ");

	prt_printf(out, "parent %10u children %10u %10u subvol %u tree %u",
	       le32_to_cpu(s.v->parent),
	       le32_to_cpu(s.v->children[0]),
	       le32_to_cpu(s.v->children[1]),
	       le32_to_cpu(s.v->subvol),
	       le32_to_cpu(s.v->tree));

	if (bkey_val_bytes(k.k) > offsetof(struct bch_snapshot, depth))
		prt_printf(out, " depth %u skiplist %u %u %u",
			   le32_to_cpu(s.v->depth),
			   le32_to_cpu(s.v->skip[0]),
			   le32_to_cpu(s.v->skip[1]),
			   le32_to_cpu(s.v->skip[2]));
}

int bch2_snapshot_validate(struct bch_fs *c, struct bkey_s_c k,
			   struct bkey_validate_context from)
{
	struct bkey_s_c_snapshot s;
	u32 i, id;
	int ret = 0;

	bkey_fsck_err_on(bkey_gt(k.k->p, POS(0, U32_MAX)) ||
			 bkey_lt(k.k->p, POS(0, 1)),
			 c, snapshot_pos_bad,
			 "bad pos");

	s = bkey_s_c_to_snapshot(k);

	id = le32_to_cpu(s.v->parent);
	bkey_fsck_err_on(id && id <= k.k->p.offset,
			 c, snapshot_parent_bad,
			 "bad parent node (%u <= %llu)",
			 id, k.k->p.offset);

	bkey_fsck_err_on(le32_to_cpu(s.v->children[0]) < le32_to_cpu(s.v->children[1]),
			 c, snapshot_children_not_normalized,
			 "children not normalized");

	bkey_fsck_err_on(s.v->children[0] && s.v->children[0] == s.v->children[1],
			 c, snapshot_child_duplicate,
			 "duplicate child nodes");

	for (i = 0; i < 2; i++) {
		id = le32_to_cpu(s.v->children[i]);

		bkey_fsck_err_on(id >= k.k->p.offset,
				 c, snapshot_child_bad,
				 "bad child node (%u >= %llu)",
				 id, k.k->p.offset);
	}

	if (bkey_val_bytes(k.k) > offsetof(struct bch_snapshot, skip)) {
		bkey_fsck_err_on(le32_to_cpu(s.v->skip[0]) > le32_to_cpu(s.v->skip[1]) ||
				 le32_to_cpu(s.v->skip[1]) > le32_to_cpu(s.v->skip[2]),
				 c, snapshot_skiplist_not_normalized,
				 "skiplist not normalized");

		for (i = 0; i < ARRAY_SIZE(s.v->skip); i++) {
			id = le32_to_cpu(s.v->skip[i]);

			bkey_fsck_err_on(id && id < le32_to_cpu(s.v->parent),
					 c, snapshot_skiplist_bad,
					 "bad skiplist node %u", id);
		}
	}
fsck_err:
	return ret;
}

static int bch2_snapshot_table_make_room(struct bch_fs *c, u32 id)
{
	mutex_lock(&c->snapshot_table_lock);
	int ret = snapshot_t_mut(c, id)
		? 0
		: bch_err_throw(c, ENOMEM_mark_snapshot);
	mutex_unlock(&c->snapshot_table_lock);
	return ret;
}

static int __bch2_mark_snapshot(struct btree_trans *trans,
		       enum btree_id btree, unsigned level,
		       struct bkey_s_c old, struct bkey_s_c new,
		       enum btree_iter_update_trigger_flags flags)
{
	struct bch_fs *c = trans->c;
	struct snapshot_t *t;
	u32 id = new.k->p.offset;
	int ret = 0;

	mutex_lock(&c->snapshot_table_lock);

	t = snapshot_t_mut(c, id);
	if (!t) {
		ret = bch_err_throw(c, ENOMEM_mark_snapshot);
		goto err;
	}

	if (new.k->type == KEY_TYPE_snapshot) {
		struct bkey_s_c_snapshot s = bkey_s_c_to_snapshot(new);

		t->state	= !BCH_SNAPSHOT_DELETED(s.v)
			? SNAPSHOT_ID_live
			: SNAPSHOT_ID_deleted;
		t->parent	= le32_to_cpu(s.v->parent);
		t->children[0]	= le32_to_cpu(s.v->children[0]);
		t->children[1]	= le32_to_cpu(s.v->children[1]);
		t->subvol	= BCH_SNAPSHOT_SUBVOL(s.v) ? le32_to_cpu(s.v->subvol) : 0;
		t->tree		= le32_to_cpu(s.v->tree);

		if (bkey_val_bytes(s.k) > offsetof(struct bch_snapshot, depth)) {
			t->depth	= le32_to_cpu(s.v->depth);
			t->skip[0]	= le32_to_cpu(s.v->skip[0]);
			t->skip[1]	= le32_to_cpu(s.v->skip[1]);
			t->skip[2]	= le32_to_cpu(s.v->skip[2]);
		} else {
			t->depth	= 0;
			t->skip[0]	= 0;
			t->skip[1]	= 0;
			t->skip[2]	= 0;
		}

		u32 parent = id;

		while ((parent = bch2_snapshot_parent_early(c, parent)) &&
		       parent - id - 1 < IS_ANCESTOR_BITMAP)
			__set_bit(parent - id - 1, t->is_ancestor);

		if (BCH_SNAPSHOT_WILL_DELETE(s.v)) {
			set_bit(BCH_FS_need_delete_dead_snapshots, &c->flags);
			if (c->recovery.pass_done > BCH_RECOVERY_PASS_delete_dead_snapshots)
				bch2_delete_dead_snapshots_async(c);
		}
	} else {
		memset(t, 0, sizeof(*t));
	}
err:
	mutex_unlock(&c->snapshot_table_lock);
	return ret;
}

int bch2_mark_snapshot(struct btree_trans *trans,
		       enum btree_id btree, unsigned level,
		       struct bkey_s_c old, struct bkey_s new,
		       enum btree_iter_update_trigger_flags flags)
{
	return __bch2_mark_snapshot(trans, btree, level, old, new.s_c, flags);
}

int bch2_snapshot_lookup(struct btree_trans *trans, u32 id,
			 struct bch_snapshot *s)
{
	return bch2_bkey_get_val_typed(trans, BTREE_ID_snapshots, POS(0, id),
				       BTREE_ITER_with_updates, snapshot, s);
}

/* fsck: */

static u32 bch2_snapshot_child(struct bch_fs *c, u32 id, unsigned child)
{
	return snapshot_t(c, id)->children[child];
}

static u32 bch2_snapshot_left_child(struct bch_fs *c, u32 id)
{
	return bch2_snapshot_child(c, id, 0);
}

static u32 bch2_snapshot_right_child(struct bch_fs *c, u32 id)
{
	return bch2_snapshot_child(c, id, 1);
}

static u32 bch2_snapshot_tree_next(struct bch_fs *c, u32 id)
{
	u32 n, parent;

	n = bch2_snapshot_left_child(c, id);
	if (n)
		return n;

	while ((parent = bch2_snapshot_parent(c, id))) {
		n = bch2_snapshot_right_child(c, parent);
		if (n && n != id)
			return n;
		id = parent;
	}

	return 0;
}

u32 bch2_snapshot_oldest_subvol(struct bch_fs *c, u32 snapshot_root,
				snapshot_id_list *skip)
{
	guard(rcu)();
	u32 id, subvol = 0, s;
retry:
	id = snapshot_root;
	while (id && bch2_snapshot_exists(c, id)) {
		if (!(skip && snapshot_list_has_id(skip, id))) {
			s = snapshot_t(c, id)->subvol;

			if (s && (!subvol || s < subvol))
				subvol = s;
		}
		id = bch2_snapshot_tree_next(c, id);
		if (id == snapshot_root)
			break;
	}

	if (!subvol && skip) {
		skip = NULL;
		goto retry;
	}

	return subvol;
}

static int bch2_snapshot_tree_master_subvol(struct btree_trans *trans,
					    u32 snapshot_root, u32 *subvol_id)
{
	struct bch_fs *c = trans->c;
	struct btree_iter iter;
	struct bkey_s_c k;
	bool found = false;
	int ret;

	for_each_btree_key_norestart(trans, iter, BTREE_ID_subvolumes, POS_MIN,
				     0, k, ret) {
		if (k.k->type != KEY_TYPE_subvolume)
			continue;

		struct bkey_s_c_subvolume s = bkey_s_c_to_subvolume(k);
		if (!bch2_snapshot_is_ancestor(c, le32_to_cpu(s.v->snapshot), snapshot_root))
			continue;
		if (!BCH_SUBVOLUME_SNAP(s.v)) {
			*subvol_id = s.k->p.offset;
			found = true;
			break;
		}
	}
	bch2_trans_iter_exit(trans, &iter);

	if (!ret && !found) {
		struct bkey_i_subvolume *u;

		*subvol_id = bch2_snapshot_oldest_subvol(c, snapshot_root, NULL);

		u = bch2_bkey_get_mut_typed(trans, &iter,
					    BTREE_ID_subvolumes, POS(0, *subvol_id),
					    0, subvolume);
		ret = PTR_ERR_OR_ZERO(u);
		if (ret)
			return ret;

		SET_BCH_SUBVOLUME_SNAP(&u->v, false);
	}

	return ret;
}

static int check_snapshot_tree(struct btree_trans *trans,
			       struct btree_iter *iter,
			       struct bkey_s_c k)
{
	struct bch_fs *c = trans->c;
	struct bkey_s_c_snapshot_tree st;
	struct bch_snapshot s;
	struct bch_subvolume subvol;
	struct printbuf buf = PRINTBUF;
	struct btree_iter snapshot_iter = {};
	u32 root_id;
	int ret;

	if (k.k->type != KEY_TYPE_snapshot_tree)
		return 0;

	st = bkey_s_c_to_snapshot_tree(k);
	root_id = le32_to_cpu(st.v->root_snapshot);

	struct bkey_s_c_snapshot snapshot_k =
		bch2_bkey_get_iter_typed(trans, &snapshot_iter, BTREE_ID_snapshots,
					 POS(0, root_id), 0, snapshot);
	ret = bkey_err(snapshot_k);
	if (ret && !bch2_err_matches(ret, ENOENT))
		goto err;

	if (!ret)
		bkey_val_copy(&s, snapshot_k);

	if (fsck_err_on(ret ||
			root_id != bch2_snapshot_root(c, root_id) ||
			st.k->p.offset != le32_to_cpu(s.tree),
			trans, snapshot_tree_to_missing_snapshot,
			"snapshot tree points to missing/incorrect snapshot:\n%s",
			(bch2_bkey_val_to_text(&buf, c, st.s_c),
			 prt_newline(&buf),
			 ret
			 ? prt_printf(&buf, "(%s)", bch2_err_str(ret))
			 : bch2_bkey_val_to_text(&buf, c, snapshot_k.s_c),
			 buf.buf))) {
		ret = bch2_btree_delete_at(trans, iter, 0);
		goto err;
	}

	if (!st.v->master_subvol)
		goto out;

	ret = bch2_subvolume_get(trans, le32_to_cpu(st.v->master_subvol), false, &subvol);
	if (ret && !bch2_err_matches(ret, ENOENT))
		goto err;

	if (fsck_err_on(ret,
			trans, snapshot_tree_to_missing_subvol,
			"snapshot tree points to missing subvolume:\n%s",
			(printbuf_reset(&buf),
			 bch2_bkey_val_to_text(&buf, c, st.s_c), buf.buf)) ||
	    fsck_err_on(!bch2_snapshot_is_ancestor(c,
						le32_to_cpu(subvol.snapshot),
						root_id),
			trans, snapshot_tree_to_wrong_subvol,
			"snapshot tree points to subvolume that does not point to snapshot in this tree:\n%s",
			(printbuf_reset(&buf),
			 bch2_bkey_val_to_text(&buf, c, st.s_c), buf.buf)) ||
	    fsck_err_on(BCH_SUBVOLUME_SNAP(&subvol),
			trans, snapshot_tree_to_snapshot_subvol,
			"snapshot tree points to snapshot subvolume:\n%s",
			(printbuf_reset(&buf),
			 bch2_bkey_val_to_text(&buf, c, st.s_c), buf.buf))) {
		struct bkey_i_snapshot_tree *u;
		u32 subvol_id;

		ret = bch2_snapshot_tree_master_subvol(trans, root_id, &subvol_id);
		bch_err_fn(c, ret);

		if (bch2_err_matches(ret, ENOENT)) { /* nothing to be done here */
			ret = 0;
			goto err;
		}

		if (ret)
			goto err;

		u = bch2_bkey_make_mut_typed(trans, iter, &k, 0, snapshot_tree);
		ret = PTR_ERR_OR_ZERO(u);
		if (ret)
			goto err;

		u->v.master_subvol = cpu_to_le32(subvol_id);
		st = snapshot_tree_i_to_s_c(u);
	}
out:
err:
fsck_err:
	bch2_trans_iter_exit(trans, &snapshot_iter);
	printbuf_exit(&buf);
	return ret;
}

/*
 * For each snapshot_tree, make sure it points to the root of a snapshot tree
 * and that snapshot entry points back to it, or delete it.
 *
 * And, make sure it points to a subvolume within that snapshot tree, or correct
 * it to point to the oldest subvolume within that snapshot tree.
 */
int bch2_check_snapshot_trees(struct bch_fs *c)
{
	int ret = bch2_trans_run(c,
		for_each_btree_key_commit(trans, iter,
			BTREE_ID_snapshot_trees, POS_MIN,
			BTREE_ITER_prefetch, k,
			NULL, NULL, BCH_TRANS_COMMIT_no_enospc,
		check_snapshot_tree(trans, &iter, k)));
	bch_err_fn(c, ret);
	return ret;
}

/*
 * Look up snapshot tree for @tree_id and find root,
 * make sure @snap_id is a descendent:
 */
static int snapshot_tree_ptr_good(struct btree_trans *trans,
				  u32 snap_id, u32 tree_id)
{
	struct bch_snapshot_tree s_t;
	int ret = bch2_snapshot_tree_lookup(trans, tree_id, &s_t);

	if (bch2_err_matches(ret, ENOENT))
		return 0;
	if (ret)
		return ret;

	return bch2_snapshot_is_ancestor_early(trans->c, snap_id, le32_to_cpu(s_t.root_snapshot));
}

u32 bch2_snapshot_skiplist_get(struct bch_fs *c, u32 id)
{
	if (!id)
		return 0;

	guard(rcu)();
	const struct snapshot_t *s = snapshot_t(c, id);
	return s->parent
		? bch2_snapshot_nth_parent(c, id, get_random_u32_below(s->depth))
		: id;
}

static int snapshot_skiplist_good(struct btree_trans *trans, u32 id, struct bch_snapshot s)
{
	unsigned i;

	for (i = 0; i < 3; i++)
		if (!s.parent) {
			if (s.skip[i])
				return false;
		} else {
			if (!bch2_snapshot_is_ancestor_early(trans->c, id, le32_to_cpu(s.skip[i])))
				return false;
		}

	return true;
}

/*
 * snapshot_tree pointer was incorrect: look up root snapshot node, make sure
 * its snapshot_tree pointer is correct (allocate new one if necessary), then
 * update this node's pointer to root node's pointer:
 */
static int snapshot_tree_ptr_repair(struct btree_trans *trans,
				    struct btree_iter *iter,
				    struct bkey_s_c k,
				    struct bch_snapshot *s)
{
	struct bch_fs *c = trans->c;
	struct btree_iter root_iter;
	struct bch_snapshot_tree s_t;
	struct bkey_s_c_snapshot root;
	struct bkey_i_snapshot *u;
	u32 root_id = bch2_snapshot_root(c, k.k->p.offset), tree_id;
	int ret;

	root = bch2_bkey_get_iter_typed(trans, &root_iter,
			       BTREE_ID_snapshots, POS(0, root_id),
			       BTREE_ITER_with_updates, snapshot);
	ret = bkey_err(root);
	if (ret)
		goto err;

	tree_id = le32_to_cpu(root.v->tree);

	ret = bch2_snapshot_tree_lookup(trans, tree_id, &s_t);
	if (ret && !bch2_err_matches(ret, ENOENT))
		return ret;

	if (ret || le32_to_cpu(s_t.root_snapshot) != root_id) {
		u = bch2_bkey_make_mut_typed(trans, &root_iter, &root.s_c, 0, snapshot);
		ret =   PTR_ERR_OR_ZERO(u) ?:
			bch2_snapshot_tree_create(trans, root_id,
				bch2_snapshot_oldest_subvol(c, root_id, NULL),
				&tree_id);
		if (ret)
			goto err;

		u->v.tree = cpu_to_le32(tree_id);
		if (k.k->p.offset == root_id)
			*s = u->v;
	}

	if (k.k->p.offset != root_id) {
		u = bch2_bkey_make_mut_typed(trans, iter, &k, 0, snapshot);
		ret = PTR_ERR_OR_ZERO(u);
		if (ret)
			goto err;

		u->v.tree = cpu_to_le32(tree_id);
		*s = u->v;
	}
err:
	bch2_trans_iter_exit(trans, &root_iter);
	return ret;
}

static int check_snapshot(struct btree_trans *trans,
			  struct btree_iter *iter,
			  struct bkey_s_c k)
{
	struct bch_fs *c = trans->c;
	struct bch_snapshot s;
	struct bch_subvolume subvol;
	struct bch_snapshot v;
	struct bkey_i_snapshot *u;
	u32 parent_id = bch2_snapshot_parent_early(c, k.k->p.offset);
	u32 real_depth;
	struct printbuf buf = PRINTBUF;
	u32 i, id;
	int ret = 0;

	if (k.k->type != KEY_TYPE_snapshot)
		return 0;

	memset(&s, 0, sizeof(s));
	memcpy(&s, k.v, min(sizeof(s), bkey_val_bytes(k.k)));

	if (BCH_SNAPSHOT_DELETED(&s))
		return 0;

	id = le32_to_cpu(s.parent);
	if (id) {
		ret = bch2_snapshot_lookup(trans, id, &v);
		if (bch2_err_matches(ret, ENOENT))
			bch_err(c, "snapshot with nonexistent parent:\n  %s",
				(bch2_bkey_val_to_text(&buf, c, k), buf.buf));
		if (ret)
			goto err;

		if (le32_to_cpu(v.children[0]) != k.k->p.offset &&
		    le32_to_cpu(v.children[1]) != k.k->p.offset) {
			bch_err(c, "snapshot parent %u missing pointer to child %llu",
				id, k.k->p.offset);
			ret = -EINVAL;
			goto err;
		}
	}

	for (i = 0; i < 2 && s.children[i]; i++) {
		id = le32_to_cpu(s.children[i]);

		ret = bch2_snapshot_lookup(trans, id, &v);
		if (bch2_err_matches(ret, ENOENT))
			bch_err(c, "snapshot node %llu has nonexistent child %u",
				k.k->p.offset, id);
		if (ret)
			goto err;

		if (le32_to_cpu(v.parent) != k.k->p.offset) {
			bch_err(c, "snapshot child %u has wrong parent (got %u should be %llu)",
				id, le32_to_cpu(v.parent), k.k->p.offset);
			ret = -EINVAL;
			goto err;
		}
	}

	bool should_have_subvol = BCH_SNAPSHOT_SUBVOL(&s) &&
		!BCH_SNAPSHOT_WILL_DELETE(&s);

	if (should_have_subvol) {
		id = le32_to_cpu(s.subvol);
		ret = bch2_subvolume_get(trans, id, false, &subvol);
		if (bch2_err_matches(ret, ENOENT))
			bch_err(c, "snapshot points to nonexistent subvolume:\n  %s",
				(bch2_bkey_val_to_text(&buf, c, k), buf.buf));
		if (ret)
			goto err;

		if (BCH_SNAPSHOT_SUBVOL(&s) != (le32_to_cpu(subvol.snapshot) == k.k->p.offset)) {
			bch_err(c, "snapshot node %llu has wrong BCH_SNAPSHOT_SUBVOL",
				k.k->p.offset);
			ret = -EINVAL;
			goto err;
		}
	} else {
		if (fsck_err_on(s.subvol,
				trans, snapshot_should_not_have_subvol,
				"snapshot should not point to subvol:\n%s",
				(bch2_bkey_val_to_text(&buf, c, k), buf.buf))) {
			u = bch2_bkey_make_mut_typed(trans, iter, &k, 0, snapshot);
			ret = PTR_ERR_OR_ZERO(u);
			if (ret)
				goto err;

			u->v.subvol = 0;
			s = u->v;
		}
	}

	ret = snapshot_tree_ptr_good(trans, k.k->p.offset, le32_to_cpu(s.tree));
	if (ret < 0)
		goto err;

	if (fsck_err_on(!ret,
			trans, snapshot_to_bad_snapshot_tree,
			"snapshot points to missing/incorrect tree:\n%s",
			(bch2_bkey_val_to_text(&buf, c, k), buf.buf))) {
		ret = snapshot_tree_ptr_repair(trans, iter, k, &s);
		if (ret)
			goto err;
	}
	ret = 0;

	real_depth = bch2_snapshot_depth(c, parent_id);

	if (fsck_err_on(le32_to_cpu(s.depth) != real_depth,
			trans, snapshot_bad_depth,
			"snapshot with incorrect depth field, should be %u:\n%s",
			real_depth, (bch2_bkey_val_to_text(&buf, c, k), buf.buf))) {
		u = bch2_bkey_make_mut_typed(trans, iter, &k, 0, snapshot);
		ret = PTR_ERR_OR_ZERO(u);
		if (ret)
			goto err;

		u->v.depth = cpu_to_le32(real_depth);
		s = u->v;
	}

	ret = snapshot_skiplist_good(trans, k.k->p.offset, s);
	if (ret < 0)
		goto err;

	if (fsck_err_on(!ret,
			trans, snapshot_bad_skiplist,
			"snapshot with bad skiplist field:\n%s",
			(bch2_bkey_val_to_text(&buf, c, k), buf.buf))) {
		u = bch2_bkey_make_mut_typed(trans, iter, &k, 0, snapshot);
		ret = PTR_ERR_OR_ZERO(u);
		if (ret)
			goto err;

		for (i = 0; i < ARRAY_SIZE(u->v.skip); i++)
			u->v.skip[i] = cpu_to_le32(bch2_snapshot_skiplist_get(c, parent_id));

		bubble_sort(u->v.skip, ARRAY_SIZE(u->v.skip), cmp_le32);
		s = u->v;
	}
	ret = 0;
err:
fsck_err:
	printbuf_exit(&buf);
	return ret;
}

int bch2_check_snapshots(struct bch_fs *c)
{
	/*
	 * We iterate backwards as checking/fixing the depth field requires that
	 * the parent's depth already be correct:
	 */
	int ret = bch2_trans_run(c,
		for_each_btree_key_reverse_commit(trans, iter,
				BTREE_ID_snapshots, POS_MAX,
				BTREE_ITER_prefetch, k,
				NULL, NULL, BCH_TRANS_COMMIT_no_enospc,
			check_snapshot(trans, &iter, k)));
	bch_err_fn(c, ret);
	return ret;
}

static int check_snapshot_exists(struct btree_trans *trans, u32 id)
{
	struct bch_fs *c = trans->c;

	/* Do we need to reconstruct the snapshot_tree entry as well? */
	struct btree_iter iter;
	struct bkey_s_c k;
	int ret = 0;
	u32 tree_id = 0;

	for_each_btree_key_norestart(trans, iter, BTREE_ID_snapshot_trees, POS_MIN,
				     0, k, ret) {
		if (k.k->type == KEY_TYPE_snapshot_tree &&
		    le32_to_cpu(bkey_s_c_to_snapshot_tree(k).v->root_snapshot) == id) {
			tree_id = k.k->p.offset;
			break;
		}
	}
	bch2_trans_iter_exit(trans, &iter);

	if (ret)
		return ret;

	if (!tree_id) {
		ret = bch2_snapshot_tree_create(trans, id, 0, &tree_id);
		if (ret)
			return ret;
	}

	struct bkey_i_snapshot *snapshot = bch2_trans_kmalloc(trans, sizeof(*snapshot));
	ret = PTR_ERR_OR_ZERO(snapshot);
	if (ret)
		return ret;

	bkey_snapshot_init(&snapshot->k_i);
	snapshot->k.p		= POS(0, id);
	snapshot->v.tree	= cpu_to_le32(tree_id);
	snapshot->v.btime.lo	= cpu_to_le64(bch2_current_time(c));

	for_each_btree_key_norestart(trans, iter, BTREE_ID_subvolumes, POS_MIN,
				     0, k, ret) {
		if (k.k->type == KEY_TYPE_subvolume &&
		    le32_to_cpu(bkey_s_c_to_subvolume(k).v->snapshot) == id) {
			snapshot->v.subvol = cpu_to_le32(k.k->p.offset);
			SET_BCH_SNAPSHOT_SUBVOL(&snapshot->v, true);
			break;
		}
	}
	bch2_trans_iter_exit(trans, &iter);

	return  bch2_snapshot_table_make_room(c, id) ?:
		bch2_btree_insert_trans(trans, BTREE_ID_snapshots, &snapshot->k_i, 0);
}

/* Figure out which snapshot nodes belong in the same tree: */
struct snapshot_tree_reconstruct {
	enum btree_id			btree;
	struct bpos			cur_pos;
	snapshot_id_list		cur_ids;
	DARRAY(snapshot_id_list)	trees;
};

static void snapshot_tree_reconstruct_exit(struct snapshot_tree_reconstruct *r)
{
	darray_for_each(r->trees, i)
		darray_exit(i);
	darray_exit(&r->trees);
	darray_exit(&r->cur_ids);
}

static inline bool same_snapshot(struct snapshot_tree_reconstruct *r, struct bpos pos)
{
	return r->btree == BTREE_ID_inodes
		? r->cur_pos.offset == pos.offset
		: r->cur_pos.inode == pos.inode;
}

static inline bool snapshot_id_lists_have_common(snapshot_id_list *l, snapshot_id_list *r)
{
	return darray_find_p(*l, i, snapshot_list_has_id(r, *i)) != NULL;
}

static void snapshot_id_list_to_text(struct printbuf *out, snapshot_id_list *s)
{
	bool first = true;
	darray_for_each(*s, i) {
		if (!first)
			prt_char(out, ' ');
		first = false;
		prt_printf(out, "%u", *i);
	}
}

static int snapshot_tree_reconstruct_next(struct bch_fs *c, struct snapshot_tree_reconstruct *r)
{
	if (r->cur_ids.nr) {
		darray_for_each(r->trees, i)
			if (snapshot_id_lists_have_common(i, &r->cur_ids)) {
				int ret = snapshot_list_merge(c, i, &r->cur_ids);
				if (ret)
					return ret;
				goto out;
			}
		darray_push(&r->trees, r->cur_ids);
		darray_init(&r->cur_ids);
	}
out:
	r->cur_ids.nr = 0;
	return 0;
}

static int get_snapshot_trees(struct bch_fs *c, struct snapshot_tree_reconstruct *r, struct bpos pos)
{
	if (!same_snapshot(r, pos))
		snapshot_tree_reconstruct_next(c, r);
	r->cur_pos = pos;
	return snapshot_list_add_nodup(c, &r->cur_ids, pos.snapshot);
}

int bch2_reconstruct_snapshots(struct bch_fs *c)
{
	struct btree_trans *trans = bch2_trans_get(c);
	struct printbuf buf = PRINTBUF;
	struct snapshot_tree_reconstruct r = {};
	int ret = 0;

	for (unsigned btree = 0; btree < BTREE_ID_NR; btree++) {
		if (btree_type_has_snapshots(btree)) {
			r.btree = btree;

			ret = for_each_btree_key(trans, iter, btree, POS_MIN,
					BTREE_ITER_all_snapshots|BTREE_ITER_prefetch, k, ({
				get_snapshot_trees(c, &r, k.k->p);
			}));
			if (ret)
				goto err;

			snapshot_tree_reconstruct_next(c, &r);
		}
	}

	darray_for_each(r.trees, t) {
		printbuf_reset(&buf);
		snapshot_id_list_to_text(&buf, t);

		darray_for_each(*t, id) {
			if (fsck_err_on(bch2_snapshot_id_state(c, *id) == SNAPSHOT_ID_empty,
					trans, snapshot_node_missing,
					"snapshot node %u from tree %s missing, recreate?", *id, buf.buf)) {
				if (t->nr > 1) {
					bch_err(c, "cannot reconstruct snapshot trees with multiple nodes");
					ret = bch_err_throw(c, fsck_repair_unimplemented);
					goto err;
				}

				ret = commit_do(trans, NULL, NULL, BCH_TRANS_COMMIT_no_enospc,
						check_snapshot_exists(trans, *id));
				if (ret)
					goto err;
			}
		}
	}
fsck_err:
err:
	bch2_trans_put(trans);
	snapshot_tree_reconstruct_exit(&r);
	printbuf_exit(&buf);
	bch_err_fn(c, ret);
	return ret;
}

int __bch2_check_key_has_snapshot(struct btree_trans *trans,
				  struct btree_iter *iter,
				  struct bkey_s_c k)
{
	struct bch_fs *c = trans->c;
	struct printbuf buf = PRINTBUF;
	int ret = 0;
	enum snapshot_id_state state = bch2_snapshot_id_state(c, k.k->p.snapshot);

	/* Snapshot was definitively deleted, this error is marked autofix */
	if (fsck_err_on(state == SNAPSHOT_ID_deleted,
			trans, bkey_in_deleted_snapshot,
			"key in deleted snapshot %s, delete?",
			(bch2_btree_id_to_text(&buf, iter->btree_id),
			 prt_char(&buf, ' '),
			 bch2_bkey_val_to_text(&buf, c, k), buf.buf)))
		ret = bch2_btree_delete_at(trans, iter,
					   BTREE_UPDATE_internal_snapshot_node) ?: 1;

	if (state == SNAPSHOT_ID_empty) {
		/*
		 * Snapshot missing: we should have caught this with btree_lost_data and
		 * kicked off reconstruct_snapshots, so if we end up here we have no
		 * idea what happened.
		 *
		 * Do not delete unless we know that subvolumes and snapshots
		 * are consistent:
		 *
		 * XXX:
		 *
		 * We could be smarter here, and instead of using the generic
		 * recovery pass ratelimiting, track if there have been any
		 * changes to the snapshots or inodes btrees since those passes
		 * last ran.
		 */
		ret = bch2_require_recovery_pass(c, &buf, BCH_RECOVERY_PASS_check_snapshots) ?: ret;
		ret = bch2_require_recovery_pass(c, &buf, BCH_RECOVERY_PASS_check_subvols) ?: ret;

		if (c->sb.btrees_lost_data & BIT_ULL(BTREE_ID_snapshots))
			ret = bch2_require_recovery_pass(c, &buf, BCH_RECOVERY_PASS_reconstruct_snapshots) ?: ret;

		unsigned repair_flags = FSCK_CAN_IGNORE | (!ret ? FSCK_CAN_FIX : 0);

		if (__fsck_err(trans, repair_flags, bkey_in_missing_snapshot,
			     "key in missing snapshot %s, delete?",
			     (bch2_btree_id_to_text(&buf, iter->btree_id),
			      prt_char(&buf, ' '),
			      bch2_bkey_val_to_text(&buf, c, k), buf.buf))) {
			ret = bch2_btree_delete_at(trans, iter,
						   BTREE_UPDATE_internal_snapshot_node) ?: 1;
		}
	}
fsck_err:
	printbuf_exit(&buf);
	return ret;
}

int __bch2_get_snapshot_overwrites(struct btree_trans *trans,
				   enum btree_id btree, struct bpos pos,
				   snapshot_id_list *s)
{
	struct bch_fs *c = trans->c;
	struct btree_iter iter;
	struct bkey_s_c k;
	int ret = 0;

	for_each_btree_key_reverse_norestart(trans, iter, btree, bpos_predecessor(pos),
					     BTREE_ITER_all_snapshots, k, ret) {
		if (!bkey_eq(k.k->p, pos))
			break;

		if (!bch2_snapshot_is_ancestor(c, k.k->p.snapshot, pos.snapshot) ||
		    snapshot_list_has_ancestor(c, s, k.k->p.snapshot))
			continue;

		ret = snapshot_list_add(c, s, k.k->p.snapshot);
		if (ret)
			break;
	}
	bch2_trans_iter_exit(trans, &iter);
	if (ret)
		darray_exit(s);

	return ret;
}

/*
 * Mark a snapshot as deleted, for future cleanup:
 */
int bch2_snapshot_node_set_deleted(struct btree_trans *trans, u32 id)
{
	struct btree_iter iter;
	struct bkey_i_snapshot *s =
		bch2_bkey_get_mut_typed(trans, &iter,
				    BTREE_ID_snapshots, POS(0, id),
				    0, snapshot);
	int ret = PTR_ERR_OR_ZERO(s);
	if (unlikely(ret)) {
		bch2_fs_inconsistent_on(bch2_err_matches(ret, ENOENT),
					trans->c, "missing snapshot %u", id);
		return ret;
	}

	/* already deleted? */
	if (BCH_SNAPSHOT_WILL_DELETE(&s->v))
		goto err;

	SET_BCH_SNAPSHOT_WILL_DELETE(&s->v, true);
	SET_BCH_SNAPSHOT_SUBVOL(&s->v, false);
	s->v.subvol = 0;
err:
	bch2_trans_iter_exit(trans, &iter);
	return ret;
}

static inline void normalize_snapshot_child_pointers(struct bch_snapshot *s)
{
	if (le32_to_cpu(s->children[0]) < le32_to_cpu(s->children[1]))
		swap(s->children[0], s->children[1]);
}

static int bch2_snapshot_node_delete(struct btree_trans *trans, u32 id)
{
	struct bch_fs *c = trans->c;
	struct btree_iter iter, p_iter = {};
	struct btree_iter c_iter = {};
	struct btree_iter tree_iter = {};
	u32 parent_id, child_id;
	unsigned i;
	int ret = 0;

	struct bkey_i_snapshot *s =
		bch2_bkey_get_mut_typed(trans, &iter, BTREE_ID_snapshots, POS(0, id),
					BTREE_ITER_intent, snapshot);
	ret = PTR_ERR_OR_ZERO(s);
	bch2_fs_inconsistent_on(bch2_err_matches(ret, ENOENT), c,
				"missing snapshot %u", id);

	if (ret)
		goto err;

	BUG_ON(BCH_SNAPSHOT_DELETED(&s->v));
	BUG_ON(s->v.children[1]);

	parent_id = le32_to_cpu(s->v.parent);
	child_id = le32_to_cpu(s->v.children[0]);

	if (parent_id) {
		struct bkey_i_snapshot *parent;

		parent = bch2_bkey_get_mut_typed(trans, &p_iter,
				     BTREE_ID_snapshots, POS(0, parent_id),
				     0, snapshot);
		ret = PTR_ERR_OR_ZERO(parent);
		bch2_fs_inconsistent_on(bch2_err_matches(ret, ENOENT), c,
					"missing snapshot %u", parent_id);
		if (unlikely(ret))
			goto err;

		/* find entry in parent->children for node being deleted */
		for (i = 0; i < 2; i++)
			if (le32_to_cpu(parent->v.children[i]) == id)
				break;

		if (bch2_fs_inconsistent_on(i == 2, c,
					"snapshot %u missing child pointer to %u",
					parent_id, id))
			goto err;

		parent->v.children[i] = cpu_to_le32(child_id);

		normalize_snapshot_child_pointers(&parent->v);
	}

	if (child_id) {
		struct bkey_i_snapshot *child;

		child = bch2_bkey_get_mut_typed(trans, &c_iter,
				     BTREE_ID_snapshots, POS(0, child_id),
				     0, snapshot);
		ret = PTR_ERR_OR_ZERO(child);
		bch2_fs_inconsistent_on(bch2_err_matches(ret, ENOENT), c,
					"missing snapshot %u", child_id);
		if (unlikely(ret))
			goto err;

		child->v.parent = cpu_to_le32(parent_id);

		if (!child->v.parent) {
			child->v.skip[0] = 0;
			child->v.skip[1] = 0;
			child->v.skip[2] = 0;
		}
	}

	if (!parent_id) {
		/*
		 * We're deleting the root of a snapshot tree: update the
		 * snapshot_tree entry to point to the new root, or delete it if
		 * this is the last snapshot ID in this tree:
		 */
		struct bkey_i_snapshot_tree *s_t;

		BUG_ON(s->v.children[1]);

		s_t = bch2_bkey_get_mut_typed(trans, &tree_iter,
				BTREE_ID_snapshot_trees, POS(0, le32_to_cpu(s->v.tree)),
				0, snapshot_tree);
		ret = PTR_ERR_OR_ZERO(s_t);
		if (ret)
			goto err;

		if (s->v.children[0]) {
			s_t->v.root_snapshot = s->v.children[0];
		} else {
			s_t->k.type = KEY_TYPE_deleted;
			set_bkey_val_u64s(&s_t->k, 0);
		}
	}

	if (!bch2_request_incompat_feature(c, bcachefs_metadata_version_snapshot_deletion_v2)) {
		SET_BCH_SNAPSHOT_DELETED(&s->v, true);
		s->v.parent		= 0;
		s->v.children[0]	= 0;
		s->v.children[1]	= 0;
		s->v.subvol		= 0;
		s->v.tree		= 0;
		s->v.depth		= 0;
		s->v.skip[0]		= 0;
		s->v.skip[1]		= 0;
		s->v.skip[2]		= 0;
	} else {
		s->k.type = KEY_TYPE_deleted;
		set_bkey_val_u64s(&s->k, 0);
	}
err:
	bch2_trans_iter_exit(trans, &tree_iter);
	bch2_trans_iter_exit(trans, &p_iter);
	bch2_trans_iter_exit(trans, &c_iter);
	bch2_trans_iter_exit(trans, &iter);
	return ret;
}

static int create_snapids(struct btree_trans *trans, u32 parent, u32 tree,
			  u32 *new_snapids,
			  u32 *snapshot_subvols,
			  unsigned nr_snapids)
{
	struct bch_fs *c = trans->c;
	struct btree_iter iter;
	struct bkey_i_snapshot *n;
	struct bkey_s_c k;
	unsigned i, j;
	u32 depth = bch2_snapshot_depth(c, parent);
	int ret;

	bch2_trans_iter_init(trans, &iter, BTREE_ID_snapshots,
			     POS_MIN, BTREE_ITER_intent);
	k = bch2_btree_iter_peek(trans, &iter);
	ret = bkey_err(k);
	if (ret)
		goto err;

	for (i = 0; i < nr_snapids; i++) {
		k = bch2_btree_iter_prev_slot(trans, &iter);
		ret = bkey_err(k);
		if (ret)
			goto err;

		if (!k.k || !k.k->p.offset) {
			ret = bch_err_throw(c, ENOSPC_snapshot_create);
			goto err;
		}

		n = bch2_bkey_alloc(trans, &iter, 0, snapshot);
		ret = PTR_ERR_OR_ZERO(n);
		if (ret)
			goto err;

		n->v.flags	= 0;
		n->v.parent	= cpu_to_le32(parent);
		n->v.subvol	= cpu_to_le32(snapshot_subvols[i]);
		n->v.tree	= cpu_to_le32(tree);
		n->v.depth	= cpu_to_le32(depth);
		n->v.btime.lo	= cpu_to_le64(bch2_current_time(c));
		n->v.btime.hi	= 0;

		for (j = 0; j < ARRAY_SIZE(n->v.skip); j++)
			n->v.skip[j] = cpu_to_le32(bch2_snapshot_skiplist_get(c, parent));

		bubble_sort(n->v.skip, ARRAY_SIZE(n->v.skip), cmp_le32);
		SET_BCH_SNAPSHOT_SUBVOL(&n->v, true);

		ret = __bch2_mark_snapshot(trans, BTREE_ID_snapshots, 0,
					 bkey_s_c_null, bkey_i_to_s_c(&n->k_i), 0);
		if (ret)
			goto err;

		new_snapids[i]	= iter.pos.offset;
	}
err:
	bch2_trans_iter_exit(trans, &iter);
	return ret;
}

/*
 * Create new snapshot IDs as children of an existing snapshot ID:
 */
static int bch2_snapshot_node_create_children(struct btree_trans *trans, u32 parent,
			      u32 *new_snapids,
			      u32 *snapshot_subvols,
			      unsigned nr_snapids)
{
	struct btree_iter iter;
	struct bkey_i_snapshot *n_parent;
	int ret = 0;

	n_parent = bch2_bkey_get_mut_typed(trans, &iter,
			BTREE_ID_snapshots, POS(0, parent),
			0, snapshot);
	ret = PTR_ERR_OR_ZERO(n_parent);
	if (unlikely(ret)) {
		if (bch2_err_matches(ret, ENOENT))
			bch_err(trans->c, "snapshot %u not found", parent);
		return ret;
	}

	if (n_parent->v.children[0] || n_parent->v.children[1]) {
		bch_err(trans->c, "Trying to add child snapshot nodes to parent that already has children");
		ret = -EINVAL;
		goto err;
	}

	ret = create_snapids(trans, parent, le32_to_cpu(n_parent->v.tree),
			     new_snapids, snapshot_subvols, nr_snapids);
	if (ret)
		goto err;

	n_parent->v.children[0] = cpu_to_le32(new_snapids[0]);
	n_parent->v.children[1] = cpu_to_le32(new_snapids[1]);
	n_parent->v.subvol = 0;
	SET_BCH_SNAPSHOT_SUBVOL(&n_parent->v, false);
err:
	bch2_trans_iter_exit(trans, &iter);
	return ret;
}

/*
 * Create a snapshot node that is the root of a new tree:
 */
static int bch2_snapshot_node_create_tree(struct btree_trans *trans,
			      u32 *new_snapids,
			      u32 *snapshot_subvols,
			      unsigned nr_snapids)
{
	struct bkey_i_snapshot_tree *n_tree;
	int ret;

	n_tree = __bch2_snapshot_tree_create(trans);
	ret =   PTR_ERR_OR_ZERO(n_tree) ?:
		create_snapids(trans, 0, n_tree->k.p.offset,
			     new_snapids, snapshot_subvols, nr_snapids);
	if (ret)
		return ret;

	n_tree->v.master_subvol	= cpu_to_le32(snapshot_subvols[0]);
	n_tree->v.root_snapshot	= cpu_to_le32(new_snapids[0]);
	return 0;
}

int bch2_snapshot_node_create(struct btree_trans *trans, u32 parent,
			      u32 *new_snapids,
			      u32 *snapshot_subvols,
			      unsigned nr_snapids)
{
	BUG_ON((parent == 0) != (nr_snapids == 1));
	BUG_ON((parent != 0) != (nr_snapids == 2));

	return parent
		? bch2_snapshot_node_create_children(trans, parent,
				new_snapids, snapshot_subvols, nr_snapids)
		: bch2_snapshot_node_create_tree(trans,
				new_snapids, snapshot_subvols, nr_snapids);

}

/*
 * If we have an unlinked inode in an internal snapshot node, and the inode
 * really has been deleted in all child snapshots, how does this get cleaned up?
 *
 * first there is the problem of how keys that have been overwritten in all
 * child snapshots get deleted (unimplemented?), but inodes may perhaps be
 * special?
 *
 * also: unlinked inode in internal snapshot appears to not be getting deleted
 * correctly if inode doesn't exist in leaf snapshots
 *
 * solution:
 *
 * for a key in an interior snapshot node that needs work to be done that
 * requires it to be mutated: iterate over all descendent leaf nodes and copy
 * that key to snapshot leaf nodes, where we can mutate it
 */

static inline u32 interior_delete_has_id(interior_delete_list *l, u32 id)
{
	struct snapshot_interior_delete *i = darray_find_p(*l, i, i->id == id);
	return i ? i->live_child : 0;
}

static unsigned __live_child(struct snapshot_table *t, u32 id,
			     snapshot_id_list *delete_leaves,
			     interior_delete_list *delete_interior)
{
	struct snapshot_t *s = __snapshot_t(t, id);
	if (!s)
		return 0;

	for (unsigned i = 0; i < ARRAY_SIZE(s->children); i++)
		if (s->children[i] &&
		    !snapshot_list_has_id(delete_leaves, s->children[i]) &&
		    !interior_delete_has_id(delete_interior, s->children[i]))
			return s->children[i];

	for (unsigned i = 0; i < ARRAY_SIZE(s->children); i++) {
		u32 live_child = s->children[i]
			? __live_child(t, s->children[i], delete_leaves, delete_interior)
			: 0;
		if (live_child)
			return live_child;
	}

	return 0;
}

static unsigned live_child(struct bch_fs *c, u32 id)
{
	struct snapshot_delete *d = &c->snapshot_delete;

	guard(rcu)();
	return __live_child(rcu_dereference(c->snapshots), id,
			    &d->delete_leaves, &d->delete_interior);
}

static bool snapshot_id_dying(struct snapshot_delete *d, unsigned id)
{
	return snapshot_list_has_id(&d->delete_leaves, id) ||
		interior_delete_has_id(&d->delete_interior, id) != 0;
}

static int delete_dead_snapshots_process_key(struct btree_trans *trans,
					     struct btree_iter *iter,
					     struct bkey_s_c k)
{
	struct snapshot_delete *d = &trans->c->snapshot_delete;

	if (snapshot_list_has_id(&d->delete_leaves, k.k->p.snapshot))
		return bch2_btree_delete_at(trans, iter,
					    BTREE_UPDATE_internal_snapshot_node);

	u32 live_child = interior_delete_has_id(&d->delete_interior, k.k->p.snapshot);
	if (live_child) {
		struct bkey_i *new = bch2_bkey_make_mut_noupdate(trans, k);
		int ret = PTR_ERR_OR_ZERO(new);
		if (ret)
			return ret;

		new->k.p.snapshot = live_child;

		struct btree_iter dst_iter;
		struct bkey_s_c dst_k = bch2_bkey_get_iter(trans, &dst_iter,
							   iter->btree_id, new->k.p,
							   BTREE_ITER_all_snapshots|
							   BTREE_ITER_intent);
		ret = bkey_err(dst_k);
		if (ret)
			return ret;

		ret =   (bkey_deleted(dst_k.k)
			 ? bch2_trans_update(trans, &dst_iter, new,
					     BTREE_UPDATE_internal_snapshot_node)
			 : 0) ?:
			bch2_btree_delete_at(trans, iter,
					     BTREE_UPDATE_internal_snapshot_node);
		bch2_trans_iter_exit(trans, &dst_iter);
		return ret;
	}

	return 0;
}

static bool skip_unrelated_snapshot_tree(struct btree_trans *trans, struct btree_iter *iter, u64 *prev_inum)
{
	struct bch_fs *c = trans->c;
	struct snapshot_delete *d = &c->snapshot_delete;

	u64 inum = iter->btree_id != BTREE_ID_inodes
		? iter->pos.inode
		: iter->pos.offset;

	if (*prev_inum == inum)
		return false;

	*prev_inum = inum;

	bool ret = !snapshot_list_has_id(&d->deleting_from_trees,
					 bch2_snapshot_tree(c, iter->pos.snapshot));
	if (unlikely(ret)) {
		struct bpos pos = iter->pos;
		pos.snapshot = 0;
		if (iter->btree_id != BTREE_ID_inodes)
			pos.offset = U64_MAX;
		bch2_btree_iter_set_pos(trans, iter, bpos_nosnap_successor(pos));
	}

	return ret;
}

static int delete_dead_snapshot_keys_v1(struct btree_trans *trans)
{
	struct bch_fs *c = trans->c;
	struct snapshot_delete *d = &c->snapshot_delete;

	for (d->pos.btree = 0; d->pos.btree < BTREE_ID_NR; d->pos.btree++) {
		struct disk_reservation res = { 0 };
		u64 prev_inum = 0;

		d->pos.pos = POS_MIN;

		if (!btree_type_has_snapshots(d->pos.btree))
			continue;

		int ret = for_each_btree_key_commit(trans, iter,
				d->pos.btree, POS_MIN,
				BTREE_ITER_prefetch|BTREE_ITER_all_snapshots, k,
				&res, NULL, BCH_TRANS_COMMIT_no_enospc, ({
			d->pos.pos = iter.pos;

			if (skip_unrelated_snapshot_tree(trans, &iter, &prev_inum))
				continue;

			delete_dead_snapshots_process_key(trans, &iter, k);
		}));

		bch2_disk_reservation_put(c, &res);

		if (ret)
			return ret;
	}

	return 0;
}

static int delete_dead_snapshot_keys_range(struct btree_trans *trans, enum btree_id btree,
					   struct bpos start, struct bpos end)
{
	struct bch_fs *c = trans->c;
	struct snapshot_delete *d = &c->snapshot_delete;
	struct disk_reservation res = { 0 };

	d->pos.btree	= btree;
	d->pos.pos	= POS_MIN;

	int ret = for_each_btree_key_max_commit(trans, iter,
			btree, start, end,
			BTREE_ITER_prefetch|BTREE_ITER_all_snapshots, k,
			&res, NULL, BCH_TRANS_COMMIT_no_enospc, ({
		d->pos.pos = iter.pos;
		delete_dead_snapshots_process_key(trans, &iter, k);
	}));

	bch2_disk_reservation_put(c, &res);
	return ret;
}

static int delete_dead_snapshot_keys_v2(struct btree_trans *trans)
{
	struct bch_fs *c = trans->c;
	struct snapshot_delete *d = &c->snapshot_delete;
	struct disk_reservation res = { 0 };
	u64 prev_inum = 0;
	int ret = 0;

	struct btree_iter iter;
	bch2_trans_iter_init(trans, &iter, BTREE_ID_inodes, POS_MIN,
			     BTREE_ITER_prefetch|BTREE_ITER_all_snapshots);

	while (1) {
		struct bkey_s_c k;
		ret = lockrestart_do(trans,
				bkey_err(k = bch2_btree_iter_peek(trans, &iter)));
		if (ret)
			break;

		if (!k.k)
			break;

		d->pos.btree	= iter.btree_id;
		d->pos.pos	= iter.pos;

		if (skip_unrelated_snapshot_tree(trans, &iter, &prev_inum))
			continue;

		if (snapshot_id_dying(d, k.k->p.snapshot)) {
			struct bpos start	= POS(k.k->p.offset, 0);
			struct bpos end		= POS(k.k->p.offset, U64_MAX);

			ret   = delete_dead_snapshot_keys_range(trans, BTREE_ID_extents, start, end) ?:
				delete_dead_snapshot_keys_range(trans, BTREE_ID_dirents, start, end) ?:
				delete_dead_snapshot_keys_range(trans, BTREE_ID_xattrs, start, end);
			if (ret)
				break;

			bch2_btree_iter_set_pos(trans, &iter, POS(0, k.k->p.offset + 1));
		} else {
			bch2_btree_iter_advance(trans, &iter);
		}
	}
	bch2_trans_iter_exit(trans, &iter);

	if (ret)
		goto err;

	prev_inum = 0;
	ret = for_each_btree_key_commit(trans, iter,
			BTREE_ID_inodes, POS_MIN,
			BTREE_ITER_prefetch|BTREE_ITER_all_snapshots, k,
			&res, NULL, BCH_TRANS_COMMIT_no_enospc, ({
		d->pos.btree	= iter.btree_id;
		d->pos.pos	= iter.pos;

		if (skip_unrelated_snapshot_tree(trans, &iter, &prev_inum))
			continue;

		delete_dead_snapshots_process_key(trans, &iter, k);
	}));
err:
	bch2_disk_reservation_put(c, &res);
	return ret;
}

/*
 * For a given snapshot, if it doesn't have a subvolume that points to it, and
 * it doesn't have child snapshot nodes - it's now redundant and we can mark it
 * as deleted.
 */
static int check_should_delete_snapshot(struct btree_trans *trans, struct bkey_s_c k)
{
	if (k.k->type != KEY_TYPE_snapshot)
		return 0;

	struct bch_fs *c = trans->c;
	struct snapshot_delete *d = &c->snapshot_delete;
	struct bkey_s_c_snapshot s = bkey_s_c_to_snapshot(k);
	unsigned live_children = 0;
	int ret = 0;

	if (BCH_SNAPSHOT_SUBVOL(s.v))
		return 0;

	if (BCH_SNAPSHOT_DELETED(s.v))
		return 0;

	mutex_lock(&d->progress_lock);
	for (unsigned i = 0; i < 2; i++) {
		u32 child = le32_to_cpu(s.v->children[i]);

		live_children += child &&
			!snapshot_list_has_id(&d->delete_leaves, child);
	}

	u32 tree = bch2_snapshot_tree(c, s.k->p.offset);

	if (live_children == 0) {
		ret =   snapshot_list_add_nodup(c, &d->deleting_from_trees, tree) ?:
			snapshot_list_add(c, &d->delete_leaves, s.k->p.offset);
	} else if (live_children == 1) {
		struct snapshot_interior_delete n = {
			.id		= s.k->p.offset,
			.live_child	= live_child(c, s.k->p.offset),
		};

		if (!n.live_child) {
			bch_err(c, "error finding live child of snapshot %u", n.id);
			ret = -EINVAL;
		} else {
			ret =   snapshot_list_add_nodup(c, &d->deleting_from_trees, tree) ?:
				darray_push(&d->delete_interior, n);
		}
	}
	mutex_unlock(&d->progress_lock);

	return ret;
}

static inline u32 bch2_snapshot_nth_parent_skip(struct bch_fs *c, u32 id, u32 n,
						interior_delete_list *skip)
{
	guard(rcu)();
	while (interior_delete_has_id(skip, id))
		id = __bch2_snapshot_parent(c, id);

	while (n--) {
		do {
			id = __bch2_snapshot_parent(c, id);
		} while (interior_delete_has_id(skip, id));
	}

	return id;
}

static int bch2_fix_child_of_deleted_snapshot(struct btree_trans *trans,
					      struct btree_iter *iter, struct bkey_s_c k,
					      interior_delete_list *deleted)
{
	struct bch_fs *c = trans->c;
	u32 nr_deleted_ancestors = 0;
	struct bkey_i_snapshot *s;
	int ret;

	if (!bch2_snapshot_exists(c, k.k->p.offset))
		return 0;

	if (k.k->type != KEY_TYPE_snapshot)
		return 0;

	if (interior_delete_has_id(deleted, k.k->p.offset))
		return 0;

	s = bch2_bkey_make_mut_noupdate_typed(trans, k, snapshot);
	ret = PTR_ERR_OR_ZERO(s);
	if (ret)
		return ret;

	darray_for_each(*deleted, i)
		nr_deleted_ancestors += bch2_snapshot_is_ancestor(c, s->k.p.offset, i->id);

	if (!nr_deleted_ancestors)
		return 0;

	le32_add_cpu(&s->v.depth, -nr_deleted_ancestors);

	if (!s->v.depth) {
		s->v.skip[0] = 0;
		s->v.skip[1] = 0;
		s->v.skip[2] = 0;
	} else {
		u32 depth = le32_to_cpu(s->v.depth);
		u32 parent = bch2_snapshot_parent(c, s->k.p.offset);

		for (unsigned j = 0; j < ARRAY_SIZE(s->v.skip); j++) {
			u32 id = le32_to_cpu(s->v.skip[j]);

			if (interior_delete_has_id(deleted, id)) {
				id = bch2_snapshot_nth_parent_skip(c,
							parent,
							depth > 1
							? get_random_u32_below(depth - 1)
							: 0,
							deleted);
				s->v.skip[j] = cpu_to_le32(id);
			}
		}

		bubble_sort(s->v.skip, ARRAY_SIZE(s->v.skip), cmp_le32);
	}

	return bch2_trans_update(trans, iter, &s->k_i, 0);
}

static void bch2_snapshot_delete_nodes_to_text(struct printbuf *out, struct snapshot_delete *d)
{
	prt_printf(out, "deleting from trees");
	darray_for_each(d->deleting_from_trees, i)
		prt_printf(out, " %u", *i);

	prt_printf(out, "deleting leaves");
	darray_for_each(d->delete_leaves, i)
		prt_printf(out, " %u", *i);
	prt_newline(out);

	prt_printf(out, "interior");
	darray_for_each(d->delete_interior, i)
		prt_printf(out, " %u->%u", i->id, i->live_child);
	prt_newline(out);
}

int __bch2_delete_dead_snapshots(struct bch_fs *c)
{
	struct snapshot_delete *d = &c->snapshot_delete;
	int ret = 0;

	if (!mutex_trylock(&d->lock))
		return 0;

	if (!test_and_clear_bit(BCH_FS_need_delete_dead_snapshots, &c->flags))
		goto out_unlock;

	struct btree_trans *trans = bch2_trans_get(c);

	/*
	 * For every snapshot node: If we have no live children and it's not
	 * pointed to by a subvolume, delete it:
	 */
	d->running = true;
	d->pos = BBPOS_MIN;

	ret = for_each_btree_key(trans, iter, BTREE_ID_snapshots, POS_MIN, 0, k,
		check_should_delete_snapshot(trans, k));
	if (!bch2_err_matches(ret, EROFS))
		bch_err_msg(c, ret, "walking snapshots");
	if (ret)
		goto err;

	if (!d->delete_leaves.nr && !d->delete_interior.nr)
		goto err;

	{
		struct printbuf buf = PRINTBUF;
		bch2_snapshot_delete_nodes_to_text(&buf, d);

		ret = commit_do(trans, NULL, NULL, 0, bch2_trans_log_msg(trans, &buf));
		printbuf_exit(&buf);
		if (ret)
			goto err;
	}

	ret = !bch2_request_incompat_feature(c, bcachefs_metadata_version_snapshot_deletion_v2)
		? delete_dead_snapshot_keys_v2(trans)
		: delete_dead_snapshot_keys_v1(trans);
	if (!bch2_err_matches(ret, EROFS))
		bch_err_msg(c, ret, "deleting keys from dying snapshots");
	if (ret)
		goto err;

	darray_for_each(d->delete_leaves, i) {
		ret = commit_do(trans, NULL, NULL, 0,
			bch2_snapshot_node_delete(trans, *i));
		if (!bch2_err_matches(ret, EROFS))
			bch_err_msg(c, ret, "deleting snapshot %u", *i);
		if (ret)
			goto err;
	}

	/*
	 * Fixing children of deleted snapshots can't be done completely
	 * atomically, if we crash between here and when we delete the interior
	 * nodes some depth fields will be off:
	 */
	ret = for_each_btree_key_commit(trans, iter, BTREE_ID_snapshots, POS_MIN,
				  BTREE_ITER_intent, k,
				  NULL, NULL, BCH_TRANS_COMMIT_no_enospc,
		bch2_fix_child_of_deleted_snapshot(trans, &iter, k, &d->delete_interior));
	if (ret)
		goto err;

	darray_for_each(d->delete_interior, i) {
		ret = commit_do(trans, NULL, NULL, 0,
			bch2_snapshot_node_delete(trans, i->id));
		if (!bch2_err_matches(ret, EROFS))
			bch_err_msg(c, ret, "deleting snapshot %u", i->id);
		if (ret)
			goto err;
	}
err:
	mutex_lock(&d->progress_lock);
	darray_exit(&d->deleting_from_trees);
	darray_exit(&d->delete_interior);
	darray_exit(&d->delete_leaves);
	d->running = false;
	mutex_unlock(&d->progress_lock);
	bch2_trans_put(trans);

	bch2_recovery_pass_set_no_ratelimit(c, BCH_RECOVERY_PASS_check_snapshots);
out_unlock:
	mutex_unlock(&d->lock);
	if (!bch2_err_matches(ret, EROFS))
		bch_err_fn(c, ret);
	return ret;
}

int bch2_delete_dead_snapshots(struct bch_fs *c)
{
	if (!c->opts.auto_snapshot_deletion)
		return 0;

	return __bch2_delete_dead_snapshots(c);
}

void bch2_delete_dead_snapshots_work(struct work_struct *work)
{
	struct bch_fs *c = container_of(work, struct bch_fs, snapshot_delete.work);

	set_worker_desc("bcachefs-delete-dead-snapshots/%s", c->name);

	bch2_delete_dead_snapshots(c);
	enumerated_ref_put(&c->writes, BCH_WRITE_REF_delete_dead_snapshots);
}

void bch2_delete_dead_snapshots_async(struct bch_fs *c)
{
	if (!c->opts.auto_snapshot_deletion)
		return;

	if (!enumerated_ref_tryget(&c->writes, BCH_WRITE_REF_delete_dead_snapshots))
		return;

	BUG_ON(!test_bit(BCH_FS_may_go_rw, &c->flags));

	if (!queue_work(system_long_wq, &c->snapshot_delete.work))
		enumerated_ref_put(&c->writes, BCH_WRITE_REF_delete_dead_snapshots);
}

void bch2_snapshot_delete_status_to_text(struct printbuf *out, struct bch_fs *c)
{
	struct snapshot_delete *d = &c->snapshot_delete;

	if (!d->running) {
		prt_str(out, "(not running)");
		return;
	}

	mutex_lock(&d->progress_lock);
	bch2_snapshot_delete_nodes_to_text(out, d);

	bch2_bbpos_to_text(out, d->pos);
	mutex_unlock(&d->progress_lock);
}

int __bch2_key_has_snapshot_overwrites(struct btree_trans *trans,
				       enum btree_id id,
				       struct bpos pos)
{
	struct bch_fs *c = trans->c;
	struct btree_iter iter;
	struct bkey_s_c k;
	int ret;

	for_each_btree_key_reverse_norestart(trans, iter, id, bpos_predecessor(pos),
					     BTREE_ITER_not_extents|
					     BTREE_ITER_all_snapshots,
					     k, ret) {
		if (!bkey_eq(pos, k.k->p))
			break;

		if (bch2_snapshot_is_ancestor(c, k.k->p.snapshot, pos.snapshot)) {
			ret = 1;
			break;
		}
	}
	bch2_trans_iter_exit(trans, &iter);

	return ret;
}

static bool interior_snapshot_needs_delete(struct bkey_s_c_snapshot snap)
{
	/* If there's one child, it's redundant and keys will be moved to the child */
	return !!snap.v->children[0] + !!snap.v->children[1] == 1;
}

static int bch2_check_snapshot_needs_deletion(struct btree_trans *trans, struct bkey_s_c k)
{
	if (k.k->type != KEY_TYPE_snapshot)
		return 0;

	struct bkey_s_c_snapshot snap = bkey_s_c_to_snapshot(k);
	if (BCH_SNAPSHOT_WILL_DELETE(snap.v) ||
	    interior_snapshot_needs_delete(snap))
		set_bit(BCH_FS_need_delete_dead_snapshots, &trans->c->flags);

	return 0;
}

int bch2_snapshots_read(struct bch_fs *c)
{
	/*
	 * Initializing the is_ancestor bitmaps requires ancestors to already be
	 * initialized - so mark in reverse:
	 */
	int ret = bch2_trans_run(c,
		for_each_btree_key_reverse(trans, iter, BTREE_ID_snapshots,
				   POS_MAX, 0, k,
			__bch2_mark_snapshot(trans, BTREE_ID_snapshots, 0, bkey_s_c_null, k, 0) ?:
			bch2_check_snapshot_needs_deletion(trans, k)));
	bch_err_fn(c, ret);

	/*
	 * It's important that we check if we need to reconstruct snapshots
	 * before going RW, so we mark that pass as required in the superblock -
	 * otherwise, we could end up deleting keys with missing snapshot nodes
	 * instead
	 */
	BUG_ON(!test_bit(BCH_FS_new_fs, &c->flags) &&
	       test_bit(BCH_FS_may_go_rw, &c->flags));

	return ret;
}

void bch2_fs_snapshots_exit(struct bch_fs *c)
{
	kvfree(rcu_dereference_protected(c->snapshots, true));
}

void bch2_fs_snapshots_init_early(struct bch_fs *c)
{
	INIT_WORK(&c->snapshot_delete.work, bch2_delete_dead_snapshots_work);
	mutex_init(&c->snapshot_delete.lock);
	mutex_init(&c->snapshot_delete.progress_lock);
	mutex_init(&c->snapshots_unlinked_lock);
}<|MERGE_RESOLUTION|>--- conflicted
+++ resolved
@@ -153,11 +153,7 @@
 		? test_ancestor_bitmap(t, id, ancestor)
 		: id == ancestor;
 
-<<<<<<< HEAD
-	EBUG_ON(ret != __bch2_snapshot_is_ancestor_early(t, id, ancestor));
-=======
 	EBUG_ON(ret != __bch2_snapshot_is_ancestor_early(t, orig_id, ancestor));
->>>>>>> 1aee3a44
 	return ret;
 }
 
