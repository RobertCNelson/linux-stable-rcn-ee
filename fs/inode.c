--- conflicted
+++ resolved
@@ -2965,16 +2965,12 @@
  */
 void dump_inode(struct inode *inode, const char *reason)
 {
-<<<<<<< HEAD
-	pr_warn("%s encountered for inode %px (%s)\n", reason, inode, inode->i_sb->s_type->name);
-=======
 	struct super_block *sb = inode->i_sb;
 
 	pr_warn("%s encountered for inode %px\n"
 		"fs %s mode %ho opflags 0x%hx flags 0x%x state 0x%x count %d\n",
 		reason, inode, sb->s_type->name, inode->i_mode, inode->i_opflags,
 		inode->i_flags, inode->i_state, atomic_read(&inode->i_count));
->>>>>>> c3c616c5
 }
 
 EXPORT_SYMBOL(dump_inode);
