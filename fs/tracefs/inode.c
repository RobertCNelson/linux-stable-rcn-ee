--- conflicted
+++ resolved
@@ -53,37 +53,21 @@
 	return &ti->vfs_inode;
 }
 
-static void tracefs_free_inode_rcu(struct rcu_head *rcu)
-{
-	struct tracefs_inode *ti;
-
-	ti = container_of(rcu, struct tracefs_inode, rcu);
+static void tracefs_free_inode(struct inode *inode)
+{
+	struct tracefs_inode *ti = get_tracefs(inode);
+
 	kmem_cache_free(tracefs_inode_cachep, ti);
 }
 
-static void tracefs_free_inode(struct inode *inode)
+static void tracefs_destroy_inode(struct inode *inode)
 {
 	struct tracefs_inode *ti = get_tracefs(inode);
-<<<<<<< HEAD
-=======
-
-	kmem_cache_free(tracefs_inode_cachep, ti);
-}
-
-static void tracefs_destroy_inode(struct inode *inode)
-{
-	struct tracefs_inode *ti = get_tracefs(inode);
->>>>>>> 82cc63dc
 	unsigned long flags;
 
 	spin_lock_irqsave(&tracefs_inode_lock, flags);
 	list_del_rcu(&ti->list);
 	spin_unlock_irqrestore(&tracefs_inode_lock, flags);
-<<<<<<< HEAD
-
-	call_rcu(&ti->rcu, tracefs_free_inode_rcu);
-=======
->>>>>>> 82cc63dc
 }
 
 static ssize_t default_read_file(struct file *file, char __user *buf,
@@ -471,10 +455,7 @@
 static const struct super_operations tracefs_super_operations = {
 	.alloc_inode    = tracefs_alloc_inode,
 	.free_inode     = tracefs_free_inode,
-<<<<<<< HEAD
-=======
 	.destroy_inode  = tracefs_destroy_inode,
->>>>>>> 82cc63dc
 	.drop_inode     = tracefs_drop_inode,
 	.statfs		= simple_statfs,
 	.remount_fs	= tracefs_remount,
