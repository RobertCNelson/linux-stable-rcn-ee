// SPDX-License-Identifier: GPL-2.0-only
/*
 *  event_inode.c - part of tracefs, a pseudo file system for activating tracing
 *
 *  Copyright (C) 2020-23 VMware Inc, author: Steven Rostedt <rostedt@goodmis.org>
 *  Copyright (C) 2020-23 VMware Inc, author: Ajay Kaher <akaher@vmware.com>
 *  Copyright (C) 2023 Google, author: Steven Rostedt <rostedt@goodmis.org>
 *
 *  eventfs is used to dynamically create inodes and dentries based on the
 *  meta data provided by the tracing system.
 *
 *  eventfs stores the meta-data of files/dirs and holds off on creating
 *  inodes/dentries of the files. When accessed, the eventfs will create the
 *  inodes/dentries in a just-in-time (JIT) manner. The eventfs will clean up
 *  and delete the inodes/dentries when they are no longer referenced.
 */
#include <linux/fsnotify.h>
#include <linux/fs.h>
#include <linux/namei.h>
#include <linux/workqueue.h>
#include <linux/security.h>
#include <linux/tracefs.h>
#include <linux/kref.h>
#include <linux/delay.h>
#include "internal.h"

/*
 * eventfs_mutex protects the eventfs_inode (ei) dentry. Any access
 * to the ei->dentry must be done under this mutex and after checking
 * if ei->is_freed is not set. When ei->is_freed is set, the dentry
 * is on its way to being freed after the last dput() is made on it.
 */
static DEFINE_MUTEX(eventfs_mutex);

/* Choose something "unique" ;-) */
#define EVENTFS_FILE_INODE_INO		0x12c4e37

struct eventfs_root_inode {
	struct eventfs_inode		ei;
	struct inode			*parent_inode;
	struct dentry			*events_dir;
};

static struct eventfs_root_inode *get_root_inode(struct eventfs_inode *ei)
{
	WARN_ON_ONCE(!ei->is_events);
	return container_of(ei, struct eventfs_root_inode, ei);
}

/* Just try to make something consistent and unique */
static int eventfs_dir_ino(struct eventfs_inode *ei)
{
	if (!ei->ino) {
		ei->ino = get_next_ino();
		/* Must not have the file inode number */
		if (ei->ino == EVENTFS_FILE_INODE_INO)
			ei->ino = get_next_ino();
	}

	return ei->ino;
}

/*
 * The eventfs_inode (ei) itself is protected by SRCU. It is released from
 * its parent's list and will have is_freed set (under eventfs_mutex).
 * After the SRCU grace period is over and the last dput() is called
 * the ei is freed.
 */
DEFINE_STATIC_SRCU(eventfs_srcu);

/* Mode is unsigned short, use the upper bits for flags */
enum {
	EVENTFS_SAVE_MODE	= BIT(16),
	EVENTFS_SAVE_UID	= BIT(17),
	EVENTFS_SAVE_GID	= BIT(18),
};

#define EVENTFS_MODE_MASK	(EVENTFS_SAVE_MODE - 1)

static void free_ei_rcu(struct rcu_head *rcu)
{
	struct eventfs_inode *ei = container_of(rcu, struct eventfs_inode, rcu);
	struct eventfs_root_inode *rei;

	kfree(ei->entry_attrs);
	kfree_const(ei->name);
	if (ei->is_events) {
		rei = get_root_inode(ei);
		kfree(rei);
	} else {
		kfree(ei);
	}
}

/*
 * eventfs_inode reference count management.
 *
 * NOTE! We count only references from dentries, in the
 * form 'dentry->d_fsdata'. There are also references from
 * directory inodes ('ti->private'), but the dentry reference
 * count is always a superset of the inode reference count.
 */
static void release_ei(struct kref *ref)
{
	struct eventfs_inode *ei = container_of(ref, struct eventfs_inode, kref);
	const struct eventfs_entry *entry;

	WARN_ON_ONCE(!ei->is_freed);

	for (int i = 0; i < ei->nr_entries; i++) {
		entry = &ei->entries[i];
		if (entry->release)
			entry->release(entry->name, ei->data);
	}

<<<<<<< HEAD
	call_rcu(&ei->rcu, free_ei_rcu);
=======
	call_srcu(&eventfs_srcu, &ei->rcu, free_ei_rcu);
>>>>>>> 82cc63dc
}

static inline void put_ei(struct eventfs_inode *ei)
{
	if (ei)
		kref_put(&ei->kref, release_ei);
}

static inline void free_ei(struct eventfs_inode *ei)
{
	if (ei) {
		ei->is_freed = 1;
		put_ei(ei);
	}
}

/*
 * Called when creation of an ei fails, do not call release() functions.
 */
static inline void cleanup_ei(struct eventfs_inode *ei)
{
	if (ei) {
		/* Set nr_entries to 0 to prevent release() function being called */
		ei->nr_entries = 0;
		free_ei(ei);
	}
}

static inline struct eventfs_inode *get_ei(struct eventfs_inode *ei)
{
	if (ei)
		kref_get(&ei->kref);
	return ei;
}

static struct dentry *eventfs_root_lookup(struct inode *dir,
					  struct dentry *dentry,
					  unsigned int flags);
static int eventfs_iterate(struct file *file, struct dir_context *ctx);

static void update_attr(struct eventfs_attr *attr, struct iattr *iattr)
{
	unsigned int ia_valid = iattr->ia_valid;

	if (ia_valid & ATTR_MODE) {
		attr->mode = (attr->mode & ~EVENTFS_MODE_MASK) |
			(iattr->ia_mode & EVENTFS_MODE_MASK) |
			EVENTFS_SAVE_MODE;
	}
	if (ia_valid & ATTR_UID) {
		attr->mode |= EVENTFS_SAVE_UID;
		attr->uid = iattr->ia_uid;
	}
	if (ia_valid & ATTR_GID) {
		attr->mode |= EVENTFS_SAVE_GID;
		attr->gid = iattr->ia_gid;
	}
}

static int eventfs_set_attr(struct mnt_idmap *idmap, struct dentry *dentry,
			    struct iattr *iattr)
{
	const struct eventfs_entry *entry;
	struct eventfs_inode *ei;
	const char *name;
	int ret;

	mutex_lock(&eventfs_mutex);
	ei = dentry->d_fsdata;
	if (ei->is_freed) {
		/* Do not allow changes if the event is about to be removed. */
		mutex_unlock(&eventfs_mutex);
		return -ENODEV;
	}

	/* Preallocate the children mode array if necessary */
	if (!(dentry->d_inode->i_mode & S_IFDIR)) {
		if (!ei->entry_attrs) {
			ei->entry_attrs = kcalloc(ei->nr_entries, sizeof(*ei->entry_attrs),
						  GFP_NOFS);
			if (!ei->entry_attrs) {
				ret = -ENOMEM;
				goto out;
			}
		}
	}

	ret = simple_setattr(idmap, dentry, iattr);
	if (ret < 0)
		goto out;

	/*
	 * If this is a dir, then update the ei cache, only the file
	 * mode is saved in the ei->m_children, and the ownership is
	 * determined by the parent directory.
	 */
	if (dentry->d_inode->i_mode & S_IFDIR) {
		update_attr(&ei->attr, iattr);

	} else {
		name = dentry->d_name.name;

		for (int i = 0; i < ei->nr_entries; i++) {
			entry = &ei->entries[i];
			if (strcmp(name, entry->name) == 0) {
				update_attr(&ei->entry_attrs[i], iattr);
				break;
			}
		}
	}
 out:
	mutex_unlock(&eventfs_mutex);
	return ret;
}

static void update_events_attr(struct eventfs_inode *ei, struct super_block *sb)
{
	struct eventfs_root_inode *rei;
	struct inode *parent;

	rei = get_root_inode(ei);

	/* Use the parent inode permissions unless root set its permissions */
	parent = rei->parent_inode;

	if (rei->ei.attr.mode & EVENTFS_SAVE_UID)
		ei->attr.uid = rei->ei.attr.uid;
	else
		ei->attr.uid = parent->i_uid;

	if (rei->ei.attr.mode & EVENTFS_SAVE_GID)
		ei->attr.gid = rei->ei.attr.gid;
	else
		ei->attr.gid = parent->i_gid;
}

static void set_top_events_ownership(struct inode *inode)
{
	struct tracefs_inode *ti = get_tracefs(inode);
	struct eventfs_inode *ei = ti->private;

	/* The top events directory doesn't get automatically updated */
	if (!ei || !ei->is_events)
		return;

	update_events_attr(ei, inode->i_sb);

	if (!(ei->attr.mode & EVENTFS_SAVE_UID))
		inode->i_uid = ei->attr.uid;

	if (!(ei->attr.mode & EVENTFS_SAVE_GID))
		inode->i_gid = ei->attr.gid;
}

static int eventfs_get_attr(struct mnt_idmap *idmap,
			    const struct path *path, struct kstat *stat,
			    u32 request_mask, unsigned int flags)
{
	struct dentry *dentry = path->dentry;
	struct inode *inode = d_backing_inode(dentry);

	set_top_events_ownership(inode);

	generic_fillattr(idmap, request_mask, inode, stat);
	return 0;
}

static int eventfs_permission(struct mnt_idmap *idmap,
			      struct inode *inode, int mask)
{
	set_top_events_ownership(inode);
	return generic_permission(idmap, inode, mask);
}

static const struct inode_operations eventfs_dir_inode_operations = {
	.lookup		= eventfs_root_lookup,
	.setattr	= eventfs_set_attr,
	.getattr	= eventfs_get_attr,
	.permission	= eventfs_permission,
};

static const struct inode_operations eventfs_file_inode_operations = {
	.setattr	= eventfs_set_attr,
};

static const struct file_operations eventfs_file_operations = {
	.read		= generic_read_dir,
	.iterate_shared	= eventfs_iterate,
	.llseek		= generic_file_llseek,
};

static void eventfs_set_attrs(struct eventfs_inode *ei, bool update_uid, kuid_t uid,
			      bool update_gid, kgid_t gid, int level)
{
	struct eventfs_inode *ei_child;

	/* Update events/<system>/<event> */
	if (WARN_ON_ONCE(level > 3))
		return;

	if (update_uid) {
		ei->attr.mode &= ~EVENTFS_SAVE_UID;
		ei->attr.uid = uid;
	}

	if (update_gid) {
		ei->attr.mode &= ~EVENTFS_SAVE_GID;
		ei->attr.gid = gid;
	}

	list_for_each_entry(ei_child, &ei->children, list) {
		eventfs_set_attrs(ei_child, update_uid, uid, update_gid, gid, level + 1);
	}

	if (!ei->entry_attrs)
		return;

	for (int i = 0; i < ei->nr_entries; i++) {
		if (update_uid) {
			ei->entry_attrs[i].mode &= ~EVENTFS_SAVE_UID;
			ei->entry_attrs[i].uid = uid;
		}
		if (update_gid) {
			ei->entry_attrs[i].mode &= ~EVENTFS_SAVE_GID;
			ei->entry_attrs[i].gid = gid;
		}
	}

}

/*
 * On a remount of tracefs, if UID or GID options are set, then
 * the mount point inode permissions should be used.
 * Reset the saved permission flags appropriately.
 */
void eventfs_remount(struct tracefs_inode *ti, bool update_uid, bool update_gid)
{
	struct eventfs_inode *ei = ti->private;

	/* Only the events directory does the updates */
	if (!ei || !ei->is_events || ei->is_freed)
		return;

	eventfs_set_attrs(ei, update_uid, ti->vfs_inode.i_uid,
			  update_gid, ti->vfs_inode.i_gid, 0);
}

/* Return the evenfs_inode of the "events" directory */
static struct eventfs_inode *eventfs_find_events(struct dentry *dentry)
{
	struct eventfs_inode *ei;

	do {
		// The parent is stable because we do not do renames
		dentry = dentry->d_parent;
		// ... and directories always have d_fsdata
		ei = dentry->d_fsdata;

		/*
		 * If the ei is being freed, the ownership of the children
		 * doesn't matter.
		 */
		if (ei->is_freed)
			return NULL;

		// Walk upwards until you find the events inode
	} while (!ei->is_events);

	update_events_attr(ei, dentry->d_sb);

	return ei;
}

static void update_inode_attr(struct dentry *dentry, struct inode *inode,
			      struct eventfs_attr *attr, umode_t mode)
{
	struct eventfs_inode *events_ei = eventfs_find_events(dentry);

	if (!events_ei)
		return;

	inode->i_mode = mode;
	inode->i_uid = events_ei->attr.uid;
	inode->i_gid = events_ei->attr.gid;

	if (!attr)
		return;

	if (attr->mode & EVENTFS_SAVE_MODE)
		inode->i_mode = attr->mode & EVENTFS_MODE_MASK;

	if (attr->mode & EVENTFS_SAVE_UID)
		inode->i_uid = attr->uid;

	if (attr->mode & EVENTFS_SAVE_GID)
		inode->i_gid = attr->gid;
}

/**
 * lookup_file - look up a file in the tracefs filesystem
 * @dentry: the dentry to look up
 * @mode: the permission that the file should have.
 * @attr: saved attributes changed by user
 * @data: something that the caller will want to get to later on.
 * @fop: struct file_operations that should be used for this file.
 *
 * This function creates a dentry that represents a file in the eventsfs_inode
 * directory. The inode.i_private pointer will point to @data in the open()
 * call.
 */
static struct dentry *lookup_file(struct eventfs_inode *parent_ei,
				  struct dentry *dentry,
				  umode_t mode,
				  struct eventfs_attr *attr,
				  void *data,
				  const struct file_operations *fop)
{
	struct tracefs_inode *ti;
	struct inode *inode;

	if (!(mode & S_IFMT))
		mode |= S_IFREG;

	if (WARN_ON_ONCE(!S_ISREG(mode)))
		return ERR_PTR(-EIO);

	inode = tracefs_get_inode(dentry->d_sb);
	if (unlikely(!inode))
		return ERR_PTR(-ENOMEM);

	/* If the user updated the directory's attributes, use them */
	update_inode_attr(dentry, inode, attr, mode);

	inode->i_op = &eventfs_file_inode_operations;
	inode->i_fop = fop;
	inode->i_private = data;

	/* All files will have the same inode number */
	inode->i_ino = EVENTFS_FILE_INODE_INO;

	ti = get_tracefs(inode);
	ti->flags |= TRACEFS_EVENT_INODE;

	// Files have their parent's ei as their fsdata
	dentry->d_fsdata = get_ei(parent_ei);

	d_add(dentry, inode);
	return NULL;
};

/**
 * lookup_dir_entry - look up a dir in the tracefs filesystem
 * @dentry: the directory to look up
 * @ei: the eventfs_inode that represents the directory to create
 *
 * This function will look up a dentry for a directory represented by
 * a eventfs_inode.
 */
static struct dentry *lookup_dir_entry(struct dentry *dentry,
	struct eventfs_inode *pei, struct eventfs_inode *ei)
{
	struct tracefs_inode *ti;
	struct inode *inode;

	inode = tracefs_get_inode(dentry->d_sb);
	if (unlikely(!inode))
		return ERR_PTR(-ENOMEM);

	/* If the user updated the directory's attributes, use them */
	update_inode_attr(dentry, inode, &ei->attr,
			  S_IFDIR | S_IRWXU | S_IRUGO | S_IXUGO);

	inode->i_op = &eventfs_dir_inode_operations;
	inode->i_fop = &eventfs_file_operations;

	/* All directories will have the same inode number */
	inode->i_ino = eventfs_dir_ino(ei);

	ti = get_tracefs(inode);
	ti->flags |= TRACEFS_EVENT_INODE;
	/* Only directories have ti->private set to an ei, not files */
	ti->private = ei;

	dentry->d_fsdata = get_ei(ei);

	d_add(dentry, inode);
	return NULL;
}

static inline struct eventfs_inode *init_ei(struct eventfs_inode *ei, const char *name)
{
	ei->name = kstrdup_const(name, GFP_KERNEL);
	if (!ei->name)
		return NULL;
	kref_init(&ei->kref);
	return ei;
}

static inline struct eventfs_inode *alloc_ei(const char *name)
{
	struct eventfs_inode *ei = kzalloc(sizeof(*ei), GFP_KERNEL);
	struct eventfs_inode *result;

	if (!ei)
		return NULL;

	result = init_ei(ei, name);
	if (!result)
		kfree(ei);

	return result;
}

static inline struct eventfs_inode *alloc_root_ei(const char *name)
{
	struct eventfs_root_inode *rei = kzalloc(sizeof(*rei), GFP_KERNEL);
	struct eventfs_inode *ei;

	if (!rei)
		return NULL;

	rei->ei.is_events = 1;
	ei = init_ei(&rei->ei, name);
	if (!ei)
		kfree(rei);

	return ei;
}

/**
 * eventfs_d_release - dentry is going away
 * @dentry: dentry which has the reference to remove.
 *
 * Remove the association between a dentry from an eventfs_inode.
 */
void eventfs_d_release(struct dentry *dentry)
{
	put_ei(dentry->d_fsdata);
}

/**
 * lookup_file_dentry - create a dentry for a file of an eventfs_inode
 * @ei: the eventfs_inode that the file will be created under
 * @idx: the index into the entry_attrs[] of the @ei
 * @parent: The parent dentry of the created file.
 * @name: The name of the file to create
 * @mode: The mode of the file.
 * @data: The data to use to set the inode of the file with on open()
 * @fops: The fops of the file to be created.
 *
 * Create a dentry for a file of an eventfs_inode @ei and place it into the
 * address located at @e_dentry.
 */
static struct dentry *
lookup_file_dentry(struct dentry *dentry,
		   struct eventfs_inode *ei, int idx,
		   umode_t mode, void *data,
		   const struct file_operations *fops)
{
	struct eventfs_attr *attr = NULL;

	if (ei->entry_attrs)
		attr = &ei->entry_attrs[idx];

	return lookup_file(ei, dentry, mode, attr, data, fops);
}

/**
 * eventfs_root_lookup - lookup routine to create file/dir
 * @dir: in which a lookup is being done
 * @dentry: file/dir dentry
 * @flags: Just passed to simple_lookup()
 *
 * Used to create dynamic file/dir with-in @dir, search with-in @ei
 * list, if @dentry found go ahead and create the file/dir
 */

static struct dentry *eventfs_root_lookup(struct inode *dir,
					  struct dentry *dentry,
					  unsigned int flags)
{
	struct eventfs_inode *ei_child;
	struct tracefs_inode *ti;
	struct eventfs_inode *ei;
	const char *name = dentry->d_name.name;
	struct dentry *result = NULL;

	ti = get_tracefs(dir);
	if (!(ti->flags & TRACEFS_EVENT_INODE))
		return ERR_PTR(-EIO);

	mutex_lock(&eventfs_mutex);

	ei = ti->private;
	if (!ei || ei->is_freed)
		goto out;

	list_for_each_entry(ei_child, &ei->children, list) {
		if (strcmp(ei_child->name, name) != 0)
			continue;
		if (ei_child->is_freed)
			goto out;
		result = lookup_dir_entry(dentry, ei, ei_child);
		goto out;
	}

	for (int i = 0; i < ei->nr_entries; i++) {
		void *data;
		umode_t mode;
		const struct file_operations *fops;
		const struct eventfs_entry *entry = &ei->entries[i];

		if (strcmp(name, entry->name) != 0)
			continue;

		data = ei->data;
		if (entry->callback(name, &mode, &data, &fops) <= 0)
			goto out;

		result = lookup_file_dentry(dentry, ei, i, mode, data, fops);
		goto out;
	}
 out:
	mutex_unlock(&eventfs_mutex);
	return result;
}

/*
 * Walk the children of a eventfs_inode to fill in getdents().
 */
static int eventfs_iterate(struct file *file, struct dir_context *ctx)
{
	const struct file_operations *fops;
	struct inode *f_inode = file_inode(file);
	const struct eventfs_entry *entry;
	struct eventfs_inode *ei_child;
	struct tracefs_inode *ti;
	struct eventfs_inode *ei;
	const char *name;
	umode_t mode;
	int idx;
	int ret = -EINVAL;
	int ino;
	int i, r, c;

	if (!dir_emit_dots(file, ctx))
		return 0;

	ti = get_tracefs(f_inode);
	if (!(ti->flags & TRACEFS_EVENT_INODE))
		return -EINVAL;

	c = ctx->pos - 2;

	idx = srcu_read_lock(&eventfs_srcu);

	mutex_lock(&eventfs_mutex);
	ei = READ_ONCE(ti->private);
	if (ei && ei->is_freed)
		ei = NULL;
	mutex_unlock(&eventfs_mutex);

	if (!ei)
		goto out;

	/*
	 * Need to create the dentries and inodes to have a consistent
	 * inode number.
	 */
	ret = 0;

	/* Start at 'c' to jump over already read entries */
	for (i = c; i < ei->nr_entries; i++, ctx->pos++) {
		void *cdata = ei->data;

		entry = &ei->entries[i];
		name = entry->name;

		mutex_lock(&eventfs_mutex);
		/* If ei->is_freed then just bail here, nothing more to do */
		if (ei->is_freed) {
			mutex_unlock(&eventfs_mutex);
			goto out;
		}
		r = entry->callback(name, &mode, &cdata, &fops);
		mutex_unlock(&eventfs_mutex);
		if (r <= 0)
			continue;

		ino = EVENTFS_FILE_INODE_INO;

		if (!dir_emit(ctx, name, strlen(name), ino, DT_REG))
			goto out;
	}

	/* Subtract the skipped entries above */
	c -= min((unsigned int)c, (unsigned int)ei->nr_entries);

	list_for_each_entry_srcu(ei_child, &ei->children, list,
				 srcu_read_lock_held(&eventfs_srcu)) {

		if (c > 0) {
			c--;
			continue;
		}

		ctx->pos++;

		if (ei_child->is_freed)
			continue;

		name = ei_child->name;

		ino = eventfs_dir_ino(ei_child);

		if (!dir_emit(ctx, name, strlen(name), ino, DT_DIR))
			goto out_dec;
	}
	ret = 1;
 out:
	srcu_read_unlock(&eventfs_srcu, idx);

	return ret;

 out_dec:
	/* Incremented ctx->pos without adding something, reset it */
	ctx->pos--;
	goto out;
}

/**
 * eventfs_create_dir - Create the eventfs_inode for this directory
 * @name: The name of the directory to create.
 * @parent: The eventfs_inode of the parent directory.
 * @entries: A list of entries that represent the files under this directory
 * @size: The number of @entries
 * @data: The default data to pass to the files (an entry may override it).
 *
 * This function creates the descriptor to represent a directory in the
 * eventfs. This descriptor is an eventfs_inode, and it is returned to be
 * used to create other children underneath.
 *
 * The @entries is an array of eventfs_entry structures which has:
 *	const char		 *name
 *	eventfs_callback	callback;
 *
 * The name is the name of the file, and the callback is a pointer to a function
 * that will be called when the file is reference (either by lookup or by
 * reading a directory). The callback is of the prototype:
 *
 *    int callback(const char *name, umode_t *mode, void **data,
 *		   const struct file_operations **fops);
 *
 * When a file needs to be created, this callback will be called with
 *   name = the name of the file being created (so that the same callback
 *          may be used for multiple files).
 *   mode = a place to set the file's mode
 *   data = A pointer to @data, and the callback may replace it, which will
 *         cause the file created to pass the new data to the open() call.
 *   fops = the fops to use for the created file.
 *
 * NB. @callback is called while holding internal locks of the eventfs
 *     system. The callback must not call any code that might also call into
 *     the tracefs or eventfs system or it will risk creating a deadlock.
 */
struct eventfs_inode *eventfs_create_dir(const char *name, struct eventfs_inode *parent,
					 const struct eventfs_entry *entries,
					 int size, void *data)
{
	struct eventfs_inode *ei;

	if (!parent)
		return ERR_PTR(-EINVAL);

	ei = alloc_ei(name);
	if (!ei)
		return ERR_PTR(-ENOMEM);

	ei->entries = entries;
	ei->nr_entries = size;
	ei->data = data;
	INIT_LIST_HEAD(&ei->children);
	INIT_LIST_HEAD(&ei->list);

	mutex_lock(&eventfs_mutex);
	if (!parent->is_freed)
		list_add_tail(&ei->list, &parent->children);
	mutex_unlock(&eventfs_mutex);

	/* Was the parent freed? */
	if (list_empty(&ei->list)) {
		cleanup_ei(ei);
<<<<<<< HEAD
		ei = NULL;
=======
		ei = ERR_PTR(-EBUSY);
>>>>>>> 82cc63dc
	}
	return ei;
}

/**
 * eventfs_create_events_dir - create the top level events directory
 * @name: The name of the top level directory to create.
 * @parent: Parent dentry for this file in the tracefs directory.
 * @entries: A list of entries that represent the files under this directory
 * @size: The number of @entries
 * @data: The default data to pass to the files (an entry may override it).
 *
 * This function creates the top of the trace event directory.
 *
 * See eventfs_create_dir() for use of @entries.
 */
struct eventfs_inode *eventfs_create_events_dir(const char *name, struct dentry *parent,
						const struct eventfs_entry *entries,
						int size, void *data)
{
	struct dentry *dentry = tracefs_start_creating(name, parent);
	struct eventfs_root_inode *rei;
	struct eventfs_inode *ei;
	struct tracefs_inode *ti;
	struct inode *inode;
	kuid_t uid;
	kgid_t gid;

	if (security_locked_down(LOCKDOWN_TRACEFS))
		return NULL;

	if (IS_ERR(dentry))
		return ERR_CAST(dentry);

	ei = alloc_root_ei(name);
	if (!ei)
		goto fail;

	inode = tracefs_get_inode(dentry->d_sb);
	if (unlikely(!inode))
		goto fail;

	// Note: we have a ref to the dentry from tracefs_start_creating()
	rei = get_root_inode(ei);
	rei->events_dir = dentry;
	rei->parent_inode = d_inode(dentry->d_sb->s_root);

	ei->entries = entries;
	ei->nr_entries = size;
	ei->data = data;

	/* Save the ownership of this directory */
	uid = d_inode(dentry->d_parent)->i_uid;
	gid = d_inode(dentry->d_parent)->i_gid;

	ei->attr.uid = uid;
	ei->attr.gid = gid;

	/*
	 * When the "events" directory is created, it takes on the
	 * permissions of its parent. But can be reset on remount.
	 */
	ei->attr.mode |= EVENTFS_SAVE_UID | EVENTFS_SAVE_GID;

	INIT_LIST_HEAD(&ei->children);
	INIT_LIST_HEAD(&ei->list);

	ti = get_tracefs(inode);
	ti->flags |= TRACEFS_EVENT_INODE;
	ti->private = ei;

	inode->i_mode = S_IFDIR | S_IRWXU | S_IRUGO | S_IXUGO;
	inode->i_uid = uid;
	inode->i_gid = gid;
	inode->i_op = &eventfs_dir_inode_operations;
	inode->i_fop = &eventfs_file_operations;

	dentry->d_fsdata = get_ei(ei);

	/*
	 * Keep all eventfs directories with i_nlink == 1.
	 * Due to the dynamic nature of the dentry creations and not
	 * wanting to add a pointer to the parent eventfs_inode in the
	 * eventfs_inode structure, keeping the i_nlink in sync with the
	 * number of directories would cause too much complexity for
	 * something not worth much. Keeping directory links at 1
	 * tells userspace not to trust the link number.
	 */
	d_instantiate(dentry, inode);
	/* The dentry of the "events" parent does keep track though */
	inc_nlink(dentry->d_parent->d_inode);
	fsnotify_mkdir(dentry->d_parent->d_inode, dentry);
	tracefs_end_creating(dentry);

	return ei;

 fail:
	cleanup_ei(ei);
	tracefs_failed_creating(dentry);
	return ERR_PTR(-ENOMEM);
}

/**
 * eventfs_remove_rec - remove eventfs dir or file from list
 * @ei: eventfs_inode to be removed.
 * @level: prevent recursion from going more than 3 levels deep.
 *
 * This function recursively removes eventfs_inodes which
 * contains info of files and/or directories.
 */
static void eventfs_remove_rec(struct eventfs_inode *ei, int level)
{
	struct eventfs_inode *ei_child;

	/*
	 * Check recursion depth. It should never be greater than 3:
	 * 0 - events/
	 * 1 - events/group/
	 * 2 - events/group/event/
	 * 3 - events/group/event/file
	 */
	if (WARN_ON_ONCE(level > 3))
		return;

	/* search for nested folders or files */
	list_for_each_entry(ei_child, &ei->children, list)
		eventfs_remove_rec(ei_child, level + 1);

	list_del_rcu(&ei->list);
	free_ei(ei);
}

/**
 * eventfs_remove_dir - remove eventfs dir or file from list
 * @ei: eventfs_inode to be removed.
 *
 * This function acquire the eventfs_mutex lock and call eventfs_remove_rec()
 */
void eventfs_remove_dir(struct eventfs_inode *ei)
{
	if (!ei)
		return;

	mutex_lock(&eventfs_mutex);
	eventfs_remove_rec(ei, 0);
	mutex_unlock(&eventfs_mutex);
}

/**
 * eventfs_remove_events_dir - remove the top level eventfs directory
 * @ei: the event_inode returned by eventfs_create_events_dir().
 *
 * This function removes the events main directory
 */
void eventfs_remove_events_dir(struct eventfs_inode *ei)
{
	struct eventfs_root_inode *rei;
	struct dentry *dentry;

	rei = get_root_inode(ei);
	dentry = rei->events_dir;
	if (!dentry)
		return;

	rei->events_dir = NULL;
	eventfs_remove_dir(ei);

	/*
	 * Matches the dget() done by tracefs_start_creating()
	 * in eventfs_create_events_dir() when it the dentry was
	 * created. In other words, it's a normal dentry that
	 * sticks around while the other ei->dentry are created
	 * and destroyed dynamically.
	 */
	d_invalidate(dentry);
	dput(dentry);
}<|MERGE_RESOLUTION|>--- conflicted
+++ resolved
@@ -113,11 +113,7 @@
 			entry->release(entry->name, ei->data);
 	}
 
-<<<<<<< HEAD
-	call_rcu(&ei->rcu, free_ei_rcu);
-=======
 	call_srcu(&eventfs_srcu, &ei->rcu, free_ei_rcu);
->>>>>>> 82cc63dc
 }
 
 static inline void put_ei(struct eventfs_inode *ei)
@@ -810,11 +806,7 @@
 	/* Was the parent freed? */
 	if (list_empty(&ei->list)) {
 		cleanup_ei(ei);
-<<<<<<< HEAD
-		ei = NULL;
-=======
 		ei = ERR_PTR(-EBUSY);
->>>>>>> 82cc63dc
 	}
 	return ei;
 }
