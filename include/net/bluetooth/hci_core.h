--- conflicted
+++ resolved
@@ -1039,8 +1039,6 @@
 	struct hci_conn_hash *c = &hdev->conn_hash;
 
 	return c->acl_num + c->sco_num + c->le_num + c->iso_num;
-<<<<<<< HEAD
-=======
 }
 
 static inline bool hci_conn_valid(struct hci_dev *hdev, struct hci_conn *conn)
@@ -1059,7 +1057,6 @@
 	rcu_read_unlock();
 
 	return false;
->>>>>>> 82cc63dc
 }
 
 static inline __u8 hci_conn_lookup_type(struct hci_dev *hdev, __u16 handle)
@@ -2089,7 +2086,6 @@
 
 	if (min > max) {
 		BT_WARN("min %d > max %d", min, max);
-<<<<<<< HEAD
 		return -EINVAL;
 	}
 
@@ -2113,31 +2109,6 @@
 		return -EINVAL;
 	}
 
-=======
-		return -EINVAL;
-	}
-
-	if (min < 6) {
-		BT_WARN("min %d < 6", min);
-		return -EINVAL;
-	}
-
-	if (max > 3200) {
-		BT_WARN("max %d > 3200", max);
-		return -EINVAL;
-	}
-
-	if (to_multiplier < 10) {
-		BT_WARN("to_multiplier %d < 10", to_multiplier);
-		return -EINVAL;
-	}
-
-	if (to_multiplier > 3200) {
-		BT_WARN("to_multiplier %d > 3200", to_multiplier);
-		return -EINVAL;
-	}
-
->>>>>>> 82cc63dc
 	if (max >= to_multiplier * 8) {
 		BT_WARN("max %d >= to_multiplier %d * 8", max, to_multiplier);
 		return -EINVAL;
@@ -2146,7 +2117,6 @@
 	max_latency = (to_multiplier * 4 / max) - 1;
 	if (latency > 499) {
 		BT_WARN("latency %d > 499", latency);
-<<<<<<< HEAD
 		return -EINVAL;
 	}
 
@@ -2154,15 +2124,6 @@
 		BT_WARN("latency %d > max_latency %d", latency, max_latency);
 		return -EINVAL;
 	}
-=======
-		return -EINVAL;
-	}
-
-	if (latency > max_latency) {
-		BT_WARN("latency %d > max_latency %d", latency, max_latency);
-		return -EINVAL;
-	}
->>>>>>> 82cc63dc
 
 	return 0;
 }
