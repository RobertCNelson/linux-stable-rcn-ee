#ifndef __NET_GENERIC_NETLINK_H
#define __NET_GENERIC_NETLINK_H

#include <linux/genetlink.h>
#include <net/netlink.h>
#include <net/net_namespace.h>

#define GENLMSG_DEFAULT_SIZE (NLMSG_DEFAULT_SIZE - GENL_HDRLEN)

/**
 * struct genl_multicast_group - generic netlink multicast group
 * @name: name of the multicast group, names are per-family
 */
struct genl_multicast_group {
	char			name[GENL_NAMSIZ];
};

struct genl_ops;
struct genl_info;

/**
 * struct genl_family - generic netlink family
 * @id: protocol family idenfitier
 * @hdrsize: length of user specific header in bytes
 * @name: name of family
 * @version: protocol version
 * @maxattr: maximum number of attributes supported
 * @netnsok: set to true if the family can handle network
 *	namespaces and should be presented in all of them
 * @parallel_ops: operations can be called in parallel and aren't
 *	synchronized by the core genetlink code
 * @pre_doit: called before an operation's doit callback, it may
 *	do additional, common, filtering and return an error
 * @post_doit: called after an operation's doit callback, it may
 *	undo operations done by pre_doit, for example release locks
 * @mcast_bind: a socket bound to the given multicast group (which
 *	is given as the offset into the groups array)
<<<<<<< HEAD
 * @mcast_unbind: a socket was unbound from the given multicast group
=======
 * @mcast_unbind: a socket was unbound from the given multicast group.
 *	Note that unbind() will not be called symmetrically if the
 *	generic netlink family is removed while there are still open
 *	sockets.
>>>>>>> 59343cd7
 * @attrbuf: buffer to store parsed attributes
 * @family_list: family list
 * @mcgrps: multicast groups used by this family (private)
 * @n_mcgrps: number of multicast groups (private)
 * @mcgrp_offset: starting number of multicast group IDs in this family
 * @ops: the operations supported by this family (private)
 * @n_ops: number of operations supported by this family (private)
 */
struct genl_family {
	unsigned int		id;
	unsigned int		hdrsize;
	char			name[GENL_NAMSIZ];
	unsigned int		version;
	unsigned int		maxattr;
	bool			netnsok;
	bool			parallel_ops;
	int			(*pre_doit)(const struct genl_ops *ops,
					    struct sk_buff *skb,
					    struct genl_info *info);
	void			(*post_doit)(const struct genl_ops *ops,
					     struct sk_buff *skb,
					     struct genl_info *info);
	int			(*mcast_bind)(struct net *net, int group);
	void			(*mcast_unbind)(struct net *net, int group);
	struct nlattr **	attrbuf;	/* private */
	const struct genl_ops *	ops;		/* private */
	const struct genl_multicast_group *mcgrps; /* private */
	unsigned int		n_ops;		/* private */
	unsigned int		n_mcgrps;	/* private */
	unsigned int		mcgrp_offset;	/* private */
	struct list_head	family_list;	/* private */
	struct module		*module;
};

/**
 * struct genl_info - receiving information
 * @snd_seq: sending sequence number
 * @snd_portid: netlink portid of sender
 * @nlhdr: netlink message header
 * @genlhdr: generic netlink message header
 * @userhdr: user specific header
 * @attrs: netlink attributes
 * @_net: network namespace
 * @user_ptr: user pointers
 * @dst_sk: destination socket
 */
struct genl_info {
	u32			snd_seq;
	u32			snd_portid;
	struct nlmsghdr *	nlhdr;
	struct genlmsghdr *	genlhdr;
	void *			userhdr;
	struct nlattr **	attrs;
#ifdef CONFIG_NET_NS
	struct net *		_net;
#endif
	void *			user_ptr[2];
	struct sock *		dst_sk;
};

static inline struct net *genl_info_net(struct genl_info *info)
{
	return read_pnet(&info->_net);
}

static inline void genl_info_net_set(struct genl_info *info, struct net *net)
{
	write_pnet(&info->_net, net);
}

/**
 * struct genl_ops - generic netlink operations
 * @cmd: command identifier
 * @internal_flags: flags used by the family
 * @flags: flags
 * @policy: attribute validation policy
 * @doit: standard command callback
 * @dumpit: callback for dumpers
 * @done: completion callback for dumps
 * @ops_list: operations list
 */
struct genl_ops {
	const struct nla_policy	*policy;
	int		       (*doit)(struct sk_buff *skb,
				       struct genl_info *info);
	int		       (*dumpit)(struct sk_buff *skb,
					 struct netlink_callback *cb);
	int		       (*done)(struct netlink_callback *cb);
	u8			cmd;
	u8			internal_flags;
	u8			flags;
};

int __genl_register_family(struct genl_family *family);

static inline int genl_register_family(struct genl_family *family)
{
	family->module = THIS_MODULE;
	return __genl_register_family(family);
}

/**
 * genl_register_family_with_ops - register a generic netlink family with ops
 * @family: generic netlink family
 * @ops: operations to be registered
 * @n_ops: number of elements to register
 *
 * Registers the specified family and operations from the specified table.
 * Only one family may be registered with the same family name or identifier.
 *
 * The family id may equal GENL_ID_GENERATE causing an unique id to
 * be automatically generated and assigned.
 *
 * Either a doit or dumpit callback must be specified for every registered
 * operation or the function will fail. Only one operation structure per
 * command identifier may be registered.
 *
 * See include/net/genetlink.h for more documenation on the operations
 * structure.
 *
 * Return 0 on success or a negative error code.
 */
static inline int
_genl_register_family_with_ops_grps(struct genl_family *family,
				    const struct genl_ops *ops, size_t n_ops,
				    const struct genl_multicast_group *mcgrps,
				    size_t n_mcgrps)
{
	family->module = THIS_MODULE;
	family->ops = ops;
	family->n_ops = n_ops;
	family->mcgrps = mcgrps;
	family->n_mcgrps = n_mcgrps;
	return __genl_register_family(family);
}

#define genl_register_family_with_ops(family, ops)			\
	_genl_register_family_with_ops_grps((family),			\
					    (ops), ARRAY_SIZE(ops),	\
					    NULL, 0)
#define genl_register_family_with_ops_groups(family, ops, grps)	\
	_genl_register_family_with_ops_grps((family),			\
					    (ops), ARRAY_SIZE(ops),	\
					    (grps), ARRAY_SIZE(grps))

int genl_unregister_family(struct genl_family *family);
void genl_notify(struct genl_family *family,
		 struct sk_buff *skb, struct net *net, u32 portid,
		 u32 group, struct nlmsghdr *nlh, gfp_t flags);

struct sk_buff *genlmsg_new_unicast(size_t payload, struct genl_info *info,
				    gfp_t flags);
void *genlmsg_put(struct sk_buff *skb, u32 portid, u32 seq,
		  struct genl_family *family, int flags, u8 cmd);

/**
 * genlmsg_nlhdr - Obtain netlink header from user specified header
 * @user_hdr: user header as returned from genlmsg_put()
 * @family: generic netlink family
 *
 * Returns pointer to netlink header.
 */
static inline struct nlmsghdr *genlmsg_nlhdr(void *user_hdr,
					     struct genl_family *family)
{
	return (struct nlmsghdr *)((char *)user_hdr -
				   family->hdrsize -
				   GENL_HDRLEN -
				   NLMSG_HDRLEN);
}

/**
 * genlmsg_parse - parse attributes of a genetlink message
 * @nlh: netlink message header
 * @family: genetlink message family
 * @tb: destination array with maxtype+1 elements
 * @maxtype: maximum attribute type to be expected
 * @policy: validation policy
 * */
static inline int genlmsg_parse(const struct nlmsghdr *nlh,
				const struct genl_family *family,
				struct nlattr *tb[], int maxtype,
				const struct nla_policy *policy)
{
	return nlmsg_parse(nlh, family->hdrsize + GENL_HDRLEN, tb, maxtype,
			   policy);
}

/**
 * genl_dump_check_consistent - check if sequence is consistent and advertise if not
 * @cb: netlink callback structure that stores the sequence number
 * @user_hdr: user header as returned from genlmsg_put()
 * @family: generic netlink family
 *
 * Cf. nl_dump_check_consistent(), this just provides a wrapper to make it
 * simpler to use with generic netlink.
 */
static inline void genl_dump_check_consistent(struct netlink_callback *cb,
					      void *user_hdr,
					      struct genl_family *family)
{
	nl_dump_check_consistent(cb, genlmsg_nlhdr(user_hdr, family));
}

/**
 * genlmsg_put_reply - Add generic netlink header to a reply message
 * @skb: socket buffer holding the message
 * @info: receiver info
 * @family: generic netlink family
 * @flags: netlink message flags
 * @cmd: generic netlink command
 *
 * Returns pointer to user specific header
 */
static inline void *genlmsg_put_reply(struct sk_buff *skb,
				      struct genl_info *info,
				      struct genl_family *family,
				      int flags, u8 cmd)
{
	return genlmsg_put(skb, info->snd_portid, info->snd_seq, family,
			   flags, cmd);
}

/**
 * genlmsg_end - Finalize a generic netlink message
 * @skb: socket buffer the message is stored in
 * @hdr: user specific header
 */
static inline void genlmsg_end(struct sk_buff *skb, void *hdr)
{
	nlmsg_end(skb, hdr - GENL_HDRLEN - NLMSG_HDRLEN);
}

/**
 * genlmsg_cancel - Cancel construction of a generic netlink message
 * @skb: socket buffer the message is stored in
 * @hdr: generic netlink message header
 */
static inline void genlmsg_cancel(struct sk_buff *skb, void *hdr)
{
	if (hdr)
		nlmsg_cancel(skb, hdr - GENL_HDRLEN - NLMSG_HDRLEN);
}

/**
 * genlmsg_multicast_netns - multicast a netlink message to a specific netns
 * @family: the generic netlink family
 * @net: the net namespace
 * @skb: netlink message as socket buffer
 * @portid: own netlink portid to avoid sending to yourself
 * @group: offset of multicast group in groups array
 * @flags: allocation flags
 */
static inline int genlmsg_multicast_netns(struct genl_family *family,
					  struct net *net, struct sk_buff *skb,
					  u32 portid, unsigned int group, gfp_t flags)
{
	if (WARN_ON_ONCE(group >= family->n_mcgrps))
		return -EINVAL;
	group = family->mcgrp_offset + group;
	return nlmsg_multicast(net->genl_sock, skb, portid, group, flags);
}

/**
 * genlmsg_multicast - multicast a netlink message to the default netns
 * @family: the generic netlink family
 * @skb: netlink message as socket buffer
 * @portid: own netlink portid to avoid sending to yourself
 * @group: offset of multicast group in groups array
 * @flags: allocation flags
 */
static inline int genlmsg_multicast(struct genl_family *family,
				    struct sk_buff *skb, u32 portid,
				    unsigned int group, gfp_t flags)
{
	return genlmsg_multicast_netns(family, &init_net, skb,
				       portid, group, flags);
}

/**
 * genlmsg_multicast_allns - multicast a netlink message to all net namespaces
 * @family: the generic netlink family
 * @skb: netlink message as socket buffer
 * @portid: own netlink portid to avoid sending to yourself
 * @group: offset of multicast group in groups array
 * @flags: allocation flags
 *
 * This function must hold the RTNL or rcu_read_lock().
 */
int genlmsg_multicast_allns(struct genl_family *family,
			    struct sk_buff *skb, u32 portid,
			    unsigned int group, gfp_t flags);

/**
 * genlmsg_unicast - unicast a netlink message
 * @skb: netlink message as socket buffer
 * @portid: netlink portid of the destination socket
 */
static inline int genlmsg_unicast(struct net *net, struct sk_buff *skb, u32 portid)
{
	return nlmsg_unicast(net->genl_sock, skb, portid);
}

/**
 * genlmsg_reply - reply to a request
 * @skb: netlink message to be sent back
 * @info: receiver information
 */
static inline int genlmsg_reply(struct sk_buff *skb, struct genl_info *info)
{
	return genlmsg_unicast(genl_info_net(info), skb, info->snd_portid);
}

/**
 * gennlmsg_data - head of message payload
 * @gnlh: genetlink message header
 */
static inline void *genlmsg_data(const struct genlmsghdr *gnlh)
{
	return ((unsigned char *) gnlh + GENL_HDRLEN);
}

/**
 * genlmsg_len - length of message payload
 * @gnlh: genetlink message header
 */
static inline int genlmsg_len(const struct genlmsghdr *gnlh)
{
	struct nlmsghdr *nlh = (struct nlmsghdr *)((unsigned char *)gnlh -
							NLMSG_HDRLEN);
	return (nlh->nlmsg_len - GENL_HDRLEN - NLMSG_HDRLEN);
}

/**
 * genlmsg_msg_size - length of genetlink message not including padding
 * @payload: length of message payload
 */
static inline int genlmsg_msg_size(int payload)
{
	return GENL_HDRLEN + payload;
}

/**
 * genlmsg_total_size - length of genetlink message including padding
 * @payload: length of message payload
 */
static inline int genlmsg_total_size(int payload)
{
	return NLMSG_ALIGN(genlmsg_msg_size(payload));
}

/**
 * genlmsg_new - Allocate a new generic netlink message
 * @payload: size of the message payload
 * @flags: the type of memory to allocate.
 */
static inline struct sk_buff *genlmsg_new(size_t payload, gfp_t flags)
{
	return nlmsg_new(genlmsg_total_size(payload), flags);
}

/**
 * genl_set_err - report error to genetlink broadcast listeners
 * @family: the generic netlink family
 * @net: the network namespace to report the error to
 * @portid: the PORTID of a process that we want to skip (if any)
 * @group: the broadcast group that will notice the error
 * 	(this is the offset of the multicast group in the groups array)
 * @code: error code, must be negative (as usual in kernelspace)
 *
 * This function returns the number of broadcast listeners that have set the
 * NETLINK_RECV_NO_ENOBUFS socket option.
 */
static inline int genl_set_err(struct genl_family *family, struct net *net,
			       u32 portid, u32 group, int code)
{
	if (WARN_ON_ONCE(group >= family->n_mcgrps))
		return -EINVAL;
	group = family->mcgrp_offset + group;
	return netlink_set_err(net->genl_sock, portid, group, code);
}

static inline int genl_has_listeners(struct genl_family *family,
				     struct net *net, unsigned int group)
{
	if (WARN_ON_ONCE(group >= family->n_mcgrps))
		return -EINVAL;
	group = family->mcgrp_offset + group;
	return netlink_has_listeners(net->genl_sock, group);
}
#endif	/* __NET_GENERIC_NETLINK_H */<|MERGE_RESOLUTION|>--- conflicted
+++ resolved
@@ -35,14 +35,10 @@
  *	undo operations done by pre_doit, for example release locks
  * @mcast_bind: a socket bound to the given multicast group (which
  *	is given as the offset into the groups array)
-<<<<<<< HEAD
- * @mcast_unbind: a socket was unbound from the given multicast group
-=======
  * @mcast_unbind: a socket was unbound from the given multicast group.
  *	Note that unbind() will not be called symmetrically if the
  *	generic netlink family is removed while there are still open
  *	sockets.
->>>>>>> 59343cd7
  * @attrbuf: buffer to store parsed attributes
  * @family_list: family list
  * @mcgrps: multicast groups used by this family (private)
