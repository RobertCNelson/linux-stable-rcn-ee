/* SPDX-License-Identifier: GPL-2.0 */
#ifndef _LINUX_PAGEMAP_H
#define _LINUX_PAGEMAP_H

/*
 * Copyright 1995 Linus Torvalds
 */
#include <linux/mm.h>
#include <linux/fs.h>
#include <linux/list.h>
#include <linux/highmem.h>
#include <linux/compiler.h>
#include <linux/uaccess.h>
#include <linux/gfp.h>
#include <linux/bitops.h>
#include <linux/hardirq.h> /* for in_interrupt() */
#include <linux/hugetlb_inline.h>

struct folio_batch;

unsigned long invalidate_mapping_pages(struct address_space *mapping,
					pgoff_t start, pgoff_t end);

static inline void invalidate_remote_inode(struct inode *inode)
{
	if (S_ISREG(inode->i_mode) || S_ISDIR(inode->i_mode) ||
	    S_ISLNK(inode->i_mode))
		invalidate_mapping_pages(inode->i_mapping, 0, -1);
}
int invalidate_inode_pages2(struct address_space *mapping);
int invalidate_inode_pages2_range(struct address_space *mapping,
		pgoff_t start, pgoff_t end);
int kiocb_invalidate_pages(struct kiocb *iocb, size_t count);
void kiocb_invalidate_post_direct_write(struct kiocb *iocb, size_t count);

int write_inode_now(struct inode *, int sync);
int filemap_fdatawrite(struct address_space *);
int filemap_flush(struct address_space *);
int filemap_fdatawait_keep_errors(struct address_space *mapping);
int filemap_fdatawait_range(struct address_space *, loff_t lstart, loff_t lend);
int filemap_fdatawait_range_keep_errors(struct address_space *mapping,
		loff_t start_byte, loff_t end_byte);

static inline int filemap_fdatawait(struct address_space *mapping)
{
	return filemap_fdatawait_range(mapping, 0, LLONG_MAX);
}

bool filemap_range_has_page(struct address_space *, loff_t lstart, loff_t lend);
int filemap_write_and_wait_range(struct address_space *mapping,
		loff_t lstart, loff_t lend);
int __filemap_fdatawrite_range(struct address_space *mapping,
		loff_t start, loff_t end, int sync_mode);
int filemap_fdatawrite_range(struct address_space *mapping,
		loff_t start, loff_t end);
int filemap_check_errors(struct address_space *mapping);
void __filemap_set_wb_err(struct address_space *mapping, int err);
int filemap_fdatawrite_wbc(struct address_space *mapping,
			   struct writeback_control *wbc);
int kiocb_write_and_wait(struct kiocb *iocb, size_t count);

static inline int filemap_write_and_wait(struct address_space *mapping)
{
	return filemap_write_and_wait_range(mapping, 0, LLONG_MAX);
}

/**
 * filemap_set_wb_err - set a writeback error on an address_space
 * @mapping: mapping in which to set writeback error
 * @err: error to be set in mapping
 *
 * When writeback fails in some way, we must record that error so that
 * userspace can be informed when fsync and the like are called.  We endeavor
 * to report errors on any file that was open at the time of the error.  Some
 * internal callers also need to know when writeback errors have occurred.
 *
 * When a writeback error occurs, most filesystems will want to call
 * filemap_set_wb_err to record the error in the mapping so that it will be
 * automatically reported whenever fsync is called on the file.
 */
static inline void filemap_set_wb_err(struct address_space *mapping, int err)
{
	/* Fastpath for common case of no error */
	if (unlikely(err))
		__filemap_set_wb_err(mapping, err);
}

/**
 * filemap_check_wb_err - has an error occurred since the mark was sampled?
 * @mapping: mapping to check for writeback errors
 * @since: previously-sampled errseq_t
 *
 * Grab the errseq_t value from the mapping, and see if it has changed "since"
 * the given value was sampled.
 *
 * If it has then report the latest error set, otherwise return 0.
 */
static inline int filemap_check_wb_err(struct address_space *mapping,
					errseq_t since)
{
	return errseq_check(&mapping->wb_err, since);
}

/**
 * filemap_sample_wb_err - sample the current errseq_t to test for later errors
 * @mapping: mapping to be sampled
 *
 * Writeback errors are always reported relative to a particular sample point
 * in the past. This function provides those sample points.
 */
static inline errseq_t filemap_sample_wb_err(struct address_space *mapping)
{
	return errseq_sample(&mapping->wb_err);
}

/**
 * file_sample_sb_err - sample the current errseq_t to test for later errors
 * @file: file pointer to be sampled
 *
 * Grab the most current superblock-level errseq_t value for the given
 * struct file.
 */
static inline errseq_t file_sample_sb_err(struct file *file)
{
	return errseq_sample(&file->f_path.dentry->d_sb->s_wb_err);
}

/*
 * Flush file data before changing attributes.  Caller must hold any locks
 * required to prevent further writes to this file until we're done setting
 * flags.
 */
static inline int inode_drain_writes(struct inode *inode)
{
	inode_dio_wait(inode);
	return filemap_write_and_wait(inode->i_mapping);
}

static inline bool mapping_empty(struct address_space *mapping)
{
	return xa_empty(&mapping->i_pages);
}

/*
 * mapping_shrinkable - test if page cache state allows inode reclaim
 * @mapping: the page cache mapping
 *
 * This checks the mapping's cache state for the pupose of inode
 * reclaim and LRU management.
 *
 * The caller is expected to hold the i_lock, but is not required to
 * hold the i_pages lock, which usually protects cache state. That's
 * because the i_lock and the list_lru lock that protect the inode and
 * its LRU state don't nest inside the irq-safe i_pages lock.
 *
 * Cache deletions are performed under the i_lock, which ensures that
 * when an inode goes empty, it will reliably get queued on the LRU.
 *
 * Cache additions do not acquire the i_lock and may race with this
 * check, in which case we'll report the inode as shrinkable when it
 * has cache pages. This is okay: the shrinker also checks the
 * refcount and the referenced bit, which will be elevated or set in
 * the process of adding new cache pages to an inode.
 */
static inline bool mapping_shrinkable(struct address_space *mapping)
{
	void *head;

	/*
	 * On highmem systems, there could be lowmem pressure from the
	 * inodes before there is highmem pressure from the page
	 * cache. Make inodes shrinkable regardless of cache state.
	 */
	if (IS_ENABLED(CONFIG_HIGHMEM))
		return true;

	/* Cache completely empty? Shrink away. */
	head = rcu_access_pointer(mapping->i_pages.xa_head);
	if (!head)
		return true;

	/*
	 * The xarray stores single offset-0 entries directly in the
	 * head pointer, which allows non-resident page cache entries
	 * to escape the shadow shrinker's list of xarray nodes. The
	 * inode shrinker needs to pick them up under memory pressure.
	 */
	if (!xa_is_node(head) && xa_is_value(head))
		return true;

	return false;
}

/*
 * Bits in mapping->flags.
 */
enum mapping_flags {
	AS_EIO		= 0,	/* IO error on async write */
	AS_ENOSPC	= 1,	/* ENOSPC on async write */
	AS_MM_ALL_LOCKS	= 2,	/* under mm_take_all_locks() */
	AS_UNEVICTABLE	= 3,	/* e.g., ramdisk, SHM_LOCK */
	AS_EXITING	= 4, 	/* final truncate in progress */
	/* writeback related tags are not used */
	AS_NO_WRITEBACK_TAGS = 5,
	AS_LARGE_FOLIO_SUPPORT = 6,
	AS_RELEASE_ALWAYS,	/* Call ->release_folio(), even if no private data */
	AS_STABLE_WRITES,	/* must wait for writeback before modifying
				   folio contents */
};

/**
 * mapping_set_error - record a writeback error in the address_space
 * @mapping: the mapping in which an error should be set
 * @error: the error to set in the mapping
 *
 * When writeback fails in some way, we must record that error so that
 * userspace can be informed when fsync and the like are called.  We endeavor
 * to report errors on any file that was open at the time of the error.  Some
 * internal callers also need to know when writeback errors have occurred.
 *
 * When a writeback error occurs, most filesystems will want to call
 * mapping_set_error to record the error in the mapping so that it can be
 * reported when the application calls fsync(2).
 */
static inline void mapping_set_error(struct address_space *mapping, int error)
{
	if (likely(!error))
		return;

	/* Record in wb_err for checkers using errseq_t based tracking */
	__filemap_set_wb_err(mapping, error);

	/* Record it in superblock */
	if (mapping->host)
		errseq_set(&mapping->host->i_sb->s_wb_err, error);

	/* Record it in flags for now, for legacy callers */
	if (error == -ENOSPC)
		set_bit(AS_ENOSPC, &mapping->flags);
	else
		set_bit(AS_EIO, &mapping->flags);
}

static inline void mapping_set_unevictable(struct address_space *mapping)
{
	set_bit(AS_UNEVICTABLE, &mapping->flags);
}

static inline void mapping_clear_unevictable(struct address_space *mapping)
{
	clear_bit(AS_UNEVICTABLE, &mapping->flags);
}

static inline bool mapping_unevictable(struct address_space *mapping)
{
	return mapping && test_bit(AS_UNEVICTABLE, &mapping->flags);
}

static inline void mapping_set_exiting(struct address_space *mapping)
{
	set_bit(AS_EXITING, &mapping->flags);
}

static inline int mapping_exiting(struct address_space *mapping)
{
	return test_bit(AS_EXITING, &mapping->flags);
}

static inline void mapping_set_no_writeback_tags(struct address_space *mapping)
{
	set_bit(AS_NO_WRITEBACK_TAGS, &mapping->flags);
}

static inline int mapping_use_writeback_tags(struct address_space *mapping)
{
	return !test_bit(AS_NO_WRITEBACK_TAGS, &mapping->flags);
}

static inline bool mapping_release_always(const struct address_space *mapping)
{
	return test_bit(AS_RELEASE_ALWAYS, &mapping->flags);
}

static inline void mapping_set_release_always(struct address_space *mapping)
{
	set_bit(AS_RELEASE_ALWAYS, &mapping->flags);
}

static inline void mapping_clear_release_always(struct address_space *mapping)
{
	clear_bit(AS_RELEASE_ALWAYS, &mapping->flags);
}

static inline bool mapping_stable_writes(const struct address_space *mapping)
{
	return test_bit(AS_STABLE_WRITES, &mapping->flags);
}

static inline void mapping_set_stable_writes(struct address_space *mapping)
{
	set_bit(AS_STABLE_WRITES, &mapping->flags);
}

static inline void mapping_clear_stable_writes(struct address_space *mapping)
{
	clear_bit(AS_STABLE_WRITES, &mapping->flags);
}

static inline gfp_t mapping_gfp_mask(struct address_space * mapping)
{
	return mapping->gfp_mask;
}

/* Restricts the given gfp_mask to what the mapping allows. */
static inline gfp_t mapping_gfp_constraint(struct address_space *mapping,
		gfp_t gfp_mask)
{
	return mapping_gfp_mask(mapping) & gfp_mask;
}

/*
 * This is non-atomic.  Only to be used before the mapping is activated.
 * Probably needs a barrier...
 */
static inline void mapping_set_gfp_mask(struct address_space *m, gfp_t mask)
{
	m->gfp_mask = mask;
}

/*
 * There are some parts of the kernel which assume that PMD entries
 * are exactly HPAGE_PMD_ORDER.  Those should be fixed, but until then,
 * limit the maximum allocation order to PMD size.  I'm not aware of any
 * assumptions about maximum order if THP are disabled, but 8 seems like
 * a good order (that's 1MB if you're using 4kB pages)
 */
#ifdef CONFIG_TRANSPARENT_HUGEPAGE
<<<<<<< HEAD
#define MAX_PAGECACHE_ORDER	HPAGE_PMD_ORDER
#else
#define MAX_PAGECACHE_ORDER	8
#endif

=======
#define PREFERRED_MAX_PAGECACHE_ORDER	HPAGE_PMD_ORDER
#else
#define PREFERRED_MAX_PAGECACHE_ORDER	8
#endif

/*
 * xas_split_alloc() does not support arbitrary orders. This implies no
 * 512MB THP on ARM64 with 64KB base page size.
 */
#define MAX_XAS_ORDER		(XA_CHUNK_SHIFT * 2 - 1)
#define MAX_PAGECACHE_ORDER	min(MAX_XAS_ORDER, PREFERRED_MAX_PAGECACHE_ORDER)

>>>>>>> 82cc63dc
/**
 * mapping_set_large_folios() - Indicate the file supports large folios.
 * @mapping: The file.
 *
 * The filesystem should call this function in its inode constructor to
 * indicate that the VFS can use large folios to cache the contents of
 * the file.
 *
 * Context: This should not be called while the inode is active as it
 * is non-atomic.
 */
static inline void mapping_set_large_folios(struct address_space *mapping)
{
	__set_bit(AS_LARGE_FOLIO_SUPPORT, &mapping->flags);
}

/*
 * Large folio support currently depends on THP.  These dependencies are
 * being worked on but are not yet fixed.
 */
static inline bool mapping_large_folio_support(struct address_space *mapping)
{
	return IS_ENABLED(CONFIG_TRANSPARENT_HUGEPAGE) &&
		test_bit(AS_LARGE_FOLIO_SUPPORT, &mapping->flags);
}

/* Return the maximum folio size for this pagecache mapping, in bytes. */
static inline size_t mapping_max_folio_size(struct address_space *mapping)
{
	if (mapping_large_folio_support(mapping))
		return PAGE_SIZE << MAX_PAGECACHE_ORDER;
	return PAGE_SIZE;
}

static inline int filemap_nr_thps(struct address_space *mapping)
{
#ifdef CONFIG_READ_ONLY_THP_FOR_FS
	return atomic_read(&mapping->nr_thps);
#else
	return 0;
#endif
}

static inline void filemap_nr_thps_inc(struct address_space *mapping)
{
#ifdef CONFIG_READ_ONLY_THP_FOR_FS
	if (!mapping_large_folio_support(mapping))
		atomic_inc(&mapping->nr_thps);
#else
	WARN_ON_ONCE(mapping_large_folio_support(mapping) == 0);
#endif
}

static inline void filemap_nr_thps_dec(struct address_space *mapping)
{
#ifdef CONFIG_READ_ONLY_THP_FOR_FS
	if (!mapping_large_folio_support(mapping))
		atomic_dec(&mapping->nr_thps);
#else
	WARN_ON_ONCE(mapping_large_folio_support(mapping) == 0);
#endif
}

struct address_space *page_mapping(struct page *);
struct address_space *folio_mapping(struct folio *);
struct address_space *swapcache_mapping(struct folio *);

/**
 * folio_file_mapping - Find the mapping this folio belongs to.
 * @folio: The folio.
 *
 * For folios which are in the page cache, return the mapping that this
 * page belongs to.  Folios in the swap cache return the mapping of the
 * swap file or swap device where the data is stored.  This is different
 * from the mapping returned by folio_mapping().  The only reason to
 * use it is if, like NFS, you return 0 from ->activate_swapfile.
 *
 * Do not call this for folios which aren't in the page cache or swap cache.
 */
static inline struct address_space *folio_file_mapping(struct folio *folio)
{
	if (unlikely(folio_test_swapcache(folio)))
		return swapcache_mapping(folio);

	return folio->mapping;
}

/**
 * folio_flush_mapping - Find the file mapping this folio belongs to.
 * @folio: The folio.
 *
 * For folios which are in the page cache, return the mapping that this
 * page belongs to.  Anonymous folios return NULL, even if they're in
 * the swap cache.  Other kinds of folio also return NULL.
 *
 * This is ONLY used by architecture cache flushing code.  If you aren't
 * writing cache flushing code, you want either folio_mapping() or
 * folio_file_mapping().
 */
static inline struct address_space *folio_flush_mapping(struct folio *folio)
{
	if (unlikely(folio_test_swapcache(folio)))
		return NULL;

	return folio_mapping(folio);
}

static inline struct address_space *page_file_mapping(struct page *page)
{
	return folio_file_mapping(page_folio(page));
}

/**
 * folio_inode - Get the host inode for this folio.
 * @folio: The folio.
 *
 * For folios which are in the page cache, return the inode that this folio
 * belongs to.
 *
 * Do not call this for folios which aren't in the page cache.
 */
static inline struct inode *folio_inode(struct folio *folio)
{
	return folio->mapping->host;
}

/**
 * folio_attach_private - Attach private data to a folio.
 * @folio: Folio to attach data to.
 * @data: Data to attach to folio.
 *
 * Attaching private data to a folio increments the page's reference count.
 * The data must be detached before the folio will be freed.
 */
static inline void folio_attach_private(struct folio *folio, void *data)
{
	folio_get(folio);
	folio->private = data;
	folio_set_private(folio);
}

/**
 * folio_change_private - Change private data on a folio.
 * @folio: Folio to change the data on.
 * @data: Data to set on the folio.
 *
 * Change the private data attached to a folio and return the old
 * data.  The page must previously have had data attached and the data
 * must be detached before the folio will be freed.
 *
 * Return: Data that was previously attached to the folio.
 */
static inline void *folio_change_private(struct folio *folio, void *data)
{
	void *old = folio_get_private(folio);

	folio->private = data;
	return old;
}

/**
 * folio_detach_private - Detach private data from a folio.
 * @folio: Folio to detach data from.
 *
 * Removes the data that was previously attached to the folio and decrements
 * the refcount on the page.
 *
 * Return: Data that was attached to the folio.
 */
static inline void *folio_detach_private(struct folio *folio)
{
	void *data = folio_get_private(folio);

	if (!folio_test_private(folio))
		return NULL;
	folio_clear_private(folio);
	folio->private = NULL;
	folio_put(folio);

	return data;
}

static inline void attach_page_private(struct page *page, void *data)
{
	folio_attach_private(page_folio(page), data);
}

static inline void *detach_page_private(struct page *page)
{
	return folio_detach_private(page_folio(page));
}

#ifdef CONFIG_NUMA
struct folio *filemap_alloc_folio(gfp_t gfp, unsigned int order);
#else
static inline struct folio *filemap_alloc_folio(gfp_t gfp, unsigned int order)
{
	return folio_alloc(gfp, order);
}
#endif

static inline struct page *__page_cache_alloc(gfp_t gfp)
{
	return &filemap_alloc_folio(gfp, 0)->page;
}

static inline struct page *page_cache_alloc(struct address_space *x)
{
	return __page_cache_alloc(mapping_gfp_mask(x));
}

static inline gfp_t readahead_gfp_mask(struct address_space *x)
{
	return mapping_gfp_mask(x) | __GFP_NORETRY | __GFP_NOWARN;
}

typedef int filler_t(struct file *, struct folio *);

pgoff_t page_cache_next_miss(struct address_space *mapping,
			     pgoff_t index, unsigned long max_scan);
pgoff_t page_cache_prev_miss(struct address_space *mapping,
			     pgoff_t index, unsigned long max_scan);

/**
 * typedef fgf_t - Flags for getting folios from the page cache.
 *
 * Most users of the page cache will not need to use these flags;
 * there are convenience functions such as filemap_get_folio() and
 * filemap_lock_folio().  For users which need more control over exactly
 * what is done with the folios, these flags to __filemap_get_folio()
 * are available.
 *
 * * %FGP_ACCESSED - The folio will be marked accessed.
 * * %FGP_LOCK - The folio is returned locked.
 * * %FGP_CREAT - If no folio is present then a new folio is allocated,
 *   added to the page cache and the VM's LRU list.  The folio is
 *   returned locked.
 * * %FGP_FOR_MMAP - The caller wants to do its own locking dance if the
 *   folio is already in cache.  If the folio was allocated, unlock it
 *   before returning so the caller can do the same dance.
 * * %FGP_WRITE - The folio will be written to by the caller.
 * * %FGP_NOFS - __GFP_FS will get cleared in gfp.
 * * %FGP_NOWAIT - Don't block on the folio lock.
 * * %FGP_STABLE - Wait for the folio to be stable (finished writeback)
 * * %FGP_WRITEBEGIN - The flags to use in a filesystem write_begin()
 *   implementation.
 */
typedef unsigned int __bitwise fgf_t;

#define FGP_ACCESSED		((__force fgf_t)0x00000001)
#define FGP_LOCK		((__force fgf_t)0x00000002)
#define FGP_CREAT		((__force fgf_t)0x00000004)
#define FGP_WRITE		((__force fgf_t)0x00000008)
#define FGP_NOFS		((__force fgf_t)0x00000010)
#define FGP_NOWAIT		((__force fgf_t)0x00000020)
#define FGP_FOR_MMAP		((__force fgf_t)0x00000040)
#define FGP_STABLE		((__force fgf_t)0x00000080)
#define FGF_GET_ORDER(fgf)	(((__force unsigned)fgf) >> 26)	/* top 6 bits */

#define FGP_WRITEBEGIN		(FGP_LOCK | FGP_WRITE | FGP_CREAT | FGP_STABLE)

/**
 * fgf_set_order - Encode a length in the fgf_t flags.
 * @size: The suggested size of the folio to create.
 *
 * The caller of __filemap_get_folio() can use this to suggest a preferred
 * size for the folio that is created.  If there is already a folio at
 * the index, it will be returned, no matter what its size.  If a folio
 * is freshly created, it may be of a different size than requested
 * due to alignment constraints, memory pressure, or the presence of
 * other folios at nearby indices.
 */
static inline fgf_t fgf_set_order(size_t size)
{
	unsigned int shift = ilog2(size);

	if (shift <= PAGE_SHIFT)
		return 0;
	return (__force fgf_t)((shift - PAGE_SHIFT) << 26);
}

void *filemap_get_entry(struct address_space *mapping, pgoff_t index);
struct folio *__filemap_get_folio(struct address_space *mapping, pgoff_t index,
		fgf_t fgp_flags, gfp_t gfp);
struct page *pagecache_get_page(struct address_space *mapping, pgoff_t index,
		fgf_t fgp_flags, gfp_t gfp);

/**
 * filemap_get_folio - Find and get a folio.
 * @mapping: The address_space to search.
 * @index: The page index.
 *
 * Looks up the page cache entry at @mapping & @index.  If a folio is
 * present, it is returned with an increased refcount.
 *
 * Return: A folio or ERR_PTR(-ENOENT) if there is no folio in the cache for
 * this index.  Will not return a shadow, swap or DAX entry.
 */
static inline struct folio *filemap_get_folio(struct address_space *mapping,
					pgoff_t index)
{
	return __filemap_get_folio(mapping, index, 0, 0);
}

/**
 * filemap_lock_folio - Find and lock a folio.
 * @mapping: The address_space to search.
 * @index: The page index.
 *
 * Looks up the page cache entry at @mapping & @index.  If a folio is
 * present, it is returned locked with an increased refcount.
 *
 * Context: May sleep.
 * Return: A folio or ERR_PTR(-ENOENT) if there is no folio in the cache for
 * this index.  Will not return a shadow, swap or DAX entry.
 */
static inline struct folio *filemap_lock_folio(struct address_space *mapping,
					pgoff_t index)
{
	return __filemap_get_folio(mapping, index, FGP_LOCK, 0);
}

/**
 * filemap_grab_folio - grab a folio from the page cache
 * @mapping: The address space to search
 * @index: The page index
 *
 * Looks up the page cache entry at @mapping & @index. If no folio is found,
 * a new folio is created. The folio is locked, marked as accessed, and
 * returned.
 *
 * Return: A found or created folio. ERR_PTR(-ENOMEM) if no folio is found
 * and failed to create a folio.
 */
static inline struct folio *filemap_grab_folio(struct address_space *mapping,
					pgoff_t index)
{
	return __filemap_get_folio(mapping, index,
			FGP_LOCK | FGP_ACCESSED | FGP_CREAT,
			mapping_gfp_mask(mapping));
}

/**
 * find_get_page - find and get a page reference
 * @mapping: the address_space to search
 * @offset: the page index
 *
 * Looks up the page cache slot at @mapping & @offset.  If there is a
 * page cache page, it is returned with an increased refcount.
 *
 * Otherwise, %NULL is returned.
 */
static inline struct page *find_get_page(struct address_space *mapping,
					pgoff_t offset)
{
	return pagecache_get_page(mapping, offset, 0, 0);
}

static inline struct page *find_get_page_flags(struct address_space *mapping,
					pgoff_t offset, fgf_t fgp_flags)
{
	return pagecache_get_page(mapping, offset, fgp_flags, 0);
}

/**
 * find_lock_page - locate, pin and lock a pagecache page
 * @mapping: the address_space to search
 * @index: the page index
 *
 * Looks up the page cache entry at @mapping & @index.  If there is a
 * page cache page, it is returned locked and with an increased
 * refcount.
 *
 * Context: May sleep.
 * Return: A struct page or %NULL if there is no page in the cache for this
 * index.
 */
static inline struct page *find_lock_page(struct address_space *mapping,
					pgoff_t index)
{
	return pagecache_get_page(mapping, index, FGP_LOCK, 0);
}

/**
 * find_or_create_page - locate or add a pagecache page
 * @mapping: the page's address_space
 * @index: the page's index into the mapping
 * @gfp_mask: page allocation mode
 *
 * Looks up the page cache slot at @mapping & @offset.  If there is a
 * page cache page, it is returned locked and with an increased
 * refcount.
 *
 * If the page is not present, a new page is allocated using @gfp_mask
 * and added to the page cache and the VM's LRU list.  The page is
 * returned locked and with an increased refcount.
 *
 * On memory exhaustion, %NULL is returned.
 *
 * find_or_create_page() may sleep, even if @gfp_flags specifies an
 * atomic allocation!
 */
static inline struct page *find_or_create_page(struct address_space *mapping,
					pgoff_t index, gfp_t gfp_mask)
{
	return pagecache_get_page(mapping, index,
					FGP_LOCK|FGP_ACCESSED|FGP_CREAT,
					gfp_mask);
}

/**
 * grab_cache_page_nowait - returns locked page at given index in given cache
 * @mapping: target address_space
 * @index: the page index
 *
 * Same as grab_cache_page(), but do not wait if the page is unavailable.
 * This is intended for speculative data generators, where the data can
 * be regenerated if the page couldn't be grabbed.  This routine should
 * be safe to call while holding the lock for another page.
 *
 * Clear __GFP_FS when allocating the page to avoid recursion into the fs
 * and deadlock against the caller's locked page.
 */
static inline struct page *grab_cache_page_nowait(struct address_space *mapping,
				pgoff_t index)
{
	return pagecache_get_page(mapping, index,
			FGP_LOCK|FGP_CREAT|FGP_NOFS|FGP_NOWAIT,
			mapping_gfp_mask(mapping));
}

#define swapcache_index(folio)	__page_file_index(&(folio)->page)

/**
 * folio_index - File index of a folio.
 * @folio: The folio.
 *
 * For a folio which is either in the page cache or the swap cache,
 * return its index within the address_space it belongs to.  If you know
 * the page is definitely in the page cache, you can look at the folio's
 * index directly.
 *
 * Return: The index (offset in units of pages) of a folio in its file.
 */
static inline pgoff_t folio_index(struct folio *folio)
{
        if (unlikely(folio_test_swapcache(folio)))
                return swapcache_index(folio);
        return folio->index;
}

/**
 * folio_next_index - Get the index of the next folio.
 * @folio: The current folio.
 *
 * Return: The index of the folio which follows this folio in the file.
 */
static inline pgoff_t folio_next_index(struct folio *folio)
{
	return folio->index + folio_nr_pages(folio);
}

/**
 * folio_file_page - The page for a particular index.
 * @folio: The folio which contains this index.
 * @index: The index we want to look up.
 *
 * Sometimes after looking up a folio in the page cache, we need to
 * obtain the specific page for an index (eg a page fault).
 *
 * Return: The page containing the file data for this index.
 */
static inline struct page *folio_file_page(struct folio *folio, pgoff_t index)
{
	/* HugeTLBfs indexes the page cache in units of hpage_size */
	if (folio_test_hugetlb(folio))
		return &folio->page;
	return folio_page(folio, index & (folio_nr_pages(folio) - 1));
}

/**
 * folio_contains - Does this folio contain this index?
 * @folio: The folio.
 * @index: The page index within the file.
 *
 * Context: The caller should have the page locked in order to prevent
 * (eg) shmem from moving the page between the page cache and swap cache
 * and changing its index in the middle of the operation.
 * Return: true or false.
 */
static inline bool folio_contains(struct folio *folio, pgoff_t index)
{
	/* HugeTLBfs indexes the page cache in units of hpage_size */
	if (folio_test_hugetlb(folio))
		return folio->index == index;
	return index - folio_index(folio) < folio_nr_pages(folio);
}

/*
 * Given the page we found in the page cache, return the page corresponding
 * to this index in the file
 */
static inline struct page *find_subpage(struct page *head, pgoff_t index)
{
	/* HugeTLBfs wants the head page regardless */
	if (PageHuge(head))
		return head;

	return head + (index & (thp_nr_pages(head) - 1));
}

unsigned filemap_get_folios(struct address_space *mapping, pgoff_t *start,
		pgoff_t end, struct folio_batch *fbatch);
unsigned filemap_get_folios_contig(struct address_space *mapping,
		pgoff_t *start, pgoff_t end, struct folio_batch *fbatch);
unsigned filemap_get_folios_tag(struct address_space *mapping, pgoff_t *start,
		pgoff_t end, xa_mark_t tag, struct folio_batch *fbatch);

struct page *grab_cache_page_write_begin(struct address_space *mapping,
			pgoff_t index);

/*
 * Returns locked page at given index in given cache, creating it if needed.
 */
static inline struct page *grab_cache_page(struct address_space *mapping,
								pgoff_t index)
{
	return find_or_create_page(mapping, index, mapping_gfp_mask(mapping));
}

struct folio *read_cache_folio(struct address_space *, pgoff_t index,
		filler_t *filler, struct file *file);
struct folio *mapping_read_folio_gfp(struct address_space *, pgoff_t index,
		gfp_t flags);
struct page *read_cache_page(struct address_space *, pgoff_t index,
		filler_t *filler, struct file *file);
extern struct page * read_cache_page_gfp(struct address_space *mapping,
				pgoff_t index, gfp_t gfp_mask);

static inline struct page *read_mapping_page(struct address_space *mapping,
				pgoff_t index, struct file *file)
{
	return read_cache_page(mapping, index, NULL, file);
}

static inline struct folio *read_mapping_folio(struct address_space *mapping,
				pgoff_t index, struct file *file)
{
	return read_cache_folio(mapping, index, NULL, file);
}

/*
 * Get index of the page within radix-tree (but not for hugetlb pages).
 * (TODO: remove once hugetlb pages will have ->index in PAGE_SIZE)
 */
static inline pgoff_t page_to_index(struct page *page)
{
	struct page *head;

	if (likely(!PageTransTail(page)))
		return page->index;

	head = compound_head(page);
	/*
	 *  We don't initialize ->index for tail pages: calculate based on
	 *  head page
	 */
	return head->index + page - head;
}

extern pgoff_t hugetlb_basepage_index(struct page *page);

/*
 * Get the offset in PAGE_SIZE (even for hugetlb pages).
 * (TODO: hugetlb pages should have ->index in PAGE_SIZE)
 */
static inline pgoff_t page_to_pgoff(struct page *page)
{
	if (unlikely(PageHuge(page)))
		return hugetlb_basepage_index(page);
	return page_to_index(page);
}

/*
 * Return byte-offset into filesystem object for page.
 */
static inline loff_t page_offset(struct page *page)
{
	return ((loff_t)page->index) << PAGE_SHIFT;
}

static inline loff_t page_file_offset(struct page *page)
{
	return ((loff_t)page_index(page)) << PAGE_SHIFT;
}

/**
 * folio_pos - Returns the byte position of this folio in its file.
 * @folio: The folio.
 */
static inline loff_t folio_pos(struct folio *folio)
{
	return page_offset(&folio->page);
}

/**
 * folio_file_pos - Returns the byte position of this folio in its file.
 * @folio: The folio.
 *
 * This differs from folio_pos() for folios which belong to a swap file.
 * NFS is the only filesystem today which needs to use folio_file_pos().
 */
static inline loff_t folio_file_pos(struct folio *folio)
{
	return page_file_offset(&folio->page);
}

/*
 * Get the offset in PAGE_SIZE (even for hugetlb folios).
 * (TODO: hugetlb folios should have ->index in PAGE_SIZE)
 */
static inline pgoff_t folio_pgoff(struct folio *folio)
{
	if (unlikely(folio_test_hugetlb(folio)))
		return hugetlb_basepage_index(&folio->page);
	return folio->index;
}

extern pgoff_t linear_hugepage_index(struct vm_area_struct *vma,
				     unsigned long address);

static inline pgoff_t linear_page_index(struct vm_area_struct *vma,
					unsigned long address)
{
	pgoff_t pgoff;
	if (unlikely(is_vm_hugetlb_page(vma)))
		return linear_hugepage_index(vma, address);
	pgoff = (address - vma->vm_start) >> PAGE_SHIFT;
	pgoff += vma->vm_pgoff;
	return pgoff;
}

struct wait_page_key {
	struct folio *folio;
	int bit_nr;
	int page_match;
};

struct wait_page_queue {
	struct folio *folio;
	int bit_nr;
	wait_queue_entry_t wait;
};

static inline bool wake_page_match(struct wait_page_queue *wait_page,
				  struct wait_page_key *key)
{
	if (wait_page->folio != key->folio)
	       return false;
	key->page_match = 1;

	if (wait_page->bit_nr != key->bit_nr)
		return false;

	return true;
}

void __folio_lock(struct folio *folio);
int __folio_lock_killable(struct folio *folio);
vm_fault_t __folio_lock_or_retry(struct folio *folio, struct vm_fault *vmf);
void unlock_page(struct page *page);
void folio_unlock(struct folio *folio);

/**
 * folio_trylock() - Attempt to lock a folio.
 * @folio: The folio to attempt to lock.
 *
 * Sometimes it is undesirable to wait for a folio to be unlocked (eg
 * when the locks are being taken in the wrong order, or if making
 * progress through a batch of folios is more important than processing
 * them in order).  Usually folio_lock() is the correct function to call.
 *
 * Context: Any context.
 * Return: Whether the lock was successfully acquired.
 */
static inline bool folio_trylock(struct folio *folio)
{
	return likely(!test_and_set_bit_lock(PG_locked, folio_flags(folio, 0)));
}

/*
 * Return true if the page was successfully locked
 */
static inline int trylock_page(struct page *page)
{
	return folio_trylock(page_folio(page));
}

/**
 * folio_lock() - Lock this folio.
 * @folio: The folio to lock.
 *
 * The folio lock protects against many things, probably more than it
 * should.  It is primarily held while a folio is being brought uptodate,
 * either from its backing file or from swap.  It is also held while a
 * folio is being truncated from its address_space, so holding the lock
 * is sufficient to keep folio->mapping stable.
 *
 * The folio lock is also held while write() is modifying the page to
 * provide POSIX atomicity guarantees (as long as the write does not
 * cross a page boundary).  Other modifications to the data in the folio
 * do not hold the folio lock and can race with writes, eg DMA and stores
 * to mapped pages.
 *
 * Context: May sleep.  If you need to acquire the locks of two or
 * more folios, they must be in order of ascending index, if they are
 * in the same address_space.  If they are in different address_spaces,
 * acquire the lock of the folio which belongs to the address_space which
 * has the lowest address in memory first.
 */
static inline void folio_lock(struct folio *folio)
{
	might_sleep();
	if (!folio_trylock(folio))
		__folio_lock(folio);
}

/**
 * lock_page() - Lock the folio containing this page.
 * @page: The page to lock.
 *
 * See folio_lock() for a description of what the lock protects.
 * This is a legacy function and new code should probably use folio_lock()
 * instead.
 *
 * Context: May sleep.  Pages in the same folio share a lock, so do not
 * attempt to lock two pages which share a folio.
 */
static inline void lock_page(struct page *page)
{
	struct folio *folio;
	might_sleep();

	folio = page_folio(page);
	if (!folio_trylock(folio))
		__folio_lock(folio);
}

/**
 * folio_lock_killable() - Lock this folio, interruptible by a fatal signal.
 * @folio: The folio to lock.
 *
 * Attempts to lock the folio, like folio_lock(), except that the sleep
 * to acquire the lock is interruptible by a fatal signal.
 *
 * Context: May sleep; see folio_lock().
 * Return: 0 if the lock was acquired; -EINTR if a fatal signal was received.
 */
static inline int folio_lock_killable(struct folio *folio)
{
	might_sleep();
	if (!folio_trylock(folio))
		return __folio_lock_killable(folio);
	return 0;
}

/*
 * folio_lock_or_retry - Lock the folio, unless this would block and the
 * caller indicated that it can handle a retry.
 *
 * Return value and mmap_lock implications depend on flags; see
 * __folio_lock_or_retry().
 */
static inline vm_fault_t folio_lock_or_retry(struct folio *folio,
					     struct vm_fault *vmf)
{
	might_sleep();
	if (!folio_trylock(folio))
		return __folio_lock_or_retry(folio, vmf);
	return 0;
}

/*
 * This is exported only for folio_wait_locked/folio_wait_writeback, etc.,
 * and should not be used directly.
 */
void folio_wait_bit(struct folio *folio, int bit_nr);
int folio_wait_bit_killable(struct folio *folio, int bit_nr);

/* 
 * Wait for a folio to be unlocked.
 *
 * This must be called with the caller "holding" the folio,
 * ie with increased folio reference count so that the folio won't
 * go away during the wait.
 */
static inline void folio_wait_locked(struct folio *folio)
{
	if (folio_test_locked(folio))
		folio_wait_bit(folio, PG_locked);
}

static inline int folio_wait_locked_killable(struct folio *folio)
{
	if (!folio_test_locked(folio))
		return 0;
	return folio_wait_bit_killable(folio, PG_locked);
}

static inline void wait_on_page_locked(struct page *page)
{
	folio_wait_locked(page_folio(page));
}

void wait_on_page_writeback(struct page *page);
void folio_wait_writeback(struct folio *folio);
int folio_wait_writeback_killable(struct folio *folio);
void end_page_writeback(struct page *page);
void folio_end_writeback(struct folio *folio);
void wait_for_stable_page(struct page *page);
void folio_wait_stable(struct folio *folio);
void __folio_mark_dirty(struct folio *folio, struct address_space *, int warn);
static inline void __set_page_dirty(struct page *page,
		struct address_space *mapping, int warn)
{
	__folio_mark_dirty(page_folio(page), mapping, warn);
}
void folio_account_cleaned(struct folio *folio, struct bdi_writeback *wb);
void __folio_cancel_dirty(struct folio *folio);
static inline void folio_cancel_dirty(struct folio *folio)
{
	/* Avoid atomic ops, locking, etc. when not actually needed. */
	if (folio_test_dirty(folio))
		__folio_cancel_dirty(folio);
}
bool folio_clear_dirty_for_io(struct folio *folio);
bool clear_page_dirty_for_io(struct page *page);
void folio_invalidate(struct folio *folio, size_t offset, size_t length);
int __set_page_dirty_nobuffers(struct page *page);
bool noop_dirty_folio(struct address_space *mapping, struct folio *folio);

#ifdef CONFIG_MIGRATION
int filemap_migrate_folio(struct address_space *mapping, struct folio *dst,
		struct folio *src, enum migrate_mode mode);
#else
#define filemap_migrate_folio NULL
#endif
void folio_end_private_2(struct folio *folio);
void folio_wait_private_2(struct folio *folio);
int folio_wait_private_2_killable(struct folio *folio);

/*
 * Add an arbitrary waiter to a page's wait queue
 */
void folio_add_wait_queue(struct folio *folio, wait_queue_entry_t *waiter);

/*
 * Fault in userspace address range.
 */
size_t fault_in_writeable(char __user *uaddr, size_t size);
size_t fault_in_subpage_writeable(char __user *uaddr, size_t size);
size_t fault_in_safe_writeable(const char __user *uaddr, size_t size);
size_t fault_in_readable(const char __user *uaddr, size_t size);

int add_to_page_cache_lru(struct page *page, struct address_space *mapping,
		pgoff_t index, gfp_t gfp);
int filemap_add_folio(struct address_space *mapping, struct folio *folio,
		pgoff_t index, gfp_t gfp);
void filemap_remove_folio(struct folio *folio);
void __filemap_remove_folio(struct folio *folio, void *shadow);
void replace_page_cache_folio(struct folio *old, struct folio *new);
void delete_from_page_cache_batch(struct address_space *mapping,
				  struct folio_batch *fbatch);
bool filemap_release_folio(struct folio *folio, gfp_t gfp);
loff_t mapping_seek_hole_data(struct address_space *, loff_t start, loff_t end,
		int whence);

/* Must be non-static for BPF error injection */
int __filemap_add_folio(struct address_space *mapping, struct folio *folio,
		pgoff_t index, gfp_t gfp, void **shadowp);

bool filemap_range_has_writeback(struct address_space *mapping,
				 loff_t start_byte, loff_t end_byte);

/**
 * filemap_range_needs_writeback - check if range potentially needs writeback
 * @mapping:           address space within which to check
 * @start_byte:        offset in bytes where the range starts
 * @end_byte:          offset in bytes where the range ends (inclusive)
 *
 * Find at least one page in the range supplied, usually used to check if
 * direct writing in this range will trigger a writeback. Used by O_DIRECT
 * read/write with IOCB_NOWAIT, to see if the caller needs to do
 * filemap_write_and_wait_range() before proceeding.
 *
 * Return: %true if the caller should do filemap_write_and_wait_range() before
 * doing O_DIRECT to a page in this range, %false otherwise.
 */
static inline bool filemap_range_needs_writeback(struct address_space *mapping,
						 loff_t start_byte,
						 loff_t end_byte)
{
	if (!mapping->nrpages)
		return false;
	if (!mapping_tagged(mapping, PAGECACHE_TAG_DIRTY) &&
	    !mapping_tagged(mapping, PAGECACHE_TAG_WRITEBACK))
		return false;
	return filemap_range_has_writeback(mapping, start_byte, end_byte);
}

/**
 * struct readahead_control - Describes a readahead request.
 *
 * A readahead request is for consecutive pages.  Filesystems which
 * implement the ->readahead method should call readahead_page() or
 * readahead_page_batch() in a loop and attempt to start I/O against
 * each page in the request.
 *
 * Most of the fields in this struct are private and should be accessed
 * by the functions below.
 *
 * @file: The file, used primarily by network filesystems for authentication.
 *	  May be NULL if invoked internally by the filesystem.
 * @mapping: Readahead this filesystem object.
 * @ra: File readahead state.  May be NULL.
 */
struct readahead_control {
	struct file *file;
	struct address_space *mapping;
	struct file_ra_state *ra;
/* private: use the readahead_* accessors instead */
	pgoff_t _index;
	unsigned int _nr_pages;
	unsigned int _batch_count;
	bool _workingset;
	unsigned long _pflags;
};

#define DEFINE_READAHEAD(ractl, f, r, m, i)				\
	struct readahead_control ractl = {				\
		.file = f,						\
		.mapping = m,						\
		.ra = r,						\
		._index = i,						\
	}

#define VM_READAHEAD_PAGES	(SZ_128K / PAGE_SIZE)

void page_cache_ra_unbounded(struct readahead_control *,
		unsigned long nr_to_read, unsigned long lookahead_count);
void page_cache_sync_ra(struct readahead_control *, unsigned long req_count);
void page_cache_async_ra(struct readahead_control *, struct folio *,
		unsigned long req_count);
void readahead_expand(struct readahead_control *ractl,
		      loff_t new_start, size_t new_len);

/**
 * page_cache_sync_readahead - generic file readahead
 * @mapping: address_space which holds the pagecache and I/O vectors
 * @ra: file_ra_state which holds the readahead state
 * @file: Used by the filesystem for authentication.
 * @index: Index of first page to be read.
 * @req_count: Total number of pages being read by the caller.
 *
 * page_cache_sync_readahead() should be called when a cache miss happened:
 * it will submit the read.  The readahead logic may decide to piggyback more
 * pages onto the read request if access patterns suggest it will improve
 * performance.
 */
static inline
void page_cache_sync_readahead(struct address_space *mapping,
		struct file_ra_state *ra, struct file *file, pgoff_t index,
		unsigned long req_count)
{
	DEFINE_READAHEAD(ractl, file, ra, mapping, index);
	page_cache_sync_ra(&ractl, req_count);
}

/**
 * page_cache_async_readahead - file readahead for marked pages
 * @mapping: address_space which holds the pagecache and I/O vectors
 * @ra: file_ra_state which holds the readahead state
 * @file: Used by the filesystem for authentication.
 * @folio: The folio at @index which triggered the readahead call.
 * @index: Index of first page to be read.
 * @req_count: Total number of pages being read by the caller.
 *
 * page_cache_async_readahead() should be called when a page is used which
 * is marked as PageReadahead; this is a marker to suggest that the application
 * has used up enough of the readahead window that we should start pulling in
 * more pages.
 */
static inline
void page_cache_async_readahead(struct address_space *mapping,
		struct file_ra_state *ra, struct file *file,
		struct folio *folio, pgoff_t index, unsigned long req_count)
{
	DEFINE_READAHEAD(ractl, file, ra, mapping, index);
	page_cache_async_ra(&ractl, folio, req_count);
}

static inline struct folio *__readahead_folio(struct readahead_control *ractl)
{
	struct folio *folio;

	BUG_ON(ractl->_batch_count > ractl->_nr_pages);
	ractl->_nr_pages -= ractl->_batch_count;
	ractl->_index += ractl->_batch_count;

	if (!ractl->_nr_pages) {
		ractl->_batch_count = 0;
		return NULL;
	}

	folio = xa_load(&ractl->mapping->i_pages, ractl->_index);
	VM_BUG_ON_FOLIO(!folio_test_locked(folio), folio);
	ractl->_batch_count = folio_nr_pages(folio);

	return folio;
}

/**
 * readahead_page - Get the next page to read.
 * @ractl: The current readahead request.
 *
 * Context: The page is locked and has an elevated refcount.  The caller
 * should decreases the refcount once the page has been submitted for I/O
 * and unlock the page once all I/O to that page has completed.
 * Return: A pointer to the next page, or %NULL if we are done.
 */
static inline struct page *readahead_page(struct readahead_control *ractl)
{
	struct folio *folio = __readahead_folio(ractl);

	return &folio->page;
}

/**
 * readahead_folio - Get the next folio to read.
 * @ractl: The current readahead request.
 *
 * Context: The folio is locked.  The caller should unlock the folio once
 * all I/O to that folio has completed.
 * Return: A pointer to the next folio, or %NULL if we are done.
 */
static inline struct folio *readahead_folio(struct readahead_control *ractl)
{
	struct folio *folio = __readahead_folio(ractl);

	if (folio)
		folio_put(folio);
	return folio;
}

static inline unsigned int __readahead_batch(struct readahead_control *rac,
		struct page **array, unsigned int array_sz)
{
	unsigned int i = 0;
	XA_STATE(xas, &rac->mapping->i_pages, 0);
	struct page *page;

	BUG_ON(rac->_batch_count > rac->_nr_pages);
	rac->_nr_pages -= rac->_batch_count;
	rac->_index += rac->_batch_count;
	rac->_batch_count = 0;

	xas_set(&xas, rac->_index);
	rcu_read_lock();
	xas_for_each(&xas, page, rac->_index + rac->_nr_pages - 1) {
		if (xas_retry(&xas, page))
			continue;
		VM_BUG_ON_PAGE(!PageLocked(page), page);
		VM_BUG_ON_PAGE(PageTail(page), page);
		array[i++] = page;
		rac->_batch_count += thp_nr_pages(page);
		if (i == array_sz)
			break;
	}
	rcu_read_unlock();

	return i;
}

/**
 * readahead_page_batch - Get a batch of pages to read.
 * @rac: The current readahead request.
 * @array: An array of pointers to struct page.
 *
 * Context: The pages are locked and have an elevated refcount.  The caller
 * should decreases the refcount once the page has been submitted for I/O
 * and unlock the page once all I/O to that page has completed.
 * Return: The number of pages placed in the array.  0 indicates the request
 * is complete.
 */
#define readahead_page_batch(rac, array)				\
	__readahead_batch(rac, array, ARRAY_SIZE(array))

/**
 * readahead_pos - The byte offset into the file of this readahead request.
 * @rac: The readahead request.
 */
static inline loff_t readahead_pos(struct readahead_control *rac)
{
	return (loff_t)rac->_index * PAGE_SIZE;
}

/**
 * readahead_length - The number of bytes in this readahead request.
 * @rac: The readahead request.
 */
static inline size_t readahead_length(struct readahead_control *rac)
{
	return rac->_nr_pages * PAGE_SIZE;
}

/**
 * readahead_index - The index of the first page in this readahead request.
 * @rac: The readahead request.
 */
static inline pgoff_t readahead_index(struct readahead_control *rac)
{
	return rac->_index;
}

/**
 * readahead_count - The number of pages in this readahead request.
 * @rac: The readahead request.
 */
static inline unsigned int readahead_count(struct readahead_control *rac)
{
	return rac->_nr_pages;
}

/**
 * readahead_batch_length - The number of bytes in the current batch.
 * @rac: The readahead request.
 */
static inline size_t readahead_batch_length(struct readahead_control *rac)
{
	return rac->_batch_count * PAGE_SIZE;
}

static inline unsigned long dir_pages(struct inode *inode)
{
	return (unsigned long)(inode->i_size + PAGE_SIZE - 1) >>
			       PAGE_SHIFT;
}

/**
 * folio_mkwrite_check_truncate - check if folio was truncated
 * @folio: the folio to check
 * @inode: the inode to check the folio against
 *
 * Return: the number of bytes in the folio up to EOF,
 * or -EFAULT if the folio was truncated.
 */
static inline ssize_t folio_mkwrite_check_truncate(struct folio *folio,
					      struct inode *inode)
{
	loff_t size = i_size_read(inode);
	pgoff_t index = size >> PAGE_SHIFT;
	size_t offset = offset_in_folio(folio, size);

	if (!folio->mapping)
		return -EFAULT;

	/* folio is wholly inside EOF */
	if (folio_next_index(folio) - 1 < index)
		return folio_size(folio);
	/* folio is wholly past EOF */
	if (folio->index > index || !offset)
		return -EFAULT;
	/* folio is partially inside EOF */
	return offset;
}

/**
 * page_mkwrite_check_truncate - check if page was truncated
 * @page: the page to check
 * @inode: the inode to check the page against
 *
 * Returns the number of bytes in the page up to EOF,
 * or -EFAULT if the page was truncated.
 */
static inline int page_mkwrite_check_truncate(struct page *page,
					      struct inode *inode)
{
	loff_t size = i_size_read(inode);
	pgoff_t index = size >> PAGE_SHIFT;
	int offset = offset_in_page(size);

	if (page->mapping != inode->i_mapping)
		return -EFAULT;

	/* page is wholly inside EOF */
	if (page->index < index)
		return PAGE_SIZE;
	/* page is wholly past EOF */
	if (page->index > index || !offset)
		return -EFAULT;
	/* page is partially inside EOF */
	return offset;
}

/**
 * i_blocks_per_folio - How many blocks fit in this folio.
 * @inode: The inode which contains the blocks.
 * @folio: The folio.
 *
 * If the block size is larger than the size of this folio, return zero.
 *
 * Context: The caller should hold a refcount on the folio to prevent it
 * from being split.
 * Return: The number of filesystem blocks covered by this folio.
 */
static inline
unsigned int i_blocks_per_folio(struct inode *inode, struct folio *folio)
{
	return folio_size(folio) >> inode->i_blkbits;
}

static inline
unsigned int i_blocks_per_page(struct inode *inode, struct page *page)
{
	return i_blocks_per_folio(inode, page_folio(page));
}
#endif /* _LINUX_PAGEMAP_H */<|MERGE_RESOLUTION|>--- conflicted
+++ resolved
@@ -335,13 +335,6 @@
  * a good order (that's 1MB if you're using 4kB pages)
  */
 #ifdef CONFIG_TRANSPARENT_HUGEPAGE
-<<<<<<< HEAD
-#define MAX_PAGECACHE_ORDER	HPAGE_PMD_ORDER
-#else
-#define MAX_PAGECACHE_ORDER	8
-#endif
-
-=======
 #define PREFERRED_MAX_PAGECACHE_ORDER	HPAGE_PMD_ORDER
 #else
 #define PREFERRED_MAX_PAGECACHE_ORDER	8
@@ -354,7 +347,6 @@
 #define MAX_XAS_ORDER		(XA_CHUNK_SHIFT * 2 - 1)
 #define MAX_PAGECACHE_ORDER	min(MAX_XAS_ORDER, PREFERRED_MAX_PAGECACHE_ORDER)
 
->>>>>>> 82cc63dc
 /**
  * mapping_set_large_folios() - Indicate the file supports large folios.
  * @mapping: The file.
