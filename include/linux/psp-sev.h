--- conflicted
+++ resolved
@@ -890,14 +890,14 @@
 	u32 edx;
 } __packed;
 
+/* Feature bits in ECX */
 #define SNP_RAPL_DISABLE_SUPPORTED		BIT(2)
 #define SNP_CIPHER_TEXT_HIDING_SUPPORTED	BIT(3)
-<<<<<<< HEAD
 #define SNP_AES_256_XTS_POLICY_SUPPORTED	BIT(4)
 #define SNP_CXL_ALLOW_POLICY_SUPPORTED		BIT(5)
-=======
-#define SNP_SEV_TIO_SUPPORTED			BIT(1) /* EBX */
->>>>>>> 7dfbe9a6
+
+/* Feature bits in EBX */
+#define SNP_SEV_TIO_SUPPORTED			BIT(1)
 
 #ifdef CONFIG_CRYPTO_DEV_SP_PSP
 
