--- conflicted
+++ resolved
@@ -67,11 +67,8 @@
 #ifdef CONFIG_FAIL_MAKE_REQUEST
 	bool			bd_make_it_fail;
 #endif
-<<<<<<< HEAD
 	bool			bd_ro_warned;
-=======
 	int			bd_writers;
->>>>>>> 8ff363ad
 	/*
 	 * keep this out-of-line as it's both big and not needed in the fast
 	 * path
