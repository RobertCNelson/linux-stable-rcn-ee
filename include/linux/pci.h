/* SPDX-License-Identifier: GPL-2.0 */
/*
 *	pci.h
 *
 *	PCI defines and function prototypes
 *	Copyright 1994, Drew Eckhardt
 *	Copyright 1997--1999 Martin Mares <mj@ucw.cz>
 *
 *	For more information, please consult the following manuals (look at
 *	http://www.pcisig.com/ for how to get them):
 *
 *	PCI BIOS Specification
 *	PCI Local Bus Specification
 *	PCI to PCI Bridge Specification
 *	PCI System Design Guide
 */
#ifndef LINUX_PCI_H
#define LINUX_PCI_H


#include <linux/mod_devicetable.h>

#include <linux/types.h>
#include <linux/init.h>
#include <linux/ioport.h>
#include <linux/list.h>
#include <linux/compiler.h>
#include <linux/errno.h>
#include <linux/kobject.h>
#include <linux/atomic.h>
#include <linux/device.h>
#include <linux/interrupt.h>
#include <linux/io.h>
#include <linux/resource_ext.h>
#include <uapi/linux/pci.h>

#include <linux/pci_ids.h>

/*
 * The PCI interface treats multi-function devices as independent
 * devices.  The slot/function address of each device is encoded
 * in a single byte as follows:
 *
 *	7:3 = slot
 *	2:0 = function
 *
 * PCI_DEVFN(), PCI_SLOT(), and PCI_FUNC() are defined in uapi/linux/pci.h.
 * In the interest of not exposing interfaces to user-space unnecessarily,
 * the following kernel-only defines are being added here.
 */
#define PCI_DEVID(bus, devfn)  ((((u16)(bus)) << 8) | (devfn))
/* return bus from PCI devid = ((u16)bus_number) << 8) | devfn */
#define PCI_BUS_NUM(x) (((x) >> 8) & 0xff)

/* pci_slot represents a physical slot */
struct pci_slot {
	struct pci_bus *bus;		/* The bus this slot is on */
	struct list_head list;		/* node in list of slots on this bus */
	struct hotplug_slot *hotplug;	/* Hotplug info (migrate over time) */
	unsigned char number;		/* PCI_SLOT(pci_dev->devfn) */
	struct kobject kobj;
};

static inline const char *pci_slot_name(const struct pci_slot *slot)
{
	return kobject_name(&slot->kobj);
}

/* File state for mmap()s on /proc/bus/pci/X/Y */
enum pci_mmap_state {
	pci_mmap_io,
	pci_mmap_mem
};

/*
 *  For PCI devices, the region numbers are assigned this way:
 */
enum {
	/* #0-5: standard PCI resources */
	PCI_STD_RESOURCES,
	PCI_STD_RESOURCE_END = 5,

	/* #6: expansion ROM resource */
	PCI_ROM_RESOURCE,

	/* device specific resources */
#ifdef CONFIG_PCI_IOV
	PCI_IOV_RESOURCES,
	PCI_IOV_RESOURCE_END = PCI_IOV_RESOURCES + PCI_SRIOV_NUM_BARS - 1,
#endif

	/* resources assigned to buses behind the bridge */
#define PCI_BRIDGE_RESOURCE_NUM 4

	PCI_BRIDGE_RESOURCES,
	PCI_BRIDGE_RESOURCE_END = PCI_BRIDGE_RESOURCES +
				  PCI_BRIDGE_RESOURCE_NUM - 1,

	/* total resources associated with a PCI device */
	PCI_NUM_RESOURCES,

	/* preserve this for compatibility */
	DEVICE_COUNT_RESOURCE = PCI_NUM_RESOURCES,
};

/**
 * enum pci_interrupt_pin - PCI INTx interrupt values
 * @PCI_INTERRUPT_UNKNOWN: Unknown or unassigned interrupt
 * @PCI_INTERRUPT_INTA: PCI INTA pin
 * @PCI_INTERRUPT_INTB: PCI INTB pin
 * @PCI_INTERRUPT_INTC: PCI INTC pin
 * @PCI_INTERRUPT_INTD: PCI INTD pin
 *
 * Corresponds to values for legacy PCI INTx interrupts, as can be found in the
 * PCI_INTERRUPT_PIN register.
 */
enum pci_interrupt_pin {
	PCI_INTERRUPT_UNKNOWN,
	PCI_INTERRUPT_INTA,
	PCI_INTERRUPT_INTB,
	PCI_INTERRUPT_INTC,
	PCI_INTERRUPT_INTD,
};

/* The number of legacy PCI INTx interrupts */
#define PCI_NUM_INTX	4

/*
 * pci_power_t values must match the bits in the Capabilities PME_Support
 * and Control/Status PowerState fields in the Power Management capability.
 */
typedef int __bitwise pci_power_t;

#define PCI_D0		((pci_power_t __force) 0)
#define PCI_D1		((pci_power_t __force) 1)
#define PCI_D2		((pci_power_t __force) 2)
#define PCI_D3hot	((pci_power_t __force) 3)
#define PCI_D3cold	((pci_power_t __force) 4)
#define PCI_UNKNOWN	((pci_power_t __force) 5)
#define PCI_POWER_ERROR	((pci_power_t __force) -1)

/* Remember to update this when the list above changes! */
extern const char *pci_power_names[];

static inline const char *pci_power_name(pci_power_t state)
{
	return pci_power_names[1 + (__force int) state];
}

#define PCI_PM_D2_DELAY		200
#define PCI_PM_D3_WAIT		10
#define PCI_PM_D3COLD_WAIT	100
#define PCI_PM_BUS_WAIT		50

/** The pci_channel state describes connectivity between the CPU and
 *  the pci device.  If some PCI bus between here and the pci device
 *  has crashed or locked up, this info is reflected here.
 */
typedef unsigned int __bitwise pci_channel_state_t;

enum pci_channel_state {
	/* I/O channel is in normal state */
	pci_channel_io_normal = (__force pci_channel_state_t) 1,

	/* I/O to channel is blocked */
	pci_channel_io_frozen = (__force pci_channel_state_t) 2,

	/* PCI card is dead */
	pci_channel_io_perm_failure = (__force pci_channel_state_t) 3,
};

typedef unsigned int __bitwise pcie_reset_state_t;

enum pcie_reset_state {
	/* Reset is NOT asserted (Use to deassert reset) */
	pcie_deassert_reset = (__force pcie_reset_state_t) 1,

	/* Use #PERST to reset PCIe device */
	pcie_warm_reset = (__force pcie_reset_state_t) 2,

	/* Use PCIe Hot Reset to reset device */
	pcie_hot_reset = (__force pcie_reset_state_t) 3
};

typedef unsigned short __bitwise pci_dev_flags_t;
enum pci_dev_flags {
	/* INTX_DISABLE in PCI_COMMAND register disables MSI
	 * generation too.
	 */
	PCI_DEV_FLAGS_MSI_INTX_DISABLE_BUG = (__force pci_dev_flags_t) (1 << 0),
	/* Device configuration is irrevocably lost if disabled into D3 */
	PCI_DEV_FLAGS_NO_D3 = (__force pci_dev_flags_t) (1 << 1),
	/* Provide indication device is assigned by a Virtual Machine Manager */
	PCI_DEV_FLAGS_ASSIGNED = (__force pci_dev_flags_t) (1 << 2),
	/* Flag for quirk use to store if quirk-specific ACS is enabled */
	PCI_DEV_FLAGS_ACS_ENABLED_QUIRK = (__force pci_dev_flags_t) (1 << 3),
	/* Use a PCIe-to-PCI bridge alias even if !pci_is_pcie */
	PCI_DEV_FLAG_PCIE_BRIDGE_ALIAS = (__force pci_dev_flags_t) (1 << 5),
	/* Do not use bus resets for device */
	PCI_DEV_FLAGS_NO_BUS_RESET = (__force pci_dev_flags_t) (1 << 6),
	/* Do not use PM reset even if device advertises NoSoftRst- */
	PCI_DEV_FLAGS_NO_PM_RESET = (__force pci_dev_flags_t) (1 << 7),
	/* Get VPD from function 0 VPD */
	PCI_DEV_FLAGS_VPD_REF_F0 = (__force pci_dev_flags_t) (1 << 8),
	/* a non-root bridge where translation occurs, stop alias search here */
	PCI_DEV_FLAGS_BRIDGE_XLATE_ROOT = (__force pci_dev_flags_t) (1 << 9),
	/* Do not use FLR even if device advertises PCI_AF_CAP */
	PCI_DEV_FLAGS_NO_FLR_RESET = (__force pci_dev_flags_t) (1 << 10),
	/*
	 * Resume before calling the driver's system suspend hooks, disabling
	 * the direct_complete optimization.
	 */
	PCI_DEV_FLAGS_NEEDS_RESUME = (__force pci_dev_flags_t) (1 << 11),
	/* Don't use Relaxed Ordering for TLPs directed at this device */
	PCI_DEV_FLAGS_NO_RELAXED_ORDERING = (__force pci_dev_flags_t) (1 << 12),
};

enum pci_irq_reroute_variant {
	INTEL_IRQ_REROUTE_VARIANT = 1,
	MAX_IRQ_REROUTE_VARIANTS = 3
};

typedef unsigned short __bitwise pci_bus_flags_t;
enum pci_bus_flags {
	PCI_BUS_FLAGS_NO_MSI	= (__force pci_bus_flags_t) 1,
	PCI_BUS_FLAGS_NO_MMRBC	= (__force pci_bus_flags_t) 2,
	PCI_BUS_FLAGS_NO_AERSID	= (__force pci_bus_flags_t) 4,
};

/* These values come from the PCI Express Spec */
enum pcie_link_width {
	PCIE_LNK_WIDTH_RESRV	= 0x00,
	PCIE_LNK_X1		= 0x01,
	PCIE_LNK_X2		= 0x02,
	PCIE_LNK_X4		= 0x04,
	PCIE_LNK_X8		= 0x08,
	PCIE_LNK_X12		= 0x0C,
	PCIE_LNK_X16		= 0x10,
	PCIE_LNK_X32		= 0x20,
	PCIE_LNK_WIDTH_UNKNOWN  = 0xFF,
};

/* Based on the PCI Hotplug Spec, but some values are made up by us */
enum pci_bus_speed {
	PCI_SPEED_33MHz			= 0x00,
	PCI_SPEED_66MHz			= 0x01,
	PCI_SPEED_66MHz_PCIX		= 0x02,
	PCI_SPEED_100MHz_PCIX		= 0x03,
	PCI_SPEED_133MHz_PCIX		= 0x04,
	PCI_SPEED_66MHz_PCIX_ECC	= 0x05,
	PCI_SPEED_100MHz_PCIX_ECC	= 0x06,
	PCI_SPEED_133MHz_PCIX_ECC	= 0x07,
	PCI_SPEED_66MHz_PCIX_266	= 0x09,
	PCI_SPEED_100MHz_PCIX_266	= 0x0a,
	PCI_SPEED_133MHz_PCIX_266	= 0x0b,
	AGP_UNKNOWN			= 0x0c,
	AGP_1X				= 0x0d,
	AGP_2X				= 0x0e,
	AGP_4X				= 0x0f,
	AGP_8X				= 0x10,
	PCI_SPEED_66MHz_PCIX_533	= 0x11,
	PCI_SPEED_100MHz_PCIX_533	= 0x12,
	PCI_SPEED_133MHz_PCIX_533	= 0x13,
	PCIE_SPEED_2_5GT		= 0x14,
	PCIE_SPEED_5_0GT		= 0x15,
	PCIE_SPEED_8_0GT		= 0x16,
	PCI_SPEED_UNKNOWN		= 0xff,
};

struct pci_cap_saved_data {
	u16 cap_nr;
	bool cap_extended;
	unsigned int size;
	u32 data[0];
};

struct pci_cap_saved_state {
	struct hlist_node next;
	struct pci_cap_saved_data cap;
};

struct irq_affinity;
struct pcie_link_state;
struct pci_vpd;
struct pci_sriov;
struct pci_ats;

/*
 * The pci_dev structure is used to describe PCI devices.
 */
struct pci_dev {
	struct list_head bus_list;	/* node in per-bus list */
	struct pci_bus	*bus;		/* bus this device is on */
	struct pci_bus	*subordinate;	/* bus this device bridges to */

	void		*sysdata;	/* hook for sys-specific extension */
	struct proc_dir_entry *procent;	/* device entry in /proc/bus/pci */
	struct pci_slot	*slot;		/* Physical slot this device is in */

	unsigned int	devfn;		/* encoded device & function index */
	unsigned short	vendor;
	unsigned short	device;
	unsigned short	subsystem_vendor;
	unsigned short	subsystem_device;
	unsigned int	class;		/* 3 bytes: (base,sub,prog-if) */
	u8		revision;	/* PCI revision, low byte of class word */
	u8		hdr_type;	/* PCI header type (`multi' flag masked out) */
#ifdef CONFIG_PCIEAER
	u16		aer_cap;	/* AER capability offset */
#endif
	u8		pcie_cap;	/* PCIe capability offset */
	u8		msi_cap;	/* MSI capability offset */
	u8		msix_cap;	/* MSI-X capability offset */
	u8		pcie_mpss:3;	/* PCIe Max Payload Size Supported */
	u8		rom_base_reg;	/* which config register controls the ROM */
	u8		pin;		/* which interrupt pin this device uses */
	u16		pcie_flags_reg;	/* cached PCIe Capabilities Register */
	unsigned long	*dma_alias_mask;/* mask of enabled devfn aliases */

	struct pci_driver *driver;	/* which driver has allocated this device */
	u64		dma_mask;	/* Mask of the bits of bus address this
					   device implements.  Normally this is
					   0xffffffff.  You only need to change
					   this if your device has broken DMA
					   or supports 64-bit transfers.  */

	struct device_dma_parameters dma_parms;

	pci_power_t     current_state;  /* Current operating state. In ACPI-speak,
					   this is D0-D3, D0 being fully functional,
					   and D3 being off. */
	u8		pm_cap;		/* PM capability offset */
	unsigned int	pme_support:5;	/* Bitmask of states from which PME#
					   can be generated */
	unsigned int	pme_poll:1;	/* Poll device's PME status bit */
	unsigned int	d1_support:1;	/* Low power state D1 is supported */
	unsigned int	d2_support:1;	/* Low power state D2 is supported */
	unsigned int	no_d1d2:1;	/* D1 and D2 are forbidden */
	unsigned int	no_d3cold:1;	/* D3cold is forbidden */
	unsigned int	bridge_d3:1;	/* Allow D3 for bridge */
	unsigned int	d3cold_allowed:1;	/* D3cold is allowed by user */
	unsigned int	mmio_always_on:1;	/* disallow turning off io/mem
						   decoding during bar sizing */
	unsigned int	wakeup_prepared:1;
	unsigned int	runtime_d3cold:1;	/* whether go through runtime
						   D3cold, not set for devices
						   powered on/off by the
						   corresponding bridge */
	unsigned int	ignore_hotplug:1;	/* Ignore hotplug events */
	unsigned int	hotplug_user_indicators:1; /* SlotCtl indicators
						      controlled exclusively by
						      user sysfs */
	unsigned int	d3_delay;	/* D3->D0 transition time in ms */
	unsigned int	d3cold_delay;	/* D3cold->D0 transition time in ms */

#ifdef CONFIG_PCIEASPM
	struct pcie_link_state	*link_state;	/* ASPM link state */
#endif

	pci_channel_state_t error_state;	/* current connectivity state */
	struct	device	dev;		/* Generic device interface */

	int		cfg_size;	/* Size of configuration space */

	/*
	 * Instead of touching interrupt line and base address registers
	 * directly, use the values stored here. They might be different!
	 */
	unsigned int	irq;
	struct resource resource[DEVICE_COUNT_RESOURCE]; /* I/O and memory regions + expansion ROMs */

	bool match_driver;		/* Skip attaching driver */
	/* These fields are used by common fixups */
	unsigned int	transparent:1;	/* Subtractive decode PCI bridge */
	unsigned int	multifunction:1;/* Part of multi-function device */
	/* keep track of device state */
	unsigned int	is_added:1;
	unsigned int	is_busmaster:1; /* device is busmaster */
	unsigned int	no_msi:1;	/* device may not use msi */
	unsigned int	no_64bit_msi:1; /* device may only use 32-bit MSIs */
	unsigned int	block_cfg_access:1;	/* config space access is blocked */
	unsigned int	broken_parity_status:1;	/* Device generates false positive parity */
	unsigned int	irq_reroute_variant:2;	/* device needs IRQ rerouting variant */
	unsigned int	msi_enabled:1;
	unsigned int	msix_enabled:1;
	unsigned int	ari_enabled:1;	/* ARI forwarding */
	unsigned int	ats_enabled:1;	/* Address Translation Service */
	unsigned int	pasid_enabled:1;	/* Process Address Space ID */
	unsigned int	pri_enabled:1;		/* Page Request Interface */
	unsigned int	is_managed:1;
	unsigned int    needs_freset:1; /* Dev requires fundamental reset */
	unsigned int	state_saved:1;
	unsigned int	is_physfn:1;
	unsigned int	is_virtfn:1;
	unsigned int	reset_fn:1;
	unsigned int    is_hotplug_bridge:1;
	unsigned int	is_thunderbolt:1; /* Thunderbolt controller */
	unsigned int    __aer_firmware_first_valid:1;
	unsigned int	__aer_firmware_first:1;
	unsigned int	broken_intx_masking:1; /* INTx masking can't be used */
	unsigned int	io_window_1k:1;	/* Intel P2P bridge 1K I/O windows */
	unsigned int	irq_managed:1;
	unsigned int	has_secondary_link:1;
	unsigned int	non_compliant_bars:1;	/* broken BARs; ignore them */
	unsigned int	is_probed:1;		/* device probing in progress */
	pci_dev_flags_t dev_flags;
	atomic_t	enable_cnt;	/* pci_enable_device has been called */

	u32		saved_config_space[16]; /* config space saved at suspend time */
	struct hlist_head saved_cap_space;
	struct bin_attribute *rom_attr; /* attribute descriptor for sysfs ROM entry */
	int rom_attr_enabled;		/* has display of the rom attribute been enabled? */
	struct bin_attribute *res_attr[DEVICE_COUNT_RESOURCE]; /* sysfs file for resources */
	struct bin_attribute *res_attr_wc[DEVICE_COUNT_RESOURCE]; /* sysfs file for WC mapping of resources */

#ifdef CONFIG_PCIE_PTM
	unsigned int	ptm_root:1;
	unsigned int	ptm_enabled:1;
	u8		ptm_granularity;
#endif
#ifdef CONFIG_PCI_MSI
	const struct attribute_group **msi_irq_groups;
#endif
	struct pci_vpd *vpd;
#ifdef CONFIG_PCI_ATS
	union {
		struct pci_sriov *sriov;	/* SR-IOV capability related */
		struct pci_dev *physfn;	/* the PF this VF is associated with */
	};
	u16		ats_cap;	/* ATS Capability offset */
	u8		ats_stu;	/* ATS Smallest Translation Unit */
	atomic_t	ats_ref_cnt;	/* number of VFs with ATS enabled */
#endif
#ifdef CONFIG_PCI_PRI
	u32		pri_reqs_alloc; /* Number of PRI requests allocated */
#endif
#ifdef CONFIG_PCI_PASID
	u16		pasid_features;
#endif
	phys_addr_t rom; /* Physical address of ROM if it's not from the BAR */
	size_t romlen; /* Length of ROM if it's not from the BAR */
	char *driver_override; /* Driver name to force a match */

	unsigned long priv_flags; /* Private flags for the pci driver */
};

static inline struct pci_dev *pci_physfn(struct pci_dev *dev)
{
#ifdef CONFIG_PCI_IOV
	if (dev->is_virtfn)
		dev = dev->physfn;
#endif
	return dev;
}

struct pci_dev *pci_alloc_dev(struct pci_bus *bus);

#define	to_pci_dev(n) container_of(n, struct pci_dev, dev)
#define for_each_pci_dev(d) while ((d = pci_get_device(PCI_ANY_ID, PCI_ANY_ID, d)) != NULL)

static inline int pci_channel_offline(struct pci_dev *pdev)
{
	return (pdev->error_state != pci_channel_io_normal);
}

struct pci_host_bridge {
	struct device dev;
	struct pci_bus *bus;		/* root bus */
	struct pci_ops *ops;
	void *sysdata;
	int busnr;
	struct list_head windows;	/* resource_entry */
	u8 (*swizzle_irq)(struct pci_dev *, u8 *); /* platform IRQ swizzler */
	int (*map_irq)(const struct pci_dev *, u8, u8);
	void (*release_fn)(struct pci_host_bridge *);
	void *release_data;
	struct msi_controller *msi;
	unsigned int ignore_reset_delay:1;	/* for entire hierarchy */
	unsigned int no_ext_tags:1;		/* no Extended Tags */
	/* Resource alignment requirements */
	resource_size_t (*align_resource)(struct pci_dev *dev,
			const struct resource *res,
			resource_size_t start,
			resource_size_t size,
			resource_size_t align);
	unsigned long private[0] ____cacheline_aligned;
};

#define	to_pci_host_bridge(n) container_of(n, struct pci_host_bridge, dev)

static inline void *pci_host_bridge_priv(struct pci_host_bridge *bridge)
{
	return (void *)bridge->private;
}

static inline struct pci_host_bridge *pci_host_bridge_from_priv(void *priv)
{
	return container_of(priv, struct pci_host_bridge, private);
}

struct pci_host_bridge *pci_alloc_host_bridge(size_t priv);
struct pci_host_bridge *devm_pci_alloc_host_bridge(struct device *dev,
						   size_t priv);
void pci_free_host_bridge(struct pci_host_bridge *bridge);
struct pci_host_bridge *pci_find_host_bridge(struct pci_bus *bus);

void pci_set_host_bridge_release(struct pci_host_bridge *bridge,
		     void (*release_fn)(struct pci_host_bridge *),
		     void *release_data);

int pcibios_root_bridge_prepare(struct pci_host_bridge *bridge);

/*
 * The first PCI_BRIDGE_RESOURCE_NUM PCI bus resources (those that correspond
 * to P2P or CardBus bridge windows) go in a table.  Additional ones (for
 * buses below host bridges or subtractive decode bridges) go in the list.
 * Use pci_bus_for_each_resource() to iterate through all the resources.
 */

/*
 * PCI_SUBTRACTIVE_DECODE means the bridge forwards the window implicitly
 * and there's no way to program the bridge with the details of the window.
 * This does not apply to ACPI _CRS windows, even with the _DEC subtractive-
 * decode bit set, because they are explicit and can be programmed with _SRS.
 */
#define PCI_SUBTRACTIVE_DECODE	0x1

struct pci_bus_resource {
	struct list_head list;
	struct resource *res;
	unsigned int flags;
};

#define PCI_REGION_FLAG_MASK	0x0fU	/* These bits of resource flags tell us the PCI region flags */

struct pci_bus {
	struct list_head node;		/* node in list of buses */
	struct pci_bus	*parent;	/* parent bus this bridge is on */
	struct list_head children;	/* list of child buses */
	struct list_head devices;	/* list of devices on this bus */
	struct pci_dev	*self;		/* bridge device as seen by parent */
	struct list_head slots;		/* list of slots on this bus;
					   protected by pci_slot_mutex */
	struct resource *resource[PCI_BRIDGE_RESOURCE_NUM];
	struct list_head resources;	/* address space routed to this bus */
	struct resource busn_res;	/* bus numbers routed to this bus */

	struct pci_ops	*ops;		/* configuration access functions */
	struct msi_controller *msi;	/* MSI controller */
	void		*sysdata;	/* hook for sys-specific extension */
	struct proc_dir_entry *procdir;	/* directory entry in /proc/bus/pci */

	unsigned char	number;		/* bus number */
	unsigned char	primary;	/* number of primary bridge */
	unsigned char	max_bus_speed;	/* enum pci_bus_speed */
	unsigned char	cur_bus_speed;	/* enum pci_bus_speed */
#ifdef CONFIG_PCI_DOMAINS_GENERIC
	int		domain_nr;
#endif

	char		name[48];

	unsigned short  bridge_ctl;	/* manage NO_ISA/FBB/et al behaviors */
	pci_bus_flags_t bus_flags;	/* inherited by child buses */
	struct device		*bridge;
	struct device		dev;
	struct bin_attribute	*legacy_io; /* legacy I/O for this bus */
	struct bin_attribute	*legacy_mem; /* legacy mem */
	unsigned int		is_added:1;
};

#define to_pci_bus(n)	container_of(n, struct pci_bus, dev)

/*
 * Returns true if the PCI bus is root (behind host-PCI bridge),
 * false otherwise
 *
 * Some code assumes that "bus->self == NULL" means that bus is a root bus.
 * This is incorrect because "virtual" buses added for SR-IOV (via
 * virtfn_add_bus()) have "bus->self == NULL" but are not root buses.
 */
static inline bool pci_is_root_bus(struct pci_bus *pbus)
{
	return !(pbus->parent);
}

/**
 * pci_is_bridge - check if the PCI device is a bridge
 * @dev: PCI device
 *
 * Return true if the PCI device is bridge whether it has subordinate
 * or not.
 */
static inline bool pci_is_bridge(struct pci_dev *dev)
{
	return dev->hdr_type == PCI_HEADER_TYPE_BRIDGE ||
		dev->hdr_type == PCI_HEADER_TYPE_CARDBUS;
}

static inline struct pci_dev *pci_upstream_bridge(struct pci_dev *dev)
{
	dev = pci_physfn(dev);
	if (pci_is_root_bus(dev->bus))
		return NULL;

	return dev->bus->self;
}

struct device *pci_get_host_bridge_device(struct pci_dev *dev);
void pci_put_host_bridge_device(struct device *dev);

#ifdef CONFIG_PCI_MSI
static inline bool pci_dev_msi_enabled(struct pci_dev *pci_dev)
{
	return pci_dev->msi_enabled || pci_dev->msix_enabled;
}
#else
static inline bool pci_dev_msi_enabled(struct pci_dev *pci_dev) { return false; }
#endif

/*
 * Error values that may be returned by PCI functions.
 */
#define PCIBIOS_SUCCESSFUL		0x00
#define PCIBIOS_FUNC_NOT_SUPPORTED	0x81
#define PCIBIOS_BAD_VENDOR_ID		0x83
#define PCIBIOS_DEVICE_NOT_FOUND	0x86
#define PCIBIOS_BAD_REGISTER_NUMBER	0x87
#define PCIBIOS_SET_FAILED		0x88
#define PCIBIOS_BUFFER_TOO_SMALL	0x89

/*
 * Translate above to generic errno for passing back through non-PCI code.
 */
static inline int pcibios_err_to_errno(int err)
{
	if (err <= PCIBIOS_SUCCESSFUL)
		return err; /* Assume already errno */

	switch (err) {
	case PCIBIOS_FUNC_NOT_SUPPORTED:
		return -ENOENT;
	case PCIBIOS_BAD_VENDOR_ID:
		return -ENOTTY;
	case PCIBIOS_DEVICE_NOT_FOUND:
		return -ENODEV;
	case PCIBIOS_BAD_REGISTER_NUMBER:
		return -EFAULT;
	case PCIBIOS_SET_FAILED:
		return -EIO;
	case PCIBIOS_BUFFER_TOO_SMALL:
		return -ENOSPC;
	}

	return -ERANGE;
}

/* Low-level architecture-dependent routines */

struct pci_ops {
	int (*add_bus)(struct pci_bus *bus);
	void (*remove_bus)(struct pci_bus *bus);
	void __iomem *(*map_bus)(struct pci_bus *bus, unsigned int devfn, int where);
	int (*read)(struct pci_bus *bus, unsigned int devfn, int where, int size, u32 *val);
	int (*write)(struct pci_bus *bus, unsigned int devfn, int where, int size, u32 val);
};

/*
 * ACPI needs to be able to access PCI config space before we've done a
 * PCI bus scan and created pci_bus structures.
 */
int raw_pci_read(unsigned int domain, unsigned int bus, unsigned int devfn,
		 int reg, int len, u32 *val);
int raw_pci_write(unsigned int domain, unsigned int bus, unsigned int devfn,
		  int reg, int len, u32 val);

#ifdef CONFIG_PCI_BUS_ADDR_T_64BIT
typedef u64 pci_bus_addr_t;
#else
typedef u32 pci_bus_addr_t;
#endif

struct pci_bus_region {
	pci_bus_addr_t start;
	pci_bus_addr_t end;
};

struct pci_dynids {
	spinlock_t lock;            /* protects list, index */
	struct list_head list;      /* for IDs added at runtime */
};


/*
 * PCI Error Recovery System (PCI-ERS).  If a PCI device driver provides
 * a set of callbacks in struct pci_error_handlers, that device driver
 * will be notified of PCI bus errors, and will be driven to recovery
 * when an error occurs.
 */

typedef unsigned int __bitwise pci_ers_result_t;

enum pci_ers_result {
	/* no result/none/not supported in device driver */
	PCI_ERS_RESULT_NONE = (__force pci_ers_result_t) 1,

	/* Device driver can recover without slot reset */
	PCI_ERS_RESULT_CAN_RECOVER = (__force pci_ers_result_t) 2,

	/* Device driver wants slot to be reset. */
	PCI_ERS_RESULT_NEED_RESET = (__force pci_ers_result_t) 3,

	/* Device has completely failed, is unrecoverable */
	PCI_ERS_RESULT_DISCONNECT = (__force pci_ers_result_t) 4,

	/* Device driver is fully recovered and operational */
	PCI_ERS_RESULT_RECOVERED = (__force pci_ers_result_t) 5,

	/* No AER capabilities registered for the driver */
	PCI_ERS_RESULT_NO_AER_DRIVER = (__force pci_ers_result_t) 6,
};

/* PCI bus error event callbacks */
struct pci_error_handlers {
	/* PCI bus error detected on this device */
	pci_ers_result_t (*error_detected)(struct pci_dev *dev,
					   enum pci_channel_state error);

	/* MMIO has been re-enabled, but not DMA */
	pci_ers_result_t (*mmio_enabled)(struct pci_dev *dev);

	/* PCI slot has been reset */
	pci_ers_result_t (*slot_reset)(struct pci_dev *dev);

	/* PCI function reset prepare or completed */
	void (*reset_prepare)(struct pci_dev *dev);
	void (*reset_done)(struct pci_dev *dev);

	/* Device driver may resume normal operations */
	void (*resume)(struct pci_dev *dev);
};


struct module;
struct pci_driver {
	struct list_head node;
	const char *name;
	const struct pci_device_id *id_table;	/* must be non-NULL for probe to be called */
	int  (*probe)  (struct pci_dev *dev, const struct pci_device_id *id);	/* New device inserted */
	void (*remove) (struct pci_dev *dev);	/* Device removed (NULL if not a hot-plug capable driver) */
	int  (*suspend) (struct pci_dev *dev, pm_message_t state);	/* Device suspended */
	int  (*suspend_late) (struct pci_dev *dev, pm_message_t state);
	int  (*resume_early) (struct pci_dev *dev);
	int  (*resume) (struct pci_dev *dev);	                /* Device woken up */
	void (*shutdown) (struct pci_dev *dev);
	int (*sriov_configure) (struct pci_dev *dev, int num_vfs); /* PF pdev */
	const struct pci_error_handlers *err_handler;
	const struct attribute_group **groups;
	struct device_driver	driver;
	struct pci_dynids dynids;
};

#define	to_pci_driver(drv) container_of(drv, struct pci_driver, driver)

/**
 * PCI_DEVICE - macro used to describe a specific pci device
 * @vend: the 16 bit PCI Vendor ID
 * @dev: the 16 bit PCI Device ID
 *
 * This macro is used to create a struct pci_device_id that matches a
 * specific device.  The subvendor and subdevice fields will be set to
 * PCI_ANY_ID.
 */
#define PCI_DEVICE(vend,dev) \
	.vendor = (vend), .device = (dev), \
	.subvendor = PCI_ANY_ID, .subdevice = PCI_ANY_ID

/**
 * PCI_DEVICE_SUB - macro used to describe a specific pci device with subsystem
 * @vend: the 16 bit PCI Vendor ID
 * @dev: the 16 bit PCI Device ID
 * @subvend: the 16 bit PCI Subvendor ID
 * @subdev: the 16 bit PCI Subdevice ID
 *
 * This macro is used to create a struct pci_device_id that matches a
 * specific device with subsystem information.
 */
#define PCI_DEVICE_SUB(vend, dev, subvend, subdev) \
	.vendor = (vend), .device = (dev), \
	.subvendor = (subvend), .subdevice = (subdev)

/**
 * PCI_DEVICE_CLASS - macro used to describe a specific pci device class
 * @dev_class: the class, subclass, prog-if triple for this device
 * @dev_class_mask: the class mask for this device
 *
 * This macro is used to create a struct pci_device_id that matches a
 * specific PCI class.  The vendor, device, subvendor, and subdevice
 * fields will be set to PCI_ANY_ID.
 */
#define PCI_DEVICE_CLASS(dev_class,dev_class_mask) \
	.class = (dev_class), .class_mask = (dev_class_mask), \
	.vendor = PCI_ANY_ID, .device = PCI_ANY_ID, \
	.subvendor = PCI_ANY_ID, .subdevice = PCI_ANY_ID

/**
 * PCI_VDEVICE - macro used to describe a specific pci device in short form
 * @vend: the vendor name
 * @dev: the 16 bit PCI Device ID
 *
 * This macro is used to create a struct pci_device_id that matches a
 * specific PCI device.  The subvendor, and subdevice fields will be set
 * to PCI_ANY_ID. The macro allows the next field to follow as the device
 * private data.
 */

#define PCI_VDEVICE(vend, dev) \
	.vendor = PCI_VENDOR_ID_##vend, .device = (dev), \
	.subvendor = PCI_ANY_ID, .subdevice = PCI_ANY_ID, 0, 0

enum {
	PCI_REASSIGN_ALL_RSRC	= 0x00000001,	/* ignore firmware setup */
	PCI_REASSIGN_ALL_BUS	= 0x00000002,	/* reassign all bus numbers */
	PCI_PROBE_ONLY		= 0x00000004,	/* use existing setup */
	PCI_CAN_SKIP_ISA_ALIGN	= 0x00000008,	/* don't do ISA alignment */
	PCI_ENABLE_PROC_DOMAINS	= 0x00000010,	/* enable domains in /proc */
	PCI_COMPAT_DOMAIN_0	= 0x00000020,	/* ... except domain 0 */
	PCI_SCAN_ALL_PCIE_DEVS	= 0x00000040,	/* scan all, not just dev 0 */
};

/* these external functions are only available when PCI support is enabled */
#ifdef CONFIG_PCI

extern unsigned int pci_flags;

static inline void pci_set_flags(int flags) { pci_flags = flags; }
static inline void pci_add_flags(int flags) { pci_flags |= flags; }
static inline void pci_clear_flags(int flags) { pci_flags &= ~flags; }
static inline int pci_has_flag(int flag) { return pci_flags & flag; }

void pcie_bus_configure_settings(struct pci_bus *bus);

enum pcie_bus_config_types {
	PCIE_BUS_TUNE_OFF,	/* don't touch MPS at all */
	PCIE_BUS_DEFAULT,	/* ensure MPS matches upstream bridge */
	PCIE_BUS_SAFE,		/* use largest MPS boot-time devices support */
	PCIE_BUS_PERFORMANCE,	/* use MPS and MRRS for best performance */
	PCIE_BUS_PEER2PEER,	/* set MPS = 128 for all devices */
};

extern enum pcie_bus_config_types pcie_bus_config;

extern struct bus_type pci_bus_type;

/* Do NOT directly access these two variables, unless you are arch-specific PCI
 * code, or PCI core code. */
extern struct list_head pci_root_buses;	/* list of all known PCI buses */
/* Some device drivers need know if PCI is initiated */
int no_pci_devices(void);

void pcibios_resource_survey_bus(struct pci_bus *bus);
void pcibios_bus_add_device(struct pci_dev *pdev);
void pcibios_add_bus(struct pci_bus *bus);
void pcibios_remove_bus(struct pci_bus *bus);
void pcibios_fixup_bus(struct pci_bus *);
int __must_check pcibios_enable_device(struct pci_dev *, int mask);
/* Architecture-specific versions may override this (weak) */
char *pcibios_setup(char *str);

/* Used only when drivers/pci/setup.c is used */
resource_size_t pcibios_align_resource(void *, const struct resource *,
				resource_size_t,
				resource_size_t);

/* Weak but can be overriden by arch */
void pci_fixup_cardbus(struct pci_bus *);

/* Generic PCI functions used internally */

void pcibios_resource_to_bus(struct pci_bus *bus, struct pci_bus_region *region,
			     struct resource *res);
void pcibios_bus_to_resource(struct pci_bus *bus, struct resource *res,
			     struct pci_bus_region *region);
void pcibios_scan_specific_bus(int busn);
struct pci_bus *pci_find_bus(int domain, int busnr);
void pci_bus_add_devices(const struct pci_bus *bus);
struct pci_bus *pci_scan_bus(int bus, struct pci_ops *ops, void *sysdata);
struct pci_bus *pci_create_root_bus(struct device *parent, int bus,
				    struct pci_ops *ops, void *sysdata,
				    struct list_head *resources);
int pci_bus_insert_busn_res(struct pci_bus *b, int bus, int busmax);
int pci_bus_update_busn_res_end(struct pci_bus *b, int busmax);
void pci_bus_release_busn_res(struct pci_bus *b);
struct pci_bus *pci_scan_root_bus(struct device *parent, int bus,
					     struct pci_ops *ops, void *sysdata,
					     struct list_head *resources);
int pci_scan_root_bus_bridge(struct pci_host_bridge *bridge);
struct pci_bus *pci_add_new_bus(struct pci_bus *parent, struct pci_dev *dev,
				int busnr);
void pcie_update_link_speed(struct pci_bus *bus, u16 link_status);
struct pci_slot *pci_create_slot(struct pci_bus *parent, int slot_nr,
				 const char *name,
				 struct hotplug_slot *hotplug);
void pci_destroy_slot(struct pci_slot *slot);
#ifdef CONFIG_SYSFS
void pci_dev_assign_slot(struct pci_dev *dev);
#else
static inline void pci_dev_assign_slot(struct pci_dev *dev) { }
#endif
int pci_scan_slot(struct pci_bus *bus, int devfn);
struct pci_dev *pci_scan_single_device(struct pci_bus *bus, int devfn);
void pci_device_add(struct pci_dev *dev, struct pci_bus *bus);
unsigned int pci_scan_child_bus(struct pci_bus *bus);
void pci_bus_add_device(struct pci_dev *dev);
void pci_read_bridge_bases(struct pci_bus *child);
struct resource *pci_find_parent_resource(const struct pci_dev *dev,
					  struct resource *res);
struct pci_dev *pci_find_pcie_root_port(struct pci_dev *dev);
u8 pci_swizzle_interrupt_pin(const struct pci_dev *dev, u8 pin);
int pci_get_interrupt_pin(struct pci_dev *dev, struct pci_dev **bridge);
u8 pci_common_swizzle(struct pci_dev *dev, u8 *pinp);
struct pci_dev *pci_dev_get(struct pci_dev *dev);
void pci_dev_put(struct pci_dev *dev);
void pci_remove_bus(struct pci_bus *b);
void pci_stop_and_remove_bus_device(struct pci_dev *dev);
void pci_stop_and_remove_bus_device_locked(struct pci_dev *dev);
void pci_stop_root_bus(struct pci_bus *bus);
void pci_remove_root_bus(struct pci_bus *bus);
void pci_setup_cardbus(struct pci_bus *bus);
void pcibios_setup_bridge(struct pci_bus *bus, unsigned long type);
void pci_sort_breadthfirst(void);
#define dev_is_pci(d) ((d)->bus == &pci_bus_type)
#define dev_is_pf(d) ((dev_is_pci(d) ? to_pci_dev(d)->is_physfn : false))

/* Generic PCI functions exported to card drivers */

enum pci_lost_interrupt_reason {
	PCI_LOST_IRQ_NO_INFORMATION = 0,
	PCI_LOST_IRQ_DISABLE_MSI,
	PCI_LOST_IRQ_DISABLE_MSIX,
	PCI_LOST_IRQ_DISABLE_ACPI,
};
enum pci_lost_interrupt_reason pci_lost_interrupt(struct pci_dev *dev);
int pci_find_capability(struct pci_dev *dev, int cap);
int pci_find_next_capability(struct pci_dev *dev, u8 pos, int cap);
int pci_find_ext_capability(struct pci_dev *dev, int cap);
int pci_find_next_ext_capability(struct pci_dev *dev, int pos, int cap);
int pci_find_ht_capability(struct pci_dev *dev, int ht_cap);
int pci_find_next_ht_capability(struct pci_dev *dev, int pos, int ht_cap);
struct pci_bus *pci_find_next_bus(const struct pci_bus *from);

struct pci_dev *pci_get_device(unsigned int vendor, unsigned int device,
				struct pci_dev *from);
struct pci_dev *pci_get_subsys(unsigned int vendor, unsigned int device,
				unsigned int ss_vendor, unsigned int ss_device,
				struct pci_dev *from);
struct pci_dev *pci_get_slot(struct pci_bus *bus, unsigned int devfn);
struct pci_dev *pci_get_domain_bus_and_slot(int domain, unsigned int bus,
					    unsigned int devfn);
static inline struct pci_dev *pci_get_bus_and_slot(unsigned int bus,
						   unsigned int devfn)
{
	return pci_get_domain_bus_and_slot(0, bus, devfn);
}
struct pci_dev *pci_get_class(unsigned int class, struct pci_dev *from);
int pci_dev_present(const struct pci_device_id *ids);

int pci_bus_read_config_byte(struct pci_bus *bus, unsigned int devfn,
			     int where, u8 *val);
int pci_bus_read_config_word(struct pci_bus *bus, unsigned int devfn,
			     int where, u16 *val);
int pci_bus_read_config_dword(struct pci_bus *bus, unsigned int devfn,
			      int where, u32 *val);
int pci_bus_write_config_byte(struct pci_bus *bus, unsigned int devfn,
			      int where, u8 val);
int pci_bus_write_config_word(struct pci_bus *bus, unsigned int devfn,
			      int where, u16 val);
int pci_bus_write_config_dword(struct pci_bus *bus, unsigned int devfn,
			       int where, u32 val);

int pci_generic_config_read(struct pci_bus *bus, unsigned int devfn,
			    int where, int size, u32 *val);
int pci_generic_config_write(struct pci_bus *bus, unsigned int devfn,
			    int where, int size, u32 val);
int pci_generic_config_read32(struct pci_bus *bus, unsigned int devfn,
			      int where, int size, u32 *val);
int pci_generic_config_write32(struct pci_bus *bus, unsigned int devfn,
			       int where, int size, u32 val);

struct pci_ops *pci_bus_set_ops(struct pci_bus *bus, struct pci_ops *ops);

int pci_read_config_byte(const struct pci_dev *dev, int where, u8 *val);
int pci_read_config_word(const struct pci_dev *dev, int where, u16 *val);
int pci_read_config_dword(const struct pci_dev *dev, int where, u32 *val);
int pci_write_config_byte(const struct pci_dev *dev, int where, u8 val);
int pci_write_config_word(const struct pci_dev *dev, int where, u16 val);
int pci_write_config_dword(const struct pci_dev *dev, int where, u32 val);

int pcie_capability_read_word(struct pci_dev *dev, int pos, u16 *val);
int pcie_capability_read_dword(struct pci_dev *dev, int pos, u32 *val);
int pcie_capability_write_word(struct pci_dev *dev, int pos, u16 val);
int pcie_capability_write_dword(struct pci_dev *dev, int pos, u32 val);
int pcie_capability_clear_and_set_word(struct pci_dev *dev, int pos,
				       u16 clear, u16 set);
int pcie_capability_clear_and_set_dword(struct pci_dev *dev, int pos,
					u32 clear, u32 set);

static inline int pcie_capability_set_word(struct pci_dev *dev, int pos,
					   u16 set)
{
	return pcie_capability_clear_and_set_word(dev, pos, 0, set);
}

static inline int pcie_capability_set_dword(struct pci_dev *dev, int pos,
					    u32 set)
{
	return pcie_capability_clear_and_set_dword(dev, pos, 0, set);
}

static inline int pcie_capability_clear_word(struct pci_dev *dev, int pos,
					     u16 clear)
{
	return pcie_capability_clear_and_set_word(dev, pos, clear, 0);
}

static inline int pcie_capability_clear_dword(struct pci_dev *dev, int pos,
					      u32 clear)
{
	return pcie_capability_clear_and_set_dword(dev, pos, clear, 0);
}

/* user-space driven config access */
int pci_user_read_config_byte(struct pci_dev *dev, int where, u8 *val);
int pci_user_read_config_word(struct pci_dev *dev, int where, u16 *val);
int pci_user_read_config_dword(struct pci_dev *dev, int where, u32 *val);
int pci_user_write_config_byte(struct pci_dev *dev, int where, u8 val);
int pci_user_write_config_word(struct pci_dev *dev, int where, u16 val);
int pci_user_write_config_dword(struct pci_dev *dev, int where, u32 val);

int __must_check pci_enable_device(struct pci_dev *dev);
int __must_check pci_enable_device_io(struct pci_dev *dev);
int __must_check pci_enable_device_mem(struct pci_dev *dev);
int __must_check pci_reenable_device(struct pci_dev *);
int __must_check pcim_enable_device(struct pci_dev *pdev);
void pcim_pin_device(struct pci_dev *pdev);

static inline bool pci_intx_mask_supported(struct pci_dev *pdev)
{
	/*
	 * INTx masking is supported if PCI_COMMAND_INTX_DISABLE is
	 * writable and no quirk has marked the feature broken.
	 */
	return !pdev->broken_intx_masking;
}

static inline int pci_is_enabled(struct pci_dev *pdev)
{
	return (atomic_read(&pdev->enable_cnt) > 0);
}

static inline int pci_is_managed(struct pci_dev *pdev)
{
	return pdev->is_managed;
}

void pci_disable_device(struct pci_dev *dev);

extern unsigned int pcibios_max_latency;
void pci_set_master(struct pci_dev *dev);
void pci_clear_master(struct pci_dev *dev);

int pci_set_pcie_reset_state(struct pci_dev *dev, enum pcie_reset_state state);
int pci_set_cacheline_size(struct pci_dev *dev);
#define HAVE_PCI_SET_MWI
int __must_check pci_set_mwi(struct pci_dev *dev);
int pci_try_set_mwi(struct pci_dev *dev);
void pci_clear_mwi(struct pci_dev *dev);
void pci_intx(struct pci_dev *dev, int enable);
bool pci_check_and_mask_intx(struct pci_dev *dev);
bool pci_check_and_unmask_intx(struct pci_dev *dev);
int pci_wait_for_pending(struct pci_dev *dev, int pos, u16 mask);
int pci_wait_for_pending_transaction(struct pci_dev *dev);
int pcix_get_max_mmrbc(struct pci_dev *dev);
int pcix_get_mmrbc(struct pci_dev *dev);
int pcix_set_mmrbc(struct pci_dev *dev, int mmrbc);
int pcie_get_readrq(struct pci_dev *dev);
int pcie_set_readrq(struct pci_dev *dev, int rq);
int pcie_get_mps(struct pci_dev *dev);
int pcie_set_mps(struct pci_dev *dev, int mps);
int pcie_get_minimum_link(struct pci_dev *dev, enum pci_bus_speed *speed,
			  enum pcie_link_width *width);
void pcie_flr(struct pci_dev *dev);
int __pci_reset_function(struct pci_dev *dev);
int __pci_reset_function_locked(struct pci_dev *dev);
int pci_reset_function(struct pci_dev *dev);
int pci_reset_function_locked(struct pci_dev *dev);
int pci_try_reset_function(struct pci_dev *dev);
int pci_probe_reset_slot(struct pci_slot *slot);
int pci_reset_slot(struct pci_slot *slot);
int pci_try_reset_slot(struct pci_slot *slot);
int pci_probe_reset_bus(struct pci_bus *bus);
int pci_reset_bus(struct pci_bus *bus);
int pci_try_reset_bus(struct pci_bus *bus);
void pci_reset_secondary_bus(struct pci_dev *dev);
void pcibios_reset_secondary_bus(struct pci_dev *dev);
void pci_reset_bridge_secondary_bus(struct pci_dev *dev);
void pci_update_resource(struct pci_dev *dev, int resno);
int __must_check pci_assign_resource(struct pci_dev *dev, int i);
int __must_check pci_reassign_resource(struct pci_dev *dev, int i, resource_size_t add_size, resource_size_t align);
int pci_select_bars(struct pci_dev *dev, unsigned long flags);
bool pci_device_is_present(struct pci_dev *pdev);
void pci_ignore_hotplug(struct pci_dev *dev);

int __printf(6, 7) pci_request_irq(struct pci_dev *dev, unsigned int nr,
		irq_handler_t handler, irq_handler_t thread_fn, void *dev_id,
		const char *fmt, ...);
void pci_free_irq(struct pci_dev *dev, unsigned int nr, void *dev_id);

/* ROM control related routines */
int pci_enable_rom(struct pci_dev *pdev);
void pci_disable_rom(struct pci_dev *pdev);
void __iomem __must_check *pci_map_rom(struct pci_dev *pdev, size_t *size);
void pci_unmap_rom(struct pci_dev *pdev, void __iomem *rom);
size_t pci_get_rom_size(struct pci_dev *pdev, void __iomem *rom, size_t size);
void __iomem __must_check *pci_platform_rom(struct pci_dev *pdev, size_t *size);

/* Power management related routines */
int pci_save_state(struct pci_dev *dev);
void pci_restore_state(struct pci_dev *dev);
struct pci_saved_state *pci_store_saved_state(struct pci_dev *dev);
int pci_load_saved_state(struct pci_dev *dev,
			 struct pci_saved_state *state);
int pci_load_and_free_saved_state(struct pci_dev *dev,
				  struct pci_saved_state **state);
struct pci_cap_saved_state *pci_find_saved_cap(struct pci_dev *dev, char cap);
struct pci_cap_saved_state *pci_find_saved_ext_cap(struct pci_dev *dev,
						   u16 cap);
int pci_add_cap_save_buffer(struct pci_dev *dev, char cap, unsigned int size);
int pci_add_ext_cap_save_buffer(struct pci_dev *dev,
				u16 cap, unsigned int size);
int __pci_complete_power_transition(struct pci_dev *dev, pci_power_t state);
int pci_set_power_state(struct pci_dev *dev, pci_power_t state);
pci_power_t pci_choose_state(struct pci_dev *dev, pm_message_t state);
bool pci_pme_capable(struct pci_dev *dev, pci_power_t state);
void pci_pme_active(struct pci_dev *dev, bool enable);
int pci_enable_wake(struct pci_dev *dev, pci_power_t state, bool enable);
int pci_wake_from_d3(struct pci_dev *dev, bool enable);
int pci_prepare_to_sleep(struct pci_dev *dev);
int pci_back_from_sleep(struct pci_dev *dev);
bool pci_dev_run_wake(struct pci_dev *dev);
bool pci_check_pme_status(struct pci_dev *dev);
void pci_pme_wakeup_bus(struct pci_bus *bus);
void pci_d3cold_enable(struct pci_dev *dev);
void pci_d3cold_disable(struct pci_dev *dev);
bool pcie_relaxed_ordering_enabled(struct pci_dev *dev);

/* PCI Virtual Channel */
int pci_save_vc_state(struct pci_dev *dev);
void pci_restore_vc_state(struct pci_dev *dev);
void pci_allocate_vc_save_buffers(struct pci_dev *dev);

/* For use by arch with custom probe code */
void set_pcie_port_type(struct pci_dev *pdev);
void set_pcie_hotplug_bridge(struct pci_dev *pdev);

/* Functions for PCI Hotplug drivers to use */
int pci_bus_find_capability(struct pci_bus *bus, unsigned int devfn, int cap);
unsigned int pci_rescan_bus_bridge_resize(struct pci_dev *bridge);
unsigned int pci_rescan_bus(struct pci_bus *bus);
void pci_lock_rescan_remove(void);
void pci_unlock_rescan_remove(void);

/* Vital product data routines */
ssize_t pci_read_vpd(struct pci_dev *dev, loff_t pos, size_t count, void *buf);
ssize_t pci_write_vpd(struct pci_dev *dev, loff_t pos, size_t count, const void *buf);
int pci_set_vpd_size(struct pci_dev *dev, size_t len);

/* Helper functions for low-level code (drivers/pci/setup-[bus,res].c) */
resource_size_t pcibios_retrieve_fw_addr(struct pci_dev *dev, int idx);
void pci_bus_assign_resources(const struct pci_bus *bus);
void pci_bus_claim_resources(struct pci_bus *bus);
void pci_bus_size_bridges(struct pci_bus *bus);
int pci_claim_resource(struct pci_dev *, int);
int pci_claim_bridge_resource(struct pci_dev *bridge, int i);
void pci_assign_unassigned_resources(void);
void pci_assign_unassigned_bridge_resources(struct pci_dev *bridge);
void pci_assign_unassigned_bus_resources(struct pci_bus *bus);
void pci_assign_unassigned_root_bus_resources(struct pci_bus *bus);
void pdev_enable_device(struct pci_dev *);
int pci_enable_resources(struct pci_dev *, int mask);
void pci_assign_irq(struct pci_dev *dev);
struct resource *pci_find_resource(struct pci_dev *dev, struct resource *res);
#define HAVE_PCI_REQ_REGIONS	2
int __must_check pci_request_regions(struct pci_dev *, const char *);
int __must_check pci_request_regions_exclusive(struct pci_dev *, const char *);
void pci_release_regions(struct pci_dev *);
int __must_check pci_request_region(struct pci_dev *, int, const char *);
int __must_check pci_request_region_exclusive(struct pci_dev *, int, const char *);
void pci_release_region(struct pci_dev *, int);
int pci_request_selected_regions(struct pci_dev *, int, const char *);
int pci_request_selected_regions_exclusive(struct pci_dev *, int, const char *);
void pci_release_selected_regions(struct pci_dev *, int);

/* drivers/pci/bus.c */
struct pci_bus *pci_bus_get(struct pci_bus *bus);
void pci_bus_put(struct pci_bus *bus);
void pci_add_resource(struct list_head *resources, struct resource *res);
void pci_add_resource_offset(struct list_head *resources, struct resource *res,
			     resource_size_t offset);
void pci_free_resource_list(struct list_head *resources);
void pci_bus_add_resource(struct pci_bus *bus, struct resource *res,
			  unsigned int flags);
struct resource *pci_bus_resource_n(const struct pci_bus *bus, int n);
void pci_bus_remove_resources(struct pci_bus *bus);
int devm_request_pci_bus_resources(struct device *dev,
				   struct list_head *resources);

#define pci_bus_for_each_resource(bus, res, i)				\
	for (i = 0;							\
	    (res = pci_bus_resource_n(bus, i)) || i < PCI_BRIDGE_RESOURCE_NUM; \
	     i++)

int __must_check pci_bus_alloc_resource(struct pci_bus *bus,
			struct resource *res, resource_size_t size,
			resource_size_t align, resource_size_t min,
			unsigned long type_mask,
			resource_size_t (*alignf)(void *,
						  const struct resource *,
						  resource_size_t,
						  resource_size_t),
			void *alignf_data);


int pci_register_io_range(phys_addr_t addr, resource_size_t size);
unsigned long pci_address_to_pio(phys_addr_t addr);
phys_addr_t pci_pio_to_address(unsigned long pio);
int pci_remap_iospace(const struct resource *res, phys_addr_t phys_addr);
int devm_pci_remap_iospace(struct device *dev, const struct resource *res,
			   phys_addr_t phys_addr);
void pci_unmap_iospace(struct resource *res);
void __iomem *devm_pci_remap_cfgspace(struct device *dev,
				      resource_size_t offset,
				      resource_size_t size);
void __iomem *devm_pci_remap_cfg_resource(struct device *dev,
					  struct resource *res);

static inline pci_bus_addr_t pci_bus_address(struct pci_dev *pdev, int bar)
{
	struct pci_bus_region region;

	pcibios_resource_to_bus(pdev->bus, &region, &pdev->resource[bar]);
	return region.start;
}

/* Proper probing supporting hot-pluggable devices */
int __must_check __pci_register_driver(struct pci_driver *, struct module *,
				       const char *mod_name);

/*
 * pci_register_driver must be a macro so that KBUILD_MODNAME can be expanded
 */
#define pci_register_driver(driver)		\
	__pci_register_driver(driver, THIS_MODULE, KBUILD_MODNAME)

void pci_unregister_driver(struct pci_driver *dev);

/**
 * module_pci_driver() - Helper macro for registering a PCI driver
 * @__pci_driver: pci_driver struct
 *
 * Helper macro for PCI drivers which do not do anything special in module
 * init/exit. This eliminates a lot of boilerplate. Each module may only
 * use this macro once, and calling it replaces module_init() and module_exit()
 */
#define module_pci_driver(__pci_driver) \
	module_driver(__pci_driver, pci_register_driver, \
		       pci_unregister_driver)

/**
 * builtin_pci_driver() - Helper macro for registering a PCI driver
 * @__pci_driver: pci_driver struct
 *
 * Helper macro for PCI drivers which do not do anything special in their
 * init code. This eliminates a lot of boilerplate. Each driver may only
 * use this macro once, and calling it replaces device_initcall(...)
 */
#define builtin_pci_driver(__pci_driver) \
	builtin_driver(__pci_driver, pci_register_driver)

struct pci_driver *pci_dev_driver(const struct pci_dev *dev);
int pci_add_dynid(struct pci_driver *drv,
		  unsigned int vendor, unsigned int device,
		  unsigned int subvendor, unsigned int subdevice,
		  unsigned int class, unsigned int class_mask,
		  unsigned long driver_data);
const struct pci_device_id *pci_match_id(const struct pci_device_id *ids,
					 struct pci_dev *dev);
int pci_scan_bridge(struct pci_bus *bus, struct pci_dev *dev, int max,
		    int pass);

void pci_walk_bus(struct pci_bus *top, int (*cb)(struct pci_dev *, void *),
		  void *userdata);
int pci_cfg_space_size(struct pci_dev *dev);
unsigned char pci_bus_max_busnr(struct pci_bus *bus);
void pci_setup_bridge(struct pci_bus *bus);
resource_size_t pcibios_window_alignment(struct pci_bus *bus,
					 unsigned long type);
resource_size_t pcibios_iov_resource_alignment(struct pci_dev *dev, int resno);

#define PCI_VGA_STATE_CHANGE_BRIDGE (1 << 0)
#define PCI_VGA_STATE_CHANGE_DECODES (1 << 1)

int pci_set_vga_state(struct pci_dev *pdev, bool decode,
		      unsigned int command_bits, u32 flags);

#define PCI_IRQ_LEGACY		(1 << 0) /* allow legacy interrupts */
#define PCI_IRQ_MSI		(1 << 1) /* allow MSI interrupts */
#define PCI_IRQ_MSIX		(1 << 2) /* allow MSI-X interrupts */
#define PCI_IRQ_AFFINITY	(1 << 3) /* auto-assign affinity */
#define PCI_IRQ_ALL_TYPES \
	(PCI_IRQ_LEGACY | PCI_IRQ_MSI | PCI_IRQ_MSIX)

/* kmem_cache style wrapper around pci_alloc_consistent() */

#include <linux/pci-dma.h>
#include <linux/dmapool.h>

#define	pci_pool dma_pool
#define pci_pool_create(name, pdev, size, align, allocation) \
		dma_pool_create(name, &pdev->dev, size, align, allocation)
#define	pci_pool_destroy(pool) dma_pool_destroy(pool)
#define	pci_pool_alloc(pool, flags, handle) dma_pool_alloc(pool, flags, handle)
#define	pci_pool_zalloc(pool, flags, handle) \
		dma_pool_zalloc(pool, flags, handle)
#define	pci_pool_free(pool, vaddr, addr) dma_pool_free(pool, vaddr, addr)

struct msix_entry {
	u32	vector;	/* kernel uses to write allocated vector */
	u16	entry;	/* driver uses to specify entry, OS writes */
};

#ifdef CONFIG_PCI_MSI
int pci_msi_vec_count(struct pci_dev *dev);
void pci_disable_msi(struct pci_dev *dev);
int pci_msix_vec_count(struct pci_dev *dev);
void pci_disable_msix(struct pci_dev *dev);
void pci_restore_msi_state(struct pci_dev *dev);
int pci_msi_enabled(void);
int pci_enable_msi(struct pci_dev *dev);
int pci_enable_msix_range(struct pci_dev *dev, struct msix_entry *entries,
			  int minvec, int maxvec);
static inline int pci_enable_msix_exact(struct pci_dev *dev,
					struct msix_entry *entries, int nvec)
{
	int rc = pci_enable_msix_range(dev, entries, nvec, nvec);
	if (rc < 0)
		return rc;
	return 0;
}
int pci_alloc_irq_vectors_affinity(struct pci_dev *dev, unsigned int min_vecs,
				   unsigned int max_vecs, unsigned int flags,
				   const struct irq_affinity *affd);

void pci_free_irq_vectors(struct pci_dev *dev);
int pci_irq_vector(struct pci_dev *dev, unsigned int nr);
const struct cpumask *pci_irq_get_affinity(struct pci_dev *pdev, int vec);
int pci_irq_get_node(struct pci_dev *pdev, int vec);

#else
static inline int pci_msi_vec_count(struct pci_dev *dev) { return -ENOSYS; }
static inline void pci_disable_msi(struct pci_dev *dev) { }
static inline int pci_msix_vec_count(struct pci_dev *dev) { return -ENOSYS; }
static inline void pci_disable_msix(struct pci_dev *dev) { }
static inline void pci_restore_msi_state(struct pci_dev *dev) { }
static inline int pci_msi_enabled(void) { return 0; }
static inline int pci_enable_msi(struct pci_dev *dev)
{ return -ENOSYS; }
static inline int pci_enable_msix_range(struct pci_dev *dev,
		      struct msix_entry *entries, int minvec, int maxvec)
{ return -ENOSYS; }
static inline int pci_enable_msix_exact(struct pci_dev *dev,
		      struct msix_entry *entries, int nvec)
{ return -ENOSYS; }

static inline int
pci_alloc_irq_vectors_affinity(struct pci_dev *dev, unsigned int min_vecs,
			       unsigned int max_vecs, unsigned int flags,
			       const struct irq_affinity *aff_desc)
{
	if ((flags & PCI_IRQ_LEGACY) && min_vecs == 1 && dev->irq)
		return 1;
	return -ENOSPC;
}

static inline void pci_free_irq_vectors(struct pci_dev *dev)
{
}

static inline int pci_irq_vector(struct pci_dev *dev, unsigned int nr)
{
	if (WARN_ON_ONCE(nr > 0))
		return -EINVAL;
	return dev->irq;
}
static inline const struct cpumask *pci_irq_get_affinity(struct pci_dev *pdev,
		int vec)
{
	return cpu_possible_mask;
}

static inline int pci_irq_get_node(struct pci_dev *pdev, int vec)
{
	return first_online_node;
}
#endif

static inline int
pci_alloc_irq_vectors(struct pci_dev *dev, unsigned int min_vecs,
		      unsigned int max_vecs, unsigned int flags)
{
	return pci_alloc_irq_vectors_affinity(dev, min_vecs, max_vecs, flags,
					      NULL);
}

/**
 * pci_irqd_intx_xlate() - Translate PCI INTx value to an IRQ domain hwirq
 * @d: the INTx IRQ domain
 * @node: the DT node for the device whose interrupt we're translating
 * @intspec: the interrupt specifier data from the DT
 * @intsize: the number of entries in @intspec
 * @out_hwirq: pointer at which to write the hwirq number
 * @out_type: pointer at which to write the interrupt type
 *
 * Translate a PCI INTx interrupt number from device tree in the range 1-4, as
 * stored in the standard PCI_INTERRUPT_PIN register, to a value in the range
 * 0-3 suitable for use in a 4 entry IRQ domain. That is, subtract one from the
 * INTx value to obtain the hwirq number.
 *
 * Returns 0 on success, or -EINVAL if the interrupt specifier is out of range.
 */
static inline int pci_irqd_intx_xlate(struct irq_domain *d,
				      struct device_node *node,
				      const u32 *intspec,
				      unsigned int intsize,
				      unsigned long *out_hwirq,
				      unsigned int *out_type)
{
	const u32 intx = intspec[0];

	if (intx < PCI_INTERRUPT_INTA || intx > PCI_INTERRUPT_INTD)
		return -EINVAL;

	*out_hwirq = intx - PCI_INTERRUPT_INTA;
	return 0;
}

#ifdef CONFIG_PCIEPORTBUS
extern bool pcie_ports_disabled;
extern bool pcie_ports_auto;
#else
#define pcie_ports_disabled	true
#define pcie_ports_auto		false
#endif

#ifdef CONFIG_PCIEASPM
bool pcie_aspm_support_enabled(void);
#else
static inline bool pcie_aspm_support_enabled(void) { return false; }
#endif

#ifdef CONFIG_PCIEAER
void pci_no_aer(void);
bool pci_aer_available(void);
int pci_aer_init(struct pci_dev *dev);
#else
static inline void pci_no_aer(void) { }
static inline bool pci_aer_available(void) { return false; }
static inline int pci_aer_init(struct pci_dev *d) { return -ENODEV; }
#endif

#ifdef CONFIG_PCIE_ECRC
void pcie_set_ecrc_checking(struct pci_dev *dev);
void pcie_ecrc_get_policy(char *str);
#else
static inline void pcie_set_ecrc_checking(struct pci_dev *dev) { }
static inline void pcie_ecrc_get_policy(char *str) { }
#endif

#ifdef CONFIG_HT_IRQ
/* The functions a driver should call */
int  ht_create_irq(struct pci_dev *dev, int idx);
void ht_destroy_irq(unsigned int irq);
#endif /* CONFIG_HT_IRQ */

#ifdef CONFIG_PCI_ATS
/* Address Translation Service */
void pci_ats_init(struct pci_dev *dev);
int pci_enable_ats(struct pci_dev *dev, int ps);
void pci_disable_ats(struct pci_dev *dev);
int pci_ats_queue_depth(struct pci_dev *dev);
#else
static inline void pci_ats_init(struct pci_dev *d) { }
static inline int pci_enable_ats(struct pci_dev *d, int ps) { return -ENODEV; }
static inline void pci_disable_ats(struct pci_dev *d) { }
static inline int pci_ats_queue_depth(struct pci_dev *d) { return -ENODEV; }
#endif

#ifdef CONFIG_PCIE_PTM
int pci_enable_ptm(struct pci_dev *dev, u8 *granularity);
#else
static inline int pci_enable_ptm(struct pci_dev *dev, u8 *granularity)
{ return -EINVAL; }
#endif

void pci_cfg_access_lock(struct pci_dev *dev);
bool pci_cfg_access_trylock(struct pci_dev *dev);
void pci_cfg_access_unlock(struct pci_dev *dev);

/*
 * PCI domain support.  Sometimes called PCI segment (eg by ACPI),
 * a PCI domain is defined to be a set of PCI buses which share
 * configuration space.
 */
#ifdef CONFIG_PCI_DOMAINS
extern int pci_domains_supported;
int pci_get_new_domain_nr(void);
#else
enum { pci_domains_supported = 0 };
static inline int pci_domain_nr(struct pci_bus *bus) { return 0; }
static inline int pci_proc_domain(struct pci_bus *bus) { return 0; }
static inline int pci_get_new_domain_nr(void) { return -ENOSYS; }
#endif /* CONFIG_PCI_DOMAINS */

/*
 * Generic implementation for PCI domain support. If your
 * architecture does not need custom management of PCI
 * domains then this implementation will be used
 */
#ifdef CONFIG_PCI_DOMAINS_GENERIC
static inline int pci_domain_nr(struct pci_bus *bus)
{
	return bus->domain_nr;
}
#ifdef CONFIG_ACPI
int acpi_pci_bus_find_domain_nr(struct pci_bus *bus);
#else
static inline int acpi_pci_bus_find_domain_nr(struct pci_bus *bus)
{ return 0; }
#endif
int pci_bus_find_domain_nr(struct pci_bus *bus, struct device *parent);
#endif

/* some architectures require additional setup to direct VGA traffic */
typedef int (*arch_set_vga_state_t)(struct pci_dev *pdev, bool decode,
		      unsigned int command_bits, u32 flags);
void pci_register_set_vga_state(arch_set_vga_state_t func);

static inline int
pci_request_io_regions(struct pci_dev *pdev, const char *name)
{
	return pci_request_selected_regions(pdev,
			    pci_select_bars(pdev, IORESOURCE_IO), name);
}

static inline void
pci_release_io_regions(struct pci_dev *pdev)
{
	return pci_release_selected_regions(pdev,
			    pci_select_bars(pdev, IORESOURCE_IO));
}

static inline int
pci_request_mem_regions(struct pci_dev *pdev, const char *name)
{
	return pci_request_selected_regions(pdev,
			    pci_select_bars(pdev, IORESOURCE_MEM), name);
}

static inline void
pci_release_mem_regions(struct pci_dev *pdev)
{
	return pci_release_selected_regions(pdev,
			    pci_select_bars(pdev, IORESOURCE_MEM));
}

#else /* CONFIG_PCI is not enabled */

static inline void pci_set_flags(int flags) { }
static inline void pci_add_flags(int flags) { }
static inline void pci_clear_flags(int flags) { }
static inline int pci_has_flag(int flag) { return 0; }

/*
 *  If the system does not have PCI, clearly these return errors.  Define
 *  these as simple inline functions to avoid hair in drivers.
 */

#define _PCI_NOP(o, s, t) \
	static inline int pci_##o##_config_##s(struct pci_dev *dev, \
						int where, t val) \
		{ return PCIBIOS_FUNC_NOT_SUPPORTED; }

#define _PCI_NOP_ALL(o, x)	_PCI_NOP(o, byte, u8 x) \
				_PCI_NOP(o, word, u16 x) \
				_PCI_NOP(o, dword, u32 x)
_PCI_NOP_ALL(read, *)
_PCI_NOP_ALL(write,)

static inline struct pci_dev *pci_get_device(unsigned int vendor,
					     unsigned int device,
					     struct pci_dev *from)
{ return NULL; }

static inline struct pci_dev *pci_get_subsys(unsigned int vendor,
					     unsigned int device,
					     unsigned int ss_vendor,
					     unsigned int ss_device,
					     struct pci_dev *from)
{ return NULL; }

static inline struct pci_dev *pci_get_class(unsigned int class,
					    struct pci_dev *from)
{ return NULL; }

#define pci_dev_present(ids)	(0)
#define no_pci_devices()	(1)
#define pci_dev_put(dev)	do { } while (0)

static inline void pci_set_master(struct pci_dev *dev) { }
static inline int pci_enable_device(struct pci_dev *dev) { return -EIO; }
static inline void pci_disable_device(struct pci_dev *dev) { }
static inline int pci_assign_resource(struct pci_dev *dev, int i)
{ return -EBUSY; }
static inline int __pci_register_driver(struct pci_driver *drv,
					struct module *owner)
{ return 0; }
static inline int pci_register_driver(struct pci_driver *drv)
{ return 0; }
static inline void pci_unregister_driver(struct pci_driver *drv) { }
static inline int pci_find_capability(struct pci_dev *dev, int cap)
{ return 0; }
static inline int pci_find_next_capability(struct pci_dev *dev, u8 post,
					   int cap)
{ return 0; }
static inline int pci_find_ext_capability(struct pci_dev *dev, int cap)
{ return 0; }

/* Power management related routines */
static inline int pci_save_state(struct pci_dev *dev) { return 0; }
static inline void pci_restore_state(struct pci_dev *dev) { }
static inline int pci_set_power_state(struct pci_dev *dev, pci_power_t state)
{ return 0; }
static inline int pci_wake_from_d3(struct pci_dev *dev, bool enable)
{ return 0; }
static inline pci_power_t pci_choose_state(struct pci_dev *dev,
					   pm_message_t state)
{ return PCI_D0; }
static inline int pci_enable_wake(struct pci_dev *dev, pci_power_t state,
				  int enable)
{ return 0; }

static inline struct resource *pci_find_resource(struct pci_dev *dev,
						 struct resource *res)
{ return NULL; }
static inline int pci_request_regions(struct pci_dev *dev, const char *res_name)
{ return -EIO; }
static inline void pci_release_regions(struct pci_dev *dev) { }

static inline unsigned long pci_address_to_pio(phys_addr_t addr) { return -1; }

static inline void pci_block_cfg_access(struct pci_dev *dev) { }
static inline int pci_block_cfg_access_in_atomic(struct pci_dev *dev)
{ return 0; }
static inline void pci_unblock_cfg_access(struct pci_dev *dev) { }

static inline struct pci_bus *pci_find_next_bus(const struct pci_bus *from)
{ return NULL; }
static inline struct pci_dev *pci_get_slot(struct pci_bus *bus,
						unsigned int devfn)
{ return NULL; }
static inline struct pci_dev *pci_get_bus_and_slot(unsigned int bus,
						unsigned int devfn)
{ return NULL; }

static inline int pci_domain_nr(struct pci_bus *bus) { return 0; }
static inline struct pci_dev *pci_dev_get(struct pci_dev *dev) { return NULL; }
static inline int pci_get_new_domain_nr(void) { return -ENOSYS; }

#define dev_is_pci(d) (false)
#define dev_is_pf(d) (false)
static inline bool pci_acs_enabled(struct pci_dev *pdev, u16 acs_flags)
{ return false; }
static inline int pci_irqd_intx_xlate(struct irq_domain *d,
				      struct device_node *node,
				      const u32 *intspec,
				      unsigned int intsize,
				      unsigned long *out_hwirq,
				      unsigned int *out_type)
{ return -EINVAL; }
#endif /* CONFIG_PCI */

/* Include architecture-dependent settings and functions */

#include <asm/pci.h>

/* These two functions provide almost identical functionality. Depennding
 * on the architecture, one will be implemented as a wrapper around the
 * other (in drivers/pci/mmap.c).
 *
 * pci_mmap_resource_range() maps a specific BAR, and vm->vm_pgoff
 * is expected to be an offset within that region.
 *
 * pci_mmap_page_range() is the legacy architecture-specific interface,
 * which accepts a "user visible" resource address converted by
 * pci_resource_to_user(), as used in the legacy mmap() interface in
 * /proc/bus/pci/.
 */
int pci_mmap_resource_range(struct pci_dev *dev, int bar,
			    struct vm_area_struct *vma,
			    enum pci_mmap_state mmap_state, int write_combine);
int pci_mmap_page_range(struct pci_dev *pdev, int bar,
			struct vm_area_struct *vma,
			enum pci_mmap_state mmap_state, int write_combine);

#ifndef arch_can_pci_mmap_wc
#define arch_can_pci_mmap_wc()		0
#endif

#ifndef arch_can_pci_mmap_io
#define arch_can_pci_mmap_io()		0
#define pci_iobar_pfn(pdev, bar, vma) (-EINVAL)
#else
int pci_iobar_pfn(struct pci_dev *pdev, int bar, struct vm_area_struct *vma);
#endif

#ifndef pci_root_bus_fwnode
#define pci_root_bus_fwnode(bus)	NULL
#endif

/* these helpers provide future and backwards compatibility
 * for accessing popular PCI BAR info */
#define pci_resource_start(dev, bar)	((dev)->resource[(bar)].start)
#define pci_resource_end(dev, bar)	((dev)->resource[(bar)].end)
#define pci_resource_flags(dev, bar)	((dev)->resource[(bar)].flags)
#define pci_resource_len(dev,bar) \
	((pci_resource_start((dev), (bar)) == 0 &&	\
	  pci_resource_end((dev), (bar)) ==		\
	  pci_resource_start((dev), (bar))) ? 0 :	\
							\
	 (pci_resource_end((dev), (bar)) -		\
	  pci_resource_start((dev), (bar)) + 1))

/* Similar to the helpers above, these manipulate per-pci_dev
 * driver-specific data.  They are really just a wrapper around
 * the generic device structure functions of these calls.
 */
static inline void *pci_get_drvdata(struct pci_dev *pdev)
{
	return dev_get_drvdata(&pdev->dev);
}

static inline void pci_set_drvdata(struct pci_dev *pdev, void *data)
{
	dev_set_drvdata(&pdev->dev, data);
}

/* If you want to know what to call your pci_dev, ask this function.
 * Again, it's a wrapper around the generic device.
 */
static inline const char *pci_name(const struct pci_dev *pdev)
{
	return dev_name(&pdev->dev);
}


/* Some archs don't want to expose struct resource to userland as-is
 * in sysfs and /proc
 */
#ifdef HAVE_ARCH_PCI_RESOURCE_TO_USER
void pci_resource_to_user(const struct pci_dev *dev, int bar,
			  const struct resource *rsrc,
			  resource_size_t *start, resource_size_t *end);
#else
static inline void pci_resource_to_user(const struct pci_dev *dev, int bar,
		const struct resource *rsrc, resource_size_t *start,
		resource_size_t *end)
{
	*start = rsrc->start;
	*end = rsrc->end;
}
#endif /* HAVE_ARCH_PCI_RESOURCE_TO_USER */


/*
 *  The world is not perfect and supplies us with broken PCI devices.
 *  For at least a part of these bugs we need a work-around, so both
 *  generic (drivers/pci/quirks.c) and per-architecture code can define
 *  fixup hooks to be called for particular buggy devices.
 */

struct pci_fixup {
	u16 vendor;		/* You can use PCI_ANY_ID here of course */
	u16 device;		/* You can use PCI_ANY_ID here of course */
	u32 class;		/* You can use PCI_ANY_ID here too */
	unsigned int class_shift;	/* should be 0, 8, 16 */
	void (*hook)(struct pci_dev *dev);
};

enum pci_fixup_pass {
	pci_fixup_early,	/* Before probing BARs */
	pci_fixup_header,	/* After reading configuration header */
	pci_fixup_final,	/* Final phase of device fixups */
	pci_fixup_enable,	/* pci_enable_device() time */
	pci_fixup_resume,	/* pci_device_resume() */
	pci_fixup_suspend,	/* pci_device_suspend() */
	pci_fixup_resume_early, /* pci_device_resume_early() */
	pci_fixup_suspend_late,	/* pci_device_suspend_late() */
};

/* Anonymous variables would be nice... */
#define DECLARE_PCI_FIXUP_SECTION(section, name, vendor, device, class,	\
				  class_shift, hook)			\
	static const struct pci_fixup __PASTE(__pci_fixup_##name,__LINE__) __used	\
	__attribute__((__section__(#section), aligned((sizeof(void *)))))    \
		= { vendor, device, class, class_shift, hook };

#define DECLARE_PCI_FIXUP_CLASS_EARLY(vendor, device, class,		\
					 class_shift, hook)		\
	DECLARE_PCI_FIXUP_SECTION(.pci_fixup_early,			\
		hook, vendor, device, class, class_shift, hook)
#define DECLARE_PCI_FIXUP_CLASS_HEADER(vendor, device, class,		\
					 class_shift, hook)		\
	DECLARE_PCI_FIXUP_SECTION(.pci_fixup_header,			\
		hook, vendor, device, class, class_shift, hook)
#define DECLARE_PCI_FIXUP_CLASS_FINAL(vendor, device, class,		\
					 class_shift, hook)		\
	DECLARE_PCI_FIXUP_SECTION(.pci_fixup_final,			\
		hook, vendor, device, class, class_shift, hook)
#define DECLARE_PCI_FIXUP_CLASS_ENABLE(vendor, device, class,		\
					 class_shift, hook)		\
	DECLARE_PCI_FIXUP_SECTION(.pci_fixup_enable,			\
		hook, vendor, device, class, class_shift, hook)
#define DECLARE_PCI_FIXUP_CLASS_RESUME(vendor, device, class,		\
					 class_shift, hook)		\
	DECLARE_PCI_FIXUP_SECTION(.pci_fixup_resume,			\
		resume##hook, vendor, device, class,	\
		class_shift, hook)
#define DECLARE_PCI_FIXUP_CLASS_RESUME_EARLY(vendor, device, class,	\
					 class_shift, hook)		\
	DECLARE_PCI_FIXUP_SECTION(.pci_fixup_resume_early,		\
		resume_early##hook, vendor, device,	\
		class, class_shift, hook)
#define DECLARE_PCI_FIXUP_CLASS_SUSPEND(vendor, device, class,		\
					 class_shift, hook)		\
	DECLARE_PCI_FIXUP_SECTION(.pci_fixup_suspend,			\
		suspend##hook, vendor, device, class,	\
		class_shift, hook)
#define DECLARE_PCI_FIXUP_CLASS_SUSPEND_LATE(vendor, device, class,	\
					 class_shift, hook)		\
	DECLARE_PCI_FIXUP_SECTION(.pci_fixup_suspend_late,		\
		suspend_late##hook, vendor, device,	\
		class, class_shift, hook)

#define DECLARE_PCI_FIXUP_EARLY(vendor, device, hook)			\
	DECLARE_PCI_FIXUP_SECTION(.pci_fixup_early,			\
		hook, vendor, device, PCI_ANY_ID, 0, hook)
#define DECLARE_PCI_FIXUP_HEADER(vendor, device, hook)			\
	DECLARE_PCI_FIXUP_SECTION(.pci_fixup_header,			\
		hook, vendor, device, PCI_ANY_ID, 0, hook)
#define DECLARE_PCI_FIXUP_FINAL(vendor, device, hook)			\
	DECLARE_PCI_FIXUP_SECTION(.pci_fixup_final,			\
		hook, vendor, device, PCI_ANY_ID, 0, hook)
#define DECLARE_PCI_FIXUP_ENABLE(vendor, device, hook)			\
	DECLARE_PCI_FIXUP_SECTION(.pci_fixup_enable,			\
		hook, vendor, device, PCI_ANY_ID, 0, hook)
#define DECLARE_PCI_FIXUP_RESUME(vendor, device, hook)			\
	DECLARE_PCI_FIXUP_SECTION(.pci_fixup_resume,			\
		resume##hook, vendor, device,		\
		PCI_ANY_ID, 0, hook)
#define DECLARE_PCI_FIXUP_RESUME_EARLY(vendor, device, hook)		\
	DECLARE_PCI_FIXUP_SECTION(.pci_fixup_resume_early,		\
		resume_early##hook, vendor, device,	\
		PCI_ANY_ID, 0, hook)
#define DECLARE_PCI_FIXUP_SUSPEND(vendor, device, hook)			\
	DECLARE_PCI_FIXUP_SECTION(.pci_fixup_suspend,			\
		suspend##hook, vendor, device,		\
		PCI_ANY_ID, 0, hook)
#define DECLARE_PCI_FIXUP_SUSPEND_LATE(vendor, device, hook)		\
	DECLARE_PCI_FIXUP_SECTION(.pci_fixup_suspend_late,		\
		suspend_late##hook, vendor, device,	\
		PCI_ANY_ID, 0, hook)

#ifdef CONFIG_PCI_QUIRKS
void pci_fixup_device(enum pci_fixup_pass pass, struct pci_dev *dev);
int pci_dev_specific_acs_enabled(struct pci_dev *dev, u16 acs_flags);
int pci_dev_specific_enable_acs(struct pci_dev *dev);
#else
static inline void pci_fixup_device(enum pci_fixup_pass pass,
				    struct pci_dev *dev) { }
static inline int pci_dev_specific_acs_enabled(struct pci_dev *dev,
					       u16 acs_flags)
{
	return -ENOTTY;
}
static inline int pci_dev_specific_enable_acs(struct pci_dev *dev)
{
	return -ENOTTY;
}
#endif

void __iomem *pcim_iomap(struct pci_dev *pdev, int bar, unsigned long maxlen);
void pcim_iounmap(struct pci_dev *pdev, void __iomem *addr);
void __iomem * const *pcim_iomap_table(struct pci_dev *pdev);
int pcim_iomap_regions(struct pci_dev *pdev, int mask, const char *name);
int pcim_iomap_regions_request_all(struct pci_dev *pdev, int mask,
				   const char *name);
void pcim_iounmap_regions(struct pci_dev *pdev, int mask);

extern int pci_pci_problems;
#define PCIPCI_FAIL		1	/* No PCI PCI DMA */
#define PCIPCI_TRITON		2
#define PCIPCI_NATOMA		4
#define PCIPCI_VIAETBF		8
#define PCIPCI_VSFX		16
#define PCIPCI_ALIMAGIK		32	/* Need low latency setting */
#define PCIAGP_FAIL		64	/* No PCI to AGP DMA */

extern unsigned long pci_cardbus_io_size;
extern unsigned long pci_cardbus_mem_size;
extern u8 pci_dfl_cache_line_size;
extern u8 pci_cache_line_size;

extern unsigned long pci_hotplug_io_size;
extern unsigned long pci_hotplug_mem_size;
extern unsigned long pci_hotplug_bus_size;

/* Architecture-specific versions may override these (weak) */
void pcibios_disable_device(struct pci_dev *dev);
void pcibios_set_master(struct pci_dev *dev);
int pcibios_set_pcie_reset_state(struct pci_dev *dev,
				 enum pcie_reset_state state);
int pcibios_add_device(struct pci_dev *dev);
void pcibios_release_device(struct pci_dev *dev);
void pcibios_penalize_isa_irq(int irq, int active);
int pcibios_alloc_irq(struct pci_dev *dev);
void pcibios_free_irq(struct pci_dev *dev);

#ifdef CONFIG_HIBERNATE_CALLBACKS
extern struct dev_pm_ops pcibios_pm_ops;
#endif

#if defined(CONFIG_PCI_MMCONFIG) || defined(CONFIG_ACPI_MCFG)
void __init pci_mmcfg_early_init(void);
void __init pci_mmcfg_late_init(void);
#else
static inline void pci_mmcfg_early_init(void) { }
static inline void pci_mmcfg_late_init(void) { }
#endif

int pci_ext_cfg_avail(void);

void __iomem *pci_ioremap_bar(struct pci_dev *pdev, int bar);
void __iomem *pci_ioremap_wc_bar(struct pci_dev *pdev, int bar);

#ifdef CONFIG_PCI_IOV
int pci_iov_virtfn_bus(struct pci_dev *dev, int id);
int pci_iov_virtfn_devfn(struct pci_dev *dev, int id);

int pci_enable_sriov(struct pci_dev *dev, int nr_virtfn);
void pci_disable_sriov(struct pci_dev *dev);
int pci_iov_add_virtfn(struct pci_dev *dev, int id, int reset);
void pci_iov_remove_virtfn(struct pci_dev *dev, int id, int reset);
int pci_num_vf(struct pci_dev *dev);
int pci_vfs_assigned(struct pci_dev *dev);
int pci_sriov_set_totalvfs(struct pci_dev *dev, u16 numvfs);
int pci_sriov_get_totalvfs(struct pci_dev *dev);
resource_size_t pci_iov_resource_size(struct pci_dev *dev, int resno);
#else
static inline int pci_iov_virtfn_bus(struct pci_dev *dev, int id)
{
	return -ENOSYS;
}
static inline int pci_iov_virtfn_devfn(struct pci_dev *dev, int id)
{
	return -ENOSYS;
}
static inline int pci_enable_sriov(struct pci_dev *dev, int nr_virtfn)
{ return -ENODEV; }
static inline int pci_iov_add_virtfn(struct pci_dev *dev, int id, int reset)
{
	return -ENOSYS;
}
static inline void pci_iov_remove_virtfn(struct pci_dev *dev,
					 int id, int reset) { }
static inline void pci_disable_sriov(struct pci_dev *dev) { }
static inline int pci_num_vf(struct pci_dev *dev) { return 0; }
static inline int pci_vfs_assigned(struct pci_dev *dev)
{ return 0; }
static inline int pci_sriov_set_totalvfs(struct pci_dev *dev, u16 numvfs)
{ return 0; }
static inline int pci_sriov_get_totalvfs(struct pci_dev *dev)
{ return 0; }
static inline resource_size_t pci_iov_resource_size(struct pci_dev *dev, int resno)
{ return 0; }
#endif

#if defined(CONFIG_HOTPLUG_PCI) || defined(CONFIG_HOTPLUG_PCI_MODULE)
void pci_hp_create_module_link(struct pci_slot *pci_slot);
void pci_hp_remove_module_link(struct pci_slot *pci_slot);
#endif

/**
 * pci_pcie_cap - get the saved PCIe capability offset
 * @dev: PCI device
 *
 * PCIe capability offset is calculated at PCI device initialization
 * time and saved in the data structure. This function returns saved
 * PCIe capability offset. Using this instead of pci_find_capability()
 * reduces unnecessary search in the PCI configuration space. If you
 * need to calculate PCIe capability offset from raw device for some
 * reasons, please use pci_find_capability() instead.
 */
static inline int pci_pcie_cap(struct pci_dev *dev)
{
	return dev->pcie_cap;
}

/**
 * pci_is_pcie - check if the PCI device is PCI Express capable
 * @dev: PCI device
 *
 * Returns: true if the PCI device is PCI Express capable, false otherwise.
 */
static inline bool pci_is_pcie(struct pci_dev *dev)
{
	return pci_pcie_cap(dev);
}

/**
 * pcie_caps_reg - get the PCIe Capabilities Register
 * @dev: PCI device
 */
static inline u16 pcie_caps_reg(const struct pci_dev *dev)
{
	return dev->pcie_flags_reg;
}

/**
 * pci_pcie_type - get the PCIe device/port type
 * @dev: PCI device
 */
static inline int pci_pcie_type(const struct pci_dev *dev)
{
	return (pcie_caps_reg(dev) & PCI_EXP_FLAGS_TYPE) >> 4;
}

static inline struct pci_dev *pcie_find_root_port(struct pci_dev *dev)
{
	while (1) {
		if (!pci_is_pcie(dev))
			break;
		if (pci_pcie_type(dev) == PCI_EXP_TYPE_ROOT_PORT)
			return dev;
		if (!dev->bus->self)
			break;
		dev = dev->bus->self;
	}
	return NULL;
}

void pci_request_acs(void);
bool pci_acs_enabled(struct pci_dev *pdev, u16 acs_flags);
bool pci_acs_path_enabled(struct pci_dev *start,
			  struct pci_dev *end, u16 acs_flags);

#define PCI_VPD_LRDT			0x80	/* Large Resource Data Type */
#define PCI_VPD_LRDT_ID(x)		((x) | PCI_VPD_LRDT)

/* Large Resource Data Type Tag Item Names */
#define PCI_VPD_LTIN_ID_STRING		0x02	/* Identifier String */
#define PCI_VPD_LTIN_RO_DATA		0x10	/* Read-Only Data */
#define PCI_VPD_LTIN_RW_DATA		0x11	/* Read-Write Data */

#define PCI_VPD_LRDT_ID_STRING		PCI_VPD_LRDT_ID(PCI_VPD_LTIN_ID_STRING)
#define PCI_VPD_LRDT_RO_DATA		PCI_VPD_LRDT_ID(PCI_VPD_LTIN_RO_DATA)
#define PCI_VPD_LRDT_RW_DATA		PCI_VPD_LRDT_ID(PCI_VPD_LTIN_RW_DATA)

/* Small Resource Data Type Tag Item Names */
#define PCI_VPD_STIN_END		0x0f	/* End */

#define PCI_VPD_SRDT_END		(PCI_VPD_STIN_END << 3)

#define PCI_VPD_SRDT_TIN_MASK		0x78
#define PCI_VPD_SRDT_LEN_MASK		0x07
#define PCI_VPD_LRDT_TIN_MASK		0x7f

#define PCI_VPD_LRDT_TAG_SIZE		3
#define PCI_VPD_SRDT_TAG_SIZE		1

#define PCI_VPD_INFO_FLD_HDR_SIZE	3

#define PCI_VPD_RO_KEYWORD_PARTNO	"PN"
#define PCI_VPD_RO_KEYWORD_MFR_ID	"MN"
#define PCI_VPD_RO_KEYWORD_VENDOR0	"V0"
#define PCI_VPD_RO_KEYWORD_CHKSUM	"RV"

/**
 * pci_vpd_lrdt_size - Extracts the Large Resource Data Type length
 * @lrdt: Pointer to the beginning of the Large Resource Data Type tag
 *
 * Returns the extracted Large Resource Data Type length.
 */
static inline u16 pci_vpd_lrdt_size(const u8 *lrdt)
{
	return (u16)lrdt[1] + ((u16)lrdt[2] << 8);
}

/**
 * pci_vpd_lrdt_tag - Extracts the Large Resource Data Type Tag Item
 * @lrdt: Pointer to the beginning of the Large Resource Data Type tag
 *
 * Returns the extracted Large Resource Data Type Tag item.
 */
static inline u16 pci_vpd_lrdt_tag(const u8 *lrdt)
{
    return (u16)(lrdt[0] & PCI_VPD_LRDT_TIN_MASK);
}

/**
 * pci_vpd_srdt_size - Extracts the Small Resource Data Type length
 * @srdt: Pointer to the beginning of the Small Resource Data Type tag
 *
 * Returns the extracted Small Resource Data Type length.
 */
static inline u8 pci_vpd_srdt_size(const u8 *srdt)
{
	return (*srdt) & PCI_VPD_SRDT_LEN_MASK;
}

/**
 * pci_vpd_srdt_tag - Extracts the Small Resource Data Type Tag Item
 * @srdt: Pointer to the beginning of the Small Resource Data Type tag
 *
 * Returns the extracted Small Resource Data Type Tag Item.
 */
static inline u8 pci_vpd_srdt_tag(const u8 *srdt)
{
	return ((*srdt) & PCI_VPD_SRDT_TIN_MASK) >> 3;
}

/**
 * pci_vpd_info_field_size - Extracts the information field length
 * @lrdt: Pointer to the beginning of an information field header
 *
 * Returns the extracted information field length.
 */
static inline u8 pci_vpd_info_field_size(const u8 *info_field)
{
	return info_field[2];
}

/**
 * pci_vpd_find_tag - Locates the Resource Data Type tag provided
 * @buf: Pointer to buffered vpd data
 * @off: The offset into the buffer at which to begin the search
 * @len: The length of the vpd buffer
 * @rdt: The Resource Data Type to search for
 *
 * Returns the index where the Resource Data Type was found or
 * -ENOENT otherwise.
 */
int pci_vpd_find_tag(const u8 *buf, unsigned int off, unsigned int len, u8 rdt);

/**
 * pci_vpd_find_info_keyword - Locates an information field keyword in the VPD
 * @buf: Pointer to buffered vpd data
 * @off: The offset into the buffer at which to begin the search
 * @len: The length of the buffer area, relative to off, in which to search
 * @kw: The keyword to search for
 *
 * Returns the index where the information field keyword was found or
 * -ENOENT otherwise.
 */
int pci_vpd_find_info_keyword(const u8 *buf, unsigned int off,
			      unsigned int len, const char *kw);

/* PCI <-> OF binding helpers */
#ifdef CONFIG_OF
struct device_node;
struct irq_domain;
void pci_set_of_node(struct pci_dev *dev);
void pci_release_of_node(struct pci_dev *dev);
void pci_set_bus_of_node(struct pci_bus *bus);
void pci_release_bus_of_node(struct pci_bus *bus);
struct irq_domain *pci_host_bridge_of_msi_domain(struct pci_bus *bus);

/* Arch may override this (weak) */
struct device_node *pcibios_get_phb_of_node(struct pci_bus *bus);

static inline struct device_node *
pci_device_to_OF_node(const struct pci_dev *pdev)
{
	return pdev ? pdev->dev.of_node : NULL;
}

static inline struct device_node *pci_bus_to_OF_node(struct pci_bus *bus)
{
	return bus ? bus->dev.of_node : NULL;
}

#else /* CONFIG_OF */
static inline void pci_set_of_node(struct pci_dev *dev) { }
static inline void pci_release_of_node(struct pci_dev *dev) { }
static inline void pci_set_bus_of_node(struct pci_bus *bus) { }
static inline void pci_release_bus_of_node(struct pci_bus *bus) { }
static inline struct device_node *
pci_device_to_OF_node(const struct pci_dev *pdev) { return NULL; }
static inline struct irq_domain *
pci_host_bridge_of_msi_domain(struct pci_bus *bus) { return NULL; }
#endif  /* CONFIG_OF */

#ifdef CONFIG_ACPI
struct irq_domain *pci_host_bridge_acpi_msi_domain(struct pci_bus *bus);

void
pci_msi_register_fwnode_provider(struct fwnode_handle *(*fn)(struct device *));
#else
static inline struct irq_domain *
pci_host_bridge_acpi_msi_domain(struct pci_bus *bus) { return NULL; }
#endif

#ifdef CONFIG_EEH
static inline struct eeh_dev *pci_dev_to_eeh_dev(struct pci_dev *pdev)
{
	return pdev->dev.archdata.edev;
}
#endif

void pci_add_dma_alias(struct pci_dev *dev, u8 devfn);
bool pci_devs_are_dma_aliases(struct pci_dev *dev1, struct pci_dev *dev2);
int pci_for_each_dma_alias(struct pci_dev *pdev,
			   int (*fn)(struct pci_dev *pdev,
				     u16 alias, void *data), void *data);

/* helper functions for operation of device flag */
static inline void pci_set_dev_assigned(struct pci_dev *pdev)
{
	pdev->dev_flags |= PCI_DEV_FLAGS_ASSIGNED;
}
static inline void pci_clear_dev_assigned(struct pci_dev *pdev)
{
	pdev->dev_flags &= ~PCI_DEV_FLAGS_ASSIGNED;
}
static inline bool pci_is_dev_assigned(struct pci_dev *pdev)
{
	return (pdev->dev_flags & PCI_DEV_FLAGS_ASSIGNED) == PCI_DEV_FLAGS_ASSIGNED;
}

/**
 * pci_ari_enabled - query ARI forwarding status
 * @bus: the PCI bus
 *
 * Returns true if ARI forwarding is enabled.
 */
static inline bool pci_ari_enabled(struct pci_bus *bus)
{
	return bus->self && bus->self->ari_enabled;
}

/**
 * pci_is_thunderbolt_attached - whether device is on a Thunderbolt daisy chain
 * @pdev: PCI device to check
 *
 * Walk upwards from @pdev and check for each encountered bridge if it's part
 * of a Thunderbolt controller.  Reaching the host bridge means @pdev is not
 * Thunderbolt-attached.  (But rather soldered to the mainboard usually.)
 */
static inline bool pci_is_thunderbolt_attached(struct pci_dev *pdev)
{
	struct pci_dev *parent = pdev;

	if (pdev->is_thunderbolt)
		return true;

	while ((parent = pci_upstream_bridge(parent)))
		if (parent->is_thunderbolt)
			return true;

	return false;
}

/* provide the legacy pci_dma_* API */
#include <linux/pci-dma-compat.h>

<<<<<<< HEAD
#ifndef CONFIG_PCI
static inline void __iomem *devm_pci_remap_cfg_resource(struct device *dev,
							struct resource *res)
{
	return NULL;
}
#endif
=======
#define pci_printk(level, pdev, fmt, arg...) \
	dev_printk(level, &(pdev)->dev, fmt, ##arg)

#define pci_emerg(pdev, fmt, arg...)	dev_emerg(&(pdev)->dev, fmt, ##arg)
#define pci_alert(pdev, fmt, arg...)	dev_alert(&(pdev)->dev, fmt, ##arg)
#define pci_crit(pdev, fmt, arg...)	dev_crit(&(pdev)->dev, fmt, ##arg)
#define pci_err(pdev, fmt, arg...)	dev_err(&(pdev)->dev, fmt, ##arg)
#define pci_warn(pdev, fmt, arg...)	dev_warn(&(pdev)->dev, fmt, ##arg)
#define pci_notice(pdev, fmt, arg...)	dev_notice(&(pdev)->dev, fmt, ##arg)
#define pci_info(pdev, fmt, arg...)	dev_info(&(pdev)->dev, fmt, ##arg)
#define pci_dbg(pdev, fmt, arg...)	dev_dbg(&(pdev)->dev, fmt, ##arg)
>>>>>>> 7fe7a0f4

#endif /* LINUX_PCI_H */<|MERGE_RESOLUTION|>--- conflicted
+++ resolved
@@ -2292,7 +2292,6 @@
 /* provide the legacy pci_dma_* API */
 #include <linux/pci-dma-compat.h>
 
-<<<<<<< HEAD
 #ifndef CONFIG_PCI
 static inline void __iomem *devm_pci_remap_cfg_resource(struct device *dev,
 							struct resource *res)
@@ -2300,7 +2299,7 @@
 	return NULL;
 }
 #endif
-=======
+
 #define pci_printk(level, pdev, fmt, arg...) \
 	dev_printk(level, &(pdev)->dev, fmt, ##arg)
 
@@ -2312,6 +2311,5 @@
 #define pci_notice(pdev, fmt, arg...)	dev_notice(&(pdev)->dev, fmt, ##arg)
 #define pci_info(pdev, fmt, arg...)	dev_info(&(pdev)->dev, fmt, ##arg)
 #define pci_dbg(pdev, fmt, arg...)	dev_dbg(&(pdev)->dev, fmt, ##arg)
->>>>>>> 7fe7a0f4
 
 #endif /* LINUX_PCI_H */