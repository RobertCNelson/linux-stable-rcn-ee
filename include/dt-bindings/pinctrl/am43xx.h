/*
 * This header provides constants specific to AM43XX pinctrl bindings.
 */

#ifndef _DT_BINDINGS_PINCTRL_AM43XX_H
#define _DT_BINDINGS_PINCTRL_AM43XX_H

#define MUX_MODE0	0
#define MUX_MODE1	1
#define MUX_MODE2	2
#define MUX_MODE3	3
#define MUX_MODE4	4
#define MUX_MODE5	5
#define MUX_MODE6	6
#define MUX_MODE7	7
#define MUX_MODE8	8
#define MUX_MODE9	9

#define PULL_DISABLE		(1 << 16)
#define PULL_UP			(1 << 17)
#define INPUT_EN		(1 << 18)
<<<<<<< HEAD
#define SLEWCTRL_FAST		(1 << 19)
#define DS0_FORCE_OFF_MODE	(1 << 24)
=======
#define SLEWCTRL_FAST		0
#define SLEWCTRL_SLOW		(1 << 19)
>>>>>>> 0de0ef0a
#define DS0_PULL_UP_DOWN_EN	(1 << 27)
#define WAKEUP_ENABLE		(1 << 29)

#define PIN_OUTPUT		(PULL_DISABLE)
#define PIN_OUTPUT_PULLUP	(PULL_UP)
#define PIN_OUTPUT_PULLDOWN	0
#define PIN_INPUT		(INPUT_EN | PULL_DISABLE)
#define PIN_INPUT_PULLUP	(INPUT_EN | PULL_UP)
#define PIN_INPUT_PULLDOWN	(INPUT_EN)

#endif
<|MERGE_RESOLUTION|>--- conflicted
+++ resolved
@@ -19,13 +19,9 @@
 #define PULL_DISABLE		(1 << 16)
 #define PULL_UP			(1 << 17)
 #define INPUT_EN		(1 << 18)
-<<<<<<< HEAD
-#define SLEWCTRL_FAST		(1 << 19)
-#define DS0_FORCE_OFF_MODE	(1 << 24)
-=======
 #define SLEWCTRL_FAST		0
 #define SLEWCTRL_SLOW		(1 << 19)
->>>>>>> 0de0ef0a
+#define DS0_FORCE_OFF_MODE	(1 << 24)
 #define DS0_PULL_UP_DOWN_EN	(1 << 27)
 #define WAKEUP_ENABLE		(1 << 29)
 
