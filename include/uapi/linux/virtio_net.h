#ifndef _UAPI_LINUX_VIRTIO_NET_H
#define _UAPI_LINUX_VIRTIO_NET_H
/* This header is BSD licensed so anyone can use the definitions to implement
 * compatible drivers/servers.
 *
 * Redistribution and use in source and binary forms, with or without
 * modification, are permitted provided that the following conditions
 * are met:
 * 1. Redistributions of source code must retain the above copyright
 *    notice, this list of conditions and the following disclaimer.
 * 2. Redistributions in binary form must reproduce the above copyright
 *    notice, this list of conditions and the following disclaimer in the
 *    documentation and/or other materials provided with the distribution.
 * 3. Neither the name of IBM nor the names of its contributors
 *    may be used to endorse or promote products derived from this software
 *    without specific prior written permission.
 * THIS SOFTWARE IS PROVIDED BY THE COPYRIGHT HOLDERS AND CONTRIBUTORS ``AS IS'' AND
 * ANY EXPRESS OR IMPLIED WARRANTIES, INCLUDING, BUT NOT LIMITED TO, THE
 * IMPLIED WARRANTIES OF MERCHANTABILITY AND FITNESS FOR A PARTICULAR PURPOSE
 * ARE DISCLAIMED.  IN NO EVENT SHALL IBM OR CONTRIBUTORS BE LIABLE
 * FOR ANY DIRECT, INDIRECT, INCIDENTAL, SPECIAL, EXEMPLARY, OR CONSEQUENTIAL
 * DAMAGES (INCLUDING, BUT NOT LIMITED TO, PROCUREMENT OF SUBSTITUTE GOODS
 * OR SERVICES; LOSS OF USE, DATA, OR PROFITS; OR BUSINESS INTERRUPTION)
 * HOWEVER CAUSED AND ON ANY THEORY OF LIABILITY, WHETHER IN CONTRACT, STRICT
 * LIABILITY, OR TORT (INCLUDING NEGLIGENCE OR OTHERWISE) ARISING IN ANY WAY
 * OUT OF THE USE OF THIS SOFTWARE, EVEN IF ADVISED OF THE POSSIBILITY OF
 * SUCH DAMAGE. */
#include <linux/types.h>
#include <linux/virtio_ids.h>
#include <linux/virtio_config.h>
#include <linux/virtio_types.h>
#include <linux/if_ether.h>

/* The feature bitmap for virtio net */
#define VIRTIO_NET_F_CSUM	0	/* Host handles pkts w/ partial csum */
#define VIRTIO_NET_F_GUEST_CSUM	1	/* Guest handles pkts w/ partial csum */
#define VIRTIO_NET_F_CTRL_GUEST_OFFLOADS 2 /* Dynamic offload configuration. */
#define VIRTIO_NET_F_MTU	3	/* Initial MTU advice */
#define VIRTIO_NET_F_MAC	5	/* Host has given MAC address. */
#define VIRTIO_NET_F_GUEST_TSO4	7	/* Guest can handle TSOv4 in. */
#define VIRTIO_NET_F_GUEST_TSO6	8	/* Guest can handle TSOv6 in. */
#define VIRTIO_NET_F_GUEST_ECN	9	/* Guest can handle TSO[6] w/ ECN in. */
#define VIRTIO_NET_F_GUEST_UFO	10	/* Guest can handle UFO in. */
#define VIRTIO_NET_F_HOST_TSO4	11	/* Host can handle TSOv4 in. */
#define VIRTIO_NET_F_HOST_TSO6	12	/* Host can handle TSOv6 in. */
#define VIRTIO_NET_F_HOST_ECN	13	/* Host can handle TSO[6] w/ ECN in. */
#define VIRTIO_NET_F_HOST_UFO	14	/* Host can handle UFO in. */
#define VIRTIO_NET_F_MRG_RXBUF	15	/* Host can merge receive buffers. */
#define VIRTIO_NET_F_STATUS	16	/* virtio_net_config.status available */
#define VIRTIO_NET_F_CTRL_VQ	17	/* Control channel available */
#define VIRTIO_NET_F_CTRL_RX	18	/* Control channel RX mode support */
#define VIRTIO_NET_F_CTRL_VLAN	19	/* Control channel VLAN filtering */
#define VIRTIO_NET_F_CTRL_RX_EXTRA 20	/* Extra RX mode control support */
#define VIRTIO_NET_F_GUEST_ANNOUNCE 21	/* Guest can announce device on the
					 * network */
#define VIRTIO_NET_F_MQ	22	/* Device supports Receive Flow
					 * Steering */
#define VIRTIO_NET_F_CTRL_MAC_ADDR 23	/* Set MAC address */
<<<<<<< HEAD
=======
#define VIRTIO_NET_F_DEVICE_STATS 50	/* Device can provide device-level statistics. */
>>>>>>> 0c383648
#define VIRTIO_NET_F_VQ_NOTF_COAL 52	/* Device supports virtqueue notification coalescing */
#define VIRTIO_NET_F_NOTF_COAL	53	/* Device supports notifications coalescing */
#define VIRTIO_NET_F_GUEST_USO4	54	/* Guest can handle USOv4 in. */
#define VIRTIO_NET_F_GUEST_USO6	55	/* Guest can handle USOv6 in. */
#define VIRTIO_NET_F_HOST_USO	56	/* Host can handle USO in. */
#define VIRTIO_NET_F_HASH_REPORT  57	/* Supports hash report */
#define VIRTIO_NET_F_GUEST_HDRLEN  59	/* Guest provides the exact hdr_len value. */
#define VIRTIO_NET_F_RSS	  60	/* Supports RSS RX steering */
#define VIRTIO_NET_F_RSC_EXT	  61	/* extended coalescing info */
#define VIRTIO_NET_F_STANDBY	  62	/* Act as standby for another device
					 * with the same MAC.
					 */
#define VIRTIO_NET_F_SPEED_DUPLEX 63	/* Device set linkspeed and duplex */

#ifndef VIRTIO_NET_NO_LEGACY
#define VIRTIO_NET_F_GSO	6	/* Host handles pkts w/ any GSO type */
#endif /* VIRTIO_NET_NO_LEGACY */

#define VIRTIO_NET_S_LINK_UP	1	/* Link is up */
#define VIRTIO_NET_S_ANNOUNCE	2	/* Announcement is needed */

/* supported/enabled hash types */
#define VIRTIO_NET_RSS_HASH_TYPE_IPv4          (1 << 0)
#define VIRTIO_NET_RSS_HASH_TYPE_TCPv4         (1 << 1)
#define VIRTIO_NET_RSS_HASH_TYPE_UDPv4         (1 << 2)
#define VIRTIO_NET_RSS_HASH_TYPE_IPv6          (1 << 3)
#define VIRTIO_NET_RSS_HASH_TYPE_TCPv6         (1 << 4)
#define VIRTIO_NET_RSS_HASH_TYPE_UDPv6         (1 << 5)
#define VIRTIO_NET_RSS_HASH_TYPE_IP_EX         (1 << 6)
#define VIRTIO_NET_RSS_HASH_TYPE_TCP_EX        (1 << 7)
#define VIRTIO_NET_RSS_HASH_TYPE_UDP_EX        (1 << 8)

struct virtio_net_config {
	/* The config defining mac address (if VIRTIO_NET_F_MAC) */
	__u8 mac[ETH_ALEN];
	/* See VIRTIO_NET_F_STATUS and VIRTIO_NET_S_* above */
	__virtio16 status;
	/* Maximum number of each of transmit and receive queues;
	 * see VIRTIO_NET_F_MQ and VIRTIO_NET_CTRL_MQ.
	 * Legal values are between 1 and 0x8000
	 */
	__virtio16 max_virtqueue_pairs;
	/* Default maximum transmit unit advice */
	__virtio16 mtu;
	/*
	 * speed, in units of 1Mb. All values 0 to INT_MAX are legal.
	 * Any other value stands for unknown.
	 */
	__le32 speed;
	/*
	 * 0x00 - half duplex
	 * 0x01 - full duplex
	 * Any other value stands for unknown.
	 */
	__u8 duplex;
	/* maximum size of RSS key */
	__u8 rss_max_key_size;
	/* maximum number of indirection table entries */
	__le16 rss_max_indirection_table_length;
	/* bitmask of supported VIRTIO_NET_RSS_HASH_ types */
	__le32 supported_hash_types;
} __attribute__((packed));

/*
 * This header comes first in the scatter-gather list.  If you don't
 * specify GSO or CSUM features, you can simply ignore the header.
 *
 * This is bitwise-equivalent to the legacy struct virtio_net_hdr_mrg_rxbuf,
 * only flattened.
 */
struct virtio_net_hdr_v1 {
#define VIRTIO_NET_HDR_F_NEEDS_CSUM	1	/* Use csum_start, csum_offset */
#define VIRTIO_NET_HDR_F_DATA_VALID	2	/* Csum is valid */
#define VIRTIO_NET_HDR_F_RSC_INFO	4	/* rsc info in csum_ fields */
	__u8 flags;
#define VIRTIO_NET_HDR_GSO_NONE		0	/* Not a GSO frame */
#define VIRTIO_NET_HDR_GSO_TCPV4	1	/* GSO frame, IPv4 TCP (TSO) */
#define VIRTIO_NET_HDR_GSO_UDP		3	/* GSO frame, IPv4 UDP (UFO) */
#define VIRTIO_NET_HDR_GSO_TCPV6	4	/* GSO frame, IPv6 TCP */
#define VIRTIO_NET_HDR_GSO_UDP_L4	5	/* GSO frame, IPv4& IPv6 UDP (USO) */
#define VIRTIO_NET_HDR_GSO_ECN		0x80	/* TCP has ECN set */
	__u8 gso_type;
	__virtio16 hdr_len;	/* Ethernet + IP + tcp/udp hdrs */
	__virtio16 gso_size;	/* Bytes to append to hdr_len per frame */
	union {
		struct {
			__virtio16 csum_start;
			__virtio16 csum_offset;
		};
		/* Checksum calculation */
		struct {
			/* Position to start checksumming from */
			__virtio16 start;
			/* Offset after that to place checksum */
			__virtio16 offset;
		} csum;
		/* Receive Segment Coalescing */
		struct {
			/* Number of coalesced segments */
			__le16 segments;
			/* Number of duplicated acks */
			__le16 dup_acks;
		} rsc;
	};
	__virtio16 num_buffers;	/* Number of merged rx buffers */
};

struct virtio_net_hdr_v1_hash {
	struct virtio_net_hdr_v1 hdr;
	__le32 hash_value;
#define VIRTIO_NET_HASH_REPORT_NONE            0
#define VIRTIO_NET_HASH_REPORT_IPv4            1
#define VIRTIO_NET_HASH_REPORT_TCPv4           2
#define VIRTIO_NET_HASH_REPORT_UDPv4           3
#define VIRTIO_NET_HASH_REPORT_IPv6            4
#define VIRTIO_NET_HASH_REPORT_TCPv6           5
#define VIRTIO_NET_HASH_REPORT_UDPv6           6
#define VIRTIO_NET_HASH_REPORT_IPv6_EX         7
#define VIRTIO_NET_HASH_REPORT_TCPv6_EX        8
#define VIRTIO_NET_HASH_REPORT_UDPv6_EX        9
	__le16 hash_report;
	__le16 padding;
};

#ifndef VIRTIO_NET_NO_LEGACY
/* This header comes first in the scatter-gather list.
 * For legacy virtio, if VIRTIO_F_ANY_LAYOUT is not negotiated, it must
 * be the first element of the scatter-gather list.  If you don't
 * specify GSO or CSUM features, you can simply ignore the header. */
struct virtio_net_hdr {
	/* See VIRTIO_NET_HDR_F_* */
	__u8 flags;
	/* See VIRTIO_NET_HDR_GSO_* */
	__u8 gso_type;
	__virtio16 hdr_len;		/* Ethernet + IP + tcp/udp hdrs */
	__virtio16 gso_size;		/* Bytes to append to hdr_len per frame */
	__virtio16 csum_start;	/* Position to start checksumming from */
	__virtio16 csum_offset;	/* Offset after that to place checksum */
};

/* This is the version of the header to use when the MRG_RXBUF
 * feature has been negotiated. */
struct virtio_net_hdr_mrg_rxbuf {
	struct virtio_net_hdr hdr;
	__virtio16 num_buffers;	/* Number of merged rx buffers */
};
#endif /* ...VIRTIO_NET_NO_LEGACY */

/*
 * Control virtqueue data structures
 *
 * The control virtqueue expects a header in the first sg entry
 * and an ack/status response in the last entry.  Data for the
 * command goes in between.
 */
struct virtio_net_ctrl_hdr {
	__u8 class;
	__u8 cmd;
} __attribute__((packed));

typedef __u8 virtio_net_ctrl_ack;

#define VIRTIO_NET_OK     0
#define VIRTIO_NET_ERR    1

/*
 * Control the RX mode, ie. promisucous, allmulti, etc...
 * All commands require an "out" sg entry containing a 1 byte
 * state value, zero = disable, non-zero = enable.  Commands
 * 0 and 1 are supported with the VIRTIO_NET_F_CTRL_RX feature.
 * Commands 2-5 are added with VIRTIO_NET_F_CTRL_RX_EXTRA.
 */
#define VIRTIO_NET_CTRL_RX    0
 #define VIRTIO_NET_CTRL_RX_PROMISC      0
 #define VIRTIO_NET_CTRL_RX_ALLMULTI     1
 #define VIRTIO_NET_CTRL_RX_ALLUNI       2
 #define VIRTIO_NET_CTRL_RX_NOMULTI      3
 #define VIRTIO_NET_CTRL_RX_NOUNI        4
 #define VIRTIO_NET_CTRL_RX_NOBCAST      5

/*
 * Control the MAC
 *
 * The MAC filter table is managed by the hypervisor, the guest should
 * assume the size is infinite.  Filtering should be considered
 * non-perfect, ie. based on hypervisor resources, the guest may
 * received packets from sources not specified in the filter list.
 *
 * In addition to the class/cmd header, the TABLE_SET command requires
 * two out scatterlists.  Each contains a 4 byte count of entries followed
 * by a concatenated byte stream of the ETH_ALEN MAC addresses.  The
 * first sg list contains unicast addresses, the second is for multicast.
 * This functionality is present if the VIRTIO_NET_F_CTRL_RX feature
 * is available.
 *
 * The ADDR_SET command requests one out scatterlist, it contains a
 * 6 bytes MAC address. This functionality is present if the
 * VIRTIO_NET_F_CTRL_MAC_ADDR feature is available.
 */
struct virtio_net_ctrl_mac {
	__virtio32 entries;
	__u8 macs[][ETH_ALEN];
} __attribute__((packed));

#define VIRTIO_NET_CTRL_MAC    1
 #define VIRTIO_NET_CTRL_MAC_TABLE_SET        0
 #define VIRTIO_NET_CTRL_MAC_ADDR_SET         1

/*
 * Control VLAN filtering
 *
 * The VLAN filter table is controlled via a simple ADD/DEL interface.
 * VLAN IDs not added may be filterd by the hypervisor.  Del is the
 * opposite of add.  Both commands expect an out entry containing a 2
 * byte VLAN ID.  VLAN filterting is available with the
 * VIRTIO_NET_F_CTRL_VLAN feature bit.
 */
#define VIRTIO_NET_CTRL_VLAN       2
 #define VIRTIO_NET_CTRL_VLAN_ADD             0
 #define VIRTIO_NET_CTRL_VLAN_DEL             1

/*
 * Control link announce acknowledgement
 *
 * The command VIRTIO_NET_CTRL_ANNOUNCE_ACK is used to indicate that
 * driver has recevied the notification; device would clear the
 * VIRTIO_NET_S_ANNOUNCE bit in the status field after it receives
 * this command.
 */
#define VIRTIO_NET_CTRL_ANNOUNCE       3
 #define VIRTIO_NET_CTRL_ANNOUNCE_ACK         0

/*
 * Control Receive Flow Steering
 */
#define VIRTIO_NET_CTRL_MQ   4
/*
 * The command VIRTIO_NET_CTRL_MQ_VQ_PAIRS_SET
 * enables Receive Flow Steering, specifying the number of the transmit and
 * receive queues that will be used. After the command is consumed and acked by
 * the device, the device will not steer new packets on receive virtqueues
 * other than specified nor read from transmit virtqueues other than specified.
 * Accordingly, driver should not transmit new packets  on virtqueues other than
 * specified.
 */
struct virtio_net_ctrl_mq {
	__virtio16 virtqueue_pairs;
};

 #define VIRTIO_NET_CTRL_MQ_VQ_PAIRS_SET        0
 #define VIRTIO_NET_CTRL_MQ_VQ_PAIRS_MIN        1
 #define VIRTIO_NET_CTRL_MQ_VQ_PAIRS_MAX        0x8000

/*
 * The command VIRTIO_NET_CTRL_MQ_RSS_CONFIG has the same effect as
 * VIRTIO_NET_CTRL_MQ_VQ_PAIRS_SET does and additionally configures
 * the receive steering to use a hash calculated for incoming packet
 * to decide on receive virtqueue to place the packet. The command
 * also provides parameters to calculate a hash and receive virtqueue.
 */
struct virtio_net_rss_config {
	__le32 hash_types;
	__le16 indirection_table_mask;
	__le16 unclassified_queue;
	__le16 indirection_table[1/* + indirection_table_mask */];
	__le16 max_tx_vq;
	__u8 hash_key_length;
	__u8 hash_key_data[/* hash_key_length */];
};

 #define VIRTIO_NET_CTRL_MQ_RSS_CONFIG          1

/*
 * The command VIRTIO_NET_CTRL_MQ_HASH_CONFIG requests the device
 * to include in the virtio header of the packet the value of the
 * calculated hash and the report type of hash. It also provides
 * parameters for hash calculation. The command requires feature
 * VIRTIO_NET_F_HASH_REPORT to be negotiated to extend the
 * layout of virtio header as defined in virtio_net_hdr_v1_hash.
 */
struct virtio_net_hash_config {
	__le32 hash_types;
	/* for compatibility with virtio_net_rss_config */
	__le16 reserved[4];
	__u8 hash_key_length;
	__u8 hash_key_data[/* hash_key_length */];
};

 #define VIRTIO_NET_CTRL_MQ_HASH_CONFIG         2

/*
 * Control network offloads
 *
 * Reconfigures the network offloads that Guest can handle.
 *
 * Available with the VIRTIO_NET_F_CTRL_GUEST_OFFLOADS feature bit.
 *
 * Command data format matches the feature bit mask exactly.
 *
 * See VIRTIO_NET_F_GUEST_* for the list of offloads
 * that can be enabled/disabled.
 */
#define VIRTIO_NET_CTRL_GUEST_OFFLOADS   5
#define VIRTIO_NET_CTRL_GUEST_OFFLOADS_SET        0

/*
 * Control notifications coalescing.
 *
 * Request the device to change the notifications coalescing parameters.
 *
 * Available with the VIRTIO_NET_F_NOTF_COAL feature bit.
 */
#define VIRTIO_NET_CTRL_NOTF_COAL		6
/*
 * Set the tx-usecs/tx-max-packets parameters.
 */
struct virtio_net_ctrl_coal_tx {
	/* Maximum number of packets to send before a TX notification */
	__le32 tx_max_packets;
	/* Maximum number of usecs to delay a TX notification */
	__le32 tx_usecs;
};

#define VIRTIO_NET_CTRL_NOTF_COAL_TX_SET		0

/*
 * Set the rx-usecs/rx-max-packets parameters.
 */
struct virtio_net_ctrl_coal_rx {
	/* Maximum number of packets to receive before a RX notification */
	__le32 rx_max_packets;
	/* Maximum number of usecs to delay a RX notification */
	__le32 rx_usecs;
};

#define VIRTIO_NET_CTRL_NOTF_COAL_RX_SET		1
#define VIRTIO_NET_CTRL_NOTF_COAL_VQ_SET		2
#define VIRTIO_NET_CTRL_NOTF_COAL_VQ_GET		3

struct virtio_net_ctrl_coal {
	__le32 max_packets;
	__le32 max_usecs;
};

struct  virtio_net_ctrl_coal_vq {
	__le16 vqn;
	__le16 reserved;
	struct virtio_net_ctrl_coal coal;
};
<<<<<<< HEAD
=======

/*
 * Device Statistics
 */
#define VIRTIO_NET_CTRL_STATS         8
#define VIRTIO_NET_CTRL_STATS_QUERY   0
#define VIRTIO_NET_CTRL_STATS_GET     1

struct virtio_net_stats_capabilities {

#define VIRTIO_NET_STATS_TYPE_CVQ       (1ULL << 32)

#define VIRTIO_NET_STATS_TYPE_RX_BASIC  (1ULL << 0)
#define VIRTIO_NET_STATS_TYPE_RX_CSUM   (1ULL << 1)
#define VIRTIO_NET_STATS_TYPE_RX_GSO    (1ULL << 2)
#define VIRTIO_NET_STATS_TYPE_RX_SPEED  (1ULL << 3)

#define VIRTIO_NET_STATS_TYPE_TX_BASIC  (1ULL << 16)
#define VIRTIO_NET_STATS_TYPE_TX_CSUM   (1ULL << 17)
#define VIRTIO_NET_STATS_TYPE_TX_GSO    (1ULL << 18)
#define VIRTIO_NET_STATS_TYPE_TX_SPEED  (1ULL << 19)

	__le64 supported_stats_types[1];
};

struct virtio_net_ctrl_queue_stats {
	struct {
		__le16 vq_index;
		__le16 reserved[3];
		__le64 types_bitmap[1];
	} stats[1];
};

struct virtio_net_stats_reply_hdr {
#define VIRTIO_NET_STATS_TYPE_REPLY_CVQ       32

#define VIRTIO_NET_STATS_TYPE_REPLY_RX_BASIC  0
#define VIRTIO_NET_STATS_TYPE_REPLY_RX_CSUM   1
#define VIRTIO_NET_STATS_TYPE_REPLY_RX_GSO    2
#define VIRTIO_NET_STATS_TYPE_REPLY_RX_SPEED  3

#define VIRTIO_NET_STATS_TYPE_REPLY_TX_BASIC  16
#define VIRTIO_NET_STATS_TYPE_REPLY_TX_CSUM   17
#define VIRTIO_NET_STATS_TYPE_REPLY_TX_GSO    18
#define VIRTIO_NET_STATS_TYPE_REPLY_TX_SPEED  19
	__u8 type;
	__u8 reserved;
	__le16 vq_index;
	__le16 reserved1;
	__le16 size;
};

struct virtio_net_stats_cvq {
	struct virtio_net_stats_reply_hdr hdr;

	__le64 command_num;
	__le64 ok_num;
};

struct virtio_net_stats_rx_basic {
	struct virtio_net_stats_reply_hdr hdr;

	__le64 rx_notifications;

	__le64 rx_packets;
	__le64 rx_bytes;

	__le64 rx_interrupts;

	__le64 rx_drops;
	__le64 rx_drop_overruns;
};

struct virtio_net_stats_tx_basic {
	struct virtio_net_stats_reply_hdr hdr;

	__le64 tx_notifications;

	__le64 tx_packets;
	__le64 tx_bytes;

	__le64 tx_interrupts;

	__le64 tx_drops;
	__le64 tx_drop_malformed;
};

struct virtio_net_stats_rx_csum {
	struct virtio_net_stats_reply_hdr hdr;

	__le64 rx_csum_valid;
	__le64 rx_needs_csum;
	__le64 rx_csum_none;
	__le64 rx_csum_bad;
};

struct virtio_net_stats_tx_csum {
	struct virtio_net_stats_reply_hdr hdr;

	__le64 tx_csum_none;
	__le64 tx_needs_csum;
};

struct virtio_net_stats_rx_gso {
	struct virtio_net_stats_reply_hdr hdr;

	__le64 rx_gso_packets;
	__le64 rx_gso_bytes;
	__le64 rx_gso_packets_coalesced;
	__le64 rx_gso_bytes_coalesced;
};

struct virtio_net_stats_tx_gso {
	struct virtio_net_stats_reply_hdr hdr;

	__le64 tx_gso_packets;
	__le64 tx_gso_bytes;
	__le64 tx_gso_segments;
	__le64 tx_gso_segments_bytes;
	__le64 tx_gso_packets_noseg;
	__le64 tx_gso_bytes_noseg;
};

struct virtio_net_stats_rx_speed {
	struct virtio_net_stats_reply_hdr hdr;

	/* rx_{packets,bytes}_allowance_exceeded are too long. So rename to
	 * short name.
	 */
	__le64 rx_ratelimit_packets;
	__le64 rx_ratelimit_bytes;
};

struct virtio_net_stats_tx_speed {
	struct virtio_net_stats_reply_hdr hdr;

	/* tx_{packets,bytes}_allowance_exceeded are too long. So rename to
	 * short name.
	 */
	__le64 tx_ratelimit_packets;
	__le64 tx_ratelimit_bytes;
};
>>>>>>> 0c383648

#endif /* _UAPI_LINUX_VIRTIO_NET_H */<|MERGE_RESOLUTION|>--- conflicted
+++ resolved
@@ -56,10 +56,7 @@
 #define VIRTIO_NET_F_MQ	22	/* Device supports Receive Flow
 					 * Steering */
 #define VIRTIO_NET_F_CTRL_MAC_ADDR 23	/* Set MAC address */
-<<<<<<< HEAD
-=======
 #define VIRTIO_NET_F_DEVICE_STATS 50	/* Device can provide device-level statistics. */
->>>>>>> 0c383648
 #define VIRTIO_NET_F_VQ_NOTF_COAL 52	/* Device supports virtqueue notification coalescing */
 #define VIRTIO_NET_F_NOTF_COAL	53	/* Device supports notifications coalescing */
 #define VIRTIO_NET_F_GUEST_USO4	54	/* Guest can handle USOv4 in. */
@@ -409,8 +406,6 @@
 	__le16 reserved;
 	struct virtio_net_ctrl_coal coal;
 };
-<<<<<<< HEAD
-=======
 
 /*
  * Device Statistics
@@ -553,6 +548,5 @@
 	__le64 tx_ratelimit_packets;
 	__le64 tx_ratelimit_bytes;
 };
->>>>>>> 0c383648
 
 #endif /* _UAPI_LINUX_VIRTIO_NET_H */