--- conflicted
+++ resolved
@@ -332,8 +332,6 @@
 		  &chip->reg->regs[chip->ch].imask);
 }
 
-<<<<<<< HEAD
-=======
 static void ioh_irq_disable(struct irq_data *d)
 {
 	struct irq_chip_generic *gc = irq_data_get_irq_chip_data(d);
@@ -362,7 +360,6 @@
 	spin_unlock_irqrestore(&chip->spinlock, flags);
 }
 
->>>>>>> 6350323a
 static irqreturn_t ioh_gpio_handler(int irq, void *dev_id)
 {
 	struct ioh_gpio *chip = dev_id;
@@ -370,11 +367,7 @@
 	int i, j;
 	int ret = IRQ_NONE;
 
-<<<<<<< HEAD
-	for (i = 0; i < 8; i++) {
-=======
 	for (i = 0; i < 8; i++, chip++) {
->>>>>>> 6350323a
 		reg_val = ioread32(&chip->reg->regs[i].istatus);
 		for (j = 0; j < num_ports[i]; j++) {
 			if (reg_val & BIT(j)) {
@@ -405,11 +398,8 @@
 	ct->chip.irq_mask = ioh_irq_mask;
 	ct->chip.irq_unmask = ioh_irq_unmask;
 	ct->chip.irq_set_type = ioh_irq_type;
-<<<<<<< HEAD
-=======
 	ct->chip.irq_disable = ioh_irq_disable;
 	ct->chip.irq_enable = ioh_irq_enable;
->>>>>>> 6350323a
 
 	irq_setup_generic_chip(gc, IRQ_MSK(num), IRQ_GC_INIT_MASK_CACHE,
 			       IRQ_NOREQUEST | IRQ_NOPROBE, 0);
