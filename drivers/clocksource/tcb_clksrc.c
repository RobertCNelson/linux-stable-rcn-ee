#include <linux/init.h>
#include <linux/clocksource.h>
#include <linux/clockchips.h>
#include <linux/interrupt.h>
#include <linux/irq.h>

#include <linux/clk.h>
#include <linux/err.h>
#include <linux/ioport.h>
#include <linux/io.h>
#include <linux/platform_device.h>
#include <linux/atmel_tc.h>


/*
 * We're configured to use a specific TC block, one that's not hooked
 * up to external hardware, to provide a time solution:
 *
 *   - Two channels combine to create a free-running 32 bit counter
 *     with a base rate of 5+ MHz, packaged as a clocksource (with
 *     resolution better than 200 nsec).
 *   - Some chips support 32 bit counter. A single channel is used for
 *     this 32 bit free-running counter. the second channel is not used.
 *
 *   - The third channel may be used to provide a 16-bit clockevent
 *     source, used in either periodic or oneshot mode.
 *
 * A boot clocksource and clockevent source are also currently needed,
 * unless the relevant platforms (ARM/AT91, AVR32/AT32) are changed so
 * this code can be used when init_timers() is called, well before most
 * devices are set up.  (Some low end AT91 parts, which can run uClinux,
 * have only the timers in one TC block... they currently don't support
 * the tclib code, because of that initialization issue.)
 *
 * REVISIT behavior during system suspend states... we should disable
 * all clocks and save the power.  Easily done for clockevent devices,
 * but clocksources won't necessarily get the needed notifications.
 * For deeper system sleep states, this will be mandatory...
 */

static void __iomem *tcaddr;

static cycle_t tc_get_cycles(struct clocksource *cs)
{
	unsigned long	flags;
	u32		lower, upper;

	raw_local_irq_save(flags);
	do {
		upper = __raw_readl(tcaddr + ATMEL_TC_REG(1, CV));
		lower = __raw_readl(tcaddr + ATMEL_TC_REG(0, CV));
	} while (upper != __raw_readl(tcaddr + ATMEL_TC_REG(1, CV)));

	raw_local_irq_restore(flags);
	return (upper << 16) | lower;
}

static cycle_t tc_get_cycles32(struct clocksource *cs)
{
	return __raw_readl(tcaddr + ATMEL_TC_REG(0, CV));
}

static struct clocksource clksrc = {
	.name           = "tcb_clksrc",
	.rating         = 200,
	.read           = tc_get_cycles,
	.mask           = CLOCKSOURCE_MASK(32),
	.flags		= CLOCK_SOURCE_IS_CONTINUOUS,
};

#ifdef CONFIG_GENERIC_CLOCKEVENTS

struct tc_clkevt_device {
	struct clock_event_device	clkevt;
	struct clk			*clk;
<<<<<<< HEAD
=======
	bool				clk_enabled;
>>>>>>> 412f52db
	u32				freq;
	void __iomem			*regs;
};

static struct tc_clkevt_device *to_tc_clkevt(struct clock_event_device *clkevt)
{
	return container_of(clkevt, struct tc_clkevt_device, clkevt);
}

static u32 timer_clock;

static void tc_clk_disable(struct clock_event_device *d)
{
	struct tc_clkevt_device *tcd = to_tc_clkevt(d);

	clk_disable(tcd->clk);
	tcd->clk_enabled = false;
}

static void tc_clk_enable(struct clock_event_device *d)
{
	struct tc_clkevt_device *tcd = to_tc_clkevt(d);

	if (tcd->clk_enabled)
		return;
	clk_enable(tcd->clk);
	tcd->clk_enabled = true;
}

static int tc_shutdown(struct clock_event_device *d)
{
	struct tc_clkevt_device *tcd = to_tc_clkevt(d);
	void __iomem		*regs = tcd->regs;

	__raw_writel(0xff, regs + ATMEL_TC_REG(2, IDR));
	__raw_writel(ATMEL_TC_CLKDIS, regs + ATMEL_TC_REG(2, CCR));
	return 0;
}

static int tc_shutdown_clk_off(struct clock_event_device *d)
{
	tc_shutdown(d);
	if (!clockevent_state_detached(d))
		tc_clk_disable(d);

	return 0;
}

static int tc_set_oneshot(struct clock_event_device *d)
{
	struct tc_clkevt_device *tcd = to_tc_clkevt(d);
	void __iomem		*regs = tcd->regs;

	if (clockevent_state_oneshot(d) || clockevent_state_periodic(d))
		tc_shutdown(d);

	tc_clk_enable(d);

	/* count up to RC, then irq and stop */
	__raw_writel(timer_clock | ATMEL_TC_CPCSTOP | ATMEL_TC_WAVE |
		     ATMEL_TC_WAVESEL_UP_AUTO, regs + ATMEL_TC_REG(2, CMR));
	__raw_writel(ATMEL_TC_CPCS, regs + ATMEL_TC_REG(2, IER));

	/* set_next_event() configures and starts the timer */
	return 0;
}

static int tc_set_periodic(struct clock_event_device *d)
{
	struct tc_clkevt_device *tcd = to_tc_clkevt(d);
	void __iomem		*regs = tcd->regs;

	if (clockevent_state_oneshot(d) || clockevent_state_periodic(d))
		tc_shutdown(d);

	/* By not making the gentime core emulate periodic mode on top
	 * of oneshot, we get lower overhead and improved accuracy.
	 */
	tc_clk_enable(d);

	/* count up to RC, then irq and restart */
	__raw_writel(timer_clock | ATMEL_TC_WAVE | ATMEL_TC_WAVESEL_UP_AUTO,
		     regs + ATMEL_TC_REG(2, CMR));
	__raw_writel((tcd->freq + HZ / 2) / HZ, tcaddr + ATMEL_TC_REG(2, RC));

	/* Enable clock and interrupts on RC compare */
	__raw_writel(ATMEL_TC_CPCS, regs + ATMEL_TC_REG(2, IER));

	/* go go gadget! */
	__raw_writel(ATMEL_TC_CLKEN | ATMEL_TC_SWTRG, regs +
		     ATMEL_TC_REG(2, CCR));
	return 0;
}

static int tc_next_event(unsigned long delta, struct clock_event_device *d)
{
	__raw_writel(delta, tcaddr + ATMEL_TC_REG(2, RC));

	/* go go gadget! */
	__raw_writel(ATMEL_TC_CLKEN | ATMEL_TC_SWTRG,
			tcaddr + ATMEL_TC_REG(2, CCR));
	return 0;
}

static struct tc_clkevt_device clkevt = {
	.clkevt	= {
		.name			= "tc_clkevt",
		.features		= CLOCK_EVT_FEAT_PERIODIC |
					  CLOCK_EVT_FEAT_ONESHOT,
		/* Should be lower than at91rm9200's system timer */
#ifdef CONFIG_ATMEL_TCB_CLKSRC_USE_SLOW_CLOCK
		.rating			= 125,
#else
		.rating			= 200,
#endif
		.set_next_event		= tc_next_event,
		.set_state_shutdown	= tc_shutdown_clk_off,
		.set_state_periodic	= tc_set_periodic,
		.set_state_oneshot	= tc_set_oneshot,
	},
};

static irqreturn_t ch2_irq(int irq, void *handle)
{
	struct tc_clkevt_device	*dev = handle;
	unsigned int		sr;

	sr = __raw_readl(dev->regs + ATMEL_TC_REG(2, SR));
	if (sr & ATMEL_TC_CPCS) {
		dev->clkevt.event_handler(&dev->clkevt);
		return IRQ_HANDLED;
	}

	return IRQ_NONE;
}

static int __init setup_clkevents(struct atmel_tc *tc, int divisor_idx)
{
	unsigned divisor = atmel_tc_divisors[divisor_idx];
	int ret;
	struct clk *t2_clk = tc->clk[2];
	int irq = tc->irq[2];

	ret = clk_prepare_enable(tc->slow_clk);
	if (ret)
		return ret;

	/* try to enable t2 clk to avoid future errors in mode change */
	ret = clk_prepare_enable(t2_clk);
	if (ret) {
		clk_disable_unprepare(tc->slow_clk);
		return ret;
	}

	clk_disable(t2_clk);

	clkevt.regs = tc->regs;
	clkevt.clk = t2_clk;

	timer_clock = divisor_idx;
	if (!divisor)
		clkevt.freq = 32768;
	else
		clkevt.freq = clk_get_rate(t2_clk) / divisor;

	clkevt.clkevt.cpumask = cpumask_of(0);

	ret = request_irq(irq, ch2_irq, IRQF_TIMER, "tc_clkevt", &clkevt);
	if (ret) {
		clk_unprepare(t2_clk);
		clk_disable_unprepare(tc->slow_clk);
		return ret;
	}

	clockevents_config_and_register(&clkevt.clkevt, clkevt.freq, 1, 0xffff);

	return ret;
}

#else /* !CONFIG_GENERIC_CLOCKEVENTS */

static int __init setup_clkevents(struct atmel_tc *tc, int clk32k_divisor_idx)
{
	/* NOTHING */
	return 0;
}

#endif

static void __init tcb_setup_dual_chan(struct atmel_tc *tc, int mck_divisor_idx)
{
	/* channel 0:  waveform mode, input mclk/8, clock TIOA0 on overflow */
	__raw_writel(mck_divisor_idx			/* likely divide-by-8 */
			| ATMEL_TC_WAVE
			| ATMEL_TC_WAVESEL_UP		/* free-run */
			| ATMEL_TC_ACPA_SET		/* TIOA0 rises at 0 */
			| ATMEL_TC_ACPC_CLEAR,		/* (duty cycle 50%) */
			tcaddr + ATMEL_TC_REG(0, CMR));
	__raw_writel(0x0000, tcaddr + ATMEL_TC_REG(0, RA));
	__raw_writel(0x8000, tcaddr + ATMEL_TC_REG(0, RC));
	__raw_writel(0xff, tcaddr + ATMEL_TC_REG(0, IDR));	/* no irqs */
	__raw_writel(ATMEL_TC_CLKEN, tcaddr + ATMEL_TC_REG(0, CCR));

	/* channel 1:  waveform mode, input TIOA0 */
	__raw_writel(ATMEL_TC_XC1			/* input: TIOA0 */
			| ATMEL_TC_WAVE
			| ATMEL_TC_WAVESEL_UP,		/* free-run */
			tcaddr + ATMEL_TC_REG(1, CMR));
	__raw_writel(0xff, tcaddr + ATMEL_TC_REG(1, IDR));	/* no irqs */
	__raw_writel(ATMEL_TC_CLKEN, tcaddr + ATMEL_TC_REG(1, CCR));

	/* chain channel 0 to channel 1*/
	__raw_writel(ATMEL_TC_TC1XC1S_TIOA0, tcaddr + ATMEL_TC_BMR);
	/* then reset all the timers */
	__raw_writel(ATMEL_TC_SYNC, tcaddr + ATMEL_TC_BCR);
}

static void __init tcb_setup_single_chan(struct atmel_tc *tc, int mck_divisor_idx)
{
	/* channel 0:  waveform mode, input mclk/8 */
	__raw_writel(mck_divisor_idx			/* likely divide-by-8 */
			| ATMEL_TC_WAVE
			| ATMEL_TC_WAVESEL_UP,		/* free-run */
			tcaddr + ATMEL_TC_REG(0, CMR));
	__raw_writel(0xff, tcaddr + ATMEL_TC_REG(0, IDR));	/* no irqs */
	__raw_writel(ATMEL_TC_CLKEN, tcaddr + ATMEL_TC_REG(0, CCR));

	/* then reset all the timers */
	__raw_writel(ATMEL_TC_SYNC, tcaddr + ATMEL_TC_BCR);
}

static int __init tcb_clksrc_init(void)
{
	static char bootinfo[] __initdata
		= KERN_DEBUG "%s: tc%d at %d.%03d MHz\n";

	struct platform_device *pdev;
	struct atmel_tc *tc;
	struct clk *t0_clk;
	u32 rate, divided_rate = 0;
	int best_divisor_idx = -1;
	int clk32k_divisor_idx = -1;
	int i;
	int ret;

	tc = atmel_tc_alloc(CONFIG_ATMEL_TCB_CLKSRC_BLOCK);
	if (!tc) {
		pr_debug("can't alloc TC for clocksource\n");
		return -ENODEV;
	}
	tcaddr = tc->regs;
	pdev = tc->pdev;

	t0_clk = tc->clk[0];
	ret = clk_prepare_enable(t0_clk);
	if (ret) {
		pr_debug("can't enable T0 clk\n");
		goto err_free_tc;
	}

	/* How fast will we be counting?  Pick something over 5 MHz.  */
	rate = (u32) clk_get_rate(t0_clk);
	for (i = 0; i < 5; i++) {
		unsigned divisor = atmel_tc_divisors[i];
		unsigned tmp;

		/* remember 32 KiHz clock for later */
		if (!divisor) {
			clk32k_divisor_idx = i;
			continue;
		}

		tmp = rate / divisor;
		pr_debug("TC: %u / %-3u [%d] --> %u\n", rate, divisor, i, tmp);
		if (best_divisor_idx > 0) {
			if (tmp < 5 * 1000 * 1000)
				continue;
		}
		divided_rate = tmp;
		best_divisor_idx = i;
	}


	printk(bootinfo, clksrc.name, CONFIG_ATMEL_TCB_CLKSRC_BLOCK,
			divided_rate / 1000000,
			((divided_rate + 500000) % 1000000) / 1000);

	if (tc->tcb_config && tc->tcb_config->counter_width == 32) {
		/* use apropriate function to read 32 bit counter */
		clksrc.read = tc_get_cycles32;
		/* setup ony channel 0 */
		tcb_setup_single_chan(tc, best_divisor_idx);
	} else {
		/* tclib will give us three clocks no matter what the
		 * underlying platform supports.
		 */
		ret = clk_prepare_enable(tc->clk[1]);
		if (ret) {
			pr_debug("can't enable T1 clk\n");
			goto err_disable_t0;
		}
		/* setup both channel 0 & 1 */
		tcb_setup_dual_chan(tc, best_divisor_idx);
	}

	/* and away we go! */
	ret = clocksource_register_hz(&clksrc, divided_rate);
	if (ret)
		goto err_disable_t1;

	/* channel 2:  periodic and oneshot timer support */
#ifdef CONFIG_ATMEL_TCB_CLKSRC_USE_SLOW_CLOCK
	ret = setup_clkevents(tc, clk32k_divisor_idx);
#else
	ret = setup_clkevents(tc, best_divisor_idx);
#endif
	if (ret)
		goto err_unregister_clksrc;

	return 0;

err_unregister_clksrc:
	clocksource_unregister(&clksrc);

err_disable_t1:
	if (!tc->tcb_config || tc->tcb_config->counter_width != 32)
		clk_disable_unprepare(tc->clk[1]);

err_disable_t0:
	clk_disable_unprepare(t0_clk);

err_free_tc:
	atmel_tc_free(tc);
	return ret;
}
arch_initcall(tcb_clksrc_init);<|MERGE_RESOLUTION|>--- conflicted
+++ resolved
@@ -73,10 +73,7 @@
 struct tc_clkevt_device {
 	struct clock_event_device	clkevt;
 	struct clk			*clk;
-<<<<<<< HEAD
-=======
 	bool				clk_enabled;
->>>>>>> 412f52db
 	u32				freq;
 	void __iomem			*regs;
 };
