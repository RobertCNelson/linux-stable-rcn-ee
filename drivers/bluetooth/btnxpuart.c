--- conflicted
+++ resolved
@@ -1326,15 +1326,10 @@
 
 	serdev_device_close(nxpdev->serdev);
 	skb_queue_purge(&nxpdev->txq);
-<<<<<<< HEAD
-	kfree_skb(nxpdev->rx_skb);
-	nxpdev->rx_skb = NULL;
-=======
 	if (!IS_ERR_OR_NULL(nxpdev->rx_skb)) {
 		kfree_skb(nxpdev->rx_skb);
 		nxpdev->rx_skb = NULL;
 	}
->>>>>>> 82cc63dc
 	clear_bit(BTNXPUART_SERDEV_OPEN, &nxpdev->tx_state);
 	return 0;
 }
