--- conflicted
+++ resolved
@@ -556,14 +556,11 @@
 	int ret = 0;
 	struct page **dst_pages = NULL;
 	struct page **src_pages = NULL;
-<<<<<<< HEAD
-=======
 	bool src_external = (src->ttm->page_flags & TTM_TT_FLAG_EXTERNAL) != 0;
 	bool dst_external = (dst->ttm->page_flags & TTM_TT_FLAG_EXTERNAL) != 0;
 
 	if (WARN_ON(dst == src))
 		return -EINVAL;
->>>>>>> 82cc63dc
 
 	/* Buffer objects need to be either pinned or reserved: */
 	if (!(dst->pin_count))
@@ -583,14 +580,11 @@
 			return ret;
 	}
 
-<<<<<<< HEAD
-=======
 	if (src_external || dst_external)
 		return vmw_external_bo_copy(vmw_dst, dst_offset, dst_stride,
 					    vmw_src, src_offset, src_stride,
 					    w, h, diff);
 
->>>>>>> 82cc63dc
 	if (!src->ttm->pages && src->ttm->sg) {
 		src_pages = kvmalloc_array(src->ttm->num_pages,
 					   sizeof(struct page *), GFP_KERNEL);
