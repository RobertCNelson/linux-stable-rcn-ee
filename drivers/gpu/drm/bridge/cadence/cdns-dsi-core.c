--- conflicted
+++ resolved
@@ -524,26 +524,15 @@
 	struct cdns_dsi_output *output = &dsi->output;
 	struct phy_configure_opts_mipi_dphy *phy_cfg = &output->phy_opts.mipi_dphy;
 	unsigned int nlanes = output->dev->lanes;
-	int mode_clock = (mode_valid_check ? mode->clock : mode->crtc_clock);
 	int ret;
 
 	ret = cdns_dsi_mode2cfg(dsi, vm, dsi_cfg);
 	if (ret)
 		return ret;
 
-<<<<<<< HEAD
 	ret = phy_mipi_dphy_get_default_config(vm->pixelclock,
 					       mipi_dsi_pixel_format_to_bpp(output->dev->format),
 					       nlanes, phy_cfg);
-=======
-	ret = phy_mipi_dphy_get_default_config(mode_clock * 1000,
-					       mipi_dsi_pixel_format_to_bpp(output->dev->format),
-					       nlanes, phy_cfg);
-	if (ret)
-		return ret;
-
-	ret = cdns_dsi_adjust_phy_config(dsi, dsi_cfg, phy_cfg, mode, mode_valid_check);
->>>>>>> 880e4ff5
 	if (ret)
 		return ret;
 
@@ -1080,28 +1069,8 @@
 	 * representation, in this case we extract the device of_node from
 	 * this representation.
 	 */
-<<<<<<< HEAD
 	bridge = devm_drm_of_get_bridge(dsi->base.dev, dsi->base.dev->of_node,
 					DSI_OUTPUT_PORT, dev->channel);
-=======
-	np = of_graph_get_remote_node(dsi->base.dev->of_node, DSI_OUTPUT_PORT,
-				      dev->channel);
-	if (!np)
-		np = of_node_get(dev->dev.of_node);
-
-	panel = of_drm_find_panel(np);
-	if (!IS_ERR(panel)) {
-		bridge = drm_panel_bridge_add_typed(panel,
-						    DRM_MODE_CONNECTOR_DSI);
-	} else {
-		bridge = of_drm_find_bridge(np);
-		if (!bridge)
-			bridge = ERR_PTR(-EINVAL);
-	}
-
-	of_node_put(np);
-
->>>>>>> 880e4ff5
 	if (IS_ERR(bridge)) {
 		ret = PTR_ERR(bridge);
 		dev_err(host->dev, "failed to add DSI device %s (err = %d)",
