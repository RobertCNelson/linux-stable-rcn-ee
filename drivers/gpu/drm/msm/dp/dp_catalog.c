// SPDX-License-Identifier: GPL-2.0-only
/*
 * Copyright (c) 2017-2020, The Linux Foundation. All rights reserved.
 */

#define pr_fmt(fmt)	"[drm-dp] %s: " fmt, __func__

#include <linux/delay.h>
#include <linux/iopoll.h>
#include <linux/platform_device.h>
#include <linux/rational.h>
#include <drm/display/drm_dp_helper.h>
#include <drm/drm_print.h>

#include "dp_catalog.h"
#include "dp_reg.h"

#define POLLING_SLEEP_US			1000
#define POLLING_TIMEOUT_US			10000

#define SCRAMBLER_RESET_COUNT_VALUE		0xFC

#define DP_INTERRUPT_STATUS_ACK_SHIFT	1
#define DP_INTERRUPT_STATUS_MASK_SHIFT	2

#define DP_INTF_CONFIG_DATABUS_WIDEN     BIT(4)

#define DP_INTERRUPT_STATUS1 \
	(DP_INTR_AUX_XFER_DONE| \
	DP_INTR_WRONG_ADDR | DP_INTR_TIMEOUT | \
	DP_INTR_NACK_DEFER | DP_INTR_WRONG_DATA_CNT | \
	DP_INTR_I2C_NACK | DP_INTR_I2C_DEFER | \
	DP_INTR_PLL_UNLOCKED | DP_INTR_AUX_ERROR)

#define DP_INTERRUPT_STATUS1_ACK \
	(DP_INTERRUPT_STATUS1 << DP_INTERRUPT_STATUS_ACK_SHIFT)
#define DP_INTERRUPT_STATUS1_MASK \
	(DP_INTERRUPT_STATUS1 << DP_INTERRUPT_STATUS_MASK_SHIFT)

#define DP_INTERRUPT_STATUS2 \
	(DP_INTR_READY_FOR_VIDEO | DP_INTR_IDLE_PATTERN_SENT | \
	DP_INTR_FRAME_END | DP_INTR_CRC_UPDATED)

#define DP_INTERRUPT_STATUS2_ACK \
	(DP_INTERRUPT_STATUS2 << DP_INTERRUPT_STATUS_ACK_SHIFT)
#define DP_INTERRUPT_STATUS2_MASK \
	(DP_INTERRUPT_STATUS2 << DP_INTERRUPT_STATUS_MASK_SHIFT)

#define DP_INTERRUPT_STATUS4 \
	(PSR_UPDATE_INT | PSR_CAPTURE_INT | PSR_EXIT_INT | \
	PSR_UPDATE_ERROR_INT | PSR_WAKE_ERROR_INT)

#define DP_INTERRUPT_MASK4 \
	(PSR_UPDATE_MASK | PSR_CAPTURE_MASK | PSR_EXIT_MASK | \
	PSR_UPDATE_ERROR_MASK | PSR_WAKE_ERROR_MASK)

#define DP_DEFAULT_AHB_OFFSET	0x0000
#define DP_DEFAULT_AHB_SIZE	0x0200
#define DP_DEFAULT_AUX_OFFSET	0x0200
#define DP_DEFAULT_AUX_SIZE	0x0200
#define DP_DEFAULT_LINK_OFFSET	0x0400
#define DP_DEFAULT_LINK_SIZE	0x0C00
#define DP_DEFAULT_P0_OFFSET	0x1000
#define DP_DEFAULT_P0_SIZE	0x0400

struct dss_io_region {
	size_t len;
	void __iomem *base;
};

struct dss_io_data {
	struct dss_io_region ahb;
	struct dss_io_region aux;
	struct dss_io_region link;
	struct dss_io_region p0;
};

struct dp_catalog_private {
	struct device *dev;
	struct drm_device *drm_dev;
	struct dss_io_data io;
	u32 (*audio_map)[DP_AUDIO_SDP_HEADER_MAX];
	struct dp_catalog dp_catalog;
};

void dp_catalog_snapshot(struct dp_catalog *dp_catalog, struct msm_disp_state *disp_state)
{
	struct dp_catalog_private *catalog = container_of(dp_catalog,
			struct dp_catalog_private, dp_catalog);
	struct dss_io_data *dss = &catalog->io;

	msm_disp_snapshot_add_block(disp_state, dss->ahb.len, dss->ahb.base, "dp_ahb");
	msm_disp_snapshot_add_block(disp_state, dss->aux.len, dss->aux.base, "dp_aux");
	msm_disp_snapshot_add_block(disp_state, dss->link.len, dss->link.base, "dp_link");
	msm_disp_snapshot_add_block(disp_state, dss->p0.len, dss->p0.base, "dp_p0");
}

static inline u32 dp_read_aux(struct dp_catalog_private *catalog, u32 offset)
{
	return readl_relaxed(catalog->io.aux.base + offset);
}

static inline void dp_write_aux(struct dp_catalog_private *catalog,
			       u32 offset, u32 data)
{
	/*
	 * To make sure aux reg writes happens before any other operation,
	 * this function uses writel() instread of writel_relaxed()
	 */
	writel(data, catalog->io.aux.base + offset);
}

static inline u32 dp_read_ahb(const struct dp_catalog_private *catalog, u32 offset)
{
	return readl_relaxed(catalog->io.ahb.base + offset);
}

static inline void dp_write_ahb(struct dp_catalog_private *catalog,
			       u32 offset, u32 data)
{
	/*
	 * To make sure phy reg writes happens before any other operation,
	 * this function uses writel() instread of writel_relaxed()
	 */
	writel(data, catalog->io.ahb.base + offset);
}

static inline void dp_write_p0(struct dp_catalog_private *catalog,
			       u32 offset, u32 data)
{
	/*
	 * To make sure interface reg writes happens before any other operation,
	 * this function uses writel() instread of writel_relaxed()
	 */
	writel(data, catalog->io.p0.base + offset);
}

static inline u32 dp_read_p0(struct dp_catalog_private *catalog,
			       u32 offset)
{
	/*
	 * To make sure interface reg writes happens before any other operation,
	 * this function uses writel() instread of writel_relaxed()
	 */
	return readl_relaxed(catalog->io.p0.base + offset);
}

static inline u32 dp_read_link(struct dp_catalog_private *catalog, u32 offset)
{
	return readl_relaxed(catalog->io.link.base + offset);
}

static inline void dp_write_link(struct dp_catalog_private *catalog,
			       u32 offset, u32 data)
{
	/*
	 * To make sure link reg writes happens before any other operation,
	 * this function uses writel() instread of writel_relaxed()
	 */
	writel(data, catalog->io.link.base + offset);
}

/* aux related catalog functions */
u32 dp_catalog_aux_read_data(struct dp_catalog *dp_catalog)
{
	struct dp_catalog_private *catalog = container_of(dp_catalog,
				struct dp_catalog_private, dp_catalog);

	return dp_read_aux(catalog, REG_DP_AUX_DATA);
}

int dp_catalog_aux_write_data(struct dp_catalog *dp_catalog, u32 data)
{
	struct dp_catalog_private *catalog = container_of(dp_catalog,
				struct dp_catalog_private, dp_catalog);

	dp_write_aux(catalog, REG_DP_AUX_DATA, data);
	return 0;
}

int dp_catalog_aux_write_trans(struct dp_catalog *dp_catalog, u32 data)
{
	struct dp_catalog_private *catalog = container_of(dp_catalog,
				struct dp_catalog_private, dp_catalog);

	dp_write_aux(catalog, REG_DP_AUX_TRANS_CTRL, data);
	return 0;
}

int dp_catalog_aux_clear_trans(struct dp_catalog *dp_catalog, bool read)
{
	u32 data;
	struct dp_catalog_private *catalog = container_of(dp_catalog,
				struct dp_catalog_private, dp_catalog);

	if (read) {
		data = dp_read_aux(catalog, REG_DP_AUX_TRANS_CTRL);
		data &= ~DP_AUX_TRANS_CTRL_GO;
		dp_write_aux(catalog, REG_DP_AUX_TRANS_CTRL, data);
	} else {
		dp_write_aux(catalog, REG_DP_AUX_TRANS_CTRL, 0);
	}
	return 0;
}

int dp_catalog_aux_clear_hw_interrupts(struct dp_catalog *dp_catalog)
{
	struct dp_catalog_private *catalog = container_of(dp_catalog,
				struct dp_catalog_private, dp_catalog);

	dp_read_aux(catalog, REG_DP_PHY_AUX_INTERRUPT_STATUS);
	dp_write_aux(catalog, REG_DP_PHY_AUX_INTERRUPT_CLEAR, 0x1f);
	dp_write_aux(catalog, REG_DP_PHY_AUX_INTERRUPT_CLEAR, 0x9f);
	dp_write_aux(catalog, REG_DP_PHY_AUX_INTERRUPT_CLEAR, 0);
	return 0;
}

/**
 * dp_catalog_aux_reset() - reset AUX controller
 *
 * @dp_catalog: DP catalog structure
 *
 * return: void
 *
 * This function reset AUX controller
 *
 * NOTE: reset AUX controller will also clear any pending HPD related interrupts
 * 
 */
void dp_catalog_aux_reset(struct dp_catalog *dp_catalog)
{
	u32 aux_ctrl;
	struct dp_catalog_private *catalog = container_of(dp_catalog,
				struct dp_catalog_private, dp_catalog);

	aux_ctrl = dp_read_aux(catalog, REG_DP_AUX_CTRL);

	aux_ctrl |= DP_AUX_CTRL_RESET;
	dp_write_aux(catalog, REG_DP_AUX_CTRL, aux_ctrl);
	usleep_range(1000, 1100); /* h/w recommended delay */

	aux_ctrl &= ~DP_AUX_CTRL_RESET;
	dp_write_aux(catalog, REG_DP_AUX_CTRL, aux_ctrl);
}

void dp_catalog_aux_enable(struct dp_catalog *dp_catalog, bool enable)
{
	u32 aux_ctrl;
	struct dp_catalog_private *catalog = container_of(dp_catalog,
				struct dp_catalog_private, dp_catalog);

	aux_ctrl = dp_read_aux(catalog, REG_DP_AUX_CTRL);

	if (enable) {
		dp_write_aux(catalog, REG_DP_TIMEOUT_COUNT, 0xffff);
		dp_write_aux(catalog, REG_DP_AUX_LIMITS, 0xffff);
		aux_ctrl |= DP_AUX_CTRL_ENABLE;
	} else {
		aux_ctrl &= ~DP_AUX_CTRL_ENABLE;
	}

	dp_write_aux(catalog, REG_DP_AUX_CTRL, aux_ctrl);
}

<<<<<<< HEAD
int dp_catalog_aux_wait_for_hpd_connect_state(struct dp_catalog *dp_catalog)
=======
int dp_catalog_aux_wait_for_hpd_connect_state(struct dp_catalog *dp_catalog,
					      unsigned long wait_us)
>>>>>>> 0c383648
{
	u32 state;
	struct dp_catalog_private *catalog = container_of(dp_catalog,
				struct dp_catalog_private, dp_catalog);

<<<<<<< HEAD
	/* poll for hpd connected status every 2ms and timeout after 500ms */
=======
	/* poll for hpd connected status every 2ms and timeout after wait_us */
>>>>>>> 0c383648
	return readl_poll_timeout(catalog->io.aux.base +
				REG_DP_DP_HPD_INT_STATUS,
				state, state & DP_DP_HPD_STATE_STATUS_CONNECTED,
				min(wait_us, 2000), wait_us);
}

static void dump_regs(void __iomem *base, int len)
{
	int i;
	u32 x0, x4, x8, xc;
	u32 addr_off = 0;

	len = DIV_ROUND_UP(len, 16);
	for (i = 0; i < len; i++) {
		x0 = readl_relaxed(base + addr_off);
		x4 = readl_relaxed(base + addr_off + 0x04);
		x8 = readl_relaxed(base + addr_off + 0x08);
		xc = readl_relaxed(base + addr_off + 0x0c);

		pr_info("%08x: %08x %08x %08x %08x", addr_off, x0, x4, x8, xc);
		addr_off += 16;
	}
}

void dp_catalog_dump_regs(struct dp_catalog *dp_catalog)
{
	struct dp_catalog_private *catalog = container_of(dp_catalog,
		struct dp_catalog_private, dp_catalog);
	struct dss_io_data *io = &catalog->io;

	pr_info("AHB regs\n");
	dump_regs(io->ahb.base, io->ahb.len);

	pr_info("AUXCLK regs\n");
	dump_regs(io->aux.base, io->aux.len);

	pr_info("LCLK regs\n");
	dump_regs(io->link.base, io->link.len);

	pr_info("P0CLK regs\n");
	dump_regs(io->p0.base, io->p0.len);
}

u32 dp_catalog_aux_get_irq(struct dp_catalog *dp_catalog)
{
	struct dp_catalog_private *catalog = container_of(dp_catalog,
				struct dp_catalog_private, dp_catalog);
	u32 intr, intr_ack;

	intr = dp_read_ahb(catalog, REG_DP_INTR_STATUS);
	intr &= ~DP_INTERRUPT_STATUS1_MASK;
	intr_ack = (intr & DP_INTERRUPT_STATUS1)
			<< DP_INTERRUPT_STATUS_ACK_SHIFT;
	dp_write_ahb(catalog, REG_DP_INTR_STATUS, intr_ack |
			DP_INTERRUPT_STATUS1_MASK);

	return intr;

}

/* controller related catalog functions */
void dp_catalog_ctrl_update_transfer_unit(struct dp_catalog *dp_catalog,
				u32 dp_tu, u32 valid_boundary,
				u32 valid_boundary2)
{
	struct dp_catalog_private *catalog = container_of(dp_catalog,
				struct dp_catalog_private, dp_catalog);

	dp_write_link(catalog, REG_DP_VALID_BOUNDARY, valid_boundary);
	dp_write_link(catalog, REG_DP_TU, dp_tu);
	dp_write_link(catalog, REG_DP_VALID_BOUNDARY_2, valid_boundary2);
}

void dp_catalog_ctrl_state_ctrl(struct dp_catalog *dp_catalog, u32 state)
{
	struct dp_catalog_private *catalog = container_of(dp_catalog,
				struct dp_catalog_private, dp_catalog);

	dp_write_link(catalog, REG_DP_STATE_CTRL, state);
}

void dp_catalog_ctrl_config_ctrl(struct dp_catalog *dp_catalog, u32 cfg)
{
	struct dp_catalog_private *catalog = container_of(dp_catalog,
				struct dp_catalog_private, dp_catalog);

	drm_dbg_dp(catalog->drm_dev, "DP_CONFIGURATION_CTRL=0x%x\n", cfg);

	dp_write_link(catalog, REG_DP_CONFIGURATION_CTRL, cfg);
}

void dp_catalog_ctrl_lane_mapping(struct dp_catalog *dp_catalog)
{
	struct dp_catalog_private *catalog = container_of(dp_catalog,
				struct dp_catalog_private, dp_catalog);
	u32 ln_0 = 0, ln_1 = 1, ln_2 = 2, ln_3 = 3; /* One-to-One mapping */
	u32 ln_mapping;

	ln_mapping = ln_0 << LANE0_MAPPING_SHIFT;
	ln_mapping |= ln_1 << LANE1_MAPPING_SHIFT;
	ln_mapping |= ln_2 << LANE2_MAPPING_SHIFT;
	ln_mapping |= ln_3 << LANE3_MAPPING_SHIFT;

	dp_write_link(catalog, REG_DP_LOGICAL2PHYSICAL_LANE_MAPPING,
			ln_mapping);
}

void dp_catalog_ctrl_psr_mainlink_enable(struct dp_catalog *dp_catalog,
						bool enable)
{
	u32 val;
	struct dp_catalog_private *catalog = container_of(dp_catalog,
				struct dp_catalog_private, dp_catalog);

	val = dp_read_link(catalog, REG_DP_MAINLINK_CTRL);

	if (enable)
		val |= DP_MAINLINK_CTRL_ENABLE;
	else
		val &= ~DP_MAINLINK_CTRL_ENABLE;

	dp_write_link(catalog, REG_DP_MAINLINK_CTRL, val);
}

void dp_catalog_ctrl_mainlink_ctrl(struct dp_catalog *dp_catalog,
						bool enable)
{
	u32 mainlink_ctrl;
	struct dp_catalog_private *catalog = container_of(dp_catalog,
				struct dp_catalog_private, dp_catalog);

	drm_dbg_dp(catalog->drm_dev, "enable=%d\n", enable);
	if (enable) {
		/*
		 * To make sure link reg writes happens before other operation,
		 * dp_write_link() function uses writel()
		 */
		mainlink_ctrl = dp_read_link(catalog, REG_DP_MAINLINK_CTRL);

		mainlink_ctrl &= ~(DP_MAINLINK_CTRL_RESET |
						DP_MAINLINK_CTRL_ENABLE);
		dp_write_link(catalog, REG_DP_MAINLINK_CTRL, mainlink_ctrl);

		mainlink_ctrl |= DP_MAINLINK_CTRL_RESET;
		dp_write_link(catalog, REG_DP_MAINLINK_CTRL, mainlink_ctrl);

		mainlink_ctrl &= ~DP_MAINLINK_CTRL_RESET;
		dp_write_link(catalog, REG_DP_MAINLINK_CTRL, mainlink_ctrl);

		mainlink_ctrl |= (DP_MAINLINK_CTRL_ENABLE |
					DP_MAINLINK_FB_BOUNDARY_SEL);
		dp_write_link(catalog, REG_DP_MAINLINK_CTRL, mainlink_ctrl);
	} else {
		mainlink_ctrl = dp_read_link(catalog, REG_DP_MAINLINK_CTRL);
		mainlink_ctrl &= ~DP_MAINLINK_CTRL_ENABLE;
		dp_write_link(catalog, REG_DP_MAINLINK_CTRL, mainlink_ctrl);
	}
}

void dp_catalog_ctrl_config_misc(struct dp_catalog *dp_catalog,
					u32 colorimetry_cfg,
					u32 test_bits_depth)
{
	u32 misc_val;
	struct dp_catalog_private *catalog = container_of(dp_catalog,
				struct dp_catalog_private, dp_catalog);

	misc_val = dp_read_link(catalog, REG_DP_MISC1_MISC0);

	/* clear bpp bits */
	misc_val &= ~(0x07 << DP_MISC0_TEST_BITS_DEPTH_SHIFT);
	misc_val |= colorimetry_cfg << DP_MISC0_COLORIMETRY_CFG_SHIFT;
	misc_val |= test_bits_depth << DP_MISC0_TEST_BITS_DEPTH_SHIFT;
	/* Configure clock to synchronous mode */
	misc_val |= DP_MISC0_SYNCHRONOUS_CLK;

	drm_dbg_dp(catalog->drm_dev, "misc settings = 0x%x\n", misc_val);
	dp_write_link(catalog, REG_DP_MISC1_MISC0, misc_val);
}

void dp_catalog_setup_peripheral_flush(struct dp_catalog *dp_catalog)
{
	u32 mainlink_ctrl, hw_revision;
	struct dp_catalog_private *catalog = container_of(dp_catalog,
				struct dp_catalog_private, dp_catalog);

	mainlink_ctrl = dp_read_link(catalog, REG_DP_MAINLINK_CTRL);

	hw_revision = dp_catalog_hw_revision(dp_catalog);
	if (hw_revision >= DP_HW_VERSION_1_2)
		mainlink_ctrl |= DP_MAINLINK_FLUSH_MODE_SDE_PERIPH_UPDATE;
	else
		mainlink_ctrl |= DP_MAINLINK_FLUSH_MODE_UPDATE_SDP;

	dp_write_link(catalog, REG_DP_MAINLINK_CTRL, mainlink_ctrl);
}

void dp_catalog_ctrl_config_msa(struct dp_catalog *dp_catalog,
					u32 rate, u32 stream_rate_khz,
<<<<<<< HEAD
					bool fixed_nvid, bool is_ycbcr_420)
=======
					bool is_ycbcr_420)
>>>>>>> 0c383648
{
	u32 pixel_m, pixel_n;
	u32 mvid, nvid, pixel_div = 0, dispcc_input_rate;
	u32 const nvid_fixed = DP_LINK_CONSTANT_N_VALUE;
	u32 const link_rate_hbr2 = 540000;
	u32 const link_rate_hbr3 = 810000;
	unsigned long den, num;

	struct dp_catalog_private *catalog = container_of(dp_catalog,
				struct dp_catalog_private, dp_catalog);

	if (rate == link_rate_hbr3)
		pixel_div = 6;
	else if (rate == 162000 || rate == 270000)
		pixel_div = 2;
	else if (rate == link_rate_hbr2)
		pixel_div = 4;
	else
		DRM_ERROR("Invalid pixel mux divider\n");

	dispcc_input_rate = (rate * 10) / pixel_div;

	rational_best_approximation(dispcc_input_rate, stream_rate_khz,
			(unsigned long)(1 << 16) - 1,
			(unsigned long)(1 << 16) - 1, &den, &num);

	den = ~(den - num);
	den = den & 0xFFFF;
	pixel_m = num;
	pixel_n = den;

	mvid = (pixel_m & 0xFFFF) * 5;
	nvid = (0xFFFF & (~pixel_n)) + (pixel_m & 0xFFFF);

	if (nvid < nvid_fixed) {
		u32 temp;

		temp = (nvid_fixed / nvid) * nvid;
		mvid = (nvid_fixed / nvid) * mvid;
		nvid = temp;
	}

	if (is_ycbcr_420)
		mvid /= 2;

	if (link_rate_hbr2 == rate)
		nvid *= 2;

	if (link_rate_hbr3 == rate)
		nvid *= 3;

	drm_dbg_dp(catalog->drm_dev, "mvid=0x%x, nvid=0x%x\n", mvid, nvid);
	dp_write_link(catalog, REG_DP_SOFTWARE_MVID, mvid);
	dp_write_link(catalog, REG_DP_SOFTWARE_NVID, nvid);
	dp_write_p0(catalog, MMSS_DP_DSC_DTO, 0x0);
}

int dp_catalog_ctrl_set_pattern_state_bit(struct dp_catalog *dp_catalog,
					u32 state_bit)
{
	int bit, ret;
	u32 data;
	struct dp_catalog_private *catalog = container_of(dp_catalog,
				struct dp_catalog_private, dp_catalog);

	bit = BIT(state_bit - 1);
	drm_dbg_dp(catalog->drm_dev, "hw: bit=%d train=%d\n", bit, state_bit);
	dp_catalog_ctrl_state_ctrl(dp_catalog, bit);

	bit = BIT(state_bit - 1) << DP_MAINLINK_READY_LINK_TRAINING_SHIFT;

	/* Poll for mainlink ready status */
	ret = readx_poll_timeout(readl, catalog->io.link.base +
					REG_DP_MAINLINK_READY,
					data, data & bit,
					POLLING_SLEEP_US, POLLING_TIMEOUT_US);
	if (ret < 0) {
		DRM_ERROR("set state_bit for link_train=%d failed\n", state_bit);
		return ret;
	}
	return 0;
}

/**
 * dp_catalog_hw_revision() - retrieve DP hw revision
 *
 * @dp_catalog: DP catalog structure
 *
 * Return: DP controller hw revision
 *
 */
u32 dp_catalog_hw_revision(const struct dp_catalog *dp_catalog)
{
	const struct dp_catalog_private *catalog = container_of(dp_catalog,
				struct dp_catalog_private, dp_catalog);

	return dp_read_ahb(catalog, REG_DP_HW_VERSION);
}

/**
 * dp_catalog_ctrl_reset() - reset DP controller
 *
 * @dp_catalog: DP catalog structure
 *
 * return: void
 *
 * This function reset the DP controller
 *
 * NOTE: reset DP controller will also clear any pending HPD related interrupts
 * 
 */
void dp_catalog_ctrl_reset(struct dp_catalog *dp_catalog)
{
	u32 sw_reset;
	struct dp_catalog_private *catalog = container_of(dp_catalog,
				struct dp_catalog_private, dp_catalog);

	sw_reset = dp_read_ahb(catalog, REG_DP_SW_RESET);

	sw_reset |= DP_SW_RESET;
	dp_write_ahb(catalog, REG_DP_SW_RESET, sw_reset);
	usleep_range(1000, 1100); /* h/w recommended delay */

	sw_reset &= ~DP_SW_RESET;
	dp_write_ahb(catalog, REG_DP_SW_RESET, sw_reset);
}

bool dp_catalog_ctrl_mainlink_ready(struct dp_catalog *dp_catalog)
{
	u32 data;
	int ret;
	struct dp_catalog_private *catalog = container_of(dp_catalog,
				struct dp_catalog_private, dp_catalog);

	/* Poll for mainlink ready status */
	ret = readl_poll_timeout(catalog->io.link.base +
				REG_DP_MAINLINK_READY,
				data, data & DP_MAINLINK_READY_FOR_VIDEO,
				POLLING_SLEEP_US, POLLING_TIMEOUT_US);
	if (ret < 0) {
		DRM_ERROR("mainlink not ready\n");
		return false;
	}

	return true;
}

void dp_catalog_ctrl_enable_irq(struct dp_catalog *dp_catalog,
						bool enable)
{
	struct dp_catalog_private *catalog = container_of(dp_catalog,
				struct dp_catalog_private, dp_catalog);

	if (enable) {
		dp_write_ahb(catalog, REG_DP_INTR_STATUS,
				DP_INTERRUPT_STATUS1_MASK);
		dp_write_ahb(catalog, REG_DP_INTR_STATUS2,
				DP_INTERRUPT_STATUS2_MASK);
	} else {
		dp_write_ahb(catalog, REG_DP_INTR_STATUS, 0x00);
		dp_write_ahb(catalog, REG_DP_INTR_STATUS2, 0x00);
	}
}

void dp_catalog_hpd_config_intr(struct dp_catalog *dp_catalog,
			u32 intr_mask, bool en)
{
	struct dp_catalog_private *catalog = container_of(dp_catalog,
				struct dp_catalog_private, dp_catalog);

	u32 config = dp_read_aux(catalog, REG_DP_DP_HPD_INT_MASK);

	config = (en ? config | intr_mask : config & ~intr_mask);

	drm_dbg_dp(catalog->drm_dev, "intr_mask=%#x config=%#x\n",
					intr_mask, config);
	dp_write_aux(catalog, REG_DP_DP_HPD_INT_MASK,
				config & DP_DP_HPD_INT_MASK);
}

void dp_catalog_ctrl_hpd_enable(struct dp_catalog *dp_catalog)
{
	struct dp_catalog_private *catalog = container_of(dp_catalog,
				struct dp_catalog_private, dp_catalog);

	u32 reftimer = dp_read_aux(catalog, REG_DP_DP_HPD_REFTIMER);

	/* Configure REFTIMER and enable it */
	reftimer |= DP_DP_HPD_REFTIMER_ENABLE;
	dp_write_aux(catalog, REG_DP_DP_HPD_REFTIMER, reftimer);

	/* Enable HPD */
	dp_write_aux(catalog, REG_DP_DP_HPD_CTRL, DP_DP_HPD_CTRL_HPD_EN);
}

void dp_catalog_ctrl_hpd_disable(struct dp_catalog *dp_catalog)
{
	struct dp_catalog_private *catalog = container_of(dp_catalog,
				struct dp_catalog_private, dp_catalog);

	u32 reftimer = dp_read_aux(catalog, REG_DP_DP_HPD_REFTIMER);

	reftimer &= ~DP_DP_HPD_REFTIMER_ENABLE;
	dp_write_aux(catalog, REG_DP_DP_HPD_REFTIMER, reftimer);

	dp_write_aux(catalog, REG_DP_DP_HPD_CTRL, 0);
}

static void dp_catalog_enable_sdp(struct dp_catalog_private *catalog)
{
	/* trigger sdp */
	dp_write_link(catalog, MMSS_DP_SDP_CFG3, UPDATE_SDP);
	dp_write_link(catalog, MMSS_DP_SDP_CFG3, 0x0);
}

void dp_catalog_ctrl_config_psr(struct dp_catalog *dp_catalog)
{
	struct dp_catalog_private *catalog = container_of(dp_catalog,
				struct dp_catalog_private, dp_catalog);
	u32 config;

	/* enable PSR1 function */
	config = dp_read_link(catalog, REG_PSR_CONFIG);
	config |= PSR1_SUPPORTED;
	dp_write_link(catalog, REG_PSR_CONFIG, config);

	dp_write_ahb(catalog, REG_DP_INTR_MASK4, DP_INTERRUPT_MASK4);
	dp_catalog_enable_sdp(catalog);
}

void dp_catalog_ctrl_set_psr(struct dp_catalog *dp_catalog, bool enter)
{
	struct dp_catalog_private *catalog = container_of(dp_catalog,
			struct dp_catalog_private, dp_catalog);
	u32 cmd;

	cmd = dp_read_link(catalog, REG_PSR_CMD);

	cmd &= ~(PSR_ENTER | PSR_EXIT);

	if (enter)
		cmd |= PSR_ENTER;
	else
		cmd |= PSR_EXIT;

	dp_catalog_enable_sdp(catalog);
	dp_write_link(catalog, REG_PSR_CMD, cmd);
}

u32 dp_catalog_link_is_connected(struct dp_catalog *dp_catalog)
{
	struct dp_catalog_private *catalog = container_of(dp_catalog,
				struct dp_catalog_private, dp_catalog);
	u32 status;

	status = dp_read_aux(catalog, REG_DP_DP_HPD_INT_STATUS);
	drm_dbg_dp(catalog->drm_dev, "aux status: %#x\n", status);
	status >>= DP_DP_HPD_STATE_STATUS_BITS_SHIFT;
	status &= DP_DP_HPD_STATE_STATUS_BITS_MASK;

	return status;
}

u32 dp_catalog_hpd_get_intr_status(struct dp_catalog *dp_catalog)
{
	struct dp_catalog_private *catalog = container_of(dp_catalog,
				struct dp_catalog_private, dp_catalog);
	int isr, mask;

	isr = dp_read_aux(catalog, REG_DP_DP_HPD_INT_STATUS);
	dp_write_aux(catalog, REG_DP_DP_HPD_INT_ACK,
				 (isr & DP_DP_HPD_INT_MASK));
	mask = dp_read_aux(catalog, REG_DP_DP_HPD_INT_MASK);

	/*
	 * We only want to return interrupts that are unmasked to the caller.
	 * However, the interrupt status field also contains other
	 * informational bits about the HPD state status, so we only mask
	 * out the part of the register that tells us about which interrupts
	 * are pending.
	 */
	return isr & (mask | ~DP_DP_HPD_INT_MASK);
}

u32 dp_catalog_ctrl_read_psr_interrupt_status(struct dp_catalog *dp_catalog)
{
	struct dp_catalog_private *catalog = container_of(dp_catalog,
				struct dp_catalog_private, dp_catalog);
	u32 intr, intr_ack;

	intr = dp_read_ahb(catalog, REG_DP_INTR_STATUS4);
	intr_ack = (intr & DP_INTERRUPT_STATUS4)
			<< DP_INTERRUPT_STATUS_ACK_SHIFT;
	dp_write_ahb(catalog, REG_DP_INTR_STATUS4, intr_ack);

	return intr;
}

int dp_catalog_ctrl_get_interrupt(struct dp_catalog *dp_catalog)
{
	struct dp_catalog_private *catalog = container_of(dp_catalog,
				struct dp_catalog_private, dp_catalog);
	u32 intr, intr_ack;

	intr = dp_read_ahb(catalog, REG_DP_INTR_STATUS2);
	intr &= ~DP_INTERRUPT_STATUS2_MASK;
	intr_ack = (intr & DP_INTERRUPT_STATUS2)
			<< DP_INTERRUPT_STATUS_ACK_SHIFT;
	dp_write_ahb(catalog, REG_DP_INTR_STATUS2,
			intr_ack | DP_INTERRUPT_STATUS2_MASK);

	return intr;
}

void dp_catalog_ctrl_phy_reset(struct dp_catalog *dp_catalog)
{
	struct dp_catalog_private *catalog = container_of(dp_catalog,
				struct dp_catalog_private, dp_catalog);

	dp_write_ahb(catalog, REG_DP_PHY_CTRL,
			DP_PHY_CTRL_SW_RESET | DP_PHY_CTRL_SW_RESET_PLL);
	usleep_range(1000, 1100); /* h/w recommended delay */
	dp_write_ahb(catalog, REG_DP_PHY_CTRL, 0x0);
}

void dp_catalog_ctrl_send_phy_pattern(struct dp_catalog *dp_catalog,
			u32 pattern)
{
	struct dp_catalog_private *catalog = container_of(dp_catalog,
				struct dp_catalog_private, dp_catalog);
	u32 value = 0x0;

	/* Make sure to clear the current pattern before starting a new one */
	dp_write_link(catalog, REG_DP_STATE_CTRL, 0x0);

	drm_dbg_dp(catalog->drm_dev, "pattern: %#x\n", pattern);
	switch (pattern) {
	case DP_PHY_TEST_PATTERN_D10_2:
		dp_write_link(catalog, REG_DP_STATE_CTRL,
				DP_STATE_CTRL_LINK_TRAINING_PATTERN1);
		break;
	case DP_PHY_TEST_PATTERN_ERROR_COUNT:
		value &= ~(1 << 16);
		dp_write_link(catalog, REG_DP_HBR2_COMPLIANCE_SCRAMBLER_RESET,
					value);
		value |= SCRAMBLER_RESET_COUNT_VALUE;
		dp_write_link(catalog, REG_DP_HBR2_COMPLIANCE_SCRAMBLER_RESET,
					value);
		dp_write_link(catalog, REG_DP_MAINLINK_LEVELS,
					DP_MAINLINK_SAFE_TO_EXIT_LEVEL_2);
		dp_write_link(catalog, REG_DP_STATE_CTRL,
					DP_STATE_CTRL_LINK_SYMBOL_ERR_MEASURE);
		break;
	case DP_PHY_TEST_PATTERN_PRBS7:
		dp_write_link(catalog, REG_DP_STATE_CTRL,
				DP_STATE_CTRL_LINK_PRBS7);
		break;
	case DP_PHY_TEST_PATTERN_80BIT_CUSTOM:
		dp_write_link(catalog, REG_DP_STATE_CTRL,
				DP_STATE_CTRL_LINK_TEST_CUSTOM_PATTERN);
		/* 00111110000011111000001111100000 */
		dp_write_link(catalog, REG_DP_TEST_80BIT_CUSTOM_PATTERN_REG0,
				0x3E0F83E0);
		/* 00001111100000111110000011111000 */
		dp_write_link(catalog, REG_DP_TEST_80BIT_CUSTOM_PATTERN_REG1,
				0x0F83E0F8);
		/* 1111100000111110 */
		dp_write_link(catalog, REG_DP_TEST_80BIT_CUSTOM_PATTERN_REG2,
				0x0000F83E);
		break;
	case DP_PHY_TEST_PATTERN_CP2520:
		value = dp_read_link(catalog, REG_DP_MAINLINK_CTRL);
		value &= ~DP_MAINLINK_CTRL_SW_BYPASS_SCRAMBLER;
		dp_write_link(catalog, REG_DP_MAINLINK_CTRL, value);

		value = DP_HBR2_ERM_PATTERN;
		dp_write_link(catalog, REG_DP_HBR2_COMPLIANCE_SCRAMBLER_RESET,
				value);
		value |= SCRAMBLER_RESET_COUNT_VALUE;
		dp_write_link(catalog, REG_DP_HBR2_COMPLIANCE_SCRAMBLER_RESET,
					value);
		dp_write_link(catalog, REG_DP_MAINLINK_LEVELS,
					DP_MAINLINK_SAFE_TO_EXIT_LEVEL_2);
		dp_write_link(catalog, REG_DP_STATE_CTRL,
					DP_STATE_CTRL_LINK_SYMBOL_ERR_MEASURE);
		value = dp_read_link(catalog, REG_DP_MAINLINK_CTRL);
		value |= DP_MAINLINK_CTRL_ENABLE;
		dp_write_link(catalog, REG_DP_MAINLINK_CTRL, value);
		break;
	case DP_PHY_TEST_PATTERN_SEL_MASK:
		dp_write_link(catalog, REG_DP_MAINLINK_CTRL,
				DP_MAINLINK_CTRL_ENABLE);
		dp_write_link(catalog, REG_DP_STATE_CTRL,
				DP_STATE_CTRL_LINK_TRAINING_PATTERN4);
		break;
	default:
		drm_dbg_dp(catalog->drm_dev,
				"No valid test pattern requested: %#x\n", pattern);
		break;
	}
}

u32 dp_catalog_ctrl_read_phy_pattern(struct dp_catalog *dp_catalog)
{
	struct dp_catalog_private *catalog = container_of(dp_catalog,
				struct dp_catalog_private, dp_catalog);

	return dp_read_link(catalog, REG_DP_MAINLINK_READY);
}

/* panel related catalog functions */
int dp_catalog_panel_timing_cfg(struct dp_catalog *dp_catalog, u32 total,
				u32 sync_start, u32 width_blanking, u32 dp_active)
{
	struct dp_catalog_private *catalog = container_of(dp_catalog,
				struct dp_catalog_private, dp_catalog);
	u32 reg;

	dp_write_link(catalog, REG_DP_TOTAL_HOR_VER, total);
	dp_write_link(catalog, REG_DP_START_HOR_VER_FROM_SYNC, sync_start);
	dp_write_link(catalog, REG_DP_HSYNC_VSYNC_WIDTH_POLARITY, width_blanking);
	dp_write_link(catalog, REG_DP_ACTIVE_HOR_VER, dp_active);

	reg = dp_read_p0(catalog, MMSS_DP_INTF_CONFIG);

	if (dp_catalog->wide_bus_en)
		reg |= DP_INTF_CONFIG_DATABUS_WIDEN;
	else
		reg &= ~DP_INTF_CONFIG_DATABUS_WIDEN;


	DRM_DEBUG_DP("wide_bus_en=%d reg=%#x\n", dp_catalog->wide_bus_en, reg);

	dp_write_p0(catalog, MMSS_DP_INTF_CONFIG, reg);
	return 0;
}

static void dp_catalog_panel_send_vsc_sdp(struct dp_catalog *dp_catalog, struct dp_sdp *vsc_sdp)
{
	struct dp_catalog_private *catalog;
	u32 header[2];
	u32 val;
	int i;

	catalog = container_of(dp_catalog, struct dp_catalog_private, dp_catalog);

	dp_utils_pack_sdp_header(&vsc_sdp->sdp_header, header);

	dp_write_link(catalog, MMSS_DP_GENERIC0_0, header[0]);
	dp_write_link(catalog, MMSS_DP_GENERIC0_1, header[1]);

	for (i = 0; i < sizeof(vsc_sdp->db); i += 4) {
		val = ((vsc_sdp->db[i]) | (vsc_sdp->db[i + 1] << 8) | (vsc_sdp->db[i + 2] << 16) |
		       (vsc_sdp->db[i + 3] << 24));
		dp_write_link(catalog, MMSS_DP_GENERIC0_2 + i, val);
	}
}

static void dp_catalog_panel_update_sdp(struct dp_catalog *dp_catalog)
{
	struct dp_catalog_private *catalog;
	u32 hw_revision;

	catalog = container_of(dp_catalog, struct dp_catalog_private, dp_catalog);

	hw_revision = dp_catalog_hw_revision(dp_catalog);
	if (hw_revision < DP_HW_VERSION_1_2 && hw_revision >= DP_HW_VERSION_1_0) {
		dp_write_link(catalog, MMSS_DP_SDP_CFG3, 0x01);
		dp_write_link(catalog, MMSS_DP_SDP_CFG3, 0x00);
	}
}

void dp_catalog_panel_enable_vsc_sdp(struct dp_catalog *dp_catalog, struct dp_sdp *vsc_sdp)
{
	struct dp_catalog_private *catalog;
	u32 cfg, cfg2, misc;

	catalog = container_of(dp_catalog, struct dp_catalog_private, dp_catalog);

	cfg = dp_read_link(catalog, MMSS_DP_SDP_CFG);
	cfg2 = dp_read_link(catalog, MMSS_DP_SDP_CFG2);
	misc = dp_read_link(catalog, REG_DP_MISC1_MISC0);

	cfg |= GEN0_SDP_EN;
	dp_write_link(catalog, MMSS_DP_SDP_CFG, cfg);

	cfg2 |= GENERIC0_SDPSIZE_VALID;
	dp_write_link(catalog, MMSS_DP_SDP_CFG2, cfg2);

	dp_catalog_panel_send_vsc_sdp(dp_catalog, vsc_sdp);

	/* indicates presence of VSC (BIT(6) of MISC1) */
	misc |= DP_MISC1_VSC_SDP;

	drm_dbg_dp(catalog->drm_dev, "vsc sdp enable=1\n");

	pr_debug("misc settings = 0x%x\n", misc);
	dp_write_link(catalog, REG_DP_MISC1_MISC0, misc);

	dp_catalog_panel_update_sdp(dp_catalog);
}

void dp_catalog_panel_disable_vsc_sdp(struct dp_catalog *dp_catalog)
{
	struct dp_catalog_private *catalog;
	u32 cfg, cfg2, misc;

	catalog = container_of(dp_catalog, struct dp_catalog_private, dp_catalog);

	cfg = dp_read_link(catalog, MMSS_DP_SDP_CFG);
	cfg2 = dp_read_link(catalog, MMSS_DP_SDP_CFG2);
	misc = dp_read_link(catalog, REG_DP_MISC1_MISC0);

	cfg &= ~GEN0_SDP_EN;
	dp_write_link(catalog, MMSS_DP_SDP_CFG, cfg);

	cfg2 &= ~GENERIC0_SDPSIZE_VALID;
	dp_write_link(catalog, MMSS_DP_SDP_CFG2, cfg2);

	/* switch back to MSA */
	misc &= ~DP_MISC1_VSC_SDP;

	drm_dbg_dp(catalog->drm_dev, "vsc sdp enable=0\n");

	pr_debug("misc settings = 0x%x\n", misc);
	dp_write_link(catalog, REG_DP_MISC1_MISC0, misc);

	dp_catalog_panel_update_sdp(dp_catalog);
}

void dp_catalog_panel_tpg_enable(struct dp_catalog *dp_catalog,
				struct drm_display_mode *drm_mode)
{
	struct dp_catalog_private *catalog = container_of(dp_catalog,
				struct dp_catalog_private, dp_catalog);
	u32 hsync_period, vsync_period;
	u32 display_v_start, display_v_end;
	u32 hsync_start_x, hsync_end_x;
	u32 v_sync_width;
	u32 hsync_ctl;
	u32 display_hctl;

	/* TPG config parameters*/
	hsync_period = drm_mode->htotal;
	vsync_period = drm_mode->vtotal;

	display_v_start = ((drm_mode->vtotal - drm_mode->vsync_start) *
					hsync_period);
	display_v_end = ((vsync_period - (drm_mode->vsync_start -
					drm_mode->vdisplay))
					* hsync_period) - 1;

	display_v_start += drm_mode->htotal - drm_mode->hsync_start;
	display_v_end -= (drm_mode->hsync_start - drm_mode->hdisplay);

	hsync_start_x = drm_mode->htotal - drm_mode->hsync_start;
	hsync_end_x = hsync_period - (drm_mode->hsync_start -
					drm_mode->hdisplay) - 1;

	v_sync_width = drm_mode->vsync_end - drm_mode->vsync_start;

	hsync_ctl = (hsync_period << 16) |
			(drm_mode->hsync_end - drm_mode->hsync_start);
	display_hctl = (hsync_end_x << 16) | hsync_start_x;


	dp_write_p0(catalog, MMSS_DP_INTF_CONFIG, 0x0);
	dp_write_p0(catalog, MMSS_DP_INTF_HSYNC_CTL, hsync_ctl);
	dp_write_p0(catalog, MMSS_DP_INTF_VSYNC_PERIOD_F0, vsync_period *
			hsync_period);
	dp_write_p0(catalog, MMSS_DP_INTF_VSYNC_PULSE_WIDTH_F0, v_sync_width *
			hsync_period);
	dp_write_p0(catalog, MMSS_DP_INTF_VSYNC_PERIOD_F1, 0);
	dp_write_p0(catalog, MMSS_DP_INTF_VSYNC_PULSE_WIDTH_F1, 0);
	dp_write_p0(catalog, MMSS_DP_INTF_DISPLAY_HCTL, display_hctl);
	dp_write_p0(catalog, MMSS_DP_INTF_ACTIVE_HCTL, 0);
	dp_write_p0(catalog, MMSS_INTF_DISPLAY_V_START_F0, display_v_start);
	dp_write_p0(catalog, MMSS_DP_INTF_DISPLAY_V_END_F0, display_v_end);
	dp_write_p0(catalog, MMSS_INTF_DISPLAY_V_START_F1, 0);
	dp_write_p0(catalog, MMSS_DP_INTF_DISPLAY_V_END_F1, 0);
	dp_write_p0(catalog, MMSS_DP_INTF_ACTIVE_V_START_F0, 0);
	dp_write_p0(catalog, MMSS_DP_INTF_ACTIVE_V_END_F0, 0);
	dp_write_p0(catalog, MMSS_DP_INTF_ACTIVE_V_START_F1, 0);
	dp_write_p0(catalog, MMSS_DP_INTF_ACTIVE_V_END_F1, 0);
	dp_write_p0(catalog, MMSS_DP_INTF_POLARITY_CTL, 0);

	dp_write_p0(catalog, MMSS_DP_TPG_MAIN_CONTROL,
				DP_TPG_CHECKERED_RECT_PATTERN);
	dp_write_p0(catalog, MMSS_DP_TPG_VIDEO_CONFIG,
				DP_TPG_VIDEO_CONFIG_BPP_8BIT |
				DP_TPG_VIDEO_CONFIG_RGB);
	dp_write_p0(catalog, MMSS_DP_BIST_ENABLE,
				DP_BIST_ENABLE_DPBIST_EN);
	dp_write_p0(catalog, MMSS_DP_TIMING_ENGINE_EN,
				DP_TIMING_ENGINE_EN_EN);
	drm_dbg_dp(catalog->drm_dev, "%s: enabled tpg\n", __func__);
}

void dp_catalog_panel_tpg_disable(struct dp_catalog *dp_catalog)
{
	struct dp_catalog_private *catalog = container_of(dp_catalog,
				struct dp_catalog_private, dp_catalog);

	dp_write_p0(catalog, MMSS_DP_TPG_MAIN_CONTROL, 0x0);
	dp_write_p0(catalog, MMSS_DP_BIST_ENABLE, 0x0);
	dp_write_p0(catalog, MMSS_DP_TIMING_ENGINE_EN, 0x0);
}

static void __iomem *dp_ioremap(struct platform_device *pdev, int idx, size_t *len)
{
	struct resource *res;
	void __iomem *base;

	base = devm_platform_get_and_ioremap_resource(pdev, idx, &res);
	if (!IS_ERR(base))
		*len = resource_size(res);

	return base;
}

static int dp_catalog_get_io(struct dp_catalog_private *catalog)
{
	struct platform_device *pdev = to_platform_device(catalog->dev);
	struct dss_io_data *dss = &catalog->io;

	dss->ahb.base = dp_ioremap(pdev, 0, &dss->ahb.len);
	if (IS_ERR(dss->ahb.base))
		return PTR_ERR(dss->ahb.base);

	dss->aux.base = dp_ioremap(pdev, 1, &dss->aux.len);
	if (IS_ERR(dss->aux.base)) {
		/*
		 * The initial binding had a single reg, but in order to
		 * support variation in the sub-region sizes this was split.
		 * dp_ioremap() will fail with -EINVAL here if only a single
		 * reg is specified, so fill in the sub-region offsets and
		 * lengths based on this single region.
		 */
		if (PTR_ERR(dss->aux.base) == -EINVAL) {
			if (dss->ahb.len < DP_DEFAULT_P0_OFFSET + DP_DEFAULT_P0_SIZE) {
				DRM_ERROR("legacy memory region not large enough\n");
				return -EINVAL;
			}

			dss->ahb.len = DP_DEFAULT_AHB_SIZE;
			dss->aux.base = dss->ahb.base + DP_DEFAULT_AUX_OFFSET;
			dss->aux.len = DP_DEFAULT_AUX_SIZE;
			dss->link.base = dss->ahb.base + DP_DEFAULT_LINK_OFFSET;
			dss->link.len = DP_DEFAULT_LINK_SIZE;
			dss->p0.base = dss->ahb.base + DP_DEFAULT_P0_OFFSET;
			dss->p0.len = DP_DEFAULT_P0_SIZE;
		} else {
			DRM_ERROR("unable to remap aux region: %pe\n", dss->aux.base);
			return PTR_ERR(dss->aux.base);
		}
	} else {
		dss->link.base = dp_ioremap(pdev, 2, &dss->link.len);
		if (IS_ERR(dss->link.base)) {
			DRM_ERROR("unable to remap link region: %pe\n", dss->link.base);
			return PTR_ERR(dss->link.base);
		}

		dss->p0.base = dp_ioremap(pdev, 3, &dss->p0.len);
		if (IS_ERR(dss->p0.base)) {
			DRM_ERROR("unable to remap p0 region: %pe\n", dss->p0.base);
			return PTR_ERR(dss->p0.base);
		}
	}

	return 0;
}

struct dp_catalog *dp_catalog_get(struct device *dev)
{
	struct dp_catalog_private *catalog;
	int ret;

	catalog  = devm_kzalloc(dev, sizeof(*catalog), GFP_KERNEL);
	if (!catalog)
		return ERR_PTR(-ENOMEM);

	catalog->dev = dev;

	ret = dp_catalog_get_io(catalog);
	if (ret)
		return ERR_PTR(ret);

	return &catalog->dp_catalog;
}

u32 dp_catalog_audio_get_header(struct dp_catalog *dp_catalog,
				enum dp_catalog_audio_sdp_type sdp,
				enum dp_catalog_audio_header_type header)
{
	struct dp_catalog_private *catalog;
	u32 (*sdp_map)[DP_AUDIO_SDP_HEADER_MAX];

	catalog = container_of(dp_catalog,
		struct dp_catalog_private, dp_catalog);

	sdp_map = catalog->audio_map;

	return dp_read_link(catalog, sdp_map[sdp][header]);
}

void dp_catalog_audio_set_header(struct dp_catalog *dp_catalog,
				 enum dp_catalog_audio_sdp_type sdp,
				 enum dp_catalog_audio_header_type header,
				 u32 data)
{
	struct dp_catalog_private *catalog;
	u32 (*sdp_map)[DP_AUDIO_SDP_HEADER_MAX];

	if (!dp_catalog)
		return;

	catalog = container_of(dp_catalog,
		struct dp_catalog_private, dp_catalog);

	sdp_map = catalog->audio_map;

	dp_write_link(catalog, sdp_map[sdp][header], data);
}

void dp_catalog_audio_config_acr(struct dp_catalog *dp_catalog, u32 select)
{
	struct dp_catalog_private *catalog;
	u32 acr_ctrl;

	if (!dp_catalog)
		return;

	catalog = container_of(dp_catalog,
		struct dp_catalog_private, dp_catalog);

	acr_ctrl = select << 4 | BIT(31) | BIT(8) | BIT(14);

	drm_dbg_dp(catalog->drm_dev, "select: %#x, acr_ctrl: %#x\n",
					select, acr_ctrl);

	dp_write_link(catalog, MMSS_DP_AUDIO_ACR_CTRL, acr_ctrl);
}

void dp_catalog_audio_enable(struct dp_catalog *dp_catalog, bool enable)
{
	struct dp_catalog_private *catalog;
	u32 audio_ctrl;

	if (!dp_catalog)
		return;

	catalog = container_of(dp_catalog,
		struct dp_catalog_private, dp_catalog);

	audio_ctrl = dp_read_link(catalog, MMSS_DP_AUDIO_CFG);

	if (enable)
		audio_ctrl |= BIT(0);
	else
		audio_ctrl &= ~BIT(0);

	drm_dbg_dp(catalog->drm_dev, "dp_audio_cfg = 0x%x\n", audio_ctrl);

	dp_write_link(catalog, MMSS_DP_AUDIO_CFG, audio_ctrl);
	/* make sure audio engine is disabled */
	wmb();
}

void dp_catalog_audio_config_sdp(struct dp_catalog *dp_catalog)
{
	struct dp_catalog_private *catalog;
	u32 sdp_cfg = 0;
	u32 sdp_cfg2 = 0;

	if (!dp_catalog)
		return;

	catalog = container_of(dp_catalog,
		struct dp_catalog_private, dp_catalog);

	sdp_cfg = dp_read_link(catalog, MMSS_DP_SDP_CFG);
	/* AUDIO_TIMESTAMP_SDP_EN */
	sdp_cfg |= BIT(1);
	/* AUDIO_STREAM_SDP_EN */
	sdp_cfg |= BIT(2);
	/* AUDIO_COPY_MANAGEMENT_SDP_EN */
	sdp_cfg |= BIT(5);
	/* AUDIO_ISRC_SDP_EN  */
	sdp_cfg |= BIT(6);
	/* AUDIO_INFOFRAME_SDP_EN  */
	sdp_cfg |= BIT(20);

	drm_dbg_dp(catalog->drm_dev, "sdp_cfg = 0x%x\n", sdp_cfg);

	dp_write_link(catalog, MMSS_DP_SDP_CFG, sdp_cfg);

	sdp_cfg2 = dp_read_link(catalog, MMSS_DP_SDP_CFG2);
	/* IFRM_REGSRC -> Do not use reg values */
	sdp_cfg2 &= ~BIT(0);
	/* AUDIO_STREAM_HB3_REGSRC-> Do not use reg values */
	sdp_cfg2 &= ~BIT(1);

	drm_dbg_dp(catalog->drm_dev, "sdp_cfg2 = 0x%x\n", sdp_cfg2);

	dp_write_link(catalog, MMSS_DP_SDP_CFG2, sdp_cfg2);
}

void dp_catalog_audio_init(struct dp_catalog *dp_catalog)
{
	struct dp_catalog_private *catalog;

	static u32 sdp_map[][DP_AUDIO_SDP_HEADER_MAX] = {
		{
			MMSS_DP_AUDIO_STREAM_0,
			MMSS_DP_AUDIO_STREAM_1,
			MMSS_DP_AUDIO_STREAM_1,
		},
		{
			MMSS_DP_AUDIO_TIMESTAMP_0,
			MMSS_DP_AUDIO_TIMESTAMP_1,
			MMSS_DP_AUDIO_TIMESTAMP_1,
		},
		{
			MMSS_DP_AUDIO_INFOFRAME_0,
			MMSS_DP_AUDIO_INFOFRAME_1,
			MMSS_DP_AUDIO_INFOFRAME_1,
		},
		{
			MMSS_DP_AUDIO_COPYMANAGEMENT_0,
			MMSS_DP_AUDIO_COPYMANAGEMENT_1,
			MMSS_DP_AUDIO_COPYMANAGEMENT_1,
		},
		{
			MMSS_DP_AUDIO_ISRC_0,
			MMSS_DP_AUDIO_ISRC_1,
			MMSS_DP_AUDIO_ISRC_1,
		},
	};

	if (!dp_catalog)
		return;

	catalog = container_of(dp_catalog,
		struct dp_catalog_private, dp_catalog);

	catalog->audio_map = sdp_map;
}

void dp_catalog_audio_sfe_level(struct dp_catalog *dp_catalog, u32 safe_to_exit_level)
{
	struct dp_catalog_private *catalog;
	u32 mainlink_levels;

	if (!dp_catalog)
		return;

	catalog = container_of(dp_catalog,
		struct dp_catalog_private, dp_catalog);

	mainlink_levels = dp_read_link(catalog, REG_DP_MAINLINK_LEVELS);
	mainlink_levels &= 0xFE0;
	mainlink_levels |= safe_to_exit_level;

	drm_dbg_dp(catalog->drm_dev,
			"mainlink_level = 0x%x, safe_to_exit_level = 0x%x\n",
			 mainlink_levels, safe_to_exit_level);

	dp_write_link(catalog, REG_DP_MAINLINK_LEVELS, mainlink_levels);
}<|MERGE_RESOLUTION|>--- conflicted
+++ resolved
@@ -262,22 +262,14 @@
 	dp_write_aux(catalog, REG_DP_AUX_CTRL, aux_ctrl);
 }
 
-<<<<<<< HEAD
-int dp_catalog_aux_wait_for_hpd_connect_state(struct dp_catalog *dp_catalog)
-=======
 int dp_catalog_aux_wait_for_hpd_connect_state(struct dp_catalog *dp_catalog,
 					      unsigned long wait_us)
->>>>>>> 0c383648
 {
 	u32 state;
 	struct dp_catalog_private *catalog = container_of(dp_catalog,
 				struct dp_catalog_private, dp_catalog);
 
-<<<<<<< HEAD
-	/* poll for hpd connected status every 2ms and timeout after 500ms */
-=======
 	/* poll for hpd connected status every 2ms and timeout after wait_us */
->>>>>>> 0c383648
 	return readl_poll_timeout(catalog->io.aux.base +
 				REG_DP_DP_HPD_INT_STATUS,
 				state, state & DP_DP_HPD_STATE_STATUS_CONNECTED,
@@ -477,11 +469,7 @@
 
 void dp_catalog_ctrl_config_msa(struct dp_catalog *dp_catalog,
 					u32 rate, u32 stream_rate_khz,
-<<<<<<< HEAD
-					bool fixed_nvid, bool is_ycbcr_420)
-=======
 					bool is_ycbcr_420)
->>>>>>> 0c383648
 {
 	u32 pixel_m, pixel_n;
 	u32 mvid, nvid, pixel_div = 0, dispcc_input_rate;
