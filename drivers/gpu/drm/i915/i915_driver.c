/* i915_drv.c -- i830,i845,i855,i865,i915 driver -*- linux-c -*-
 */
/*
 *
 * Copyright 2003 Tungsten Graphics, Inc., Cedar Park, Texas.
 * All Rights Reserved.
 *
 * Permission is hereby granted, free of charge, to any person obtaining a
 * copy of this software and associated documentation files (the
 * "Software"), to deal in the Software without restriction, including
 * without limitation the rights to use, copy, modify, merge, publish,
 * distribute, sub license, and/or sell copies of the Software, and to
 * permit persons to whom the Software is furnished to do so, subject to
 * the following conditions:
 *
 * The above copyright notice and this permission notice (including the
 * next paragraph) shall be included in all copies or substantial portions
 * of the Software.
 *
 * THE SOFTWARE IS PROVIDED "AS IS", WITHOUT WARRANTY OF ANY KIND, EXPRESS
 * OR IMPLIED, INCLUDING BUT NOT LIMITED TO THE WARRANTIES OF
 * MERCHANTABILITY, FITNESS FOR A PARTICULAR PURPOSE AND NON-INFRINGEMENT.
 * IN NO EVENT SHALL TUNGSTEN GRAPHICS AND/OR ITS SUPPLIERS BE LIABLE FOR
 * ANY CLAIM, DAMAGES OR OTHER LIABILITY, WHETHER IN AN ACTION OF CONTRACT,
 * TORT OR OTHERWISE, ARISING FROM, OUT OF OR IN CONNECTION WITH THE
 * SOFTWARE OR THE USE OR OTHER DEALINGS IN THE SOFTWARE.
 *
 */

#include <linux/acpi.h>
#include <linux/device.h>
#include <linux/module.h>
#include <linux/oom.h>
#include <linux/pci.h>
#include <linux/pm.h>
#include <linux/pm_runtime.h>
#include <linux/slab.h>
#include <linux/string_helpers.h>
#include <linux/vga_switcheroo.h>
#include <linux/vt.h>

#include <drm/drm_aperture.h>
#include <drm/drm_atomic_helper.h>
#include <drm/drm_ioctl.h>
#include <drm/drm_managed.h>
#include <drm/drm_probe_helper.h>

#include "display/intel_acpi.h"
#include "display/intel_bw.h"
#include "display/intel_cdclk.h"
#include "display/intel_display_types.h"
#include "display/intel_dmc.h"
#include "display/intel_dp.h"
#include "display/intel_dpt.h"
#include "display/intel_fbdev.h"
#include "display/intel_hotplug.h"
#include "display/intel_overlay.h"
#include "display/intel_pch_refclk.h"
#include "display/intel_pipe_crc.h"
#include "display/intel_pps.h"
#include "display/intel_sprite.h"
#include "display/intel_vga.h"
#include "display/skl_watermark.h"

#include "gem/i915_gem_context.h"
#include "gem/i915_gem_create.h"
#include "gem/i915_gem_dmabuf.h"
#include "gem/i915_gem_ioctls.h"
#include "gem/i915_gem_mman.h"
#include "gem/i915_gem_pm.h"
#include "gt/intel_gt.h"
#include "gt/intel_gt_pm.h"
#include "gt/intel_rc6.h"

#include "pxp/intel_pxp.h"
#include "pxp/intel_pxp_debugfs.h"
#include "pxp/intel_pxp_pm.h"

#include "soc/intel_dram.h"
#include "soc/intel_gmch.h"

#include "i915_file_private.h"
#include "i915_debugfs.h"
#include "i915_driver.h"
#include "i915_drm_client.h"
#include "i915_drv.h"
#include "i915_getparam.h"
#include "i915_hwmon.h"
#include "i915_ioc32.h"
#include "i915_ioctl.h"
#include "i915_irq.h"
#include "i915_memcpy.h"
#include "i915_perf.h"
#include "i915_query.h"
#include "i915_suspend.h"
#include "i915_switcheroo.h"
#include "i915_sysfs.h"
#include "i915_utils.h"
#include "i915_vgpu.h"
#include "intel_gvt.h"
#include "intel_memory_region.h"
#include "intel_pci_config.h"
#include "intel_pcode.h"
#include "intel_pm.h"
#include "intel_region_ttm.h"
#include "vlv_suspend.h"

static const struct drm_driver i915_drm_driver;

static int i915_workqueues_init(struct drm_i915_private *dev_priv)
{
	/*
	 * The i915 workqueue is primarily used for batched retirement of
	 * requests (and thus managing bo) once the task has been completed
	 * by the GPU. i915_retire_requests() is called directly when we
	 * need high-priority retirement, such as waiting for an explicit
	 * bo.
	 *
	 * It is also used for periodic low-priority events, such as
	 * idle-timers and recording error state.
	 *
	 * All tasks on the workqueue are expected to acquire the dev mutex
	 * so there is no point in running more than one instance of the
	 * workqueue at any time.  Use an ordered one.
	 */
	dev_priv->wq = alloc_ordered_workqueue("i915", 0);
	if (dev_priv->wq == NULL)
		goto out_err;

	dev_priv->display.hotplug.dp_wq = alloc_ordered_workqueue("i915-dp", 0);
	if (dev_priv->display.hotplug.dp_wq == NULL)
		goto out_free_wq;

	return 0;

out_free_wq:
	destroy_workqueue(dev_priv->wq);
out_err:
	drm_err(&dev_priv->drm, "Failed to allocate workqueues.\n");

	return -ENOMEM;
}

static void i915_workqueues_cleanup(struct drm_i915_private *dev_priv)
{
	destroy_workqueue(dev_priv->display.hotplug.dp_wq);
	destroy_workqueue(dev_priv->wq);
}

/*
 * We don't keep the workarounds for pre-production hardware, so we expect our
 * driver to fail on these machines in one way or another. A little warning on
 * dmesg may help both the user and the bug triagers.
 *
 * Our policy for removing pre-production workarounds is to keep the
 * current gen workarounds as a guide to the bring-up of the next gen
 * (workarounds have a habit of persisting!). Anything older than that
 * should be removed along with the complications they introduce.
 */
static void intel_detect_preproduction_hw(struct drm_i915_private *dev_priv)
{
	bool pre = false;

	pre |= IS_HSW_EARLY_SDV(dev_priv);
	pre |= IS_SKYLAKE(dev_priv) && INTEL_REVID(dev_priv) < 0x6;
	pre |= IS_BROXTON(dev_priv) && INTEL_REVID(dev_priv) < 0xA;
	pre |= IS_KABYLAKE(dev_priv) && INTEL_REVID(dev_priv) < 0x1;
	pre |= IS_GEMINILAKE(dev_priv) && INTEL_REVID(dev_priv) < 0x3;
	pre |= IS_ICELAKE(dev_priv) && INTEL_REVID(dev_priv) < 0x7;
	pre |= IS_TIGERLAKE(dev_priv) && INTEL_REVID(dev_priv) < 0x1;
	pre |= IS_DG1(dev_priv) && INTEL_REVID(dev_priv) < 0x1;

	if (pre) {
		drm_err(&dev_priv->drm, "This is a pre-production stepping. "
			  "It may not be fully functional.\n");
		add_taint(TAINT_MACHINE_CHECK, LOCKDEP_STILL_OK);
	}
}

static void sanitize_gpu(struct drm_i915_private *i915)
{
	if (!INTEL_INFO(i915)->gpu_reset_clobbers_display) {
		struct intel_gt *gt;
		unsigned int i;

		for_each_gt(gt, i915, i)
			__intel_gt_reset(gt, ALL_ENGINES);
	}
}

/**
 * i915_driver_early_probe - setup state not requiring device access
 * @dev_priv: device private
 *
 * Initialize everything that is a "SW-only" state, that is state not
 * requiring accessing the device or exposing the driver via kernel internal
 * or userspace interfaces. Example steps belonging here: lock initialization,
 * system memory allocation, setting up device specific attributes and
 * function hooks not requiring accessing the device.
 */
static int i915_driver_early_probe(struct drm_i915_private *dev_priv)
{
	int ret = 0;

	if (i915_inject_probe_failure(dev_priv))
		return -ENODEV;

	intel_device_info_runtime_init_early(dev_priv);

	intel_step_init(dev_priv);

	intel_uncore_mmio_debug_init_early(dev_priv);

	spin_lock_init(&dev_priv->irq_lock);
	spin_lock_init(&dev_priv->gpu_error.lock);
	mutex_init(&dev_priv->display.backlight.lock);

	mutex_init(&dev_priv->sb_lock);
	cpu_latency_qos_add_request(&dev_priv->sb_qos, PM_QOS_DEFAULT_VALUE);

	mutex_init(&dev_priv->display.audio.mutex);
	mutex_init(&dev_priv->display.wm.wm_mutex);
	mutex_init(&dev_priv->display.pps.mutex);
	mutex_init(&dev_priv->display.hdcp.comp_mutex);
	spin_lock_init(&dev_priv->display.dkl.phy_lock);

	i915_memcpy_init_early(dev_priv);
	intel_runtime_pm_init_early(&dev_priv->runtime_pm);

	ret = i915_workqueues_init(dev_priv);
	if (ret < 0)
		return ret;

	ret = vlv_suspend_init(dev_priv);
	if (ret < 0)
		goto err_workqueues;

	ret = intel_region_ttm_device_init(dev_priv);
	if (ret)
		goto err_ttm;

	ret = intel_root_gt_init_early(dev_priv);
	if (ret < 0)
		goto err_rootgt;

	i915_drm_clients_init(&dev_priv->clients, dev_priv);

	i915_gem_init_early(dev_priv);

	/* This must be called before any calls to HAS_PCH_* */
	intel_detect_pch(dev_priv);

	intel_irq_init(dev_priv);
	intel_init_display_hooks(dev_priv);
	intel_init_clock_gating_hooks(dev_priv);

	intel_detect_preproduction_hw(dev_priv);

	return 0;

err_rootgt:
	intel_region_ttm_device_fini(dev_priv);
err_ttm:
	vlv_suspend_cleanup(dev_priv);
err_workqueues:
	i915_workqueues_cleanup(dev_priv);
	return ret;
}

/**
 * i915_driver_late_release - cleanup the setup done in
 *			       i915_driver_early_probe()
 * @dev_priv: device private
 */
static void i915_driver_late_release(struct drm_i915_private *dev_priv)
{
	intel_irq_fini(dev_priv);
	intel_power_domains_cleanup(dev_priv);
	i915_gem_cleanup_early(dev_priv);
	intel_gt_driver_late_release_all(dev_priv);
	i915_drm_clients_fini(&dev_priv->clients);
	intel_region_ttm_device_fini(dev_priv);
	vlv_suspend_cleanup(dev_priv);
	i915_workqueues_cleanup(dev_priv);

	cpu_latency_qos_remove_request(&dev_priv->sb_qos);
	mutex_destroy(&dev_priv->sb_lock);

	i915_params_free(&dev_priv->params);
}

/**
 * i915_driver_mmio_probe - setup device MMIO
 * @dev_priv: device private
 *
 * Setup minimal device state necessary for MMIO accesses later in the
 * initialization sequence. The setup here should avoid any other device-wide
 * side effects or exposing the driver via kernel internal or user space
 * interfaces.
 */
static int i915_driver_mmio_probe(struct drm_i915_private *dev_priv)
{
	struct intel_gt *gt;
	int ret, i;

	if (i915_inject_probe_failure(dev_priv))
		return -ENODEV;

	ret = intel_gmch_bridge_setup(dev_priv);
	if (ret < 0)
		return ret;

	for_each_gt(gt, dev_priv, i) {
		ret = intel_uncore_init_mmio(gt->uncore);
		if (ret)
			return ret;

		ret = drmm_add_action_or_reset(&dev_priv->drm,
					       intel_uncore_fini_mmio,
					       gt->uncore);
		if (ret)
			return ret;
	}

	/* Try to make sure MCHBAR is enabled before poking at it */
	intel_gmch_bar_setup(dev_priv);
	intel_device_info_runtime_init(dev_priv);

	for_each_gt(gt, dev_priv, i) {
		ret = intel_gt_init_mmio(gt);
		if (ret)
			goto err_uncore;
	}

	/* As early as possible, scrub existing GPU state before clobbering */
	sanitize_gpu(dev_priv);

	return 0;

err_uncore:
	intel_gmch_bar_teardown(dev_priv);

	return ret;
}

/**
 * i915_driver_mmio_release - cleanup the setup done in i915_driver_mmio_probe()
 * @dev_priv: device private
 */
static void i915_driver_mmio_release(struct drm_i915_private *dev_priv)
{
	intel_gmch_bar_teardown(dev_priv);
}

/**
 * i915_set_dma_info - set all relevant PCI dma info as configured for the
 * platform
 * @i915: valid i915 instance
 *
 * Set the dma max segment size, device and coherent masks.  The dma mask set
 * needs to occur before i915_ggtt_probe_hw.
 *
 * A couple of platforms have special needs.  Address them as well.
 *
 */
static int i915_set_dma_info(struct drm_i915_private *i915)
{
	unsigned int mask_size = INTEL_INFO(i915)->dma_mask_size;
	int ret;

	GEM_BUG_ON(!mask_size);

	/*
	 * We don't have a max segment size, so set it to the max so sg's
	 * debugging layer doesn't complain
	 */
	dma_set_max_seg_size(i915->drm.dev, UINT_MAX);

	ret = dma_set_mask(i915->drm.dev, DMA_BIT_MASK(mask_size));
	if (ret)
		goto mask_err;

	/* overlay on gen2 is broken and can't address above 1G */
	if (GRAPHICS_VER(i915) == 2)
		mask_size = 30;

	/*
	 * 965GM sometimes incorrectly writes to hardware status page (HWS)
	 * using 32bit addressing, overwriting memory if HWS is located
	 * above 4GB.
	 *
	 * The documentation also mentions an issue with undefined
	 * behaviour if any general state is accessed within a page above 4GB,
	 * which also needs to be handled carefully.
	 */
	if (IS_I965G(i915) || IS_I965GM(i915))
		mask_size = 32;

	ret = dma_set_coherent_mask(i915->drm.dev, DMA_BIT_MASK(mask_size));
	if (ret)
		goto mask_err;

	return 0;

mask_err:
	drm_err(&i915->drm, "Can't set DMA mask/consistent mask (%d)\n", ret);
	return ret;
}

static int i915_pcode_init(struct drm_i915_private *i915)
{
	struct intel_gt *gt;
	int id, ret;

	for_each_gt(gt, i915, id) {
		ret = intel_pcode_init(gt->uncore);
		if (ret) {
			drm_err(&gt->i915->drm, "gt%d: intel_pcode_init failed %d\n", id, ret);
			return ret;
		}
	}

	return 0;
}

/**
 * i915_driver_hw_probe - setup state requiring device access
 * @dev_priv: device private
 *
 * Setup state that requires accessing the device, but doesn't require
 * exposing the driver via kernel internal or userspace interfaces.
 */
static int i915_driver_hw_probe(struct drm_i915_private *dev_priv)
{
	struct pci_dev *pdev = to_pci_dev(dev_priv->drm.dev);
	struct pci_dev *root_pdev;
	int ret;

	if (i915_inject_probe_failure(dev_priv))
		return -ENODEV;

	if (HAS_PPGTT(dev_priv)) {
		if (intel_vgpu_active(dev_priv) &&
		    !intel_vgpu_has_full_ppgtt(dev_priv)) {
			i915_report_error(dev_priv,
					  "incompatible vGPU found, support for isolated ppGTT required\n");
			return -ENXIO;
		}
	}

	if (HAS_EXECLISTS(dev_priv)) {
		/*
		 * Older GVT emulation depends upon intercepting CSB mmio,
		 * which we no longer use, preferring to use the HWSP cache
		 * instead.
		 */
		if (intel_vgpu_active(dev_priv) &&
		    !intel_vgpu_has_hwsp_emulation(dev_priv)) {
			i915_report_error(dev_priv,
					  "old vGPU host found, support for HWSP emulation required\n");
			return -ENXIO;
		}
	}

	/* needs to be done before ggtt probe */
	intel_dram_edram_detect(dev_priv);

	ret = i915_set_dma_info(dev_priv);
	if (ret)
		return ret;

	i915_perf_init(dev_priv);

	ret = i915_ggtt_probe_hw(dev_priv);
	if (ret)
		goto err_perf;

	ret = drm_aperture_remove_conflicting_pci_framebuffers(pdev, dev_priv->drm.driver);
	if (ret)
		goto err_ggtt;

	ret = i915_ggtt_init_hw(dev_priv);
	if (ret)
		goto err_ggtt;

	ret = intel_memory_regions_hw_probe(dev_priv);
	if (ret)
		goto err_ggtt;

	ret = intel_gt_tiles_init(dev_priv);
	if (ret)
		goto err_mem_regions;

	ret = i915_ggtt_enable_hw(dev_priv);
	if (ret) {
		drm_err(&dev_priv->drm, "failed to enable GGTT\n");
		goto err_mem_regions;
	}

	pci_set_master(pdev);

	/* On the 945G/GM, the chipset reports the MSI capability on the
	 * integrated graphics even though the support isn't actually there
	 * according to the published specs.  It doesn't appear to function
	 * correctly in testing on 945G.
	 * This may be a side effect of MSI having been made available for PEG
	 * and the registers being closely associated.
	 *
	 * According to chipset errata, on the 965GM, MSI interrupts may
	 * be lost or delayed, and was defeatured. MSI interrupts seem to
	 * get lost on g4x as well, and interrupt delivery seems to stay
	 * properly dead afterwards. So we'll just disable them for all
	 * pre-gen5 chipsets.
	 *
	 * dp aux and gmbus irq on gen4 seems to be able to generate legacy
	 * interrupts even when in MSI mode. This results in spurious
	 * interrupt warnings if the legacy irq no. is shared with another
	 * device. The kernel then disables that interrupt source and so
	 * prevents the other device from working properly.
	 */
	if (GRAPHICS_VER(dev_priv) >= 5) {
		if (pci_enable_msi(pdev) < 0)
			drm_dbg(&dev_priv->drm, "can't enable MSI");
	}

	ret = intel_gvt_init(dev_priv);
	if (ret)
		goto err_msi;

	intel_opregion_setup(dev_priv);

	ret = i915_pcode_init(dev_priv);
	if (ret)
		goto err_msi;

	/*
	 * Fill the dram structure to get the system dram info. This will be
	 * used for memory latency calculation.
	 */
	intel_dram_detect(dev_priv);

	intel_bw_init_hw(dev_priv);

	/*
	 * FIXME: Temporary hammer to avoid freezing the machine on our DGFX
	 * This should be totally removed when we handle the pci states properly
	 * on runtime PM and on s2idle cases.
	 */
	root_pdev = pcie_find_root_port(pdev);
	if (root_pdev)
		pci_d3cold_disable(root_pdev);

	return 0;

err_msi:
	if (pdev->msi_enabled)
		pci_disable_msi(pdev);
err_mem_regions:
	intel_memory_regions_driver_release(dev_priv);
err_ggtt:
	i915_ggtt_driver_release(dev_priv);
	i915_gem_drain_freed_objects(dev_priv);
	i915_ggtt_driver_late_release(dev_priv);
err_perf:
	i915_perf_fini(dev_priv);
	return ret;
}

/**
 * i915_driver_hw_remove - cleanup the setup done in i915_driver_hw_probe()
 * @dev_priv: device private
 */
static void i915_driver_hw_remove(struct drm_i915_private *dev_priv)
{
	struct pci_dev *pdev = to_pci_dev(dev_priv->drm.dev);
	struct pci_dev *root_pdev;

	i915_perf_fini(dev_priv);

	if (pdev->msi_enabled)
		pci_disable_msi(pdev);

	root_pdev = pcie_find_root_port(pdev);
	if (root_pdev)
		pci_d3cold_enable(root_pdev);
}

/**
 * i915_driver_register - register the driver with the rest of the system
 * @dev_priv: device private
 *
 * Perform any steps necessary to make the driver available via kernel
 * internal or userspace interfaces.
 */
static void i915_driver_register(struct drm_i915_private *dev_priv)
{
	struct intel_gt *gt;
	unsigned int i;

	i915_gem_driver_register(dev_priv);
	i915_pmu_register(dev_priv);

	intel_vgpu_register(dev_priv);

	/* Reveal our presence to userspace */
	if (drm_dev_register(&dev_priv->drm, 0)) {
		drm_err(&dev_priv->drm,
			"Failed to register driver for userspace access!\n");
		return;
	}

	i915_debugfs_register(dev_priv);
	i915_setup_sysfs(dev_priv);

	/* Depends on sysfs having been initialized */
	i915_perf_register(dev_priv);

	for_each_gt(gt, dev_priv, i)
		intel_gt_driver_register(gt);

	intel_pxp_debugfs_register(dev_priv->pxp);

	i915_hwmon_register(dev_priv);

	intel_display_driver_register(dev_priv);

	intel_power_domains_enable(dev_priv);
	intel_runtime_pm_enable(&dev_priv->runtime_pm);

	intel_register_dsm_handler();

	if (i915_switcheroo_register(dev_priv))
		drm_err(&dev_priv->drm, "Failed to register vga switcheroo!\n");
}

/**
 * i915_driver_unregister - cleanup the registration done in i915_driver_regiser()
 * @dev_priv: device private
 */
static void i915_driver_unregister(struct drm_i915_private *dev_priv)
{
	struct intel_gt *gt;
	unsigned int i;

	i915_switcheroo_unregister(dev_priv);

	intel_unregister_dsm_handler();

	intel_runtime_pm_disable(&dev_priv->runtime_pm);
	intel_power_domains_disable(dev_priv);

	intel_display_driver_unregister(dev_priv);

	intel_pxp_fini(dev_priv);

	for_each_gt(gt, dev_priv, i)
		intel_gt_driver_unregister(gt);

	i915_hwmon_unregister(dev_priv);

	i915_perf_unregister(dev_priv);
	i915_pmu_unregister(dev_priv);

	i915_teardown_sysfs(dev_priv);
	drm_dev_unplug(&dev_priv->drm);

	i915_gem_driver_unregister(dev_priv);
}

void
i915_print_iommu_status(struct drm_i915_private *i915, struct drm_printer *p)
{
	drm_printf(p, "iommu: %s\n",
		   str_enabled_disabled(i915_vtd_active(i915)));
}

static void i915_welcome_messages(struct drm_i915_private *dev_priv)
{
	if (drm_debug_enabled(DRM_UT_DRIVER)) {
		struct drm_printer p = drm_debug_printer("i915 device info:");
		struct intel_gt *gt;
		unsigned int i;

		drm_printf(&p, "pciid=0x%04x rev=0x%02x platform=%s (subplatform=0x%x) gen=%i\n",
			   INTEL_DEVID(dev_priv),
			   INTEL_REVID(dev_priv),
			   intel_platform_name(INTEL_INFO(dev_priv)->platform),
			   intel_subplatform(RUNTIME_INFO(dev_priv),
					     INTEL_INFO(dev_priv)->platform),
			   GRAPHICS_VER(dev_priv));

		intel_device_info_print(INTEL_INFO(dev_priv),
					RUNTIME_INFO(dev_priv), &p);
		i915_print_iommu_status(dev_priv, &p);
		for_each_gt(gt, dev_priv, i)
			intel_gt_info_print(&gt->info, &p);
	}

	if (IS_ENABLED(CONFIG_DRM_I915_DEBUG))
		drm_info(&dev_priv->drm, "DRM_I915_DEBUG enabled\n");
	if (IS_ENABLED(CONFIG_DRM_I915_DEBUG_GEM))
		drm_info(&dev_priv->drm, "DRM_I915_DEBUG_GEM enabled\n");
	if (IS_ENABLED(CONFIG_DRM_I915_DEBUG_RUNTIME_PM))
		drm_info(&dev_priv->drm,
			 "DRM_I915_DEBUG_RUNTIME_PM enabled\n");
}

static struct drm_i915_private *
i915_driver_create(struct pci_dev *pdev, const struct pci_device_id *ent)
{
	const struct intel_device_info *match_info =
		(struct intel_device_info *)ent->driver_data;
	struct intel_device_info *device_info;
	struct intel_runtime_info *runtime;
	struct drm_i915_private *i915;

	i915 = devm_drm_dev_alloc(&pdev->dev, &i915_drm_driver,
				  struct drm_i915_private, drm);
	if (IS_ERR(i915))
		return i915;

	pci_set_drvdata(pdev, i915);

	/* Device parameters start as a copy of module parameters. */
	i915_params_copy(&i915->params, &i915_modparams);

	/* Setup the write-once "constant" device info */
	device_info = mkwrite_device_info(i915);
	memcpy(device_info, match_info, sizeof(*device_info));

	/* Initialize initial runtime info from static const data and pdev. */
	runtime = RUNTIME_INFO(i915);
	memcpy(runtime, &INTEL_INFO(i915)->__runtime, sizeof(*runtime));
	runtime->device_id = pdev->device;

	return i915;
}

/**
 * i915_driver_probe - setup chip and create an initial config
 * @pdev: PCI device
 * @ent: matching PCI ID entry
 *
 * The driver probe routine has to do several things:
 *   - drive output discovery via intel_modeset_init()
 *   - initialize the memory manager
 *   - allocate initial config memory
 *   - setup the DRM framebuffer with the allocated memory
 */
int i915_driver_probe(struct pci_dev *pdev, const struct pci_device_id *ent)
{
	struct drm_i915_private *i915;
	int ret;

	i915 = i915_driver_create(pdev, ent);
	if (IS_ERR(i915))
		return PTR_ERR(i915);

	ret = pci_enable_device(pdev);
	if (ret)
		goto out_fini;

	ret = i915_driver_early_probe(i915);
	if (ret < 0)
		goto out_pci_disable;

	disable_rpm_wakeref_asserts(&i915->runtime_pm);

	intel_vgpu_detect(i915);

	ret = intel_gt_probe_all(i915);
	if (ret < 0)
		goto out_runtime_pm_put;

	ret = i915_driver_mmio_probe(i915);
	if (ret < 0)
		goto out_tiles_cleanup;

	ret = i915_driver_hw_probe(i915);
	if (ret < 0)
		goto out_cleanup_mmio;

	ret = intel_modeset_init_noirq(i915);
	if (ret < 0)
		goto out_cleanup_hw;

	ret = intel_irq_install(i915);
	if (ret)
		goto out_cleanup_modeset;

	ret = intel_modeset_init_nogem(i915);
	if (ret)
		goto out_cleanup_irq;

	ret = i915_gem_init(i915);
	if (ret)
		goto out_cleanup_modeset2;

	intel_pxp_init(i915);

	ret = intel_modeset_init(i915);
	if (ret)
		goto out_cleanup_gem;

	i915_driver_register(i915);

	enable_rpm_wakeref_asserts(&i915->runtime_pm);

	i915_welcome_messages(i915);

	i915->do_release = true;

	return 0;

out_cleanup_gem:
	i915_gem_suspend(i915);
	i915_gem_driver_remove(i915);
	i915_gem_driver_release(i915);
out_cleanup_modeset2:
	/* FIXME clean up the error path */
	intel_modeset_driver_remove(i915);
	intel_irq_uninstall(i915);
	intel_modeset_driver_remove_noirq(i915);
	goto out_cleanup_modeset;
out_cleanup_irq:
	intel_irq_uninstall(i915);
out_cleanup_modeset:
	intel_modeset_driver_remove_nogem(i915);
out_cleanup_hw:
	i915_driver_hw_remove(i915);
	intel_memory_regions_driver_release(i915);
	i915_ggtt_driver_release(i915);
	i915_gem_drain_freed_objects(i915);
	i915_ggtt_driver_late_release(i915);
out_cleanup_mmio:
	i915_driver_mmio_release(i915);
out_tiles_cleanup:
	intel_gt_release_all(i915);
out_runtime_pm_put:
	enable_rpm_wakeref_asserts(&i915->runtime_pm);
	i915_driver_late_release(i915);
out_pci_disable:
	pci_disable_device(pdev);
out_fini:
	i915_probe_error(i915, "Device initialization failed (%d)\n", ret);
	return ret;
}

void i915_driver_remove(struct drm_i915_private *i915)
{
	intel_wakeref_t wakeref;

	wakeref = intel_runtime_pm_get(&i915->runtime_pm);

	i915_driver_unregister(i915);

	/* Flush any external code that still may be under the RCU lock */
	synchronize_rcu();

	i915_gem_suspend(i915);

	intel_gvt_driver_remove(i915);

	intel_modeset_driver_remove(i915);

	intel_irq_uninstall(i915);

	intel_modeset_driver_remove_noirq(i915);

	i915_reset_error_state(i915);
	i915_gem_driver_remove(i915);

	intel_modeset_driver_remove_nogem(i915);

	i915_driver_hw_remove(i915);

	intel_runtime_pm_put(&i915->runtime_pm, wakeref);
}

static void i915_driver_release(struct drm_device *dev)
{
	struct drm_i915_private *dev_priv = to_i915(dev);
	struct intel_runtime_pm *rpm = &dev_priv->runtime_pm;
	intel_wakeref_t wakeref;

	if (!dev_priv->do_release)
		return;

	wakeref = intel_runtime_pm_get(rpm);

	i915_gem_driver_release(dev_priv);

	intel_memory_regions_driver_release(dev_priv);
	i915_ggtt_driver_release(dev_priv);
	i915_gem_drain_freed_objects(dev_priv);
	i915_ggtt_driver_late_release(dev_priv);

	i915_driver_mmio_release(dev_priv);

	intel_runtime_pm_put(rpm, wakeref);

	intel_runtime_pm_driver_release(rpm);

	i915_driver_late_release(dev_priv);
}

static int i915_driver_open(struct drm_device *dev, struct drm_file *file)
{
	struct drm_i915_private *i915 = to_i915(dev);
	int ret;

	ret = i915_gem_open(i915, file);
	if (ret)
		return ret;

	return 0;
}

/**
 * i915_driver_lastclose - clean up after all DRM clients have exited
 * @dev: DRM device
 *
 * Take care of cleaning up after all DRM clients have exited.  In the
 * mode setting case, we want to restore the kernel's initial mode (just
 * in case the last client left us in a bad state).
 *
 * Additionally, in the non-mode setting case, we'll tear down the GTT
 * and DMA structures, since the kernel won't be using them, and clea
 * up any GEM state.
 */
static void i915_driver_lastclose(struct drm_device *dev)
{
<<<<<<< HEAD
	intel_fbdev_restore_mode(dev);
=======
	struct drm_i915_private *i915 = to_i915(dev);

	intel_fbdev_restore_mode(i915);
>>>>>>> 4b736ed4

	vga_switcheroo_process_delayed_switch();
}

static void i915_driver_postclose(struct drm_device *dev, struct drm_file *file)
{
	struct drm_i915_file_private *file_priv = file->driver_priv;

	i915_gem_context_close(file);
	i915_drm_client_put(file_priv->client);

	kfree_rcu(file_priv, rcu);

	/* Catch up with all the deferred frees from "this" client */
	i915_gem_flush_free_objects(to_i915(dev));
}

static void intel_suspend_encoders(struct drm_i915_private *dev_priv)
{
	struct intel_encoder *encoder;

	if (!HAS_DISPLAY(dev_priv))
		return;

	drm_modeset_lock_all(&dev_priv->drm);
	for_each_intel_encoder(&dev_priv->drm, encoder)
		if (encoder->suspend)
			encoder->suspend(encoder);
	drm_modeset_unlock_all(&dev_priv->drm);
}

static void intel_shutdown_encoders(struct drm_i915_private *dev_priv)
{
	struct intel_encoder *encoder;

	if (!HAS_DISPLAY(dev_priv))
		return;

	drm_modeset_lock_all(&dev_priv->drm);
	for_each_intel_encoder(&dev_priv->drm, encoder)
		if (encoder->shutdown)
			encoder->shutdown(encoder);
	drm_modeset_unlock_all(&dev_priv->drm);
}

void i915_driver_shutdown(struct drm_i915_private *i915)
{
	disable_rpm_wakeref_asserts(&i915->runtime_pm);
	intel_runtime_pm_disable(&i915->runtime_pm);
	intel_power_domains_disable(i915);

	if (HAS_DISPLAY(i915)) {
		drm_kms_helper_poll_disable(&i915->drm);

		drm_atomic_helper_shutdown(&i915->drm);
	}

	intel_dp_mst_suspend(i915);

	intel_runtime_pm_disable_interrupts(i915);
	intel_hpd_cancel_work(i915);

	intel_suspend_encoders(i915);
	intel_shutdown_encoders(i915);

	intel_dmc_suspend(i915);

	i915_gem_suspend(i915);

	/*
	 * The only requirement is to reboot with display DC states disabled,
	 * for now leaving all display power wells in the INIT power domain
	 * enabled.
	 *
	 * TODO:
	 * - unify the pci_driver::shutdown sequence here with the
	 *   pci_driver.driver.pm.poweroff,poweroff_late sequence.
	 * - unify the driver remove and system/runtime suspend sequences with
	 *   the above unified shutdown/poweroff sequence.
	 */
	intel_power_domains_driver_remove(i915);
	enable_rpm_wakeref_asserts(&i915->runtime_pm);

	intel_runtime_pm_driver_release(&i915->runtime_pm);
}

static bool suspend_to_idle(struct drm_i915_private *dev_priv)
{
#if IS_ENABLED(CONFIG_ACPI_SLEEP)
	if (acpi_target_system_state() < ACPI_STATE_S3)
		return true;
#endif
	return false;
}

static void i915_drm_complete(struct drm_device *dev)
{
	struct drm_i915_private *i915 = to_i915(dev);

	intel_pxp_resume_complete(i915->pxp);
}

static int i915_drm_prepare(struct drm_device *dev)
{
	struct drm_i915_private *i915 = to_i915(dev);

	intel_pxp_suspend_prepare(i915->pxp);

	/*
	 * NB intel_display_suspend() may issue new requests after we've
	 * ostensibly marked the GPU as ready-to-sleep here. We need to
	 * split out that work and pull it forward so that after point,
	 * the GPU is not woken again.
	 */
	return i915_gem_backup_suspend(i915);
}

static int i915_drm_suspend(struct drm_device *dev)
{
	struct drm_i915_private *dev_priv = to_i915(dev);
	struct pci_dev *pdev = to_pci_dev(dev_priv->drm.dev);
	pci_power_t opregion_target_state;

	disable_rpm_wakeref_asserts(&dev_priv->runtime_pm);

	/* We do a lot of poking in a lot of registers, make sure they work
	 * properly. */
	intel_power_domains_disable(dev_priv);
	if (HAS_DISPLAY(dev_priv))
		drm_kms_helper_poll_disable(dev);

	pci_save_state(pdev);

	intel_display_suspend(dev);

	intel_dp_mst_suspend(dev_priv);

	intel_runtime_pm_disable_interrupts(dev_priv);
	intel_hpd_cancel_work(dev_priv);

	intel_suspend_encoders(dev_priv);

	/* Must be called before GGTT is suspended. */
	intel_dpt_suspend(dev_priv);
	i915_ggtt_suspend(to_gt(dev_priv)->ggtt);

	i915_save_display(dev_priv);

	opregion_target_state = suspend_to_idle(dev_priv) ? PCI_D1 : PCI_D3cold;
	intel_opregion_suspend(dev_priv, opregion_target_state);

	intel_fbdev_set_suspend(dev, FBINFO_STATE_SUSPENDED, true);

	dev_priv->suspend_count++;

	intel_dmc_suspend(dev_priv);

	enable_rpm_wakeref_asserts(&dev_priv->runtime_pm);

	i915_gem_drain_freed_objects(dev_priv);

	return 0;
}

static enum i915_drm_suspend_mode
get_suspend_mode(struct drm_i915_private *dev_priv, bool hibernate)
{
	if (hibernate)
		return I915_DRM_SUSPEND_HIBERNATE;

	if (suspend_to_idle(dev_priv))
		return I915_DRM_SUSPEND_IDLE;

	return I915_DRM_SUSPEND_MEM;
}

static int i915_drm_suspend_late(struct drm_device *dev, bool hibernation)
{
	struct drm_i915_private *dev_priv = to_i915(dev);
	struct pci_dev *pdev = to_pci_dev(dev_priv->drm.dev);
	struct intel_runtime_pm *rpm = &dev_priv->runtime_pm;
	struct intel_gt *gt;
	int ret, i;

	disable_rpm_wakeref_asserts(rpm);

	intel_pxp_suspend(dev_priv->pxp);

	i915_gem_suspend_late(dev_priv);

	for_each_gt(gt, dev_priv, i)
		intel_uncore_suspend(gt->uncore);

	intel_power_domains_suspend(dev_priv,
				    get_suspend_mode(dev_priv, hibernation));

	intel_display_power_suspend_late(dev_priv);

	ret = vlv_suspend_complete(dev_priv);
	if (ret) {
		drm_err(&dev_priv->drm, "Suspend complete failed: %d\n", ret);
		intel_power_domains_resume(dev_priv);

		goto out;
	}

	pci_disable_device(pdev);
	/*
	 * During hibernation on some platforms the BIOS may try to access
	 * the device even though it's already in D3 and hang the machine. So
	 * leave the device in D0 on those platforms and hope the BIOS will
	 * power down the device properly. The issue was seen on multiple old
	 * GENs with different BIOS vendors, so having an explicit blacklist
	 * is inpractical; apply the workaround on everything pre GEN6. The
	 * platforms where the issue was seen:
	 * Lenovo Thinkpad X301, X61s, X60, T60, X41
	 * Fujitsu FSC S7110
	 * Acer Aspire 1830T
	 */
	if (!(hibernation && GRAPHICS_VER(dev_priv) < 6))
		pci_set_power_state(pdev, PCI_D3hot);

out:
	enable_rpm_wakeref_asserts(rpm);
	if (!dev_priv->uncore.user_forcewake_count)
		intel_runtime_pm_driver_release(rpm);

	return ret;
}

int i915_driver_suspend_switcheroo(struct drm_i915_private *i915,
				   pm_message_t state)
{
	int error;

	if (drm_WARN_ON_ONCE(&i915->drm, state.event != PM_EVENT_SUSPEND &&
			     state.event != PM_EVENT_FREEZE))
		return -EINVAL;

	if (i915->drm.switch_power_state == DRM_SWITCH_POWER_OFF)
		return 0;

	error = i915_drm_suspend(&i915->drm);
	if (error)
		return error;

	return i915_drm_suspend_late(&i915->drm, false);
}

static int i915_drm_resume(struct drm_device *dev)
{
	struct drm_i915_private *dev_priv = to_i915(dev);
	struct intel_gt *gt;
	int ret, i;

	disable_rpm_wakeref_asserts(&dev_priv->runtime_pm);

	ret = i915_pcode_init(dev_priv);
	if (ret)
		return ret;

	sanitize_gpu(dev_priv);

	ret = i915_ggtt_enable_hw(dev_priv);
	if (ret)
		drm_err(&dev_priv->drm, "failed to re-enable GGTT\n");

	i915_ggtt_resume(to_gt(dev_priv)->ggtt);

	for_each_gt(gt, dev_priv, i)
		if (GRAPHICS_VER(gt->i915) >= 8)
			setup_private_pat(gt);

	/* Must be called after GGTT is resumed. */
	intel_dpt_resume(dev_priv);

	intel_dmc_resume(dev_priv);

	i915_restore_display(dev_priv);
	intel_pps_unlock_regs_wa(dev_priv);

	intel_init_pch_refclk(dev_priv);

	/*
	 * Interrupts have to be enabled before any batches are run. If not the
	 * GPU will hang. i915_gem_init_hw() will initiate batches to
	 * update/restore the context.
	 *
	 * drm_mode_config_reset() needs AUX interrupts.
	 *
	 * Modeset enabling in intel_modeset_init_hw() also needs working
	 * interrupts.
	 */
	intel_runtime_pm_enable_interrupts(dev_priv);

	if (HAS_DISPLAY(dev_priv))
		drm_mode_config_reset(dev);

	i915_gem_resume(dev_priv);

	intel_modeset_init_hw(dev_priv);
	intel_init_clock_gating(dev_priv);
	intel_hpd_init(dev_priv);

	/* MST sideband requires HPD interrupts enabled */
	intel_dp_mst_resume(dev_priv);
	intel_display_resume(dev);

	intel_hpd_poll_disable(dev_priv);
	if (HAS_DISPLAY(dev_priv))
		drm_kms_helper_poll_enable(dev);

	intel_opregion_resume(dev_priv);

	intel_fbdev_set_suspend(dev, FBINFO_STATE_RUNNING, false);

	intel_power_domains_enable(dev_priv);

	intel_gvt_resume(dev_priv);

	enable_rpm_wakeref_asserts(&dev_priv->runtime_pm);

	return 0;
}

static int i915_drm_resume_early(struct drm_device *dev)
{
	struct drm_i915_private *dev_priv = to_i915(dev);
	struct pci_dev *pdev = to_pci_dev(dev_priv->drm.dev);
	struct intel_gt *gt;
	int ret, i;

	/*
	 * We have a resume ordering issue with the snd-hda driver also
	 * requiring our device to be power up. Due to the lack of a
	 * parent/child relationship we currently solve this with an early
	 * resume hook.
	 *
	 * FIXME: This should be solved with a special hdmi sink device or
	 * similar so that power domains can be employed.
	 */

	/*
	 * Note that we need to set the power state explicitly, since we
	 * powered off the device during freeze and the PCI core won't power
	 * it back up for us during thaw. Powering off the device during
	 * freeze is not a hard requirement though, and during the
	 * suspend/resume phases the PCI core makes sure we get here with the
	 * device powered on. So in case we change our freeze logic and keep
	 * the device powered we can also remove the following set power state
	 * call.
	 */
	ret = pci_set_power_state(pdev, PCI_D0);
	if (ret) {
		drm_err(&dev_priv->drm,
			"failed to set PCI D0 power state (%d)\n", ret);
		return ret;
	}

	/*
	 * Note that pci_enable_device() first enables any parent bridge
	 * device and only then sets the power state for this device. The
	 * bridge enabling is a nop though, since bridge devices are resumed
	 * first. The order of enabling power and enabling the device is
	 * imposed by the PCI core as described above, so here we preserve the
	 * same order for the freeze/thaw phases.
	 *
	 * TODO: eventually we should remove pci_disable_device() /
	 * pci_enable_enable_device() from suspend/resume. Due to how they
	 * depend on the device enable refcount we can't anyway depend on them
	 * disabling/enabling the device.
	 */
	if (pci_enable_device(pdev))
		return -EIO;

	pci_set_master(pdev);

	disable_rpm_wakeref_asserts(&dev_priv->runtime_pm);

	ret = vlv_resume_prepare(dev_priv, false);
	if (ret)
		drm_err(&dev_priv->drm,
			"Resume prepare failed: %d, continuing anyway\n", ret);

	for_each_gt(gt, dev_priv, i) {
		intel_uncore_resume_early(gt->uncore);
		intel_gt_check_and_clear_faults(gt);
	}

	intel_display_power_resume_early(dev_priv);

	intel_power_domains_resume(dev_priv);

	enable_rpm_wakeref_asserts(&dev_priv->runtime_pm);

	return ret;
}

int i915_driver_resume_switcheroo(struct drm_i915_private *i915)
{
	int ret;

	if (i915->drm.switch_power_state == DRM_SWITCH_POWER_OFF)
		return 0;

	ret = i915_drm_resume_early(&i915->drm);
	if (ret)
		return ret;

	return i915_drm_resume(&i915->drm);
}

static int i915_pm_prepare(struct device *kdev)
{
	struct drm_i915_private *i915 = kdev_to_i915(kdev);

	if (!i915) {
		dev_err(kdev, "DRM not initialized, aborting suspend.\n");
		return -ENODEV;
	}

	if (i915->drm.switch_power_state == DRM_SWITCH_POWER_OFF)
		return 0;

	return i915_drm_prepare(&i915->drm);
}

static int i915_pm_suspend(struct device *kdev)
{
	struct drm_i915_private *i915 = kdev_to_i915(kdev);

	if (!i915) {
		dev_err(kdev, "DRM not initialized, aborting suspend.\n");
		return -ENODEV;
	}

	if (i915->drm.switch_power_state == DRM_SWITCH_POWER_OFF)
		return 0;

	return i915_drm_suspend(&i915->drm);
}

static int i915_pm_suspend_late(struct device *kdev)
{
	struct drm_i915_private *i915 = kdev_to_i915(kdev);

	/*
	 * We have a suspend ordering issue with the snd-hda driver also
	 * requiring our device to be power up. Due to the lack of a
	 * parent/child relationship we currently solve this with an late
	 * suspend hook.
	 *
	 * FIXME: This should be solved with a special hdmi sink device or
	 * similar so that power domains can be employed.
	 */
	if (i915->drm.switch_power_state == DRM_SWITCH_POWER_OFF)
		return 0;

	return i915_drm_suspend_late(&i915->drm, false);
}

static int i915_pm_poweroff_late(struct device *kdev)
{
	struct drm_i915_private *i915 = kdev_to_i915(kdev);

	if (i915->drm.switch_power_state == DRM_SWITCH_POWER_OFF)
		return 0;

	return i915_drm_suspend_late(&i915->drm, true);
}

static int i915_pm_resume_early(struct device *kdev)
{
	struct drm_i915_private *i915 = kdev_to_i915(kdev);

	if (i915->drm.switch_power_state == DRM_SWITCH_POWER_OFF)
		return 0;

	return i915_drm_resume_early(&i915->drm);
}

static int i915_pm_resume(struct device *kdev)
{
	struct drm_i915_private *i915 = kdev_to_i915(kdev);

	if (i915->drm.switch_power_state == DRM_SWITCH_POWER_OFF)
		return 0;

	return i915_drm_resume(&i915->drm);
}

static void i915_pm_complete(struct device *kdev)
{
	struct drm_i915_private *i915 = kdev_to_i915(kdev);

	if (i915->drm.switch_power_state == DRM_SWITCH_POWER_OFF)
		return;

	i915_drm_complete(&i915->drm);
}

/* freeze: before creating the hibernation_image */
static int i915_pm_freeze(struct device *kdev)
{
	struct drm_i915_private *i915 = kdev_to_i915(kdev);
	int ret;

	if (i915->drm.switch_power_state != DRM_SWITCH_POWER_OFF) {
		ret = i915_drm_suspend(&i915->drm);
		if (ret)
			return ret;
	}

	ret = i915_gem_freeze(i915);
	if (ret)
		return ret;

	return 0;
}

static int i915_pm_freeze_late(struct device *kdev)
{
	struct drm_i915_private *i915 = kdev_to_i915(kdev);
	int ret;

	if (i915->drm.switch_power_state != DRM_SWITCH_POWER_OFF) {
		ret = i915_drm_suspend_late(&i915->drm, true);
		if (ret)
			return ret;
	}

	ret = i915_gem_freeze_late(i915);
	if (ret)
		return ret;

	return 0;
}

/* thaw: called after creating the hibernation image, but before turning off. */
static int i915_pm_thaw_early(struct device *kdev)
{
	return i915_pm_resume_early(kdev);
}

static int i915_pm_thaw(struct device *kdev)
{
	return i915_pm_resume(kdev);
}

/* restore: called after loading the hibernation image. */
static int i915_pm_restore_early(struct device *kdev)
{
	return i915_pm_resume_early(kdev);
}

static int i915_pm_restore(struct device *kdev)
{
	return i915_pm_resume(kdev);
}

static int intel_runtime_suspend(struct device *kdev)
{
	struct drm_i915_private *dev_priv = kdev_to_i915(kdev);
	struct intel_runtime_pm *rpm = &dev_priv->runtime_pm;
	struct intel_gt *gt;
	int ret, i;

	if (drm_WARN_ON_ONCE(&dev_priv->drm, !HAS_RUNTIME_PM(dev_priv)))
		return -ENODEV;

	drm_dbg(&dev_priv->drm, "Suspending device\n");

	disable_rpm_wakeref_asserts(rpm);

	/*
	 * We are safe here against re-faults, since the fault handler takes
	 * an RPM reference.
	 */
	i915_gem_runtime_suspend(dev_priv);

	intel_pxp_runtime_suspend(dev_priv->pxp);

	for_each_gt(gt, dev_priv, i)
		intel_gt_runtime_suspend(gt);

	intel_runtime_pm_disable_interrupts(dev_priv);

	for_each_gt(gt, dev_priv, i)
		intel_uncore_suspend(gt->uncore);

	intel_display_power_suspend(dev_priv);

	ret = vlv_suspend_complete(dev_priv);
	if (ret) {
		drm_err(&dev_priv->drm,
			"Runtime suspend failed, disabling it (%d)\n", ret);
		intel_uncore_runtime_resume(&dev_priv->uncore);

		intel_runtime_pm_enable_interrupts(dev_priv);

		for_each_gt(gt, dev_priv, i)
			intel_gt_runtime_resume(gt);

		enable_rpm_wakeref_asserts(rpm);

		return ret;
	}

	enable_rpm_wakeref_asserts(rpm);
	intel_runtime_pm_driver_release(rpm);

	if (intel_uncore_arm_unclaimed_mmio_detection(&dev_priv->uncore))
		drm_err(&dev_priv->drm,
			"Unclaimed access detected prior to suspending\n");

	rpm->suspended = true;

	/*
	 * FIXME: We really should find a document that references the arguments
	 * used below!
	 */
	if (IS_BROADWELL(dev_priv)) {
		/*
		 * On Broadwell, if we use PCI_D1 the PCH DDI ports will stop
		 * being detected, and the call we do at intel_runtime_resume()
		 * won't be able to restore them. Since PCI_D3hot matches the
		 * actual specification and appears to be working, use it.
		 */
		intel_opregion_notify_adapter(dev_priv, PCI_D3hot);
	} else {
		/*
		 * current versions of firmware which depend on this opregion
		 * notification have repurposed the D1 definition to mean
		 * "runtime suspended" vs. what you would normally expect (D3)
		 * to distinguish it from notifications that might be sent via
		 * the suspend path.
		 */
		intel_opregion_notify_adapter(dev_priv, PCI_D1);
	}

	assert_forcewakes_inactive(&dev_priv->uncore);

	if (!IS_VALLEYVIEW(dev_priv) && !IS_CHERRYVIEW(dev_priv))
		intel_hpd_poll_enable(dev_priv);

	drm_dbg(&dev_priv->drm, "Device suspended\n");
	return 0;
}

static int intel_runtime_resume(struct device *kdev)
{
	struct drm_i915_private *dev_priv = kdev_to_i915(kdev);
	struct intel_runtime_pm *rpm = &dev_priv->runtime_pm;
	struct intel_gt *gt;
	int ret, i;

	if (drm_WARN_ON_ONCE(&dev_priv->drm, !HAS_RUNTIME_PM(dev_priv)))
		return -ENODEV;

	drm_dbg(&dev_priv->drm, "Resuming device\n");

	drm_WARN_ON_ONCE(&dev_priv->drm, atomic_read(&rpm->wakeref_count));
	disable_rpm_wakeref_asserts(rpm);

	intel_opregion_notify_adapter(dev_priv, PCI_D0);
	rpm->suspended = false;
	if (intel_uncore_unclaimed_mmio(&dev_priv->uncore))
		drm_dbg(&dev_priv->drm,
			"Unclaimed access during suspend, bios?\n");

	intel_display_power_resume(dev_priv);

	ret = vlv_resume_prepare(dev_priv, true);

	for_each_gt(gt, dev_priv, i)
		intel_uncore_runtime_resume(gt->uncore);

	intel_runtime_pm_enable_interrupts(dev_priv);

	/*
	 * No point of rolling back things in case of an error, as the best
	 * we can do is to hope that things will still work (and disable RPM).
	 */
	for_each_gt(gt, dev_priv, i)
		intel_gt_runtime_resume(gt);

	intel_pxp_runtime_resume(dev_priv->pxp);

	/*
	 * On VLV/CHV display interrupts are part of the display
	 * power well, so hpd is reinitialized from there. For
	 * everyone else do it here.
	 */
	if (!IS_VALLEYVIEW(dev_priv) && !IS_CHERRYVIEW(dev_priv)) {
		intel_hpd_init(dev_priv);
		intel_hpd_poll_disable(dev_priv);
	}

	skl_watermark_ipc_update(dev_priv);

	enable_rpm_wakeref_asserts(rpm);

	if (ret)
		drm_err(&dev_priv->drm,
			"Runtime resume failed, disabling it (%d)\n", ret);
	else
		drm_dbg(&dev_priv->drm, "Device resumed\n");

	return ret;
}

const struct dev_pm_ops i915_pm_ops = {
	/*
	 * S0ix (via system suspend) and S3 event handlers [PMSG_SUSPEND,
	 * PMSG_RESUME]
	 */
	.prepare = i915_pm_prepare,
	.suspend = i915_pm_suspend,
	.suspend_late = i915_pm_suspend_late,
	.resume_early = i915_pm_resume_early,
	.resume = i915_pm_resume,
	.complete = i915_pm_complete,

	/*
	 * S4 event handlers
	 * @freeze, @freeze_late    : called (1) before creating the
	 *                            hibernation image [PMSG_FREEZE] and
	 *                            (2) after rebooting, before restoring
	 *                            the image [PMSG_QUIESCE]
	 * @thaw, @thaw_early       : called (1) after creating the hibernation
	 *                            image, before writing it [PMSG_THAW]
	 *                            and (2) after failing to create or
	 *                            restore the image [PMSG_RECOVER]
	 * @poweroff, @poweroff_late: called after writing the hibernation
	 *                            image, before rebooting [PMSG_HIBERNATE]
	 * @restore, @restore_early : called after rebooting and restoring the
	 *                            hibernation image [PMSG_RESTORE]
	 */
	.freeze = i915_pm_freeze,
	.freeze_late = i915_pm_freeze_late,
	.thaw_early = i915_pm_thaw_early,
	.thaw = i915_pm_thaw,
	.poweroff = i915_pm_suspend,
	.poweroff_late = i915_pm_poweroff_late,
	.restore_early = i915_pm_restore_early,
	.restore = i915_pm_restore,

	/* S0ix (via runtime suspend) event handlers */
	.runtime_suspend = intel_runtime_suspend,
	.runtime_resume = intel_runtime_resume,
};

static const struct file_operations i915_driver_fops = {
	.owner = THIS_MODULE,
	.open = drm_open,
	.release = drm_release_noglobal,
	.unlocked_ioctl = drm_ioctl,
	.mmap = i915_gem_mmap,
	.poll = drm_poll,
	.read = drm_read,
	.compat_ioctl = i915_ioc32_compat_ioctl,
	.llseek = noop_llseek,
#ifdef CONFIG_PROC_FS
	.show_fdinfo = i915_drm_client_fdinfo,
#endif
};

static int
i915_gem_reject_pin_ioctl(struct drm_device *dev, void *data,
			  struct drm_file *file)
{
	return -ENODEV;
}

static const struct drm_ioctl_desc i915_ioctls[] = {
	DRM_IOCTL_DEF_DRV(I915_INIT, drm_noop, DRM_AUTH|DRM_MASTER|DRM_ROOT_ONLY),
	DRM_IOCTL_DEF_DRV(I915_FLUSH, drm_noop, DRM_AUTH),
	DRM_IOCTL_DEF_DRV(I915_FLIP, drm_noop, DRM_AUTH),
	DRM_IOCTL_DEF_DRV(I915_BATCHBUFFER, drm_noop, DRM_AUTH),
	DRM_IOCTL_DEF_DRV(I915_IRQ_EMIT, drm_noop, DRM_AUTH),
	DRM_IOCTL_DEF_DRV(I915_IRQ_WAIT, drm_noop, DRM_AUTH),
	DRM_IOCTL_DEF_DRV(I915_GETPARAM, i915_getparam_ioctl, DRM_RENDER_ALLOW),
	DRM_IOCTL_DEF_DRV(I915_SETPARAM, drm_noop, DRM_AUTH|DRM_MASTER|DRM_ROOT_ONLY),
	DRM_IOCTL_DEF_DRV(I915_ALLOC, drm_noop, DRM_AUTH),
	DRM_IOCTL_DEF_DRV(I915_FREE, drm_noop, DRM_AUTH),
	DRM_IOCTL_DEF_DRV(I915_INIT_HEAP, drm_noop, DRM_AUTH|DRM_MASTER|DRM_ROOT_ONLY),
	DRM_IOCTL_DEF_DRV(I915_CMDBUFFER, drm_noop, DRM_AUTH),
	DRM_IOCTL_DEF_DRV(I915_DESTROY_HEAP,  drm_noop, DRM_AUTH|DRM_MASTER|DRM_ROOT_ONLY),
	DRM_IOCTL_DEF_DRV(I915_SET_VBLANK_PIPE,  drm_noop, DRM_AUTH|DRM_MASTER|DRM_ROOT_ONLY),
	DRM_IOCTL_DEF_DRV(I915_GET_VBLANK_PIPE,  drm_noop, DRM_AUTH),
	DRM_IOCTL_DEF_DRV(I915_VBLANK_SWAP, drm_noop, DRM_AUTH),
	DRM_IOCTL_DEF_DRV(I915_HWS_ADDR, drm_noop, DRM_AUTH|DRM_MASTER|DRM_ROOT_ONLY),
	DRM_IOCTL_DEF_DRV(I915_GEM_INIT, drm_noop, DRM_AUTH|DRM_MASTER|DRM_ROOT_ONLY),
	DRM_IOCTL_DEF_DRV(I915_GEM_EXECBUFFER, drm_invalid_op, DRM_AUTH),
	DRM_IOCTL_DEF_DRV(I915_GEM_EXECBUFFER2_WR, i915_gem_execbuffer2_ioctl, DRM_RENDER_ALLOW),
	DRM_IOCTL_DEF_DRV(I915_GEM_PIN, i915_gem_reject_pin_ioctl, DRM_AUTH|DRM_ROOT_ONLY),
	DRM_IOCTL_DEF_DRV(I915_GEM_UNPIN, i915_gem_reject_pin_ioctl, DRM_AUTH|DRM_ROOT_ONLY),
	DRM_IOCTL_DEF_DRV(I915_GEM_BUSY, i915_gem_busy_ioctl, DRM_RENDER_ALLOW),
	DRM_IOCTL_DEF_DRV(I915_GEM_SET_CACHING, i915_gem_set_caching_ioctl, DRM_RENDER_ALLOW),
	DRM_IOCTL_DEF_DRV(I915_GEM_GET_CACHING, i915_gem_get_caching_ioctl, DRM_RENDER_ALLOW),
	DRM_IOCTL_DEF_DRV(I915_GEM_THROTTLE, i915_gem_throttle_ioctl, DRM_RENDER_ALLOW),
	DRM_IOCTL_DEF_DRV(I915_GEM_ENTERVT, drm_noop, DRM_AUTH|DRM_MASTER|DRM_ROOT_ONLY),
	DRM_IOCTL_DEF_DRV(I915_GEM_LEAVEVT, drm_noop, DRM_AUTH|DRM_MASTER|DRM_ROOT_ONLY),
	DRM_IOCTL_DEF_DRV(I915_GEM_CREATE, i915_gem_create_ioctl, DRM_RENDER_ALLOW),
	DRM_IOCTL_DEF_DRV(I915_GEM_CREATE_EXT, i915_gem_create_ext_ioctl, DRM_RENDER_ALLOW),
	DRM_IOCTL_DEF_DRV(I915_GEM_PREAD, i915_gem_pread_ioctl, DRM_RENDER_ALLOW),
	DRM_IOCTL_DEF_DRV(I915_GEM_PWRITE, i915_gem_pwrite_ioctl, DRM_RENDER_ALLOW),
	DRM_IOCTL_DEF_DRV(I915_GEM_MMAP, i915_gem_mmap_ioctl, DRM_RENDER_ALLOW),
	DRM_IOCTL_DEF_DRV(I915_GEM_MMAP_OFFSET, i915_gem_mmap_offset_ioctl, DRM_RENDER_ALLOW),
	DRM_IOCTL_DEF_DRV(I915_GEM_SET_DOMAIN, i915_gem_set_domain_ioctl, DRM_RENDER_ALLOW),
	DRM_IOCTL_DEF_DRV(I915_GEM_SW_FINISH, i915_gem_sw_finish_ioctl, DRM_RENDER_ALLOW),
	DRM_IOCTL_DEF_DRV(I915_GEM_SET_TILING, i915_gem_set_tiling_ioctl, DRM_RENDER_ALLOW),
	DRM_IOCTL_DEF_DRV(I915_GEM_GET_TILING, i915_gem_get_tiling_ioctl, DRM_RENDER_ALLOW),
	DRM_IOCTL_DEF_DRV(I915_GEM_GET_APERTURE, i915_gem_get_aperture_ioctl, DRM_RENDER_ALLOW),
	DRM_IOCTL_DEF_DRV(I915_GET_PIPE_FROM_CRTC_ID, intel_get_pipe_from_crtc_id_ioctl, 0),
	DRM_IOCTL_DEF_DRV(I915_GEM_MADVISE, i915_gem_madvise_ioctl, DRM_RENDER_ALLOW),
	DRM_IOCTL_DEF_DRV(I915_OVERLAY_PUT_IMAGE, intel_overlay_put_image_ioctl, DRM_MASTER),
	DRM_IOCTL_DEF_DRV(I915_OVERLAY_ATTRS, intel_overlay_attrs_ioctl, DRM_MASTER),
	DRM_IOCTL_DEF_DRV(I915_SET_SPRITE_COLORKEY, intel_sprite_set_colorkey_ioctl, DRM_MASTER),
	DRM_IOCTL_DEF_DRV(I915_GET_SPRITE_COLORKEY, drm_noop, DRM_MASTER),
	DRM_IOCTL_DEF_DRV(I915_GEM_WAIT, i915_gem_wait_ioctl, DRM_RENDER_ALLOW),
	DRM_IOCTL_DEF_DRV(I915_GEM_CONTEXT_CREATE_EXT, i915_gem_context_create_ioctl, DRM_RENDER_ALLOW),
	DRM_IOCTL_DEF_DRV(I915_GEM_CONTEXT_DESTROY, i915_gem_context_destroy_ioctl, DRM_RENDER_ALLOW),
	DRM_IOCTL_DEF_DRV(I915_REG_READ, i915_reg_read_ioctl, DRM_RENDER_ALLOW),
	DRM_IOCTL_DEF_DRV(I915_GET_RESET_STATS, i915_gem_context_reset_stats_ioctl, DRM_RENDER_ALLOW),
	DRM_IOCTL_DEF_DRV(I915_GEM_USERPTR, i915_gem_userptr_ioctl, DRM_RENDER_ALLOW),
	DRM_IOCTL_DEF_DRV(I915_GEM_CONTEXT_GETPARAM, i915_gem_context_getparam_ioctl, DRM_RENDER_ALLOW),
	DRM_IOCTL_DEF_DRV(I915_GEM_CONTEXT_SETPARAM, i915_gem_context_setparam_ioctl, DRM_RENDER_ALLOW),
	DRM_IOCTL_DEF_DRV(I915_PERF_OPEN, i915_perf_open_ioctl, DRM_RENDER_ALLOW),
	DRM_IOCTL_DEF_DRV(I915_PERF_ADD_CONFIG, i915_perf_add_config_ioctl, DRM_RENDER_ALLOW),
	DRM_IOCTL_DEF_DRV(I915_PERF_REMOVE_CONFIG, i915_perf_remove_config_ioctl, DRM_RENDER_ALLOW),
	DRM_IOCTL_DEF_DRV(I915_QUERY, i915_query_ioctl, DRM_RENDER_ALLOW),
	DRM_IOCTL_DEF_DRV(I915_GEM_VM_CREATE, i915_gem_vm_create_ioctl, DRM_RENDER_ALLOW),
	DRM_IOCTL_DEF_DRV(I915_GEM_VM_DESTROY, i915_gem_vm_destroy_ioctl, DRM_RENDER_ALLOW),
};

/*
 * Interface history:
 *
 * 1.1: Original.
 * 1.2: Add Power Management
 * 1.3: Add vblank support
 * 1.4: Fix cmdbuffer path, add heap destroy
 * 1.5: Add vblank pipe configuration
 * 1.6: - New ioctl for scheduling buffer swaps on vertical blank
 *      - Support vertical blank on secondary display pipe
 */
#define DRIVER_MAJOR		1
#define DRIVER_MINOR		6
#define DRIVER_PATCHLEVEL	0

static const struct drm_driver i915_drm_driver = {
	/* Don't use MTRRs here; the Xserver or userspace app should
	 * deal with them for Intel hardware.
	 */
	.driver_features =
	    DRIVER_GEM |
	    DRIVER_RENDER | DRIVER_MODESET | DRIVER_ATOMIC | DRIVER_SYNCOBJ |
	    DRIVER_SYNCOBJ_TIMELINE,
	.release = i915_driver_release,
	.open = i915_driver_open,
	.lastclose = i915_driver_lastclose,
	.postclose = i915_driver_postclose,

	.prime_handle_to_fd = drm_gem_prime_handle_to_fd,
	.prime_fd_to_handle = drm_gem_prime_fd_to_handle,
	.gem_prime_import = i915_gem_prime_import,

	.dumb_create = i915_gem_dumb_create,
	.dumb_map_offset = i915_gem_dumb_mmap_offset,

	.ioctls = i915_ioctls,
	.num_ioctls = ARRAY_SIZE(i915_ioctls),
	.fops = &i915_driver_fops,
	.name = DRIVER_NAME,
	.desc = DRIVER_DESC,
	.date = DRIVER_DATE,
	.major = DRIVER_MAJOR,
	.minor = DRIVER_MINOR,
	.patchlevel = DRIVER_PATCHLEVEL,
};<|MERGE_RESOLUTION|>--- conflicted
+++ resolved
@@ -930,13 +930,9 @@
  */
 static void i915_driver_lastclose(struct drm_device *dev)
 {
-<<<<<<< HEAD
-	intel_fbdev_restore_mode(dev);
-=======
 	struct drm_i915_private *i915 = to_i915(dev);
 
 	intel_fbdev_restore_mode(i915);
->>>>>>> 4b736ed4
 
 	vga_switcheroo_process_delayed_switch();
 }
