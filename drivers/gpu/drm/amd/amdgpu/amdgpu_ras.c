--- conflicted
+++ resolved
@@ -1543,21 +1543,12 @@
 			.size = AMDGPU_GPU_PAGE_SIZE,
 			.flags = AMDGPU_RAS_RETIRE_PAGE_RESERVED,
 		};
-<<<<<<< HEAD
-		ret = amdgpu_vram_mgr_query_page_status(
-				ttm_manager_type(&adev->mman.bdev, TTM_PL_VRAM),
-				data->bps[i].retired_page);
-		if (ret == -EBUSY)
-			(*bps)[i].flags = AMDGPU_RAS_RETIRE_PAGE_PENDING;
-		else if (ret == -ENOENT)
-=======
 		status = amdgpu_vram_mgr_query_page_status(
 				ttm_manager_type(&adev->mman.bdev, TTM_PL_VRAM),
 				data->bps[i].retired_page);
 		if (status == -EBUSY)
 			(*bps)[i].flags = AMDGPU_RAS_RETIRE_PAGE_PENDING;
 		else if (status == -ENOENT)
->>>>>>> 7505c06d
 			(*bps)[i].flags = AMDGPU_RAS_RETIRE_PAGE_FAULT;
 	}
 
