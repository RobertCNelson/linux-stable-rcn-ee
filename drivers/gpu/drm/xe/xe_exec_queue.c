// SPDX-License-Identifier: MIT
/*
 * Copyright © 2021 Intel Corporation
 */

#include "xe_exec_queue.h"

#include <linux/nospec.h>

#include <drm/drm_device.h>
#include <drm/drm_file.h>
#include <drm/xe_drm.h>

#include "xe_device.h"
#include "xe_gt.h"
#include "xe_hw_engine_class_sysfs.h"
#include "xe_hw_fence.h"
#include "xe_lrc.h"
#include "xe_macros.h"
#include "xe_migrate.h"
#include "xe_pm.h"
#include "xe_ring_ops_types.h"
#include "xe_trace.h"
#include "xe_vm.h"

enum xe_exec_queue_sched_prop {
	XE_EXEC_QUEUE_JOB_TIMEOUT = 0,
	XE_EXEC_QUEUE_TIMESLICE = 1,
	XE_EXEC_QUEUE_PREEMPT_TIMEOUT = 2,
	XE_EXEC_QUEUE_SCHED_PROP_MAX = 3,
};

static int exec_queue_user_extensions(struct xe_device *xe, struct xe_exec_queue *q,
				      u64 extensions, int ext_number, bool create);

static struct xe_exec_queue *__xe_exec_queue_alloc(struct xe_device *xe,
						   struct xe_vm *vm,
						   u32 logical_mask,
						   u16 width, struct xe_hw_engine *hwe,
						   u32 flags, u64 extensions)
{
	struct xe_exec_queue *q;
	struct xe_gt *gt = hwe->gt;
	int err;

	/* only kernel queues can be permanent */
	XE_WARN_ON((flags & EXEC_QUEUE_FLAG_PERMANENT) && !(flags & EXEC_QUEUE_FLAG_KERNEL));

	q = kzalloc(struct_size(q, lrc, width), GFP_KERNEL);
	if (!q)
		return ERR_PTR(-ENOMEM);

	kref_init(&q->refcount);
	q->flags = flags;
	q->hwe = hwe;
	q->gt = gt;
	q->class = hwe->class;
	q->width = width;
	q->logical_mask = logical_mask;
	q->fence_irq = &gt->fence_irq[hwe->class];
	q->ring_ops = gt->ring_ops[hwe->class];
	q->ops = gt->exec_queue_ops;
	INIT_LIST_HEAD(&q->compute.link);
	INIT_LIST_HEAD(&q->multi_gt_link);

	q->sched_props.timeslice_us = hwe->eclass->sched_props.timeslice_us;
	q->sched_props.preempt_timeout_us =
				hwe->eclass->sched_props.preempt_timeout_us;
	q->sched_props.job_timeout_ms =
				hwe->eclass->sched_props.job_timeout_ms;
	if (q->flags & EXEC_QUEUE_FLAG_KERNEL &&
	    q->flags & EXEC_QUEUE_FLAG_HIGH_PRIORITY)
		q->sched_props.priority = XE_EXEC_QUEUE_PRIORITY_KERNEL;
	else
		q->sched_props.priority = XE_EXEC_QUEUE_PRIORITY_NORMAL;

	if (extensions) {
		/*
		 * may set q->usm, must come before xe_lrc_init(),
		 * may overwrite q->sched_props, must come before q->ops->init()
		 */
		err = exec_queue_user_extensions(xe, q, extensions, 0, true);
		if (err) {
			kfree(q);
			return ERR_PTR(err);
		}
	}

	if (vm)
		q->vm = xe_vm_get(vm);

	if (xe_exec_queue_is_parallel(q)) {
		q->parallel.composite_fence_ctx = dma_fence_context_alloc(1);
		q->parallel.composite_fence_seqno = XE_FENCE_INITIAL_SEQNO;
	}

	return q;
}

static void __xe_exec_queue_free(struct xe_exec_queue *q)
{
	if (q->vm)
		xe_vm_put(q->vm);
	kfree(q);
}

static int __xe_exec_queue_init(struct xe_exec_queue *q)
{
	struct xe_device *xe = gt_to_xe(q->gt);
	int i, err;

	for (i = 0; i < q->width; ++i) {
		err = xe_lrc_init(q->lrc + i, q->hwe, q, q->vm, SZ_16K);
		if (err)
			goto err_lrc;
	}

	err = q->ops->init(q);
	if (err)
		goto err_lrc;

	/*
	 * Normally the user vm holds an rpm ref to keep the device
	 * awake, and the context holds a ref for the vm, however for
	 * some engines we use the kernels migrate vm underneath which offers no
	 * such rpm ref, or we lack a vm. Make sure we keep a ref here, so we
	 * can perform GuC CT actions when needed. Caller is expected to have
	 * already grabbed the rpm ref outside any sensitive locks.
	 */
	if (!(q->flags & EXEC_QUEUE_FLAG_PERMANENT) && (q->flags & EXEC_QUEUE_FLAG_VM || !q->vm))
		drm_WARN_ON(&xe->drm, !xe_device_mem_access_get_if_ongoing(xe));

	return 0;

err_lrc:
	for (i = i - 1; i >= 0; --i)
		xe_lrc_finish(q->lrc + i);
	return err;
}

struct xe_exec_queue *xe_exec_queue_create(struct xe_device *xe, struct xe_vm *vm,
					   u32 logical_mask, u16 width,
					   struct xe_hw_engine *hwe, u32 flags,
					   u64 extensions)
{
	struct xe_exec_queue *q;
	int err;

	q = __xe_exec_queue_alloc(xe, vm, logical_mask, width, hwe, flags,
				  extensions);
	if (IS_ERR(q))
		return q;

	if (vm) {
		err = xe_vm_lock(vm, true);
		if (err)
			goto err_post_alloc;
	}

	err = __xe_exec_queue_init(q);
	if (vm)
		xe_vm_unlock(vm);
	if (err)
		goto err_post_alloc;

	return q;

err_post_alloc:
	__xe_exec_queue_free(q);
	return ERR_PTR(err);
}

struct xe_exec_queue *xe_exec_queue_create_class(struct xe_device *xe, struct xe_gt *gt,
						 struct xe_vm *vm,
						 enum xe_engine_class class, u32 flags)
{
	struct xe_hw_engine *hwe, *hwe0 = NULL;
	enum xe_hw_engine_id id;
	u32 logical_mask = 0;

	for_each_hw_engine(hwe, gt, id) {
		if (xe_hw_engine_is_reserved(hwe))
			continue;

		if (hwe->class == class) {
			logical_mask |= BIT(hwe->logical_instance);
			if (!hwe0)
				hwe0 = hwe;
		}
	}

	if (!logical_mask)
		return ERR_PTR(-ENODEV);

	return xe_exec_queue_create(xe, vm, logical_mask, 1, hwe0, flags, 0);
}

void xe_exec_queue_destroy(struct kref *ref)
{
	struct xe_exec_queue *q = container_of(ref, struct xe_exec_queue, refcount);
	struct xe_exec_queue *eq, *next;

	xe_exec_queue_last_fence_put_unlocked(q);
	if (!(q->flags & EXEC_QUEUE_FLAG_BIND_ENGINE_CHILD)) {
		list_for_each_entry_safe(eq, next, &q->multi_gt_list,
					 multi_gt_link)
			xe_exec_queue_put(eq);
	}

	q->ops->fini(q);
}

void xe_exec_queue_fini(struct xe_exec_queue *q)
{
	int i;

	for (i = 0; i < q->width; ++i)
		xe_lrc_finish(q->lrc + i);
	if (!(q->flags & EXEC_QUEUE_FLAG_PERMANENT) && (q->flags & EXEC_QUEUE_FLAG_VM || !q->vm))
		xe_device_mem_access_put(gt_to_xe(q->gt));
	__xe_exec_queue_free(q);
}

void xe_exec_queue_assign_name(struct xe_exec_queue *q, u32 instance)
{
	switch (q->class) {
	case XE_ENGINE_CLASS_RENDER:
		sprintf(q->name, "rcs%d", instance);
		break;
	case XE_ENGINE_CLASS_VIDEO_DECODE:
		sprintf(q->name, "vcs%d", instance);
		break;
	case XE_ENGINE_CLASS_VIDEO_ENHANCE:
		sprintf(q->name, "vecs%d", instance);
		break;
	case XE_ENGINE_CLASS_COPY:
		sprintf(q->name, "bcs%d", instance);
		break;
	case XE_ENGINE_CLASS_COMPUTE:
		sprintf(q->name, "ccs%d", instance);
		break;
	case XE_ENGINE_CLASS_OTHER:
		sprintf(q->name, "gsccs%d", instance);
		break;
	default:
		XE_WARN_ON(q->class);
	}
}

struct xe_exec_queue *xe_exec_queue_lookup(struct xe_file *xef, u32 id)
{
	struct xe_exec_queue *q;

	mutex_lock(&xef->exec_queue.lock);
	q = xa_load(&xef->exec_queue.xa, id);
	if (q)
		xe_exec_queue_get(q);
	mutex_unlock(&xef->exec_queue.lock);

	return q;
}

enum xe_exec_queue_priority
xe_exec_queue_device_get_max_priority(struct xe_device *xe)
{
	return capable(CAP_SYS_NICE) ? XE_EXEC_QUEUE_PRIORITY_HIGH :
				       XE_EXEC_QUEUE_PRIORITY_NORMAL;
}

static int exec_queue_set_priority(struct xe_device *xe, struct xe_exec_queue *q,
				   u64 value, bool create)
{
	if (XE_IOCTL_DBG(xe, value > XE_EXEC_QUEUE_PRIORITY_HIGH))
		return -EINVAL;

	if (XE_IOCTL_DBG(xe, value > xe_exec_queue_device_get_max_priority(xe)))
		return -EPERM;

	if (!create)
		return q->ops->set_priority(q, value);

	q->sched_props.priority = value;
	return 0;
}

static bool xe_exec_queue_enforce_schedule_limit(void)
{
#if IS_ENABLED(CONFIG_DRM_XE_ENABLE_SCHEDTIMEOUT_LIMIT)
	return true;
#else
	return !capable(CAP_SYS_NICE);
#endif
}

static void
xe_exec_queue_get_prop_minmax(struct xe_hw_engine_class_intf *eclass,
			      enum xe_exec_queue_sched_prop prop,
			      u32 *min, u32 *max)
{
	switch (prop) {
	case XE_EXEC_QUEUE_JOB_TIMEOUT:
		*min = eclass->sched_props.job_timeout_min;
		*max = eclass->sched_props.job_timeout_max;
		break;
	case XE_EXEC_QUEUE_TIMESLICE:
		*min = eclass->sched_props.timeslice_min;
		*max = eclass->sched_props.timeslice_max;
		break;
	case XE_EXEC_QUEUE_PREEMPT_TIMEOUT:
		*min = eclass->sched_props.preempt_timeout_min;
		*max = eclass->sched_props.preempt_timeout_max;
		break;
	default:
		break;
	}
#if IS_ENABLED(CONFIG_DRM_XE_ENABLE_SCHEDTIMEOUT_LIMIT)
	if (capable(CAP_SYS_NICE)) {
		switch (prop) {
		case XE_EXEC_QUEUE_JOB_TIMEOUT:
			*min = XE_HW_ENGINE_JOB_TIMEOUT_MIN;
			*max = XE_HW_ENGINE_JOB_TIMEOUT_MAX;
			break;
		case XE_EXEC_QUEUE_TIMESLICE:
			*min = XE_HW_ENGINE_TIMESLICE_MIN;
			*max = XE_HW_ENGINE_TIMESLICE_MAX;
			break;
		case XE_EXEC_QUEUE_PREEMPT_TIMEOUT:
			*min = XE_HW_ENGINE_PREEMPT_TIMEOUT_MIN;
			*max = XE_HW_ENGINE_PREEMPT_TIMEOUT_MAX;
			break;
		default:
			break;
		}
	}
#endif
}

static int exec_queue_set_timeslice(struct xe_device *xe, struct xe_exec_queue *q,
				    u64 value, bool create)
{
	u32 min = 0, max = 0;

	xe_exec_queue_get_prop_minmax(q->hwe->eclass,
				      XE_EXEC_QUEUE_TIMESLICE, &min, &max);

	if (xe_exec_queue_enforce_schedule_limit() &&
	    !xe_hw_engine_timeout_in_range(value, min, max))
		return -EINVAL;

	if (!create)
		return q->ops->set_timeslice(q, value);

	q->sched_props.timeslice_us = value;
	return 0;
}

<<<<<<< HEAD
=======
static int exec_queue_set_preemption_timeout(struct xe_device *xe,
					     struct xe_exec_queue *q, u64 value,
					     bool create)
{
	u32 min = 0, max = 0;

	xe_exec_queue_get_prop_minmax(q->hwe->eclass,
				      XE_EXEC_QUEUE_PREEMPT_TIMEOUT, &min, &max);

	if (xe_exec_queue_enforce_schedule_limit() &&
	    !xe_hw_engine_timeout_in_range(value, min, max))
		return -EINVAL;

	if (!create)
		return q->ops->set_preempt_timeout(q, value);

	q->sched_props.preempt_timeout_us = value;
	return 0;
}

static int exec_queue_set_job_timeout(struct xe_device *xe, struct xe_exec_queue *q,
				      u64 value, bool create)
{
	u32 min = 0, max = 0;

	if (XE_IOCTL_DBG(xe, !create))
		return -EINVAL;

	xe_exec_queue_get_prop_minmax(q->hwe->eclass,
				      XE_EXEC_QUEUE_JOB_TIMEOUT, &min, &max);

	if (xe_exec_queue_enforce_schedule_limit() &&
	    !xe_hw_engine_timeout_in_range(value, min, max))
		return -EINVAL;

	q->sched_props.job_timeout_ms = value;

	return 0;
}

static int exec_queue_set_acc_trigger(struct xe_device *xe, struct xe_exec_queue *q,
				      u64 value, bool create)
{
	if (XE_IOCTL_DBG(xe, !create))
		return -EINVAL;

	if (XE_IOCTL_DBG(xe, !xe->info.has_usm))
		return -EINVAL;

	q->usm.acc_trigger = value;

	return 0;
}

static int exec_queue_set_acc_notify(struct xe_device *xe, struct xe_exec_queue *q,
				     u64 value, bool create)
{
	if (XE_IOCTL_DBG(xe, !create))
		return -EINVAL;

	if (XE_IOCTL_DBG(xe, !xe->info.has_usm))
		return -EINVAL;

	q->usm.acc_notify = value;

	return 0;
}

static int exec_queue_set_acc_granularity(struct xe_device *xe, struct xe_exec_queue *q,
					  u64 value, bool create)
{
	if (XE_IOCTL_DBG(xe, !create))
		return -EINVAL;

	if (XE_IOCTL_DBG(xe, !xe->info.has_usm))
		return -EINVAL;

	if (value > DRM_XE_ACC_GRANULARITY_64M)
		return -EINVAL;

	q->usm.acc_granularity = value;

	return 0;
}

>>>>>>> 119b225f
typedef int (*xe_exec_queue_set_property_fn)(struct xe_device *xe,
					     struct xe_exec_queue *q,
					     u64 value, bool create);

static const xe_exec_queue_set_property_fn exec_queue_set_property_funcs[] = {
	[DRM_XE_EXEC_QUEUE_SET_PROPERTY_PRIORITY] = exec_queue_set_priority,
	[DRM_XE_EXEC_QUEUE_SET_PROPERTY_TIMESLICE] = exec_queue_set_timeslice,
};

static int exec_queue_user_ext_set_property(struct xe_device *xe,
					    struct xe_exec_queue *q,
					    u64 extension,
					    bool create)
{
	u64 __user *address = u64_to_user_ptr(extension);
	struct drm_xe_ext_set_property ext;
	int err;
	u32 idx;

	err = __copy_from_user(&ext, address, sizeof(ext));
	if (XE_IOCTL_DBG(xe, err))
		return -EFAULT;

	if (XE_IOCTL_DBG(xe, ext.property >=
			 ARRAY_SIZE(exec_queue_set_property_funcs)) ||
	    XE_IOCTL_DBG(xe, ext.pad) ||
	    XE_IOCTL_DBG(xe, ext.property != DRM_XE_EXEC_QUEUE_SET_PROPERTY_PRIORITY &&
			 ext.property != DRM_XE_EXEC_QUEUE_SET_PROPERTY_TIMESLICE))
		return -EINVAL;

	idx = array_index_nospec(ext.property, ARRAY_SIZE(exec_queue_set_property_funcs));
	if (!exec_queue_set_property_funcs[idx])
		return -EINVAL;

	return exec_queue_set_property_funcs[idx](xe, q, ext.value,  create);
}

typedef int (*xe_exec_queue_user_extension_fn)(struct xe_device *xe,
					       struct xe_exec_queue *q,
					       u64 extension,
					       bool create);

static const xe_exec_queue_set_property_fn exec_queue_user_extension_funcs[] = {
	[DRM_XE_EXEC_QUEUE_EXTENSION_SET_PROPERTY] = exec_queue_user_ext_set_property,
};

#define MAX_USER_EXTENSIONS	16
static int exec_queue_user_extensions(struct xe_device *xe, struct xe_exec_queue *q,
				      u64 extensions, int ext_number, bool create)
{
	u64 __user *address = u64_to_user_ptr(extensions);
	struct drm_xe_user_extension ext;
	int err;
	u32 idx;

	if (XE_IOCTL_DBG(xe, ext_number >= MAX_USER_EXTENSIONS))
		return -E2BIG;

	err = __copy_from_user(&ext, address, sizeof(ext));
	if (XE_IOCTL_DBG(xe, err))
		return -EFAULT;

	if (XE_IOCTL_DBG(xe, ext.pad) ||
	    XE_IOCTL_DBG(xe, ext.name >=
			 ARRAY_SIZE(exec_queue_user_extension_funcs)))
		return -EINVAL;

	idx = array_index_nospec(ext.name,
				 ARRAY_SIZE(exec_queue_user_extension_funcs));
	err = exec_queue_user_extension_funcs[idx](xe, q, extensions, create);
	if (XE_IOCTL_DBG(xe, err))
		return err;

	if (ext.next_extension)
		return exec_queue_user_extensions(xe, q, ext.next_extension,
					      ++ext_number, create);

	return 0;
}

static const enum xe_engine_class user_to_xe_engine_class[] = {
	[DRM_XE_ENGINE_CLASS_RENDER] = XE_ENGINE_CLASS_RENDER,
	[DRM_XE_ENGINE_CLASS_COPY] = XE_ENGINE_CLASS_COPY,
	[DRM_XE_ENGINE_CLASS_VIDEO_DECODE] = XE_ENGINE_CLASS_VIDEO_DECODE,
	[DRM_XE_ENGINE_CLASS_VIDEO_ENHANCE] = XE_ENGINE_CLASS_VIDEO_ENHANCE,
	[DRM_XE_ENGINE_CLASS_COMPUTE] = XE_ENGINE_CLASS_COMPUTE,
};

static struct xe_hw_engine *
find_hw_engine(struct xe_device *xe,
	       struct drm_xe_engine_class_instance eci)
{
	u32 idx;

	if (eci.engine_class > ARRAY_SIZE(user_to_xe_engine_class))
		return NULL;

	if (eci.gt_id >= xe->info.gt_count)
		return NULL;

	idx = array_index_nospec(eci.engine_class,
				 ARRAY_SIZE(user_to_xe_engine_class));

	return xe_gt_hw_engine(xe_device_get_gt(xe, eci.gt_id),
			       user_to_xe_engine_class[idx],
			       eci.engine_instance, true);
}

static u32 bind_exec_queue_logical_mask(struct xe_device *xe, struct xe_gt *gt,
					struct drm_xe_engine_class_instance *eci,
					u16 width, u16 num_placements)
{
	struct xe_hw_engine *hwe;
	enum xe_hw_engine_id id;
	u32 logical_mask = 0;

	if (XE_IOCTL_DBG(xe, width != 1))
		return 0;
	if (XE_IOCTL_DBG(xe, num_placements != 1))
		return 0;
	if (XE_IOCTL_DBG(xe, eci[0].engine_instance != 0))
		return 0;

	eci[0].engine_class = DRM_XE_ENGINE_CLASS_COPY;

	for_each_hw_engine(hwe, gt, id) {
		if (xe_hw_engine_is_reserved(hwe))
			continue;

		if (hwe->class ==
		    user_to_xe_engine_class[DRM_XE_ENGINE_CLASS_COPY])
			logical_mask |= BIT(hwe->logical_instance);
	}

	return logical_mask;
}

static u32 calc_validate_logical_mask(struct xe_device *xe, struct xe_gt *gt,
				      struct drm_xe_engine_class_instance *eci,
				      u16 width, u16 num_placements)
{
	int len = width * num_placements;
	int i, j, n;
	u16 class;
	u16 gt_id;
	u32 return_mask = 0, prev_mask;

	if (XE_IOCTL_DBG(xe, !xe_device_uc_enabled(xe) &&
			 len > 1))
		return 0;

	for (i = 0; i < width; ++i) {
		u32 current_mask = 0;

		for (j = 0; j < num_placements; ++j) {
			struct xe_hw_engine *hwe;

			n = j * width + i;

			hwe = find_hw_engine(xe, eci[n]);
			if (XE_IOCTL_DBG(xe, !hwe))
				return 0;

			if (XE_IOCTL_DBG(xe, xe_hw_engine_is_reserved(hwe)))
				return 0;

			if (XE_IOCTL_DBG(xe, n && eci[n].gt_id != gt_id) ||
			    XE_IOCTL_DBG(xe, n && eci[n].engine_class != class))
				return 0;

			class = eci[n].engine_class;
			gt_id = eci[n].gt_id;

			if (width == 1 || !i)
				return_mask |= BIT(eci[n].engine_instance);
			current_mask |= BIT(eci[n].engine_instance);
		}

		/* Parallel submissions must be logically contiguous */
		if (i && XE_IOCTL_DBG(xe, current_mask != prev_mask << 1))
			return 0;

		prev_mask = current_mask;
	}

	return return_mask;
}

int xe_exec_queue_create_ioctl(struct drm_device *dev, void *data,
			       struct drm_file *file)
{
	struct xe_device *xe = to_xe_device(dev);
	struct xe_file *xef = to_xe_file(file);
	struct drm_xe_exec_queue_create *args = data;
	struct drm_xe_engine_class_instance eci[XE_HW_ENGINE_MAX_INSTANCE];
	struct drm_xe_engine_class_instance __user *user_eci =
		u64_to_user_ptr(args->instances);
	struct xe_hw_engine *hwe;
	struct xe_vm *vm, *migrate_vm;
	struct xe_gt *gt;
	struct xe_exec_queue *q = NULL;
	u32 logical_mask;
	u32 id;
	u32 len;
	int err;

	if (XE_IOCTL_DBG(xe, args->flags) ||
	    XE_IOCTL_DBG(xe, args->reserved[0] || args->reserved[1]))
		return -EINVAL;

	len = args->width * args->num_placements;
	if (XE_IOCTL_DBG(xe, !len || len > XE_HW_ENGINE_MAX_INSTANCE))
		return -EINVAL;

	err = __copy_from_user(eci, user_eci,
			       sizeof(struct drm_xe_engine_class_instance) *
			       len);
	if (XE_IOCTL_DBG(xe, err))
		return -EFAULT;

	if (XE_IOCTL_DBG(xe, eci[0].gt_id >= xe->info.gt_count))
		return -EINVAL;

	if (eci[0].engine_class == DRM_XE_ENGINE_CLASS_VM_BIND) {
		for_each_gt(gt, xe, id) {
			struct xe_exec_queue *new;
			u32 flags;

			if (xe_gt_is_media_type(gt))
				continue;

			eci[0].gt_id = gt->info.id;
			logical_mask = bind_exec_queue_logical_mask(xe, gt, eci,
								    args->width,
								    args->num_placements);
			if (XE_IOCTL_DBG(xe, !logical_mask))
				return -EINVAL;

			hwe = find_hw_engine(xe, eci[0]);
			if (XE_IOCTL_DBG(xe, !hwe))
				return -EINVAL;

			/* The migration vm doesn't hold rpm ref */
			xe_device_mem_access_get(xe);

			flags = EXEC_QUEUE_FLAG_VM | (id ? EXEC_QUEUE_FLAG_BIND_ENGINE_CHILD : 0);

			migrate_vm = xe_migrate_get_vm(gt_to_tile(gt)->migrate);
			new = xe_exec_queue_create(xe, migrate_vm, logical_mask,
						   args->width, hwe, flags,
						   args->extensions);

			xe_device_mem_access_put(xe); /* now held by engine */

			xe_vm_put(migrate_vm);
			if (IS_ERR(new)) {
				err = PTR_ERR(new);
				if (q)
					goto put_exec_queue;
				return err;
			}
			if (id == 0)
				q = new;
			else
				list_add_tail(&new->multi_gt_list,
					      &q->multi_gt_link);
		}
	} else {
		gt = xe_device_get_gt(xe, eci[0].gt_id);
		logical_mask = calc_validate_logical_mask(xe, gt, eci,
							  args->width,
							  args->num_placements);
		if (XE_IOCTL_DBG(xe, !logical_mask))
			return -EINVAL;

		hwe = find_hw_engine(xe, eci[0]);
		if (XE_IOCTL_DBG(xe, !hwe))
			return -EINVAL;

		vm = xe_vm_lookup(xef, args->vm_id);
		if (XE_IOCTL_DBG(xe, !vm))
			return -ENOENT;

		err = down_read_interruptible(&vm->lock);
		if (err) {
			xe_vm_put(vm);
			return err;
		}

		if (XE_IOCTL_DBG(xe, xe_vm_is_closed_or_banned(vm))) {
			up_read(&vm->lock);
			xe_vm_put(vm);
			return -ENOENT;
		}

		q = xe_exec_queue_create(xe, vm, logical_mask,
					 args->width, hwe, 0,
					 args->extensions);
		up_read(&vm->lock);
		xe_vm_put(vm);
		if (IS_ERR(q))
			return PTR_ERR(q);

		if (xe_vm_in_preempt_fence_mode(vm)) {
			q->compute.context = dma_fence_context_alloc(1);
			spin_lock_init(&q->compute.lock);

			err = xe_vm_add_compute_exec_queue(vm, q);
			if (XE_IOCTL_DBG(xe, err))
				goto put_exec_queue;
		}
	}

	mutex_lock(&xef->exec_queue.lock);
	err = xa_alloc(&xef->exec_queue.xa, &id, q, xa_limit_32b, GFP_KERNEL);
	mutex_unlock(&xef->exec_queue.lock);
	if (err)
		goto kill_exec_queue;

	args->exec_queue_id = id;

	return 0;

kill_exec_queue:
	xe_exec_queue_kill(q);
put_exec_queue:
	xe_exec_queue_put(q);
	return err;
}

int xe_exec_queue_get_property_ioctl(struct drm_device *dev, void *data,
				     struct drm_file *file)
{
	struct xe_device *xe = to_xe_device(dev);
	struct xe_file *xef = to_xe_file(file);
	struct drm_xe_exec_queue_get_property *args = data;
	struct xe_exec_queue *q;
	int ret;

	if (XE_IOCTL_DBG(xe, args->reserved[0] || args->reserved[1]))
		return -EINVAL;

	q = xe_exec_queue_lookup(xef, args->exec_queue_id);
	if (XE_IOCTL_DBG(xe, !q))
		return -ENOENT;

	switch (args->property) {
	case DRM_XE_EXEC_QUEUE_GET_PROPERTY_BAN:
		args->value = !!(q->flags & EXEC_QUEUE_FLAG_BANNED);
		ret = 0;
		break;
	default:
		ret = -EINVAL;
	}

	xe_exec_queue_put(q);

	return ret;
}

/**
 * xe_exec_queue_is_lr() - Whether an exec_queue is long-running
 * @q: The exec_queue
 *
 * Return: True if the exec_queue is long-running, false otherwise.
 */
bool xe_exec_queue_is_lr(struct xe_exec_queue *q)
{
	return q->vm && xe_vm_in_lr_mode(q->vm) &&
		!(q->flags & EXEC_QUEUE_FLAG_VM);
}

static s32 xe_exec_queue_num_job_inflight(struct xe_exec_queue *q)
{
	return q->lrc->fence_ctx.next_seqno - xe_lrc_seqno(q->lrc) - 1;
}

/**
 * xe_exec_queue_ring_full() - Whether an exec_queue's ring is full
 * @q: The exec_queue
 *
 * Return: True if the exec_queue's ring is full, false otherwise.
 */
bool xe_exec_queue_ring_full(struct xe_exec_queue *q)
{
	struct xe_lrc *lrc = q->lrc;
	s32 max_job = lrc->ring.size / MAX_JOB_SIZE_BYTES;

	return xe_exec_queue_num_job_inflight(q) >= max_job;
}

/**
 * xe_exec_queue_is_idle() - Whether an exec_queue is idle.
 * @q: The exec_queue
 *
 * FIXME: Need to determine what to use as the short-lived
 * timeline lock for the exec_queues, so that the return value
 * of this function becomes more than just an advisory
 * snapshot in time. The timeline lock must protect the
 * seqno from racing submissions on the same exec_queue.
 * Typically vm->resv, but user-created timeline locks use the migrate vm
 * and never grabs the migrate vm->resv so we have a race there.
 *
 * Return: True if the exec_queue is idle, false otherwise.
 */
bool xe_exec_queue_is_idle(struct xe_exec_queue *q)
{
	if (xe_exec_queue_is_parallel(q)) {
		int i;

		for (i = 0; i < q->width; ++i) {
			if (xe_lrc_seqno(&q->lrc[i]) !=
			    q->lrc[i].fence_ctx.next_seqno - 1)
				return false;
		}

		return true;
	}

	return xe_lrc_seqno(&q->lrc[0]) ==
		q->lrc[0].fence_ctx.next_seqno - 1;
}

void xe_exec_queue_kill(struct xe_exec_queue *q)
{
	struct xe_exec_queue *eq = q, *next;

	list_for_each_entry_safe(eq, next, &eq->multi_gt_list,
				 multi_gt_link) {
		q->ops->kill(eq);
		xe_vm_remove_compute_exec_queue(q->vm, eq);
	}

	q->ops->kill(q);
	xe_vm_remove_compute_exec_queue(q->vm, q);
}

int xe_exec_queue_destroy_ioctl(struct drm_device *dev, void *data,
				struct drm_file *file)
{
	struct xe_device *xe = to_xe_device(dev);
	struct xe_file *xef = to_xe_file(file);
	struct drm_xe_exec_queue_destroy *args = data;
	struct xe_exec_queue *q;

	if (XE_IOCTL_DBG(xe, args->pad) ||
	    XE_IOCTL_DBG(xe, args->reserved[0] || args->reserved[1]))
		return -EINVAL;

	mutex_lock(&xef->exec_queue.lock);
	q = xa_erase(&xef->exec_queue.xa, args->exec_queue_id);
	mutex_unlock(&xef->exec_queue.lock);
	if (XE_IOCTL_DBG(xe, !q))
		return -ENOENT;

	xe_exec_queue_kill(q);

	trace_xe_exec_queue_close(q);
	xe_exec_queue_put(q);

	return 0;
}

static void xe_exec_queue_last_fence_lockdep_assert(struct xe_exec_queue *q,
						    struct xe_vm *vm)
{
	if (q->flags & EXEC_QUEUE_FLAG_VM)
		lockdep_assert_held(&vm->lock);
	else
		xe_vm_assert_held(vm);
}

/**
 * xe_exec_queue_last_fence_put() - Drop ref to last fence
 * @q: The exec queue
 * @vm: The VM the engine does a bind or exec for
 */
void xe_exec_queue_last_fence_put(struct xe_exec_queue *q, struct xe_vm *vm)
{
	xe_exec_queue_last_fence_lockdep_assert(q, vm);

	if (q->last_fence) {
		dma_fence_put(q->last_fence);
		q->last_fence = NULL;
	}
}

/**
 * xe_exec_queue_last_fence_put_unlocked() - Drop ref to last fence unlocked
 * @q: The exec queue
 *
 * Only safe to be called from xe_exec_queue_destroy().
 */
void xe_exec_queue_last_fence_put_unlocked(struct xe_exec_queue *q)
{
	if (q->last_fence) {
		dma_fence_put(q->last_fence);
		q->last_fence = NULL;
	}
}

/**
 * xe_exec_queue_last_fence_get() - Get last fence
 * @q: The exec queue
 * @vm: The VM the engine does a bind or exec for
 *
 * Get last fence, takes a ref
 *
 * Returns: last fence if not signaled, dma fence stub if signaled
 */
struct dma_fence *xe_exec_queue_last_fence_get(struct xe_exec_queue *q,
					       struct xe_vm *vm)
{
	struct dma_fence *fence;

	xe_exec_queue_last_fence_lockdep_assert(q, vm);

	if (q->last_fence &&
	    test_bit(DMA_FENCE_FLAG_SIGNALED_BIT, &q->last_fence->flags))
		xe_exec_queue_last_fence_put(q, vm);

	fence = q->last_fence ? q->last_fence : dma_fence_get_stub();
	dma_fence_get(fence);
	return fence;
}

/**
 * xe_exec_queue_last_fence_set() - Set last fence
 * @q: The exec queue
 * @vm: The VM the engine does a bind or exec for
 * @fence: The fence
 *
 * Set the last fence for the engine. Increases reference count for fence, when
 * closing engine xe_exec_queue_last_fence_put should be called.
 */
void xe_exec_queue_last_fence_set(struct xe_exec_queue *q, struct xe_vm *vm,
				  struct dma_fence *fence)
{
	xe_exec_queue_last_fence_lockdep_assert(q, vm);

	xe_exec_queue_last_fence_put(q, vm);
	q->last_fence = dma_fence_get(fence);
}<|MERGE_RESOLUTION|>--- conflicted
+++ resolved
@@ -354,94 +354,6 @@
 	return 0;
 }
 
-<<<<<<< HEAD
-=======
-static int exec_queue_set_preemption_timeout(struct xe_device *xe,
-					     struct xe_exec_queue *q, u64 value,
-					     bool create)
-{
-	u32 min = 0, max = 0;
-
-	xe_exec_queue_get_prop_minmax(q->hwe->eclass,
-				      XE_EXEC_QUEUE_PREEMPT_TIMEOUT, &min, &max);
-
-	if (xe_exec_queue_enforce_schedule_limit() &&
-	    !xe_hw_engine_timeout_in_range(value, min, max))
-		return -EINVAL;
-
-	if (!create)
-		return q->ops->set_preempt_timeout(q, value);
-
-	q->sched_props.preempt_timeout_us = value;
-	return 0;
-}
-
-static int exec_queue_set_job_timeout(struct xe_device *xe, struct xe_exec_queue *q,
-				      u64 value, bool create)
-{
-	u32 min = 0, max = 0;
-
-	if (XE_IOCTL_DBG(xe, !create))
-		return -EINVAL;
-
-	xe_exec_queue_get_prop_minmax(q->hwe->eclass,
-				      XE_EXEC_QUEUE_JOB_TIMEOUT, &min, &max);
-
-	if (xe_exec_queue_enforce_schedule_limit() &&
-	    !xe_hw_engine_timeout_in_range(value, min, max))
-		return -EINVAL;
-
-	q->sched_props.job_timeout_ms = value;
-
-	return 0;
-}
-
-static int exec_queue_set_acc_trigger(struct xe_device *xe, struct xe_exec_queue *q,
-				      u64 value, bool create)
-{
-	if (XE_IOCTL_DBG(xe, !create))
-		return -EINVAL;
-
-	if (XE_IOCTL_DBG(xe, !xe->info.has_usm))
-		return -EINVAL;
-
-	q->usm.acc_trigger = value;
-
-	return 0;
-}
-
-static int exec_queue_set_acc_notify(struct xe_device *xe, struct xe_exec_queue *q,
-				     u64 value, bool create)
-{
-	if (XE_IOCTL_DBG(xe, !create))
-		return -EINVAL;
-
-	if (XE_IOCTL_DBG(xe, !xe->info.has_usm))
-		return -EINVAL;
-
-	q->usm.acc_notify = value;
-
-	return 0;
-}
-
-static int exec_queue_set_acc_granularity(struct xe_device *xe, struct xe_exec_queue *q,
-					  u64 value, bool create)
-{
-	if (XE_IOCTL_DBG(xe, !create))
-		return -EINVAL;
-
-	if (XE_IOCTL_DBG(xe, !xe->info.has_usm))
-		return -EINVAL;
-
-	if (value > DRM_XE_ACC_GRANULARITY_64M)
-		return -EINVAL;
-
-	q->usm.acc_granularity = value;
-
-	return 0;
-}
-
->>>>>>> 119b225f
 typedef int (*xe_exec_queue_set_property_fn)(struct xe_device *xe,
 					     struct xe_exec_queue *q,
 					     u64 value, bool create);
