// SPDX-License-Identifier: MIT
/*
 * Copyright © 2023 Intel Corporation
 */

#include "xe_display.h"
#include "regs/xe_irq_regs.h"

#include <linux/fb.h>

#include <drm/drm_drv.h>
#include <drm/drm_managed.h>
#include <drm/drm_probe_helper.h>
#include <uapi/drm/xe_drm.h>

#include "soc/intel_dram.h"
#include "intel_acpi.h"
#include "intel_audio.h"
#include "intel_bw.h"
#include "intel_display.h"
#include "intel_display_driver.h"
#include "intel_display_irq.h"
#include "intel_display_types.h"
#include "intel_dmc.h"
#include "intel_dmc_wl.h"
#include "intel_dp.h"
#include "intel_encoder.h"
#include "intel_fbdev.h"
#include "intel_hdcp.h"
#include "intel_hotplug.h"
#include "intel_opregion.h"
#include "xe_module.h"

/* Xe device functions */

static bool has_display(struct xe_device *xe)
{
	return HAS_DISPLAY(&xe->display);
}

/**
 * xe_display_driver_probe_defer - Detect if we need to wait for other drivers
 *				   early on
 * @pdev: PCI device
 *
 * Returns: true if probe needs to be deferred, false otherwise
 */
bool xe_display_driver_probe_defer(struct pci_dev *pdev)
{
	if (!xe_modparam.probe_display)
		return 0;

	return intel_display_driver_probe_defer(pdev);
}

/**
 * xe_display_driver_set_hooks - Add driver flags and hooks for display
 * @driver: DRM device driver
 *
 * Set features and function hooks in @driver that are needed for driving the
 * display IP. This sets the driver's capability of driving display, regardless
 * if the device has it enabled
 */
void xe_display_driver_set_hooks(struct drm_driver *driver)
{
	if (!xe_modparam.probe_display)
		return;

	driver->driver_features |= DRIVER_MODESET | DRIVER_ATOMIC;
}

static void unset_display_features(struct xe_device *xe)
{
	xe->drm.driver_features &= ~(DRIVER_MODESET | DRIVER_ATOMIC);
}

static void display_destroy(struct drm_device *dev, void *dummy)
{
	struct xe_device *xe = to_xe_device(dev);

	destroy_workqueue(xe->display.hotplug.dp_wq);
}

/**
 * xe_display_create - create display struct
 * @xe: XE device instance
 *
 * Initialize all fields used by the display part.
 *
 * TODO: once everything can be inside a single struct, make the struct opaque
 * to the rest of xe and return it to be xe->display.
 *
 * Returns: 0 on success
 */
int xe_display_create(struct xe_device *xe)
{
	spin_lock_init(&xe->display.fb_tracking.lock);

	xe->display.hotplug.dp_wq = alloc_ordered_workqueue("xe-dp", 0);

	return drmm_add_action_or_reset(&xe->drm, display_destroy, NULL);
}

static void xe_display_fini_nommio(struct drm_device *dev, void *dummy)
{
	struct xe_device *xe = to_xe_device(dev);
	struct intel_display *display = &xe->display;

	if (!xe->info.probe_display)
		return;

	intel_power_domains_cleanup(display);
}

int xe_display_init_nommio(struct xe_device *xe)
{
	if (!xe->info.probe_display)
		return 0;

	/* Fake uncore lock */
	spin_lock_init(&xe->uncore.lock);

	/* This must be called before any calls to HAS_PCH_* */
	intel_detect_pch(xe);

	return drmm_add_action_or_reset(&xe->drm, xe_display_fini_nommio, xe);
}

static void xe_display_fini_noirq(void *arg)
{
	struct xe_device *xe = arg;
	struct intel_display *display = &xe->display;

	if (!xe->info.probe_display)
		return;

	intel_display_driver_remove_noirq(display);
	intel_opregion_cleanup(display);
}

int xe_display_init_noirq(struct xe_device *xe)
{
	struct intel_display *display = &xe->display;
	int err;

	if (!xe->info.probe_display)
		return 0;

	intel_display_driver_early_probe(display);

	/* Early display init.. */
	intel_opregion_setup(display);

	/*
	 * Fill the dram structure to get the system dram info. This will be
	 * used for memory latency calculation.
	 */
	intel_dram_detect(xe);

	intel_bw_init_hw(xe);

	intel_display_device_info_runtime_init(display);

	err = intel_display_driver_probe_noirq(display);
	if (err) {
		intel_opregion_cleanup(display);
		return err;
	}

	return devm_add_action_or_reset(xe->drm.dev, xe_display_fini_noirq, xe);
}

static void xe_display_fini_noaccel(void *arg)
{
	struct xe_device *xe = arg;
	struct intel_display *display = &xe->display;

	if (!xe->info.probe_display)
		return;

	intel_display_driver_remove_nogem(display);
}

int xe_display_init_noaccel(struct xe_device *xe)
{
	struct intel_display *display = &xe->display;
	int err;

	if (!xe->info.probe_display)
		return 0;

	err = intel_display_driver_probe_nogem(display);
	if (err)
		return err;

	return devm_add_action_or_reset(xe->drm.dev, xe_display_fini_noaccel, xe);
}

int xe_display_init(struct xe_device *xe)
{
	struct intel_display *display = &xe->display;

	if (!xe->info.probe_display)
		return 0;

	return intel_display_driver_probe(display);
}

void xe_display_fini(struct xe_device *xe)
{
	struct intel_display *display = &xe->display;

	if (!xe->info.probe_display)
		return;

	intel_hpd_poll_fini(xe);

	intel_hdcp_component_fini(display);
	intel_audio_deinit(xe);
}

void xe_display_register(struct xe_device *xe)
{
	struct intel_display *display = &xe->display;

	if (!xe->info.probe_display)
		return;

	intel_display_driver_register(display);
	intel_power_domains_enable(display);
	intel_register_dsm_handler();
}

void xe_display_unregister(struct xe_device *xe)
{
	struct intel_display *display = &xe->display;

	if (!xe->info.probe_display)
		return;

	intel_unregister_dsm_handler();
	intel_power_domains_disable(display);
	intel_display_driver_unregister(display);
}

void xe_display_driver_remove(struct xe_device *xe)
{
	struct intel_display *display = &xe->display;

	if (!xe->info.probe_display)
		return;

	intel_display_driver_remove(display);
}

/* IRQ-related functions */

void xe_display_irq_handler(struct xe_device *xe, u32 master_ctl)
{
	if (!xe->info.probe_display)
		return;

	if (master_ctl & DISPLAY_IRQ)
		gen11_display_irq_handler(xe);
}

void xe_display_irq_enable(struct xe_device *xe, u32 gu_misc_iir)
{
	struct intel_display *display = &xe->display;

	if (!xe->info.probe_display)
		return;

	if (gu_misc_iir & GU_MISC_GSE)
		intel_opregion_asle_intr(display);
}

void xe_display_irq_reset(struct xe_device *xe)
{
	if (!xe->info.probe_display)
		return;

	gen11_display_irq_reset(xe);
}

void xe_display_irq_postinstall(struct xe_device *xe, struct xe_gt *gt)
{
	if (!xe->info.probe_display)
		return;

	if (gt->info.id == XE_GT0)
		gen11_de_irq_postinstall(xe);
}

static bool suspend_to_idle(void)
{
#if IS_ENABLED(CONFIG_ACPI_SLEEP)
	if (acpi_target_system_state() < ACPI_STATE_S3)
		return true;
#endif
	return false;
}

static void xe_display_flush_cleanup_work(struct xe_device *xe)
{
	struct intel_crtc *crtc;

	for_each_intel_crtc(&xe->drm, crtc) {
		struct drm_crtc_commit *commit;

		spin_lock(&crtc->base.commit_lock);
		commit = list_first_entry_or_null(&crtc->base.commit_list,
						  struct drm_crtc_commit, commit_entry);
		if (commit)
			drm_crtc_commit_get(commit);
		spin_unlock(&crtc->base.commit_lock);

		if (commit) {
			wait_for_completion(&commit->cleanup_done);
			drm_crtc_commit_put(commit);
		}
	}
}

/* TODO: System and runtime suspend/resume sequences will be sanitized as a follow-up. */
static void __xe_display_pm_suspend(struct xe_device *xe, bool runtime)
{
	struct intel_display *display = &xe->display;
	bool s2idle = suspend_to_idle();
	if (!xe->info.probe_display)
		return;

	/*
	 * We do a lot of poking in a lot of registers, make sure they work
	 * properly.
	 */
	intel_power_domains_disable(display);
	if (!runtime)
		intel_fbdev_set_suspend(&xe->drm, FBINFO_STATE_SUSPENDED, true);

	if (!runtime && has_display(xe)) {
		drm_kms_helper_poll_disable(&xe->drm);
		intel_display_driver_disable_user_access(display);
		intel_display_driver_suspend(display);
	}

	xe_display_flush_cleanup_work(xe);

	intel_hpd_cancel_work(xe);

	if (!runtime && has_display(xe)) {
		intel_display_driver_suspend_access(display);
		intel_encoder_suspend_all(&xe->display);
	}

	intel_opregion_suspend(display, s2idle ? PCI_D1 : PCI_D3cold);

	intel_dmc_suspend(display);

	if (runtime && has_display(xe))
		intel_hpd_poll_enable(xe);
}

void xe_display_pm_suspend(struct xe_device *xe)
{
	__xe_display_pm_suspend(xe, false);
}

void xe_display_pm_shutdown(struct xe_device *xe)
{
	struct intel_display *display = &xe->display;

	if (!xe->info.probe_display)
		return;

	intel_power_domains_disable(display);
	intel_fbdev_set_suspend(&xe->drm, FBINFO_STATE_SUSPENDED, true);
	if (has_display(xe)) {
		drm_kms_helper_poll_disable(&xe->drm);
		intel_display_driver_disable_user_access(display);
		intel_display_driver_suspend(display);
	}

	xe_display_flush_cleanup_work(xe);
	intel_dp_mst_suspend(xe);
	intel_hpd_cancel_work(xe);

	if (has_display(xe))
		intel_display_driver_suspend_access(display);

	intel_encoder_suspend_all(display);
	intel_encoder_shutdown_all(display);

	intel_opregion_suspend(display, PCI_D3cold);

	intel_dmc_suspend(display);
}

void xe_display_pm_runtime_suspend(struct xe_device *xe)
{
	if (!xe->info.probe_display)
		return;

	if (xe->d3cold.allowed) {
		__xe_display_pm_suspend(xe, true);
		return;
	}

	intel_hpd_poll_enable(xe);
}

void xe_display_pm_suspend_late(struct xe_device *xe)
{
	struct intel_display *display = &xe->display;
	bool s2idle = suspend_to_idle();

	if (!xe->info.probe_display)
		return;

	intel_display_power_suspend_late(display, s2idle);
}

void xe_display_pm_runtime_suspend_late(struct xe_device *xe)
{
	struct intel_display *display = &xe->display;

	if (!xe->info.probe_display)
		return;

	if (xe->d3cold.allowed)
		xe_display_pm_suspend_late(xe);

	/*
	 * If xe_display_pm_suspend_late() is not called, it is likely
	 * that we will be on dynamic DC states with DMC wakelock enabled. We
	 * need to flush the release work in that case.
	 */
	intel_dmc_wl_flush_release_work(display);
}

void xe_display_pm_shutdown_late(struct xe_device *xe)
{
	struct intel_display *display = &xe->display;

	if (!xe->info.probe_display)
		return;

	/*
	 * The only requirement is to reboot with display DC states disabled,
	 * for now leaving all display power wells in the INIT power domain
	 * enabled.
	 */
	intel_power_domains_driver_remove(display);
}

void xe_display_pm_resume_early(struct xe_device *xe)
{
	struct intel_display *display = &xe->display;

	if (!xe->info.probe_display)
		return;

	intel_display_power_resume_early(display);
}

static void __xe_display_pm_resume(struct xe_device *xe, bool runtime)
{
	struct intel_display *display = &xe->display;

	if (!xe->info.probe_display)
		return;

	intel_dmc_resume(display);

	if (has_display(xe))
		drm_mode_config_reset(&xe->drm);

	intel_display_driver_init_hw(display);

	if (!runtime && has_display(xe))
		intel_display_driver_resume_access(display);

	intel_hpd_init(xe);

	if (!runtime && has_display(xe)) {
		intel_display_driver_resume(display);
		drm_kms_helper_poll_enable(&xe->drm);
<<<<<<< HEAD
		intel_display_driver_enable_user_access(display);
		intel_hpd_poll_disable(xe);
=======
		intel_display_driver_enable_user_access(xe);
>>>>>>> fac04efc
	}

	if (has_display(xe))
		intel_hpd_poll_disable(xe);

	intel_opregion_resume(display);

	if (!runtime)
		intel_fbdev_set_suspend(&xe->drm, FBINFO_STATE_RUNNING, false);

	intel_power_domains_enable(display);
}

void xe_display_pm_resume(struct xe_device *xe)
{
	__xe_display_pm_resume(xe, false);
}

void xe_display_pm_runtime_resume(struct xe_device *xe)
{
	if (!xe->info.probe_display)
		return;

	if (xe->d3cold.allowed) {
		__xe_display_pm_resume(xe, true);
		return;
	}

	intel_hpd_init(xe);
	intel_hpd_poll_disable(xe);
}


static void display_device_remove(struct drm_device *dev, void *arg)
{
	struct intel_display *display = arg;

	intel_display_device_remove(display);
}

int xe_display_probe(struct xe_device *xe)
{
	struct pci_dev *pdev = to_pci_dev(xe->drm.dev);
	struct intel_display *display;
	int err;

	if (!xe->info.probe_display)
		goto no_display;

	display = intel_display_device_probe(pdev);

	err = drmm_add_action_or_reset(&xe->drm, display_device_remove, display);
	if (err)
		return err;

	if (has_display(xe))
		return 0;

no_display:
	xe->info.probe_display = false;
	unset_display_features(xe);
	return 0;
}<|MERGE_RESOLUTION|>--- conflicted
+++ resolved
@@ -485,12 +485,7 @@
 	if (!runtime && has_display(xe)) {
 		intel_display_driver_resume(display);
 		drm_kms_helper_poll_enable(&xe->drm);
-<<<<<<< HEAD
 		intel_display_driver_enable_user_access(display);
-		intel_hpd_poll_disable(xe);
-=======
-		intel_display_driver_enable_user_access(xe);
->>>>>>> fac04efc
 	}
 
 	if (has_display(xe))
