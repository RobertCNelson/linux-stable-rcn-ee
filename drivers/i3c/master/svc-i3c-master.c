// SPDX-License-Identifier: GPL-2.0
/*
 * Silvaco dual-role I3C master driver
 *
 * Copyright (C) 2020 Silvaco
 * Author: Miquel RAYNAL <miquel.raynal@bootlin.com>
 * Based on a work from: Conor Culhane <conor.culhane@silvaco.com>
 */

#include <linux/bitfield.h>
#include <linux/clk.h>
#include <linux/completion.h>
#include <linux/errno.h>
#include <linux/i3c/master.h>
#include <linux/interrupt.h>
#include <linux/iopoll.h>
#include <linux/list.h>
#include <linux/module.h>
#include <linux/of.h>
#include <linux/pinctrl/consumer.h>
#include <linux/platform_device.h>
#include <linux/pm_runtime.h>

/* Master Mode Registers */
#define SVC_I3C_MCONFIG      0x000
#define   SVC_I3C_MCONFIG_MASTER_EN BIT(0)
#define   SVC_I3C_MCONFIG_DISTO(x) FIELD_PREP(BIT(3), (x))
#define   SVC_I3C_MCONFIG_HKEEP(x) FIELD_PREP(GENMASK(5, 4), (x))
#define   SVC_I3C_MCONFIG_ODSTOP(x) FIELD_PREP(BIT(6), (x))
#define   SVC_I3C_MCONFIG_PPBAUD(x) FIELD_PREP(GENMASK(11, 8), (x))
#define   SVC_I3C_MCONFIG_PPLOW(x) FIELD_PREP(GENMASK(15, 12), (x))
#define   SVC_I3C_MCONFIG_ODBAUD(x) FIELD_PREP(GENMASK(23, 16), (x))
#define   SVC_I3C_MCONFIG_ODHPP(x) FIELD_PREP(BIT(24), (x))
#define   SVC_I3C_MCONFIG_SKEW(x) FIELD_PREP(GENMASK(27, 25), (x))
#define   SVC_I3C_MCONFIG_I2CBAUD(x) FIELD_PREP(GENMASK(31, 28), (x))

#define SVC_I3C_MCTRL        0x084
#define   SVC_I3C_MCTRL_REQUEST_MASK GENMASK(2, 0)
#define   SVC_I3C_MCTRL_REQUEST_NONE 0
#define   SVC_I3C_MCTRL_REQUEST_START_ADDR 1
#define   SVC_I3C_MCTRL_REQUEST_STOP 2
#define   SVC_I3C_MCTRL_REQUEST_IBI_ACKNACK 3
#define   SVC_I3C_MCTRL_REQUEST_PROC_DAA 4
#define   SVC_I3C_MCTRL_REQUEST_AUTO_IBI 7
#define   SVC_I3C_MCTRL_TYPE_I3C 0
#define   SVC_I3C_MCTRL_TYPE_I2C BIT(4)
#define   SVC_I3C_MCTRL_IBIRESP_AUTO 0
#define   SVC_I3C_MCTRL_IBIRESP_ACK_WITHOUT_BYTE 0
#define   SVC_I3C_MCTRL_IBIRESP_ACK_WITH_BYTE BIT(7)
#define   SVC_I3C_MCTRL_IBIRESP_NACK BIT(6)
#define   SVC_I3C_MCTRL_IBIRESP_MANUAL GENMASK(7, 6)
#define   SVC_I3C_MCTRL_DIR(x) FIELD_PREP(BIT(8), (x))
#define   SVC_I3C_MCTRL_DIR_WRITE 0
#define   SVC_I3C_MCTRL_DIR_READ 1
#define   SVC_I3C_MCTRL_ADDR(x) FIELD_PREP(GENMASK(15, 9), (x))
#define   SVC_I3C_MCTRL_RDTERM(x) FIELD_PREP(GENMASK(23, 16), (x))

#define SVC_I3C_MSTATUS      0x088
#define   SVC_I3C_MSTATUS_STATE(x) FIELD_GET(GENMASK(2, 0), (x))
#define   SVC_I3C_MSTATUS_STATE_DAA(x) (SVC_I3C_MSTATUS_STATE(x) == 5)
#define   SVC_I3C_MSTATUS_STATE_IDLE(x) (SVC_I3C_MSTATUS_STATE(x) == 0)
#define   SVC_I3C_MSTATUS_BETWEEN(x) FIELD_GET(BIT(4), (x))
#define   SVC_I3C_MSTATUS_NACKED(x) FIELD_GET(BIT(5), (x))
#define   SVC_I3C_MSTATUS_IBITYPE(x) FIELD_GET(GENMASK(7, 6), (x))
#define   SVC_I3C_MSTATUS_IBITYPE_IBI 1
#define   SVC_I3C_MSTATUS_IBITYPE_MASTER_REQUEST 2
#define   SVC_I3C_MSTATUS_IBITYPE_HOT_JOIN 3
#define   SVC_I3C_MINT_SLVSTART BIT(8)
#define   SVC_I3C_MINT_MCTRLDONE BIT(9)
#define   SVC_I3C_MINT_COMPLETE BIT(10)
#define   SVC_I3C_MINT_RXPEND BIT(11)
#define   SVC_I3C_MINT_TXNOTFULL BIT(12)
#define   SVC_I3C_MINT_IBIWON BIT(13)
#define   SVC_I3C_MINT_ERRWARN BIT(15)
#define   SVC_I3C_MSTATUS_SLVSTART(x) FIELD_GET(SVC_I3C_MINT_SLVSTART, (x))
#define   SVC_I3C_MSTATUS_MCTRLDONE(x) FIELD_GET(SVC_I3C_MINT_MCTRLDONE, (x))
#define   SVC_I3C_MSTATUS_COMPLETE(x) FIELD_GET(SVC_I3C_MINT_COMPLETE, (x))
#define   SVC_I3C_MSTATUS_RXPEND(x) FIELD_GET(SVC_I3C_MINT_RXPEND, (x))
#define   SVC_I3C_MSTATUS_TXNOTFULL(x) FIELD_GET(SVC_I3C_MINT_TXNOTFULL, (x))
#define   SVC_I3C_MSTATUS_IBIWON(x) FIELD_GET(SVC_I3C_MINT_IBIWON, (x))
#define   SVC_I3C_MSTATUS_ERRWARN(x) FIELD_GET(SVC_I3C_MINT_ERRWARN, (x))
#define   SVC_I3C_MSTATUS_IBIADDR(x) FIELD_GET(GENMASK(30, 24), (x))

#define SVC_I3C_IBIRULES     0x08C
#define   SVC_I3C_IBIRULES_ADDR(slot, addr) FIELD_PREP(GENMASK(29, 0), \
						       ((addr) & 0x3F) << ((slot) * 6))
#define   SVC_I3C_IBIRULES_ADDRS 5
#define   SVC_I3C_IBIRULES_MSB0 BIT(30)
#define   SVC_I3C_IBIRULES_NOBYTE BIT(31)
#define   SVC_I3C_IBIRULES_MANDBYTE 0
#define SVC_I3C_MINTSET      0x090
#define SVC_I3C_MINTCLR      0x094
#define SVC_I3C_MINTMASKED   0x098
#define SVC_I3C_MERRWARN     0x09C
#define   SVC_I3C_MERRWARN_NACK BIT(2)
#define   SVC_I3C_MERRWARN_TIMEOUT BIT(20)
#define SVC_I3C_MDMACTRL     0x0A0
#define SVC_I3C_MDATACTRL    0x0AC
#define   SVC_I3C_MDATACTRL_FLUSHTB BIT(0)
#define   SVC_I3C_MDATACTRL_FLUSHRB BIT(1)
#define   SVC_I3C_MDATACTRL_UNLOCK_TRIG BIT(3)
#define   SVC_I3C_MDATACTRL_TXTRIG_FIFO_NOT_FULL GENMASK(5, 4)
#define   SVC_I3C_MDATACTRL_RXTRIG_FIFO_NOT_EMPTY 0
#define   SVC_I3C_MDATACTRL_RXCOUNT(x) FIELD_GET(GENMASK(28, 24), (x))
#define   SVC_I3C_MDATACTRL_TXFULL BIT(30)
#define   SVC_I3C_MDATACTRL_RXEMPTY BIT(31)

#define SVC_I3C_MWDATAB      0x0B0
#define   SVC_I3C_MWDATAB_END BIT(8)

#define SVC_I3C_MWDATABE     0x0B4
#define SVC_I3C_MWDATAH      0x0B8
#define SVC_I3C_MWDATAHE     0x0BC
#define SVC_I3C_MRDATAB      0x0C0
#define SVC_I3C_MRDATAH      0x0C8
#define SVC_I3C_MWMSG_SDR    0x0D0
#define SVC_I3C_MRMSG_SDR    0x0D4
#define SVC_I3C_MWMSG_DDR    0x0D8
#define SVC_I3C_MRMSG_DDR    0x0DC

#define SVC_I3C_MDYNADDR     0x0E4
#define   SVC_MDYNADDR_VALID BIT(0)
#define   SVC_MDYNADDR_ADDR(x) FIELD_PREP(GENMASK(7, 1), (x))

#define SVC_I3C_MAX_DEVS 32
#define SVC_I3C_PM_TIMEOUT_MS 1000

/* This parameter depends on the implementation and may be tuned */
#define SVC_I3C_FIFO_SIZE 16

struct svc_i3c_cmd {
	u8 addr;
	bool rnw;
	u8 *in;
	const void *out;
	unsigned int len;
	unsigned int actual_len;
	struct i3c_priv_xfer *xfer;
	bool continued;
};

struct svc_i3c_xfer {
	struct list_head node;
	struct completion comp;
	int ret;
	unsigned int type;
	unsigned int ncmds;
	struct svc_i3c_cmd cmds[];
};

struct svc_i3c_regs_save {
	u32 mconfig;
	u32 mdynaddr;
};

/**
 * struct svc_i3c_master - Silvaco I3C Master structure
 * @base: I3C master controller
 * @dev: Corresponding device
 * @regs: Memory mapping
 * @saved_regs: Volatile values for PM operations
 * @free_slots: Bit array of available slots
 * @addrs: Array containing the dynamic addresses of each attached device
 * @descs: Array of descriptors, one per attached device
 * @hj_work: Hot-join work
 * @ibi_work: IBI work
 * @irq: Main interrupt
 * @pclk: System clock
 * @fclk: Fast clock (bus)
 * @sclk: Slow clock (other events)
 * @xferqueue: Transfer queue structure
 * @xferqueue.list: List member
 * @xferqueue.cur: Current ongoing transfer
 * @xferqueue.lock: Queue lock
 * @ibi: IBI structure
 * @ibi.num_slots: Number of slots available in @ibi.slots
 * @ibi.slots: Available IBI slots
 * @ibi.tbq_slot: To be queued IBI slot
 * @ibi.lock: IBI lock
 * @lock: Transfer lock, protect between IBI work thread and callbacks from master
 */
struct svc_i3c_master {
	struct i3c_master_controller base;
	struct device *dev;
	void __iomem *regs;
	struct svc_i3c_regs_save saved_regs;
	u32 free_slots;
	u8 addrs[SVC_I3C_MAX_DEVS];
	struct i3c_dev_desc *descs[SVC_I3C_MAX_DEVS];
	struct work_struct hj_work;
	struct work_struct ibi_work;
	int irq;
	struct clk *pclk;
	struct clk *fclk;
	struct clk *sclk;
	struct {
		struct list_head list;
		struct svc_i3c_xfer *cur;
		/* Prevent races between transfers */
		spinlock_t lock;
	} xferqueue;
	struct {
		unsigned int num_slots;
		struct i3c_dev_desc **slots;
		struct i3c_ibi_slot *tbq_slot;
		/* Prevent races within IBI handlers */
		spinlock_t lock;
	} ibi;
	struct mutex lock;
};

/**
 * struct svc_i3c_i2c_dev_data - Device specific data
 * @index: Index in the master tables corresponding to this device
 * @ibi: IBI slot index in the master structure
 * @ibi_pool: IBI pool associated to this device
 */
struct svc_i3c_i2c_dev_data {
	u8 index;
	int ibi;
	struct i3c_generic_ibi_pool *ibi_pool;
};

static bool svc_i3c_master_error(struct svc_i3c_master *master)
{
	u32 mstatus, merrwarn;

	mstatus = readl(master->regs + SVC_I3C_MSTATUS);
	if (SVC_I3C_MSTATUS_ERRWARN(mstatus)) {
		merrwarn = readl(master->regs + SVC_I3C_MERRWARN);
		writel(merrwarn, master->regs + SVC_I3C_MERRWARN);

		/* Ignore timeout error */
		if (merrwarn & SVC_I3C_MERRWARN_TIMEOUT) {
			dev_dbg(master->dev, "Warning condition: MSTATUS 0x%08x, MERRWARN 0x%08x\n",
				mstatus, merrwarn);
			return false;
		}

		dev_err(master->dev,
			"Error condition: MSTATUS 0x%08x, MERRWARN 0x%08x\n",
			mstatus, merrwarn);

		return true;
	}

	return false;
}

static void svc_i3c_master_enable_interrupts(struct svc_i3c_master *master, u32 mask)
{
	writel(mask, master->regs + SVC_I3C_MINTSET);
}

static void svc_i3c_master_disable_interrupts(struct svc_i3c_master *master)
{
	u32 mask = readl(master->regs + SVC_I3C_MINTSET);

	writel(mask, master->regs + SVC_I3C_MINTCLR);
}

static void svc_i3c_master_clear_merrwarn(struct svc_i3c_master *master)
{
	/* Clear pending warnings */
	writel(readl(master->regs + SVC_I3C_MERRWARN),
	       master->regs + SVC_I3C_MERRWARN);
}

static void svc_i3c_master_flush_fifo(struct svc_i3c_master *master)
{
	/* Flush FIFOs */
	writel(SVC_I3C_MDATACTRL_FLUSHTB | SVC_I3C_MDATACTRL_FLUSHRB,
	       master->regs + SVC_I3C_MDATACTRL);
}

static void svc_i3c_master_reset_fifo_trigger(struct svc_i3c_master *master)
{
	u32 reg;

	/* Set RX and TX tigger levels, flush FIFOs */
	reg = SVC_I3C_MDATACTRL_FLUSHTB |
	      SVC_I3C_MDATACTRL_FLUSHRB |
	      SVC_I3C_MDATACTRL_UNLOCK_TRIG |
	      SVC_I3C_MDATACTRL_TXTRIG_FIFO_NOT_FULL |
	      SVC_I3C_MDATACTRL_RXTRIG_FIFO_NOT_EMPTY;
	writel(reg, master->regs + SVC_I3C_MDATACTRL);
}

static void svc_i3c_master_reset(struct svc_i3c_master *master)
{
	svc_i3c_master_clear_merrwarn(master);
	svc_i3c_master_reset_fifo_trigger(master);
	svc_i3c_master_disable_interrupts(master);
}

static inline struct svc_i3c_master *
to_svc_i3c_master(struct i3c_master_controller *master)
{
	return container_of(master, struct svc_i3c_master, base);
}

static void svc_i3c_master_hj_work(struct work_struct *work)
{
	struct svc_i3c_master *master;

	master = container_of(work, struct svc_i3c_master, hj_work);
	i3c_master_do_daa(&master->base);
}

static struct i3c_dev_desc *
svc_i3c_master_dev_from_addr(struct svc_i3c_master *master,
			     unsigned int ibiaddr)
{
	int i;

	for (i = 0; i < SVC_I3C_MAX_DEVS; i++)
		if (master->addrs[i] == ibiaddr)
			break;

	if (i == SVC_I3C_MAX_DEVS)
		return NULL;

	return master->descs[i];
}

static void svc_i3c_master_emit_stop(struct svc_i3c_master *master)
{
	writel(SVC_I3C_MCTRL_REQUEST_STOP, master->regs + SVC_I3C_MCTRL);

	/*
	 * This delay is necessary after the emission of a stop, otherwise eg.
	 * repeating IBIs do not get detected. There is a note in the manual
	 * about it, stating that the stop condition might not be settled
	 * correctly if a start condition follows too rapidly.
	 */
	udelay(1);
}

static int svc_i3c_master_handle_ibi(struct svc_i3c_master *master,
				     struct i3c_dev_desc *dev)
{
	struct svc_i3c_i2c_dev_data *data = i3c_dev_get_master_data(dev);
	struct i3c_ibi_slot *slot;
	unsigned int count;
	u32 mdatactrl;
	int ret, val;
	u8 *buf;

	slot = i3c_generic_ibi_get_free_slot(data->ibi_pool);
	if (!slot)
		return -ENOSPC;

	slot->len = 0;
	buf = slot->data;

	ret = readl_relaxed_poll_timeout(master->regs + SVC_I3C_MSTATUS, val,
						SVC_I3C_MSTATUS_COMPLETE(val), 0, 1000);
	if (ret) {
		dev_err(master->dev, "Timeout when polling for COMPLETE\n");
		return ret;
	}

	while (SVC_I3C_MSTATUS_RXPEND(readl(master->regs + SVC_I3C_MSTATUS))  &&
	       slot->len < SVC_I3C_FIFO_SIZE) {
		mdatactrl = readl(master->regs + SVC_I3C_MDATACTRL);
		count = SVC_I3C_MDATACTRL_RXCOUNT(mdatactrl);
		readsl(master->regs + SVC_I3C_MRDATAB, buf, count);
		slot->len += count;
		buf += count;
	}

	master->ibi.tbq_slot = slot;

	return 0;
}

static void svc_i3c_master_ack_ibi(struct svc_i3c_master *master,
				   bool mandatory_byte)
{
	unsigned int ibi_ack_nack;

	ibi_ack_nack = SVC_I3C_MCTRL_REQUEST_IBI_ACKNACK;
	if (mandatory_byte)
		ibi_ack_nack |= SVC_I3C_MCTRL_IBIRESP_ACK_WITH_BYTE;
	else
		ibi_ack_nack |= SVC_I3C_MCTRL_IBIRESP_ACK_WITHOUT_BYTE;

	writel(ibi_ack_nack, master->regs + SVC_I3C_MCTRL);
}

static void svc_i3c_master_nack_ibi(struct svc_i3c_master *master)
{
	writel(SVC_I3C_MCTRL_REQUEST_IBI_ACKNACK |
	       SVC_I3C_MCTRL_IBIRESP_NACK,
	       master->regs + SVC_I3C_MCTRL);
}

static void svc_i3c_master_ibi_work(struct work_struct *work)
{
	struct svc_i3c_master *master = container_of(work, struct svc_i3c_master, ibi_work);
	struct svc_i3c_i2c_dev_data *data;
	unsigned int ibitype, ibiaddr;
	struct i3c_dev_desc *dev;
	u32 status, val;
	int ret;

	mutex_lock(&master->lock);
	/*
	 * IBIWON may be set before SVC_I3C_MCTRL_REQUEST_AUTO_IBI, causing
	 * readl_relaxed_poll_timeout() to return immediately. Consequently,
	 * ibitype will be 0 since it was last updated only after the 8th SCL
	 * cycle, leading to missed client IBI handlers.
	 *
	 * A typical scenario is when IBIWON occurs and bus arbitration is lost
	 * at svc_i3c_master_priv_xfers().
	 *
	 * Clear SVC_I3C_MINT_IBIWON before sending SVC_I3C_MCTRL_REQUEST_AUTO_IBI.
	 */
	writel(SVC_I3C_MINT_IBIWON, master->regs + SVC_I3C_MSTATUS);

	/* Acknowledge the incoming interrupt with the AUTOIBI mechanism */
	writel(SVC_I3C_MCTRL_REQUEST_AUTO_IBI |
	       SVC_I3C_MCTRL_IBIRESP_AUTO,
	       master->regs + SVC_I3C_MCTRL);

	/* Wait for IBIWON, should take approximately 100us */
	ret = readl_relaxed_poll_timeout(master->regs + SVC_I3C_MSTATUS, val,
					 SVC_I3C_MSTATUS_IBIWON(val), 0, 1000);
	if (ret) {
		dev_err(master->dev, "Timeout when polling for IBIWON\n");
		svc_i3c_master_emit_stop(master);
		goto reenable_ibis;
	}

	status = readl(master->regs + SVC_I3C_MSTATUS);
	ibitype = SVC_I3C_MSTATUS_IBITYPE(status);
	ibiaddr = SVC_I3C_MSTATUS_IBIADDR(status);

	/* Handle the critical responses to IBI's */
	switch (ibitype) {
	case SVC_I3C_MSTATUS_IBITYPE_IBI:
		dev = svc_i3c_master_dev_from_addr(master, ibiaddr);
		if (!dev)
			svc_i3c_master_nack_ibi(master);
		else
			svc_i3c_master_handle_ibi(master, dev);
		break;
	case SVC_I3C_MSTATUS_IBITYPE_HOT_JOIN:
		svc_i3c_master_ack_ibi(master, false);
		break;
	case SVC_I3C_MSTATUS_IBITYPE_MASTER_REQUEST:
		svc_i3c_master_nack_ibi(master);
		break;
	default:
		break;
	}

	/*
	 * If an error happened, we probably got interrupted and the exchange
	 * timedout. In this case we just drop everything, emit a stop and wait
	 * for the slave to interrupt again.
	 */
	if (svc_i3c_master_error(master)) {
		if (master->ibi.tbq_slot) {
			data = i3c_dev_get_master_data(dev);
			i3c_generic_ibi_recycle_slot(data->ibi_pool,
						     master->ibi.tbq_slot);
			master->ibi.tbq_slot = NULL;
		}

		svc_i3c_master_emit_stop(master);

		goto reenable_ibis;
	}

	/* Handle the non critical tasks */
	switch (ibitype) {
	case SVC_I3C_MSTATUS_IBITYPE_IBI:
		if (dev) {
			i3c_master_queue_ibi(dev, master->ibi.tbq_slot);
			master->ibi.tbq_slot = NULL;
		}
		svc_i3c_master_emit_stop(master);
		break;
	case SVC_I3C_MSTATUS_IBITYPE_HOT_JOIN:
		queue_work(master->base.wq, &master->hj_work);
		break;
	case SVC_I3C_MSTATUS_IBITYPE_MASTER_REQUEST:
	default:
		break;
	}

reenable_ibis:
	svc_i3c_master_enable_interrupts(master, SVC_I3C_MINT_SLVSTART);
	mutex_unlock(&master->lock);
}

static irqreturn_t svc_i3c_master_irq_handler(int irq, void *dev_id)
{
	struct svc_i3c_master *master = (struct svc_i3c_master *)dev_id;
	u32 active = readl(master->regs + SVC_I3C_MSTATUS);

	if (!SVC_I3C_MSTATUS_SLVSTART(active))
		return IRQ_NONE;

	/* Clear the interrupt status */
	writel(SVC_I3C_MINT_SLVSTART, master->regs + SVC_I3C_MSTATUS);

	svc_i3c_master_disable_interrupts(master);

	/* Handle the interrupt in a non atomic context */
	queue_work(master->base.wq, &master->ibi_work);

	return IRQ_HANDLED;
}

static int svc_i3c_master_bus_init(struct i3c_master_controller *m)
{
	struct svc_i3c_master *master = to_svc_i3c_master(m);
	struct i3c_bus *bus = i3c_master_get_bus(m);
	struct i3c_device_info info = {};
	unsigned long fclk_rate, fclk_period_ns;
	unsigned int high_period_ns, od_low_period_ns;
	u32 ppbaud, pplow, odhpp, odbaud, odstop, i2cbaud, reg;
	int ret;

	ret = pm_runtime_resume_and_get(master->dev);
	if (ret < 0) {
		dev_err(master->dev,
			"<%s> cannot resume i3c bus master, err: %d\n",
			__func__, ret);
		return ret;
	}

	/* Timings derivation */
	fclk_rate = clk_get_rate(master->fclk);
	if (!fclk_rate) {
		ret = -EINVAL;
		goto rpm_out;
	}

	fclk_period_ns = DIV_ROUND_UP(1000000000, fclk_rate);

	/*
	 * Using I3C Push-Pull mode, target is 12.5MHz/80ns period.
	 * Simplest configuration is using a 50% duty-cycle of 40ns.
	 */
	ppbaud = DIV_ROUND_UP(40, fclk_period_ns) - 1;
	pplow = 0;

	/*
	 * Using I3C Open-Drain mode, target is 4.17MHz/240ns with a
	 * duty-cycle tuned so that high levels are filetered out by
	 * the 50ns filter (target being 40ns).
	 */
	odhpp = 1;
	high_period_ns = (ppbaud + 1) * fclk_period_ns;
	odbaud = DIV_ROUND_UP(240 - high_period_ns, high_period_ns) - 1;
	od_low_period_ns = (odbaud + 1) * high_period_ns;

	switch (bus->mode) {
	case I3C_BUS_MODE_PURE:
		i2cbaud = 0;
		odstop = 0;
		break;
	case I3C_BUS_MODE_MIXED_FAST:
	case I3C_BUS_MODE_MIXED_LIMITED:
		/*
		 * Using I2C Fm+ mode, target is 1MHz/1000ns, the difference
		 * between the high and low period does not really matter.
		 */
		i2cbaud = DIV_ROUND_UP(1000, od_low_period_ns) - 2;
		odstop = 1;
		break;
	case I3C_BUS_MODE_MIXED_SLOW:
		/*
		 * Using I2C Fm mode, target is 0.4MHz/2500ns, with the same
		 * constraints as the FM+ mode.
		 */
		i2cbaud = DIV_ROUND_UP(2500, od_low_period_ns) - 2;
		odstop = 1;
		break;
	default:
		goto rpm_out;
	}

	reg = SVC_I3C_MCONFIG_MASTER_EN |
	      SVC_I3C_MCONFIG_DISTO(0) |
	      SVC_I3C_MCONFIG_HKEEP(0) |
	      SVC_I3C_MCONFIG_ODSTOP(odstop) |
	      SVC_I3C_MCONFIG_PPBAUD(ppbaud) |
	      SVC_I3C_MCONFIG_PPLOW(pplow) |
	      SVC_I3C_MCONFIG_ODBAUD(odbaud) |
	      SVC_I3C_MCONFIG_ODHPP(odhpp) |
	      SVC_I3C_MCONFIG_SKEW(0) |
	      SVC_I3C_MCONFIG_I2CBAUD(i2cbaud);
	writel(reg, master->regs + SVC_I3C_MCONFIG);

	/* Master core's registration */
	ret = i3c_master_get_free_addr(m, 0);
	if (ret < 0)
		goto rpm_out;

	info.dyn_addr = ret;

	writel(SVC_MDYNADDR_VALID | SVC_MDYNADDR_ADDR(info.dyn_addr),
	       master->regs + SVC_I3C_MDYNADDR);

	ret = i3c_master_set_info(&master->base, &info);
	if (ret)
		goto rpm_out;

rpm_out:
	pm_runtime_mark_last_busy(master->dev);
	pm_runtime_put_autosuspend(master->dev);

	return ret;
}

static void svc_i3c_master_bus_cleanup(struct i3c_master_controller *m)
{
	struct svc_i3c_master *master = to_svc_i3c_master(m);
	int ret;

	ret = pm_runtime_resume_and_get(master->dev);
	if (ret < 0) {
		dev_err(master->dev, "<%s> Cannot get runtime PM.\n", __func__);
		return;
	}

	svc_i3c_master_disable_interrupts(master);

	/* Disable master */
	writel(0, master->regs + SVC_I3C_MCONFIG);

	pm_runtime_mark_last_busy(master->dev);
	pm_runtime_put_autosuspend(master->dev);
}

static int svc_i3c_master_reserve_slot(struct svc_i3c_master *master)
{
	unsigned int slot;

	if (!(master->free_slots & GENMASK(SVC_I3C_MAX_DEVS - 1, 0)))
		return -ENOSPC;

	slot = ffs(master->free_slots) - 1;

	master->free_slots &= ~BIT(slot);

	return slot;
}

static void svc_i3c_master_release_slot(struct svc_i3c_master *master,
					unsigned int slot)
{
	master->free_slots |= BIT(slot);
}

static int svc_i3c_master_attach_i3c_dev(struct i3c_dev_desc *dev)
{
	struct i3c_master_controller *m = i3c_dev_get_master(dev);
	struct svc_i3c_master *master = to_svc_i3c_master(m);
	struct svc_i3c_i2c_dev_data *data;
	int slot;

	slot = svc_i3c_master_reserve_slot(master);
	if (slot < 0)
		return slot;

	data = kzalloc(sizeof(*data), GFP_KERNEL);
	if (!data) {
		svc_i3c_master_release_slot(master, slot);
		return -ENOMEM;
	}

	data->ibi = -1;
	data->index = slot;
	master->addrs[slot] = dev->info.dyn_addr ? dev->info.dyn_addr :
						   dev->info.static_addr;
	master->descs[slot] = dev;

	i3c_dev_set_master_data(dev, data);

	return 0;
}

static int svc_i3c_master_reattach_i3c_dev(struct i3c_dev_desc *dev,
					   u8 old_dyn_addr)
{
	struct i3c_master_controller *m = i3c_dev_get_master(dev);
	struct svc_i3c_master *master = to_svc_i3c_master(m);
	struct svc_i3c_i2c_dev_data *data = i3c_dev_get_master_data(dev);

	master->addrs[data->index] = dev->info.dyn_addr ? dev->info.dyn_addr :
							  dev->info.static_addr;

	return 0;
}

static void svc_i3c_master_detach_i3c_dev(struct i3c_dev_desc *dev)
{
	struct svc_i3c_i2c_dev_data *data = i3c_dev_get_master_data(dev);
	struct i3c_master_controller *m = i3c_dev_get_master(dev);
	struct svc_i3c_master *master = to_svc_i3c_master(m);

	master->addrs[data->index] = 0;
	svc_i3c_master_release_slot(master, data->index);

	kfree(data);
}

static int svc_i3c_master_attach_i2c_dev(struct i2c_dev_desc *dev)
{
	struct i3c_master_controller *m = i2c_dev_get_master(dev);
	struct svc_i3c_master *master = to_svc_i3c_master(m);
	struct svc_i3c_i2c_dev_data *data;
	int slot;

	slot = svc_i3c_master_reserve_slot(master);
	if (slot < 0)
		return slot;

	data = kzalloc(sizeof(*data), GFP_KERNEL);
	if (!data) {
		svc_i3c_master_release_slot(master, slot);
		return -ENOMEM;
	}

	data->index = slot;
	master->addrs[slot] = dev->addr;

	i2c_dev_set_master_data(dev, data);

	return 0;
}

static void svc_i3c_master_detach_i2c_dev(struct i2c_dev_desc *dev)
{
	struct svc_i3c_i2c_dev_data *data = i2c_dev_get_master_data(dev);
	struct i3c_master_controller *m = i2c_dev_get_master(dev);
	struct svc_i3c_master *master = to_svc_i3c_master(m);

	svc_i3c_master_release_slot(master, data->index);

	kfree(data);
}

static int svc_i3c_master_readb(struct svc_i3c_master *master, u8 *dst,
				unsigned int len)
{
	int ret, i;
	u32 reg;

	for (i = 0; i < len; i++) {
		ret = readl_poll_timeout_atomic(master->regs + SVC_I3C_MSTATUS,
						reg,
						SVC_I3C_MSTATUS_RXPEND(reg),
						0, 1000);
		if (ret)
			return ret;

		dst[i] = readl(master->regs + SVC_I3C_MRDATAB);
	}

	return 0;
}

static int svc_i3c_master_do_daa_locked(struct svc_i3c_master *master,
					u8 *addrs, unsigned int *count)
{
	u64 prov_id[SVC_I3C_MAX_DEVS] = {}, nacking_prov_id = 0;
	unsigned int dev_nb = 0, last_addr = 0;
	u32 reg;
	int ret, i;

	while (true) {
		/* Enter/proceed with DAA */
		writel(SVC_I3C_MCTRL_REQUEST_PROC_DAA |
		       SVC_I3C_MCTRL_TYPE_I3C |
		       SVC_I3C_MCTRL_IBIRESP_NACK |
		       SVC_I3C_MCTRL_DIR(SVC_I3C_MCTRL_DIR_WRITE),
		       master->regs + SVC_I3C_MCTRL);

		/*
		 * Either one slave will send its ID, or the assignment process
		 * is done.
		 */
		ret = readl_poll_timeout_atomic(master->regs + SVC_I3C_MSTATUS,
						reg,
						SVC_I3C_MSTATUS_RXPEND(reg) |
						SVC_I3C_MSTATUS_MCTRLDONE(reg),
						1, 1000);
		if (ret)
			return ret;

		if (SVC_I3C_MSTATUS_RXPEND(reg)) {
			u8 data[6];

			/*
			 * We only care about the 48-bit provisional ID yet to
			 * be sure a device does not nack an address twice.
			 * Otherwise, we would just need to flush the RX FIFO.
			 */
			ret = svc_i3c_master_readb(master, data, 6);
			if (ret)
				return ret;

			for (i = 0; i < 6; i++)
				prov_id[dev_nb] |= (u64)(data[i]) << (8 * (5 - i));

			/* We do not care about the BCR and DCR yet */
			ret = svc_i3c_master_readb(master, data, 2);
			if (ret)
				return ret;
		} else if (SVC_I3C_MSTATUS_MCTRLDONE(reg)) {
			if (SVC_I3C_MSTATUS_STATE_IDLE(reg) &&
			    SVC_I3C_MSTATUS_COMPLETE(reg)) {
				/*
				 * All devices received and acked they dynamic
				 * address, this is the natural end of the DAA
				 * procedure.
				 */
				break;
			} else if (SVC_I3C_MSTATUS_NACKED(reg)) {
				/* No I3C devices attached */
				if (dev_nb == 0)
					break;

				/*
				 * A slave device nacked the address, this is
				 * allowed only once, DAA will be stopped and
				 * then resumed. The same device is supposed to
				 * answer again immediately and shall ack the
				 * address this time.
				 */
				if (prov_id[dev_nb] == nacking_prov_id)
					return -EIO;

				dev_nb--;
				nacking_prov_id = prov_id[dev_nb];
				svc_i3c_master_emit_stop(master);

				continue;
			} else {
				return -EIO;
			}
		}

		/* Wait for the slave to be ready to receive its address */
		ret = readl_poll_timeout_atomic(master->regs + SVC_I3C_MSTATUS,
						reg,
						SVC_I3C_MSTATUS_MCTRLDONE(reg) &&
						SVC_I3C_MSTATUS_STATE_DAA(reg) &&
						SVC_I3C_MSTATUS_BETWEEN(reg),
						0, 1000);
		if (ret)
			return ret;

		/* Give the slave device a suitable dynamic address */
		ret = i3c_master_get_free_addr(&master->base, last_addr + 1);
		if (ret < 0)
			return ret;

		addrs[dev_nb] = ret;
		dev_dbg(master->dev, "DAA: device %d assigned to 0x%02x\n",
			dev_nb, addrs[dev_nb]);

		writel(addrs[dev_nb], master->regs + SVC_I3C_MWDATAB);
		last_addr = addrs[dev_nb++];
	}

	*count = dev_nb;

	return 0;
}

static int svc_i3c_update_ibirules(struct svc_i3c_master *master)
{
	struct i3c_dev_desc *dev;
	u32 reg_mbyte = 0, reg_nobyte = SVC_I3C_IBIRULES_NOBYTE;
	unsigned int mbyte_addr_ok = 0, mbyte_addr_ko = 0, nobyte_addr_ok = 0,
		nobyte_addr_ko = 0;
	bool list_mbyte = false, list_nobyte = false;

	/* Create the IBIRULES register for both cases */
	i3c_bus_for_each_i3cdev(&master->base.bus, dev) {
		if (I3C_BCR_DEVICE_ROLE(dev->info.bcr) == I3C_BCR_I3C_MASTER)
			continue;

		if (dev->info.bcr & I3C_BCR_IBI_PAYLOAD) {
			reg_mbyte |= SVC_I3C_IBIRULES_ADDR(mbyte_addr_ok,
							   dev->info.dyn_addr);

			/* IBI rules cannot be applied to devices with MSb=1 */
			if (dev->info.dyn_addr & BIT(7))
				mbyte_addr_ko++;
			else
				mbyte_addr_ok++;
		} else {
			reg_nobyte |= SVC_I3C_IBIRULES_ADDR(nobyte_addr_ok,
							    dev->info.dyn_addr);

			/* IBI rules cannot be applied to devices with MSb=1 */
			if (dev->info.dyn_addr & BIT(7))
				nobyte_addr_ko++;
			else
				nobyte_addr_ok++;
		}
	}

	/* Device list cannot be handled by hardware */
	if (!mbyte_addr_ko && mbyte_addr_ok <= SVC_I3C_IBIRULES_ADDRS)
		list_mbyte = true;

	if (!nobyte_addr_ko && nobyte_addr_ok <= SVC_I3C_IBIRULES_ADDRS)
		list_nobyte = true;

	/* No list can be properly handled, return an error */
	if (!list_mbyte && !list_nobyte)
		return -ERANGE;

	/* Pick the first list that can be handled by hardware, randomly */
	if (list_mbyte)
		writel(reg_mbyte, master->regs + SVC_I3C_IBIRULES);
	else
		writel(reg_nobyte, master->regs + SVC_I3C_IBIRULES);

	return 0;
}

static int svc_i3c_master_do_daa(struct i3c_master_controller *m)
{
	struct svc_i3c_master *master = to_svc_i3c_master(m);
	u8 addrs[SVC_I3C_MAX_DEVS];
	unsigned long flags;
	unsigned int dev_nb;
	int ret, i;

	ret = pm_runtime_resume_and_get(master->dev);
	if (ret < 0) {
		dev_err(master->dev, "<%s> Cannot get runtime PM.\n", __func__);
		return ret;
	}

	spin_lock_irqsave(&master->xferqueue.lock, flags);
	ret = svc_i3c_master_do_daa_locked(master, addrs, &dev_nb);
	spin_unlock_irqrestore(&master->xferqueue.lock, flags);
	if (ret) {
		svc_i3c_master_emit_stop(master);
		svc_i3c_master_clear_merrwarn(master);
		goto rpm_out;
	}

	/* Register all devices who participated to the core */
	for (i = 0; i < dev_nb; i++) {
		ret = i3c_master_add_i3c_dev_locked(m, addrs[i]);
		if (ret)
			goto rpm_out;
	}

	/* Configure IBI auto-rules */
	ret = svc_i3c_update_ibirules(master);
	if (ret)
		dev_err(master->dev, "Cannot handle such a list of devices");

rpm_out:
	pm_runtime_mark_last_busy(master->dev);
	pm_runtime_put_autosuspend(master->dev);

	return ret;
}

static int svc_i3c_master_read(struct svc_i3c_master *master,
			       u8 *in, unsigned int len)
{
	int offset = 0, i;
	u32 mdctrl, mstatus;
	bool completed = false;
	unsigned int count;
	unsigned long start = jiffies;

	while (!completed) {
		mstatus = readl(master->regs + SVC_I3C_MSTATUS);
		if (SVC_I3C_MSTATUS_COMPLETE(mstatus) != 0)
			completed = true;

		if (time_after(jiffies, start + msecs_to_jiffies(1000))) {
			dev_dbg(master->dev, "I3C read timeout\n");
			return -ETIMEDOUT;
		}

		mdctrl = readl(master->regs + SVC_I3C_MDATACTRL);
		count = SVC_I3C_MDATACTRL_RXCOUNT(mdctrl);
		if (offset + count > len) {
			dev_err(master->dev, "I3C receive length too long!\n");
			return -EINVAL;
		}
		for (i = 0; i < count; i++)
			in[offset + i] = readl(master->regs + SVC_I3C_MRDATAB);

		offset += count;
	}

	return offset;
}

static int svc_i3c_master_write(struct svc_i3c_master *master,
				const u8 *out, unsigned int len)
{
	int offset = 0, ret;
	u32 mdctrl;

	while (offset < len) {
		ret = readl_poll_timeout(master->regs + SVC_I3C_MDATACTRL,
					 mdctrl,
					 !(mdctrl & SVC_I3C_MDATACTRL_TXFULL),
					 0, 1000);
		if (ret)
			return ret;

		/*
		 * The last byte to be sent over the bus must either have the
		 * "end" bit set or be written in MWDATABE.
		 */
		if (likely(offset < (len - 1)))
			writel(out[offset++], master->regs + SVC_I3C_MWDATAB);
		else
			writel(out[offset++], master->regs + SVC_I3C_MWDATABE);
	}

	return 0;
}

static int svc_i3c_master_xfer(struct svc_i3c_master *master,
			       bool rnw, unsigned int xfer_type, u8 addr,
			       u8 *in, const u8 *out, unsigned int xfer_len,
			       unsigned int *actual_len, bool continued)
{
	int retry = 2;
	u32 reg;
	int ret;

	/* clean SVC_I3C_MINT_IBIWON w1c bits */
	writel(SVC_I3C_MINT_IBIWON, master->regs + SVC_I3C_MSTATUS);

<<<<<<< HEAD
	writel(SVC_I3C_MCTRL_REQUEST_START_ADDR |
	       xfer_type |
	       SVC_I3C_MCTRL_IBIRESP_NACK |
	       SVC_I3C_MCTRL_DIR(rnw) |
	       SVC_I3C_MCTRL_ADDR(addr) |
	       SVC_I3C_MCTRL_RDTERM(*actual_len),
	       master->regs + SVC_I3C_MCTRL);
=======
>>>>>>> 82cc63dc

	while (retry--) {
		writel(SVC_I3C_MCTRL_REQUEST_START_ADDR |
		       xfer_type |
		       SVC_I3C_MCTRL_IBIRESP_NACK |
		       SVC_I3C_MCTRL_DIR(rnw) |
		       SVC_I3C_MCTRL_ADDR(addr) |
		       SVC_I3C_MCTRL_RDTERM(*actual_len),
		       master->regs + SVC_I3C_MCTRL);

		ret = readl_poll_timeout(master->regs + SVC_I3C_MSTATUS, reg,
				 SVC_I3C_MSTATUS_MCTRLDONE(reg), 0, 1000);
		if (ret)
			goto emit_stop;

<<<<<<< HEAD
	if (readl(master->regs + SVC_I3C_MERRWARN) & SVC_I3C_MERRWARN_NACK) {
		ret = -ENXIO;
		*actual_len = 0;
		goto emit_stop;
=======
		if (readl(master->regs + SVC_I3C_MERRWARN) & SVC_I3C_MERRWARN_NACK) {
			/*
			 * According to I3C Spec 1.1.1, 11-Jun-2021, section: 5.1.2.2.3.
			 * If the Controller chooses to start an I3C Message with an I3C Dynamic
			 * Address, then special provisions shall be made because that same I3C
			 * Target may be initiating an IBI or a Controller Role Request. So, one of
			 * three things may happen: (skip 1, 2)
			 *
			 * 3. The Addresses match and the RnW bits also match, and so neither
			 * Controller nor Target will ACK since both are expecting the other side to
			 * provide ACK. As a result, each side might think it had "won" arbitration,
			 * but neither side would continue, as each would subsequently see that the
			 * other did not provide ACK.
			 * ...
			 * For either value of RnW: Due to the NACK, the Controller shall defer the
			 * Private Write or Private Read, and should typically transmit the Target
			 * Address again after a Repeated START (i.e., the next one or any one prior
			 * to a STOP in the Frame). Since the Address Header following a Repeated
			 * START is not arbitrated, the Controller will always win (see Section
			 * 5.1.2.2.4).
			 */
			if (retry && addr != 0x7e) {
				writel(SVC_I3C_MERRWARN_NACK, master->regs + SVC_I3C_MERRWARN);
			} else {
				ret = -ENXIO;
				*actual_len = 0;
				goto emit_stop;
			}
		} else {
			break;
		}
>>>>>>> 82cc63dc
	}

	/*
	 * According to I3C spec ver 1.1.1, 5.1.2.2.3 Consequence of Controller Starting a Frame
	 * with I3C Target Address.
	 *
	 * The I3C Controller normally should start a Frame, the Address may be arbitrated, and so
	 * the Controller shall monitor to see whether an In-Band Interrupt request, a Controller
	 * Role Request (i.e., Secondary Controller requests to become the Active Controller), or
	 * a Hot-Join Request has been made.
	 *
	 * If missed IBIWON check, the wrong data will be return. When IBIWON happen, return failure
	 * and yield the above events handler.
	 */
	if (SVC_I3C_MSTATUS_IBIWON(reg)) {
		ret = -EAGAIN;
		*actual_len = 0;
		goto emit_stop;
	}

	if (rnw)
		ret = svc_i3c_master_read(master, in, xfer_len);
	else
		ret = svc_i3c_master_write(master, out, xfer_len);
	if (ret < 0)
		goto emit_stop;

	if (rnw)
		*actual_len = ret;

	ret = readl_poll_timeout(master->regs + SVC_I3C_MSTATUS, reg,
				 SVC_I3C_MSTATUS_COMPLETE(reg), 0, 1000);
	if (ret)
		goto emit_stop;

	writel(SVC_I3C_MINT_COMPLETE, master->regs + SVC_I3C_MSTATUS);

	if (!continued) {
		svc_i3c_master_emit_stop(master);

		/* Wait idle if stop is sent. */
		readl_poll_timeout(master->regs + SVC_I3C_MSTATUS, reg,
				   SVC_I3C_MSTATUS_STATE_IDLE(reg), 0, 1000);
	}

	return 0;

emit_stop:
	svc_i3c_master_emit_stop(master);
	svc_i3c_master_clear_merrwarn(master);

	return ret;
}

static struct svc_i3c_xfer *
svc_i3c_master_alloc_xfer(struct svc_i3c_master *master, unsigned int ncmds)
{
	struct svc_i3c_xfer *xfer;

	xfer = kzalloc(struct_size(xfer, cmds, ncmds), GFP_KERNEL);
	if (!xfer)
		return NULL;

	INIT_LIST_HEAD(&xfer->node);
	xfer->ncmds = ncmds;
	xfer->ret = -ETIMEDOUT;

	return xfer;
}

static void svc_i3c_master_free_xfer(struct svc_i3c_xfer *xfer)
{
	kfree(xfer);
}

static void svc_i3c_master_dequeue_xfer_locked(struct svc_i3c_master *master,
					       struct svc_i3c_xfer *xfer)
{
	if (master->xferqueue.cur == xfer)
		master->xferqueue.cur = NULL;
	else
		list_del_init(&xfer->node);
}

static void svc_i3c_master_dequeue_xfer(struct svc_i3c_master *master,
					struct svc_i3c_xfer *xfer)
{
	unsigned long flags;

	spin_lock_irqsave(&master->xferqueue.lock, flags);
	svc_i3c_master_dequeue_xfer_locked(master, xfer);
	spin_unlock_irqrestore(&master->xferqueue.lock, flags);
}

static void svc_i3c_master_start_xfer_locked(struct svc_i3c_master *master)
{
	struct svc_i3c_xfer *xfer = master->xferqueue.cur;
	int ret, i;

	if (!xfer)
		return;

	svc_i3c_master_clear_merrwarn(master);
	svc_i3c_master_flush_fifo(master);

	for (i = 0; i < xfer->ncmds; i++) {
		struct svc_i3c_cmd *cmd = &xfer->cmds[i];

		ret = svc_i3c_master_xfer(master, cmd->rnw, xfer->type,
					  cmd->addr, cmd->in, cmd->out,
					  cmd->len, &cmd->actual_len,
					  cmd->continued);
		/* cmd->xfer is NULL if I2C or CCC transfer */
		if (cmd->xfer)
			cmd->xfer->actual_len = cmd->actual_len;

		if (ret)
			break;
	}

	xfer->ret = ret;
	complete(&xfer->comp);

	if (ret < 0)
		svc_i3c_master_dequeue_xfer_locked(master, xfer);

	xfer = list_first_entry_or_null(&master->xferqueue.list,
					struct svc_i3c_xfer,
					node);
	if (xfer)
		list_del_init(&xfer->node);

	master->xferqueue.cur = xfer;
	svc_i3c_master_start_xfer_locked(master);
}

static void svc_i3c_master_enqueue_xfer(struct svc_i3c_master *master,
					struct svc_i3c_xfer *xfer)
{
	unsigned long flags;
	int ret;

	ret = pm_runtime_resume_and_get(master->dev);
	if (ret < 0) {
		dev_err(master->dev, "<%s> Cannot get runtime PM.\n", __func__);
		return;
	}

	init_completion(&xfer->comp);
	spin_lock_irqsave(&master->xferqueue.lock, flags);
	if (master->xferqueue.cur) {
		list_add_tail(&xfer->node, &master->xferqueue.list);
	} else {
		master->xferqueue.cur = xfer;
		svc_i3c_master_start_xfer_locked(master);
	}
	spin_unlock_irqrestore(&master->xferqueue.lock, flags);

	pm_runtime_mark_last_busy(master->dev);
	pm_runtime_put_autosuspend(master->dev);
}

static bool
svc_i3c_master_supports_ccc_cmd(struct i3c_master_controller *master,
				const struct i3c_ccc_cmd *cmd)
{
	/* No software support for CCC commands targeting more than one slave */
	return (cmd->ndests == 1);
}

static int svc_i3c_master_send_bdcast_ccc_cmd(struct svc_i3c_master *master,
					      struct i3c_ccc_cmd *ccc)
{
	unsigned int xfer_len = ccc->dests[0].payload.len + 1;
	struct svc_i3c_xfer *xfer;
	struct svc_i3c_cmd *cmd;
	u8 *buf;
	int ret;

	xfer = svc_i3c_master_alloc_xfer(master, 1);
	if (!xfer)
		return -ENOMEM;

	buf = kmalloc(xfer_len, GFP_KERNEL);
	if (!buf) {
		svc_i3c_master_free_xfer(xfer);
		return -ENOMEM;
	}

	buf[0] = ccc->id;
	memcpy(&buf[1], ccc->dests[0].payload.data, ccc->dests[0].payload.len);

	xfer->type = SVC_I3C_MCTRL_TYPE_I3C;

	cmd = &xfer->cmds[0];
	cmd->addr = ccc->dests[0].addr;
	cmd->rnw = ccc->rnw;
	cmd->in = NULL;
	cmd->out = buf;
	cmd->len = xfer_len;
	cmd->actual_len = 0;
	cmd->continued = false;

	mutex_lock(&master->lock);
	svc_i3c_master_enqueue_xfer(master, xfer);
	if (!wait_for_completion_timeout(&xfer->comp, msecs_to_jiffies(1000)))
		svc_i3c_master_dequeue_xfer(master, xfer);
	mutex_unlock(&master->lock);

	ret = xfer->ret;
	kfree(buf);
	svc_i3c_master_free_xfer(xfer);

	return ret;
}

static int svc_i3c_master_send_direct_ccc_cmd(struct svc_i3c_master *master,
					      struct i3c_ccc_cmd *ccc)
{
	unsigned int xfer_len = ccc->dests[0].payload.len;
	unsigned int actual_len = ccc->rnw ? xfer_len : 0;
	struct svc_i3c_xfer *xfer;
	struct svc_i3c_cmd *cmd;
	int ret;

	xfer = svc_i3c_master_alloc_xfer(master, 2);
	if (!xfer)
		return -ENOMEM;

	xfer->type = SVC_I3C_MCTRL_TYPE_I3C;

	/* Broadcasted message */
	cmd = &xfer->cmds[0];
	cmd->addr = I3C_BROADCAST_ADDR;
	cmd->rnw = 0;
	cmd->in = NULL;
	cmd->out = &ccc->id;
	cmd->len = 1;
	cmd->actual_len = 0;
	cmd->continued = true;

	/* Directed message */
	cmd = &xfer->cmds[1];
	cmd->addr = ccc->dests[0].addr;
	cmd->rnw = ccc->rnw;
	cmd->in = ccc->rnw ? ccc->dests[0].payload.data : NULL;
	cmd->out = ccc->rnw ? NULL : ccc->dests[0].payload.data,
	cmd->len = xfer_len;
	cmd->actual_len = actual_len;
	cmd->continued = false;

	mutex_lock(&master->lock);
	svc_i3c_master_enqueue_xfer(master, xfer);
	if (!wait_for_completion_timeout(&xfer->comp, msecs_to_jiffies(1000)))
		svc_i3c_master_dequeue_xfer(master, xfer);
	mutex_unlock(&master->lock);

	if (cmd->actual_len != xfer_len)
		ccc->dests[0].payload.len = cmd->actual_len;

	ret = xfer->ret;
	svc_i3c_master_free_xfer(xfer);

	return ret;
}

static int svc_i3c_master_send_ccc_cmd(struct i3c_master_controller *m,
				       struct i3c_ccc_cmd *cmd)
{
	struct svc_i3c_master *master = to_svc_i3c_master(m);
	bool broadcast = cmd->id < 0x80;
	int ret;

	if (broadcast)
		ret = svc_i3c_master_send_bdcast_ccc_cmd(master, cmd);
	else
		ret = svc_i3c_master_send_direct_ccc_cmd(master, cmd);

	if (ret)
		cmd->err = I3C_ERROR_M2;

	return ret;
}

static int svc_i3c_master_priv_xfers(struct i3c_dev_desc *dev,
				     struct i3c_priv_xfer *xfers,
				     int nxfers)
{
	struct i3c_master_controller *m = i3c_dev_get_master(dev);
	struct svc_i3c_master *master = to_svc_i3c_master(m);
	struct svc_i3c_i2c_dev_data *data = i3c_dev_get_master_data(dev);
	struct svc_i3c_xfer *xfer;
	int ret, i;

	xfer = svc_i3c_master_alloc_xfer(master, nxfers);
	if (!xfer)
		return -ENOMEM;

	xfer->type = SVC_I3C_MCTRL_TYPE_I3C;

	for (i = 0; i < nxfers; i++) {
		struct svc_i3c_cmd *cmd = &xfer->cmds[i];

		cmd->xfer = &xfers[i];
		cmd->addr = master->addrs[data->index];
		cmd->rnw = xfers[i].rnw;
		cmd->in = xfers[i].rnw ? xfers[i].data.in : NULL;
		cmd->out = xfers[i].rnw ? NULL : xfers[i].data.out;
		cmd->len = xfers[i].len;
		cmd->actual_len = xfers[i].rnw ? xfers[i].len : 0;
		cmd->continued = (i + 1) < nxfers;
	}

	mutex_lock(&master->lock);
	svc_i3c_master_enqueue_xfer(master, xfer);
	if (!wait_for_completion_timeout(&xfer->comp, msecs_to_jiffies(1000)))
		svc_i3c_master_dequeue_xfer(master, xfer);
	mutex_unlock(&master->lock);

	ret = xfer->ret;
	svc_i3c_master_free_xfer(xfer);

	return ret;
}

static int svc_i3c_master_i2c_xfers(struct i2c_dev_desc *dev,
				    const struct i2c_msg *xfers,
				    int nxfers)
{
	struct i3c_master_controller *m = i2c_dev_get_master(dev);
	struct svc_i3c_master *master = to_svc_i3c_master(m);
	struct svc_i3c_i2c_dev_data *data = i2c_dev_get_master_data(dev);
	struct svc_i3c_xfer *xfer;
	int ret, i;

	xfer = svc_i3c_master_alloc_xfer(master, nxfers);
	if (!xfer)
		return -ENOMEM;

	xfer->type = SVC_I3C_MCTRL_TYPE_I2C;

	for (i = 0; i < nxfers; i++) {
		struct svc_i3c_cmd *cmd = &xfer->cmds[i];

		cmd->addr = master->addrs[data->index];
		cmd->rnw = xfers[i].flags & I2C_M_RD;
		cmd->in = cmd->rnw ? xfers[i].buf : NULL;
		cmd->out = cmd->rnw ? NULL : xfers[i].buf;
		cmd->len = xfers[i].len;
		cmd->actual_len = cmd->rnw ? xfers[i].len : 0;
		cmd->continued = (i + 1 < nxfers);
	}

	mutex_lock(&master->lock);
	svc_i3c_master_enqueue_xfer(master, xfer);
	if (!wait_for_completion_timeout(&xfer->comp, msecs_to_jiffies(1000)))
		svc_i3c_master_dequeue_xfer(master, xfer);
	mutex_unlock(&master->lock);

	ret = xfer->ret;
	svc_i3c_master_free_xfer(xfer);

	return ret;
}

static int svc_i3c_master_request_ibi(struct i3c_dev_desc *dev,
				      const struct i3c_ibi_setup *req)
{
	struct i3c_master_controller *m = i3c_dev_get_master(dev);
	struct svc_i3c_master *master = to_svc_i3c_master(m);
	struct svc_i3c_i2c_dev_data *data = i3c_dev_get_master_data(dev);
	unsigned long flags;
	unsigned int i;

	if (dev->ibi->max_payload_len > SVC_I3C_FIFO_SIZE) {
		dev_err(master->dev, "IBI max payload %d should be < %d\n",
			dev->ibi->max_payload_len, SVC_I3C_FIFO_SIZE);
		return -ERANGE;
	}

	data->ibi_pool = i3c_generic_ibi_alloc_pool(dev, req);
	if (IS_ERR(data->ibi_pool))
		return PTR_ERR(data->ibi_pool);

	spin_lock_irqsave(&master->ibi.lock, flags);
	for (i = 0; i < master->ibi.num_slots; i++) {
		if (!master->ibi.slots[i]) {
			data->ibi = i;
			master->ibi.slots[i] = dev;
			break;
		}
	}
	spin_unlock_irqrestore(&master->ibi.lock, flags);

	if (i < master->ibi.num_slots)
		return 0;

	i3c_generic_ibi_free_pool(data->ibi_pool);
	data->ibi_pool = NULL;

	return -ENOSPC;
}

static void svc_i3c_master_free_ibi(struct i3c_dev_desc *dev)
{
	struct i3c_master_controller *m = i3c_dev_get_master(dev);
	struct svc_i3c_master *master = to_svc_i3c_master(m);
	struct svc_i3c_i2c_dev_data *data = i3c_dev_get_master_data(dev);
	unsigned long flags;

	spin_lock_irqsave(&master->ibi.lock, flags);
	master->ibi.slots[data->ibi] = NULL;
	data->ibi = -1;
	spin_unlock_irqrestore(&master->ibi.lock, flags);

	i3c_generic_ibi_free_pool(data->ibi_pool);
}

static int svc_i3c_master_enable_ibi(struct i3c_dev_desc *dev)
{
	struct i3c_master_controller *m = i3c_dev_get_master(dev);
	struct svc_i3c_master *master = to_svc_i3c_master(m);
	int ret;

	ret = pm_runtime_resume_and_get(master->dev);
	if (ret < 0) {
		dev_err(master->dev, "<%s> Cannot get runtime PM.\n", __func__);
		return ret;
	}

	svc_i3c_master_enable_interrupts(master, SVC_I3C_MINT_SLVSTART);

	return i3c_master_enec_locked(m, dev->info.dyn_addr, I3C_CCC_EVENT_SIR);
}

static int svc_i3c_master_disable_ibi(struct i3c_dev_desc *dev)
{
	struct i3c_master_controller *m = i3c_dev_get_master(dev);
	struct svc_i3c_master *master = to_svc_i3c_master(m);
	int ret;

	svc_i3c_master_disable_interrupts(master);

	ret = i3c_master_disec_locked(m, dev->info.dyn_addr, I3C_CCC_EVENT_SIR);

	pm_runtime_mark_last_busy(master->dev);
	pm_runtime_put_autosuspend(master->dev);

	return ret;
}

static void svc_i3c_master_recycle_ibi_slot(struct i3c_dev_desc *dev,
					    struct i3c_ibi_slot *slot)
{
	struct svc_i3c_i2c_dev_data *data = i3c_dev_get_master_data(dev);

	i3c_generic_ibi_recycle_slot(data->ibi_pool, slot);
}

static const struct i3c_master_controller_ops svc_i3c_master_ops = {
	.bus_init = svc_i3c_master_bus_init,
	.bus_cleanup = svc_i3c_master_bus_cleanup,
	.attach_i3c_dev = svc_i3c_master_attach_i3c_dev,
	.detach_i3c_dev = svc_i3c_master_detach_i3c_dev,
	.reattach_i3c_dev = svc_i3c_master_reattach_i3c_dev,
	.attach_i2c_dev = svc_i3c_master_attach_i2c_dev,
	.detach_i2c_dev = svc_i3c_master_detach_i2c_dev,
	.do_daa = svc_i3c_master_do_daa,
	.supports_ccc_cmd = svc_i3c_master_supports_ccc_cmd,
	.send_ccc_cmd = svc_i3c_master_send_ccc_cmd,
	.priv_xfers = svc_i3c_master_priv_xfers,
	.i2c_xfers = svc_i3c_master_i2c_xfers,
	.request_ibi = svc_i3c_master_request_ibi,
	.free_ibi = svc_i3c_master_free_ibi,
	.recycle_ibi_slot = svc_i3c_master_recycle_ibi_slot,
	.enable_ibi = svc_i3c_master_enable_ibi,
	.disable_ibi = svc_i3c_master_disable_ibi,
};

static int svc_i3c_master_prepare_clks(struct svc_i3c_master *master)
{
	int ret = 0;

	ret = clk_prepare_enable(master->pclk);
	if (ret)
		return ret;

	ret = clk_prepare_enable(master->fclk);
	if (ret) {
		clk_disable_unprepare(master->pclk);
		return ret;
	}

	ret = clk_prepare_enable(master->sclk);
	if (ret) {
		clk_disable_unprepare(master->pclk);
		clk_disable_unprepare(master->fclk);
		return ret;
	}

	return 0;
}

static void svc_i3c_master_unprepare_clks(struct svc_i3c_master *master)
{
	clk_disable_unprepare(master->pclk);
	clk_disable_unprepare(master->fclk);
	clk_disable_unprepare(master->sclk);
}

static int svc_i3c_master_probe(struct platform_device *pdev)
{
	struct device *dev = &pdev->dev;
	struct svc_i3c_master *master;
	int ret;

	master = devm_kzalloc(dev, sizeof(*master), GFP_KERNEL);
	if (!master)
		return -ENOMEM;

	master->regs = devm_platform_ioremap_resource(pdev, 0);
	if (IS_ERR(master->regs))
		return PTR_ERR(master->regs);

	master->pclk = devm_clk_get(dev, "pclk");
	if (IS_ERR(master->pclk))
		return PTR_ERR(master->pclk);

	master->fclk = devm_clk_get(dev, "fast_clk");
	if (IS_ERR(master->fclk))
		return PTR_ERR(master->fclk);

	master->sclk = devm_clk_get(dev, "slow_clk");
	if (IS_ERR(master->sclk))
		return PTR_ERR(master->sclk);

	master->irq = platform_get_irq(pdev, 0);
	if (master->irq < 0)
		return master->irq;

	master->dev = dev;

	ret = svc_i3c_master_prepare_clks(master);
	if (ret)
		return ret;

	INIT_WORK(&master->hj_work, svc_i3c_master_hj_work);
	INIT_WORK(&master->ibi_work, svc_i3c_master_ibi_work);
	mutex_init(&master->lock);

	ret = devm_request_irq(dev, master->irq, svc_i3c_master_irq_handler,
			       IRQF_NO_SUSPEND, "svc-i3c-irq", master);
	if (ret)
		goto err_disable_clks;

	master->free_slots = GENMASK(SVC_I3C_MAX_DEVS - 1, 0);

	spin_lock_init(&master->xferqueue.lock);
	INIT_LIST_HEAD(&master->xferqueue.list);

	spin_lock_init(&master->ibi.lock);
	master->ibi.num_slots = SVC_I3C_MAX_DEVS;
	master->ibi.slots = devm_kcalloc(&pdev->dev, master->ibi.num_slots,
					 sizeof(*master->ibi.slots),
					 GFP_KERNEL);
	if (!master->ibi.slots) {
		ret = -ENOMEM;
		goto err_disable_clks;
	}

	platform_set_drvdata(pdev, master);

	pm_runtime_set_autosuspend_delay(&pdev->dev, SVC_I3C_PM_TIMEOUT_MS);
	pm_runtime_use_autosuspend(&pdev->dev);
	pm_runtime_get_noresume(&pdev->dev);
	pm_runtime_set_active(&pdev->dev);
	pm_runtime_enable(&pdev->dev);

	svc_i3c_master_reset(master);

	/* Register the master */
	ret = i3c_master_register(&master->base, &pdev->dev,
				  &svc_i3c_master_ops, false);
	if (ret)
		goto rpm_disable;

	pm_runtime_mark_last_busy(&pdev->dev);
	pm_runtime_put_autosuspend(&pdev->dev);

	return 0;

rpm_disable:
	pm_runtime_dont_use_autosuspend(&pdev->dev);
	pm_runtime_put_noidle(&pdev->dev);
	pm_runtime_set_suspended(&pdev->dev);
	pm_runtime_disable(&pdev->dev);

err_disable_clks:
	svc_i3c_master_unprepare_clks(master);

	return ret;
}

static void svc_i3c_master_remove(struct platform_device *pdev)
{
	struct svc_i3c_master *master = platform_get_drvdata(pdev);

	i3c_master_unregister(&master->base);

	pm_runtime_dont_use_autosuspend(&pdev->dev);
	pm_runtime_disable(&pdev->dev);
}

static void svc_i3c_save_regs(struct svc_i3c_master *master)
{
	master->saved_regs.mconfig = readl(master->regs + SVC_I3C_MCONFIG);
	master->saved_regs.mdynaddr = readl(master->regs + SVC_I3C_MDYNADDR);
}

static void svc_i3c_restore_regs(struct svc_i3c_master *master)
{
	if (readl(master->regs + SVC_I3C_MDYNADDR) !=
	    master->saved_regs.mdynaddr) {
		writel(master->saved_regs.mconfig,
		       master->regs + SVC_I3C_MCONFIG);
		writel(master->saved_regs.mdynaddr,
		       master->regs + SVC_I3C_MDYNADDR);
	}
}

static int __maybe_unused svc_i3c_runtime_suspend(struct device *dev)
{
	struct svc_i3c_master *master = dev_get_drvdata(dev);

	svc_i3c_save_regs(master);
	svc_i3c_master_unprepare_clks(master);
	pinctrl_pm_select_sleep_state(dev);

	return 0;
}

static int __maybe_unused svc_i3c_runtime_resume(struct device *dev)
{
	struct svc_i3c_master *master = dev_get_drvdata(dev);

	pinctrl_pm_select_default_state(dev);
	svc_i3c_master_prepare_clks(master);

	svc_i3c_restore_regs(master);

	return 0;
}

static const struct dev_pm_ops svc_i3c_pm_ops = {
	SET_NOIRQ_SYSTEM_SLEEP_PM_OPS(pm_runtime_force_suspend,
				      pm_runtime_force_resume)
	SET_RUNTIME_PM_OPS(svc_i3c_runtime_suspend,
			   svc_i3c_runtime_resume, NULL)
};

static const struct of_device_id svc_i3c_master_of_match_tbl[] = {
	{ .compatible = "silvaco,i3c-master" },
	{ /* sentinel */ },
};
MODULE_DEVICE_TABLE(of, svc_i3c_master_of_match_tbl);

static struct platform_driver svc_i3c_master = {
	.probe = svc_i3c_master_probe,
	.remove_new = svc_i3c_master_remove,
	.driver = {
		.name = "silvaco-i3c-master",
		.of_match_table = svc_i3c_master_of_match_tbl,
		.pm = &svc_i3c_pm_ops,
	},
};
module_platform_driver(svc_i3c_master);

MODULE_AUTHOR("Conor Culhane <conor.culhane@silvaco.com>");
MODULE_AUTHOR("Miquel Raynal <miquel.raynal@bootlin.com>");
MODULE_DESCRIPTION("Silvaco dual-role I3C master driver");
MODULE_LICENSE("GPL v2");<|MERGE_RESOLUTION|>--- conflicted
+++ resolved
@@ -1044,16 +1044,6 @@
 	/* clean SVC_I3C_MINT_IBIWON w1c bits */
 	writel(SVC_I3C_MINT_IBIWON, master->regs + SVC_I3C_MSTATUS);
 
-<<<<<<< HEAD
-	writel(SVC_I3C_MCTRL_REQUEST_START_ADDR |
-	       xfer_type |
-	       SVC_I3C_MCTRL_IBIRESP_NACK |
-	       SVC_I3C_MCTRL_DIR(rnw) |
-	       SVC_I3C_MCTRL_ADDR(addr) |
-	       SVC_I3C_MCTRL_RDTERM(*actual_len),
-	       master->regs + SVC_I3C_MCTRL);
-=======
->>>>>>> 82cc63dc
 
 	while (retry--) {
 		writel(SVC_I3C_MCTRL_REQUEST_START_ADDR |
@@ -1069,12 +1059,6 @@
 		if (ret)
 			goto emit_stop;
 
-<<<<<<< HEAD
-	if (readl(master->regs + SVC_I3C_MERRWARN) & SVC_I3C_MERRWARN_NACK) {
-		ret = -ENXIO;
-		*actual_len = 0;
-		goto emit_stop;
-=======
 		if (readl(master->regs + SVC_I3C_MERRWARN) & SVC_I3C_MERRWARN_NACK) {
 			/*
 			 * According to I3C Spec 1.1.1, 11-Jun-2021, section: 5.1.2.2.3.
@@ -1106,7 +1090,6 @@
 		} else {
 			break;
 		}
->>>>>>> 82cc63dc
 	}
 
 	/*
