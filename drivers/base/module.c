// SPDX-License-Identifier: GPL-2.0
/*
 * module.c - module sysfs fun for drivers
 */
#include <linux/device.h>
#include <linux/module.h>
#include <linux/errno.h>
#include <linux/slab.h>
#include <linux/string.h>
#include <linux/rcupdate.h>
#include "base.h"

static char *make_driver_name(struct device_driver *drv)
{
	char *driver_name;

	driver_name = kasprintf(GFP_KERNEL, "%s:%s", drv->bus->name, drv->name);
	if (!driver_name)
		return NULL;

	return driver_name;
}

static void module_create_drivers_dir(struct module_kobject *mk)
{
	static DEFINE_MUTEX(drivers_dir_mutex);

	mutex_lock(&drivers_dir_mutex);
	if (mk && !mk->drivers_dir)
		mk->drivers_dir = kobject_create_and_add("drivers", &mk->kobj);
	mutex_unlock(&drivers_dir_mutex);
}

int module_add_driver(struct module *mod, struct device_driver *drv)
{
	char *driver_name;
	struct module_kobject *mk = NULL;
	int ret;

	if (!drv)
		return 0;

	if (mod)
		mk = &mod->mkobj;
	else if (drv->mod_name) {
		struct kobject *mkobj;

		/* Lookup built-in module entry in /sys/modules */
		mkobj = kset_find_obj(module_kset, drv->mod_name);
		if (mkobj) {
			mk = container_of(mkobj, struct module_kobject, kobj);
			/* remember our module structure */
			drv->p->mkobj = mk;
			/* kset_find_obj took a reference */
			kobject_put(mkobj);
		}
	}

	if (!mk)
		return 0;

	ret = sysfs_create_link(&drv->p->kobj, &mk->kobj, "module");
	if (ret)
		return ret;

	driver_name = make_driver_name(drv);
	if (!driver_name) {
		ret = -ENOMEM;
		goto out;
<<<<<<< HEAD
	}

	module_create_drivers_dir(mk);
	if (!mk->drivers_dir) {
		ret = -EINVAL;
		goto out;
	}

=======
	}

	module_create_drivers_dir(mk);
	if (!mk->drivers_dir) {
		ret = -EINVAL;
		goto out;
	}

>>>>>>> 82cc63dc
	ret = sysfs_create_link(mk->drivers_dir, &drv->p->kobj, driver_name);
	if (ret)
		goto out;

	kfree(driver_name);

	return 0;
out:
	sysfs_remove_link(&drv->p->kobj, "module");
	sysfs_remove_link(mk->drivers_dir, driver_name);
	kfree(driver_name);

	return ret;
}

void module_remove_driver(struct device_driver *drv)
{
	struct module_kobject *mk = NULL;
	char *driver_name;

	if (!drv)
		return;

	/* Synchronize with dev_uevent() */
	synchronize_rcu();

	sysfs_remove_link(&drv->p->kobj, "module");

	if (drv->owner)
		mk = &drv->owner->mkobj;
	else if (drv->p->mkobj)
		mk = drv->p->mkobj;
	if (mk && mk->drivers_dir) {
		driver_name = make_driver_name(drv);
		if (driver_name) {
			sysfs_remove_link(mk->drivers_dir, driver_name);
			kfree(driver_name);
		}
	}
}<|MERGE_RESOLUTION|>--- conflicted
+++ resolved
@@ -67,7 +67,6 @@
 	if (!driver_name) {
 		ret = -ENOMEM;
 		goto out;
-<<<<<<< HEAD
 	}
 
 	module_create_drivers_dir(mk);
@@ -76,16 +75,6 @@
 		goto out;
 	}
 
-=======
-	}
-
-	module_create_drivers_dir(mk);
-	if (!mk->drivers_dir) {
-		ret = -EINVAL;
-		goto out;
-	}
-
->>>>>>> 82cc63dc
 	ret = sysfs_create_link(mk->drivers_dir, &drv->p->kobj, driver_name);
 	if (ret)
 		goto out;
