--- conflicted
+++ resolved
@@ -1874,11 +1874,7 @@
 		return -ENOMEM;
 
 	for (i = 0; i < chip->ngpio; i++)
-<<<<<<< HEAD
-		strreplace(names[i], '-', alias_idx + 'A');
-=======
 		names[i] = devm_kasprintf(&pdev->dev, GFP_KERNEL, "pio%c%d", alias_idx + 'A', i);
->>>>>>> 3b29299e
 
 	chip->names = (const char *const *)names;
 
