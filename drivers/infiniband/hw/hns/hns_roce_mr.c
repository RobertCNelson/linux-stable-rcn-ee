/*
 * Copyright (c) 2016 Hisilicon Limited.
 * Copyright (c) 2007, 2008 Mellanox Technologies. All rights reserved.
 *
 * This software is available to you under a choice of one of two
 * licenses.  You may choose to be licensed under the terms of the GNU
 * General Public License (GPL) Version 2, available from the file
 * COPYING in the main directory of this source tree, or the
 * OpenIB.org BSD license below:
 *
 *     Redistribution and use in source and binary forms, with or
 *     without modification, are permitted provided that the following
 *     conditions are met:
 *
 *      - Redistributions of source code must retain the above
 *        copyright notice, this list of conditions and the following
 *        disclaimer.
 *
 *      - Redistributions in binary form must reproduce the above
 *        copyright notice, this list of conditions and the following
 *        disclaimer in the documentation and/or other materials
 *        provided with the distribution.
 *
 * THE SOFTWARE IS PROVIDED "AS IS", WITHOUT WARRANTY OF ANY KIND,
 * EXPRESS OR IMPLIED, INCLUDING BUT NOT LIMITED TO THE WARRANTIES OF
 * MERCHANTABILITY, FITNESS FOR A PARTICULAR PURPOSE AND
 * NONINFRINGEMENT. IN NO EVENT SHALL THE AUTHORS OR COPYRIGHT HOLDERS
 * BE LIABLE FOR ANY CLAIM, DAMAGES OR OTHER LIABILITY, WHETHER IN AN
 * ACTION OF CONTRACT, TORT OR OTHERWISE, ARISING FROM, OUT OF OR IN
 * CONNECTION WITH THE SOFTWARE OR THE USE OR OTHER DEALINGS IN THE
 * SOFTWARE.
 */

#include <linux/vmalloc.h>
#include <rdma/ib_umem.h>
#include <linux/math.h>
#include "hns_roce_device.h"
#include "hns_roce_cmd.h"
#include "hns_roce_hem.h"

static u32 hw_index_to_key(int ind)
{
	return ((u32)ind >> 24) | ((u32)ind << 8);
}

unsigned long key_to_hw_index(u32 key)
{
	return (key << 24) | (key >> 8);
}

static int alloc_mr_key(struct hns_roce_dev *hr_dev, struct hns_roce_mr *mr)
{
	struct hns_roce_ida *mtpt_ida = &hr_dev->mr_table.mtpt_ida;
	struct ib_device *ibdev = &hr_dev->ib_dev;
	int err;
	int id;

	/* Allocate a key for mr from mr_table */
	id = ida_alloc_range(&mtpt_ida->ida, mtpt_ida->min, mtpt_ida->max,
			     GFP_KERNEL);
	if (id < 0) {
		ibdev_err(ibdev, "failed to alloc id for MR key, id(%d)\n", id);
		return -ENOMEM;
	}

	mr->key = hw_index_to_key(id); /* MR key */

	err = hns_roce_table_get(hr_dev, &hr_dev->mr_table.mtpt_table,
				 (unsigned long)id);
	if (err) {
		ibdev_err(ibdev, "failed to alloc mtpt, ret = %d.\n", err);
		goto err_free_bitmap;
	}

	return 0;
err_free_bitmap:
	ida_free(&mtpt_ida->ida, id);
	return err;
}

static void free_mr_key(struct hns_roce_dev *hr_dev, struct hns_roce_mr *mr)
{
	unsigned long obj = key_to_hw_index(mr->key);

	hns_roce_table_put(hr_dev, &hr_dev->mr_table.mtpt_table, obj);
	ida_free(&hr_dev->mr_table.mtpt_ida.ida, (int)obj);
}

static int alloc_mr_pbl(struct hns_roce_dev *hr_dev, struct hns_roce_mr *mr,
			struct ib_udata *udata, u64 start)
{
	struct ib_device *ibdev = &hr_dev->ib_dev;
	bool is_fast = mr->type == MR_TYPE_FRMR;
	struct hns_roce_buf_attr buf_attr = {};
	int err;

	mr->pbl_hop_num = is_fast ? 1 : hr_dev->caps.pbl_hop_num;
	buf_attr.page_shift = is_fast ? PAGE_SHIFT :
			      hr_dev->caps.pbl_buf_pg_sz + PAGE_SHIFT;
	buf_attr.region[0].size = mr->size;
	buf_attr.region[0].hopnum = mr->pbl_hop_num;
	buf_attr.region_count = 1;
	buf_attr.user_access = mr->access;
	/* fast MR's buffer is alloced before mapping, not at creation */
	buf_attr.mtt_only = is_fast;

	err = hns_roce_mtr_create(hr_dev, &mr->pbl_mtr, &buf_attr,
				  hr_dev->caps.pbl_ba_pg_sz + PAGE_SHIFT,
				  udata, start);
	if (err)
		ibdev_err(ibdev, "failed to alloc pbl mtr, ret = %d.\n", err);
	else
		mr->npages = mr->pbl_mtr.hem_cfg.buf_pg_count;

	return err;
}

static void free_mr_pbl(struct hns_roce_dev *hr_dev, struct hns_roce_mr *mr)
{
	hns_roce_mtr_destroy(hr_dev, &mr->pbl_mtr);
}

static void hns_roce_mr_free(struct hns_roce_dev *hr_dev, struct hns_roce_mr *mr)
{
	struct ib_device *ibdev = &hr_dev->ib_dev;
	int ret;

	if (mr->enabled) {
		ret = hns_roce_destroy_hw_ctx(hr_dev, HNS_ROCE_CMD_DESTROY_MPT,
					      key_to_hw_index(mr->key) &
					      (hr_dev->caps.num_mtpts - 1));
		if (ret)
			ibdev_warn(ibdev, "failed to destroy mpt, ret = %d.\n",
				   ret);
	}

	free_mr_pbl(hr_dev, mr);
	free_mr_key(hr_dev, mr);
}

static int hns_roce_mr_enable(struct hns_roce_dev *hr_dev,
			      struct hns_roce_mr *mr)
{
	unsigned long mtpt_idx = key_to_hw_index(mr->key);
	struct hns_roce_cmd_mailbox *mailbox;
	struct device *dev = hr_dev->dev;
	int ret;

	/* Allocate mailbox memory */
	mailbox = hns_roce_alloc_cmd_mailbox(hr_dev);
	if (IS_ERR(mailbox))
		return PTR_ERR(mailbox);

	if (mr->type != MR_TYPE_FRMR)
		ret = hr_dev->hw->write_mtpt(hr_dev, mailbox->buf, mr);
	else
		ret = hr_dev->hw->frmr_write_mtpt(hr_dev, mailbox->buf, mr);
	if (ret) {
		dev_err(dev, "failed to write mtpt, ret = %d.\n", ret);
		goto err_page;
	}

	ret = hns_roce_create_hw_ctx(hr_dev, mailbox, HNS_ROCE_CMD_CREATE_MPT,
				     mtpt_idx & (hr_dev->caps.num_mtpts - 1));
	if (ret) {
		dev_err(dev, "failed to create mpt, ret = %d.\n", ret);
		goto err_page;
	}

	mr->enabled = 1;

err_page:
	hns_roce_free_cmd_mailbox(hr_dev, mailbox);

	return ret;
}

void hns_roce_init_mr_table(struct hns_roce_dev *hr_dev)
{
	struct hns_roce_ida *mtpt_ida = &hr_dev->mr_table.mtpt_ida;

	ida_init(&mtpt_ida->ida);
	mtpt_ida->max = hr_dev->caps.num_mtpts - 1;
	mtpt_ida->min = hr_dev->caps.reserved_mrws;
}

struct ib_mr *hns_roce_get_dma_mr(struct ib_pd *pd, int acc)
{
	struct hns_roce_dev *hr_dev = to_hr_dev(pd->device);
	struct hns_roce_mr *mr;
	int ret;

	mr = kzalloc(sizeof(*mr), GFP_KERNEL);
	if (!mr)
		return  ERR_PTR(-ENOMEM);

	mr->type = MR_TYPE_DMA;
	mr->pd = to_hr_pd(pd)->pdn;
	mr->access = acc;

	/* Allocate memory region key */
	hns_roce_hem_list_init(&mr->pbl_mtr.hem_list);
	ret = alloc_mr_key(hr_dev, mr);
	if (ret)
		goto err_free;

	ret = hns_roce_mr_enable(hr_dev, mr);
	if (ret)
		goto err_mr;

	mr->ibmr.rkey = mr->ibmr.lkey = mr->key;

	return &mr->ibmr;
err_mr:
	free_mr_key(hr_dev, mr);

err_free:
	kfree(mr);
	return ERR_PTR(ret);
}

struct ib_mr *hns_roce_reg_user_mr(struct ib_pd *pd, u64 start, u64 length,
				   u64 virt_addr, int access_flags,
				   struct ib_udata *udata)
{
	struct hns_roce_dev *hr_dev = to_hr_dev(pd->device);
	struct hns_roce_mr *mr;
	int ret;

	mr = kzalloc(sizeof(*mr), GFP_KERNEL);
	if (!mr)
		return ERR_PTR(-ENOMEM);

	mr->iova = virt_addr;
	mr->size = length;
	mr->pd = to_hr_pd(pd)->pdn;
	mr->access = access_flags;
	mr->type = MR_TYPE_MR;

	ret = alloc_mr_key(hr_dev, mr);
	if (ret)
		goto err_alloc_mr;

	ret = alloc_mr_pbl(hr_dev, mr, udata, start);
	if (ret)
		goto err_alloc_key;

	ret = hns_roce_mr_enable(hr_dev, mr);
	if (ret)
		goto err_alloc_pbl;

	mr->ibmr.rkey = mr->ibmr.lkey = mr->key;

	return &mr->ibmr;

err_alloc_pbl:
	free_mr_pbl(hr_dev, mr);
err_alloc_key:
	free_mr_key(hr_dev, mr);
err_alloc_mr:
	kfree(mr);
	return ERR_PTR(ret);
}

struct ib_mr *hns_roce_rereg_user_mr(struct ib_mr *ibmr, int flags, u64 start,
				     u64 length, u64 virt_addr,
				     int mr_access_flags, struct ib_pd *pd,
				     struct ib_udata *udata)
{
	struct hns_roce_dev *hr_dev = to_hr_dev(ibmr->device);
	struct ib_device *ib_dev = &hr_dev->ib_dev;
	struct hns_roce_mr *mr = to_hr_mr(ibmr);
	struct hns_roce_cmd_mailbox *mailbox;
	unsigned long mtpt_idx;
	int ret;

	if (!mr->enabled)
		return ERR_PTR(-EINVAL);

	mailbox = hns_roce_alloc_cmd_mailbox(hr_dev);
	if (IS_ERR(mailbox))
		return ERR_CAST(mailbox);

	mtpt_idx = key_to_hw_index(mr->key) & (hr_dev->caps.num_mtpts - 1);

	ret = hns_roce_cmd_mbox(hr_dev, 0, mailbox->dma, HNS_ROCE_CMD_QUERY_MPT,
				mtpt_idx);
	if (ret)
		goto free_cmd_mbox;

	ret = hns_roce_destroy_hw_ctx(hr_dev, HNS_ROCE_CMD_DESTROY_MPT,
				      mtpt_idx);
	if (ret)
		ibdev_warn(ib_dev, "failed to destroy MPT, ret = %d.\n", ret);

	mr->enabled = 0;
	mr->iova = virt_addr;
	mr->size = length;

	if (flags & IB_MR_REREG_PD)
		mr->pd = to_hr_pd(pd)->pdn;

	if (flags & IB_MR_REREG_ACCESS)
		mr->access = mr_access_flags;

	if (flags & IB_MR_REREG_TRANS) {
		free_mr_pbl(hr_dev, mr);
		ret = alloc_mr_pbl(hr_dev, mr, udata, start);
		if (ret) {
			ibdev_err(ib_dev, "failed to alloc mr PBL, ret = %d.\n",
				  ret);
			goto free_cmd_mbox;
		}
	}

	ret = hr_dev->hw->rereg_write_mtpt(hr_dev, mr, flags, mailbox->buf);
	if (ret) {
		ibdev_err(ib_dev, "failed to write mtpt, ret = %d.\n", ret);
		goto free_cmd_mbox;
	}

	ret = hns_roce_create_hw_ctx(hr_dev, mailbox, HNS_ROCE_CMD_CREATE_MPT,
				     mtpt_idx);
	if (ret) {
		ibdev_err(ib_dev, "failed to create MPT, ret = %d.\n", ret);
		goto free_cmd_mbox;
	}

	mr->enabled = 1;

free_cmd_mbox:
	hns_roce_free_cmd_mailbox(hr_dev, mailbox);

	if (ret)
		return ERR_PTR(ret);
	return NULL;
}

int hns_roce_dereg_mr(struct ib_mr *ibmr, struct ib_udata *udata)
{
	struct hns_roce_dev *hr_dev = to_hr_dev(ibmr->device);
	struct hns_roce_mr *mr = to_hr_mr(ibmr);

	if (hr_dev->hw->dereg_mr)
		hr_dev->hw->dereg_mr(hr_dev);

	hns_roce_mr_free(hr_dev, mr);
	kfree(mr);

	return 0;
}

struct ib_mr *hns_roce_alloc_mr(struct ib_pd *pd, enum ib_mr_type mr_type,
				u32 max_num_sg)
{
	struct hns_roce_dev *hr_dev = to_hr_dev(pd->device);
	struct device *dev = hr_dev->dev;
	struct hns_roce_mr *mr;
	int ret;

	if (mr_type != IB_MR_TYPE_MEM_REG)
		return ERR_PTR(-EINVAL);

	if (max_num_sg > HNS_ROCE_FRMR_MAX_PA) {
		dev_err(dev, "max_num_sg larger than %d\n",
			HNS_ROCE_FRMR_MAX_PA);
		return ERR_PTR(-EINVAL);
	}

	mr = kzalloc(sizeof(*mr), GFP_KERNEL);
	if (!mr)
		return ERR_PTR(-ENOMEM);

	mr->type = MR_TYPE_FRMR;
	mr->pd = to_hr_pd(pd)->pdn;
	mr->size = max_num_sg * (1 << PAGE_SHIFT);

	/* Allocate memory region key */
	ret = alloc_mr_key(hr_dev, mr);
	if (ret)
		goto err_free;

	ret = alloc_mr_pbl(hr_dev, mr, NULL, 0);
	if (ret)
		goto err_key;

	ret = hns_roce_mr_enable(hr_dev, mr);
	if (ret)
		goto err_pbl;

	mr->ibmr.rkey = mr->ibmr.lkey = mr->key;
	mr->ibmr.length = mr->size;

	return &mr->ibmr;

err_pbl:
	free_mr_pbl(hr_dev, mr);
err_key:
	free_mr_key(hr_dev, mr);
err_free:
	kfree(mr);
	return ERR_PTR(ret);
}

static int hns_roce_set_page(struct ib_mr *ibmr, u64 addr)
{
	struct hns_roce_mr *mr = to_hr_mr(ibmr);

	if (likely(mr->npages < mr->pbl_mtr.hem_cfg.buf_pg_count)) {
		mr->page_list[mr->npages++] = addr;
		return 0;
	}

	return -ENOBUFS;
}

int hns_roce_map_mr_sg(struct ib_mr *ibmr, struct scatterlist *sg, int sg_nents,
		       unsigned int *sg_offset)
{
	struct hns_roce_dev *hr_dev = to_hr_dev(ibmr->device);
	struct ib_device *ibdev = &hr_dev->ib_dev;
	struct hns_roce_mr *mr = to_hr_mr(ibmr);
	struct hns_roce_mtr *mtr = &mr->pbl_mtr;
	int ret, sg_num = 0;
<<<<<<< HEAD
=======

	if (!IS_ALIGNED(*sg_offset, HNS_ROCE_FRMR_ALIGN_SIZE) ||
	    ibmr->page_size < HNS_HW_PAGE_SIZE ||
	    ibmr->page_size > HNS_HW_MAX_PAGE_SIZE)
		return sg_num;
>>>>>>> 82cc63dc

	mr->npages = 0;
	mr->page_list = kvcalloc(mr->pbl_mtr.hem_cfg.buf_pg_count,
				 sizeof(dma_addr_t), GFP_KERNEL);
	if (!mr->page_list)
		return sg_num;

	sg_num = ib_sg_to_pages(ibmr, sg, sg_nents, sg_offset, hns_roce_set_page);
	if (sg_num < 1) {
		ibdev_err(ibdev, "failed to store sg pages %u %u, cnt = %d.\n",
			  mr->npages, mr->pbl_mtr.hem_cfg.buf_pg_count, sg_num);
		goto err_page_list;
	}

	mtr->hem_cfg.region[0].offset = 0;
	mtr->hem_cfg.region[0].count = mr->npages;
	mtr->hem_cfg.region[0].hopnum = mr->pbl_hop_num;
	mtr->hem_cfg.region_count = 1;
	ret = hns_roce_mtr_map(hr_dev, mtr, mr->page_list, mr->npages);
	if (ret) {
		ibdev_err(ibdev, "failed to map sg mtr, ret = %d.\n", ret);
		sg_num = 0;
	} else {
		mr->pbl_mtr.hem_cfg.buf_pg_shift = (u32)ilog2(ibmr->page_size);
	}

err_page_list:
	kvfree(mr->page_list);
	mr->page_list = NULL;

	return sg_num;
}

static void hns_roce_mw_free(struct hns_roce_dev *hr_dev,
			     struct hns_roce_mw *mw)
{
	struct device *dev = hr_dev->dev;
	int ret;

	if (mw->enabled) {
		ret = hns_roce_destroy_hw_ctx(hr_dev, HNS_ROCE_CMD_DESTROY_MPT,
					      key_to_hw_index(mw->rkey) &
					      (hr_dev->caps.num_mtpts - 1));
		if (ret)
			dev_warn(dev, "MW DESTROY_MPT failed (%d)\n", ret);

		hns_roce_table_put(hr_dev, &hr_dev->mr_table.mtpt_table,
				   key_to_hw_index(mw->rkey));
	}

	ida_free(&hr_dev->mr_table.mtpt_ida.ida,
		 (int)key_to_hw_index(mw->rkey));
}

static int hns_roce_mw_enable(struct hns_roce_dev *hr_dev,
			      struct hns_roce_mw *mw)
{
	struct hns_roce_mr_table *mr_table = &hr_dev->mr_table;
	struct hns_roce_cmd_mailbox *mailbox;
	struct device *dev = hr_dev->dev;
	unsigned long mtpt_idx = key_to_hw_index(mw->rkey);
	int ret;

	/* prepare HEM entry memory */
	ret = hns_roce_table_get(hr_dev, &mr_table->mtpt_table, mtpt_idx);
	if (ret)
		return ret;

	mailbox = hns_roce_alloc_cmd_mailbox(hr_dev);
	if (IS_ERR(mailbox)) {
		ret = PTR_ERR(mailbox);
		goto err_table;
	}

	ret = hr_dev->hw->mw_write_mtpt(mailbox->buf, mw);
	if (ret) {
		dev_err(dev, "MW write mtpt fail!\n");
		goto err_page;
	}

	ret = hns_roce_create_hw_ctx(hr_dev, mailbox, HNS_ROCE_CMD_CREATE_MPT,
				     mtpt_idx & (hr_dev->caps.num_mtpts - 1));
	if (ret) {
		dev_err(dev, "MW CREATE_MPT failed (%d)\n", ret);
		goto err_page;
	}

	mw->enabled = 1;

	hns_roce_free_cmd_mailbox(hr_dev, mailbox);

	return 0;

err_page:
	hns_roce_free_cmd_mailbox(hr_dev, mailbox);

err_table:
	hns_roce_table_put(hr_dev, &mr_table->mtpt_table, mtpt_idx);

	return ret;
}

int hns_roce_alloc_mw(struct ib_mw *ibmw, struct ib_udata *udata)
{
	struct hns_roce_dev *hr_dev = to_hr_dev(ibmw->device);
	struct hns_roce_ida *mtpt_ida = &hr_dev->mr_table.mtpt_ida;
	struct ib_device *ibdev = &hr_dev->ib_dev;
	struct hns_roce_mw *mw = to_hr_mw(ibmw);
	int ret;
	int id;

	/* Allocate a key for mw from mr_table */
	id = ida_alloc_range(&mtpt_ida->ida, mtpt_ida->min, mtpt_ida->max,
			     GFP_KERNEL);
	if (id < 0) {
		ibdev_err(ibdev, "failed to alloc id for MW key, id(%d)\n", id);
		return -ENOMEM;
	}

	mw->rkey = hw_index_to_key(id);

	ibmw->rkey = mw->rkey;
	mw->pdn = to_hr_pd(ibmw->pd)->pdn;
	mw->pbl_hop_num = hr_dev->caps.pbl_hop_num;
	mw->pbl_ba_pg_sz = hr_dev->caps.pbl_ba_pg_sz;
	mw->pbl_buf_pg_sz = hr_dev->caps.pbl_buf_pg_sz;

	ret = hns_roce_mw_enable(hr_dev, mw);
	if (ret)
		goto err_mw;

	return 0;

err_mw:
	hns_roce_mw_free(hr_dev, mw);
	return ret;
}

int hns_roce_dealloc_mw(struct ib_mw *ibmw)
{
	struct hns_roce_dev *hr_dev = to_hr_dev(ibmw->device);
	struct hns_roce_mw *mw = to_hr_mw(ibmw);

	hns_roce_mw_free(hr_dev, mw);
	return 0;
}

static int mtr_map_region(struct hns_roce_dev *hr_dev, struct hns_roce_mtr *mtr,
			  struct hns_roce_buf_region *region, dma_addr_t *pages,
			  int max_count)
{
	int count, npage;
	int offset, end;
	__le64 *mtts;
	u64 addr;
	int i;

	offset = region->offset;
	end = offset + region->count;
	npage = 0;
	while (offset < end && npage < max_count) {
		count = 0;
		mtts = hns_roce_hem_list_find_mtt(hr_dev, &mtr->hem_list,
						  offset, &count);
		if (!mtts)
			return -ENOBUFS;

		for (i = 0; i < count && npage < max_count; i++) {
			addr = pages[npage];

			mtts[i] = cpu_to_le64(addr);
			npage++;
		}
		offset += count;
	}

	return npage;
}

static inline bool mtr_has_mtt(struct hns_roce_buf_attr *attr)
{
	int i;

	for (i = 0; i < attr->region_count; i++)
		if (attr->region[i].hopnum != HNS_ROCE_HOP_NUM_0 &&
		    attr->region[i].hopnum > 0)
			return true;

	/* because the mtr only one root base address, when hopnum is 0 means
	 * root base address equals the first buffer address, thus all alloced
	 * memory must in a continuous space accessed by direct mode.
	 */
	return false;
}

static inline size_t mtr_bufs_size(struct hns_roce_buf_attr *attr)
{
	size_t size = 0;
	int i;

	for (i = 0; i < attr->region_count; i++)
		size += attr->region[i].size;

	return size;
}

/*
 * check the given pages in continuous address space
 * Returns 0 on success, or the error page num.
 */
static inline int mtr_check_direct_pages(dma_addr_t *pages, int page_count,
					 unsigned int page_shift)
{
	size_t page_size = 1 << page_shift;
	int i;

	for (i = 1; i < page_count; i++)
		if (pages[i] - pages[i - 1] != page_size)
			return i;

	return 0;
}

static void mtr_free_bufs(struct hns_roce_dev *hr_dev, struct hns_roce_mtr *mtr)
{
	/* release user buffers */
	if (mtr->umem) {
		ib_umem_release(mtr->umem);
		mtr->umem = NULL;
	}

	/* release kernel buffers */
	if (mtr->kmem) {
		hns_roce_buf_free(hr_dev, mtr->kmem);
		mtr->kmem = NULL;
	}
}

static int mtr_alloc_bufs(struct hns_roce_dev *hr_dev, struct hns_roce_mtr *mtr,
			  struct hns_roce_buf_attr *buf_attr,
			  struct ib_udata *udata, unsigned long user_addr)
{
	struct ib_device *ibdev = &hr_dev->ib_dev;
	size_t total_size;

	total_size = mtr_bufs_size(buf_attr);

	if (udata) {
		mtr->kmem = NULL;
		mtr->umem = ib_umem_get(ibdev, user_addr, total_size,
					buf_attr->user_access);
		if (IS_ERR_OR_NULL(mtr->umem)) {
			ibdev_err(ibdev, "failed to get umem, ret = %ld.\n",
				  PTR_ERR(mtr->umem));
			return -ENOMEM;
		}
	} else {
		mtr->umem = NULL;
		mtr->kmem = hns_roce_buf_alloc(hr_dev, total_size,
					       buf_attr->page_shift,
					       mtr->hem_cfg.is_direct ?
					       HNS_ROCE_BUF_DIRECT : 0);
		if (IS_ERR(mtr->kmem)) {
			ibdev_err(ibdev, "failed to alloc kmem, ret = %ld.\n",
				  PTR_ERR(mtr->kmem));
			return PTR_ERR(mtr->kmem);
		}
	}

	return 0;
}

static int mtr_map_bufs(struct hns_roce_dev *hr_dev, struct hns_roce_mtr *mtr,
			int page_count, unsigned int page_shift)
{
	struct ib_device *ibdev = &hr_dev->ib_dev;
	dma_addr_t *pages;
	int npage;
	int ret;

	/* alloc a tmp array to store buffer's dma address */
	pages = kvcalloc(page_count, sizeof(dma_addr_t), GFP_KERNEL);
	if (!pages)
		return -ENOMEM;

	if (mtr->umem)
		npage = hns_roce_get_umem_bufs(hr_dev, pages, page_count,
					       mtr->umem, page_shift);
	else
		npage = hns_roce_get_kmem_bufs(hr_dev, pages, page_count,
					       mtr->kmem, page_shift);

	if (npage != page_count) {
		ibdev_err(ibdev, "failed to get mtr page %d != %d.\n", npage,
			  page_count);
		ret = -ENOBUFS;
		goto err_alloc_list;
	}

	if (mtr->hem_cfg.is_direct && npage > 1) {
		ret = mtr_check_direct_pages(pages, npage, page_shift);
		if (ret) {
			ibdev_err(ibdev, "failed to check %s page: %d / %d.\n",
				  mtr->umem ? "umtr" : "kmtr", ret, npage);
			ret = -ENOBUFS;
			goto err_alloc_list;
		}
	}

	ret = hns_roce_mtr_map(hr_dev, mtr, pages, page_count);
	if (ret)
		ibdev_err(ibdev, "failed to map mtr pages, ret = %d.\n", ret);

err_alloc_list:
	kvfree(pages);

	return ret;
}

int hns_roce_mtr_map(struct hns_roce_dev *hr_dev, struct hns_roce_mtr *mtr,
		     dma_addr_t *pages, unsigned int page_cnt)
{
	struct ib_device *ibdev = &hr_dev->ib_dev;
	struct hns_roce_buf_region *r;
	unsigned int i, mapped_cnt;
	int ret = 0;

	/*
	 * Only use the first page address as root ba when hopnum is 0, this
	 * is because the addresses of all pages are consecutive in this case.
	 */
	if (mtr->hem_cfg.is_direct) {
		mtr->hem_cfg.root_ba = pages[0];
		return 0;
	}

	for (i = 0, mapped_cnt = 0; i < mtr->hem_cfg.region_count &&
	     mapped_cnt < page_cnt; i++) {
		r = &mtr->hem_cfg.region[i];
		/* if hopnum is 0, no need to map pages in this region */
		if (!r->hopnum) {
			mapped_cnt += r->count;
			continue;
		}

		if (r->offset + r->count > page_cnt) {
			ret = -EINVAL;
			ibdev_err(ibdev,
				  "failed to check mtr%u count %u + %u > %u.\n",
				  i, r->offset, r->count, page_cnt);
			return ret;
		}

		ret = mtr_map_region(hr_dev, mtr, r, &pages[r->offset],
				     page_cnt - mapped_cnt);
		if (ret < 0) {
			ibdev_err(ibdev,
				  "failed to map mtr%u offset %u, ret = %d.\n",
				  i, r->offset, ret);
			return ret;
		}
		mapped_cnt += ret;
		ret = 0;
	}

	if (mapped_cnt < page_cnt) {
		ret = -ENOBUFS;
		ibdev_err(ibdev, "failed to map mtr pages count: %u < %u.\n",
			  mapped_cnt, page_cnt);
	}

	return ret;
}

int hns_roce_mtr_find(struct hns_roce_dev *hr_dev, struct hns_roce_mtr *mtr,
		      u32 offset, u64 *mtt_buf, int mtt_max, u64 *base_addr)
{
	struct hns_roce_hem_cfg *cfg = &mtr->hem_cfg;
	int mtt_count, left;
	u32 start_index;
	int total = 0;
	__le64 *mtts;
	u32 npage;
	u64 addr;

	if (!mtt_buf || mtt_max < 1)
		goto done;

	/* no mtt memory in direct mode, so just return the buffer address */
	if (cfg->is_direct) {
		start_index = offset >> HNS_HW_PAGE_SHIFT;
		for (mtt_count = 0; mtt_count < cfg->region_count &&
		     total < mtt_max; mtt_count++) {
			npage = cfg->region[mtt_count].offset;
			if (npage < start_index)
				continue;

			addr = cfg->root_ba + (npage << HNS_HW_PAGE_SHIFT);
			mtt_buf[total] = addr;

			total++;
		}

		goto done;
	}

	start_index = offset >> cfg->buf_pg_shift;
	left = mtt_max;
	while (left > 0) {
		mtt_count = 0;
		mtts = hns_roce_hem_list_find_mtt(hr_dev, &mtr->hem_list,
						  start_index + total,
						  &mtt_count);
		if (!mtts || !mtt_count)
			goto done;

		npage = min(mtt_count, left);
		left -= npage;
		for (mtt_count = 0; mtt_count < npage; mtt_count++)
			mtt_buf[total++] = le64_to_cpu(mtts[mtt_count]);
	}

done:
	if (base_addr)
		*base_addr = cfg->root_ba;

	return total;
}

static int mtr_init_buf_cfg(struct hns_roce_dev *hr_dev,
			    struct hns_roce_buf_attr *attr,
			    struct hns_roce_hem_cfg *cfg,
			    unsigned int *buf_page_shift, u64 unalinged_size)
{
	struct hns_roce_buf_region *r;
	u64 first_region_padding;
	int page_cnt, region_cnt;
	unsigned int page_shift;
	size_t buf_size;

	/* If mtt is disabled, all pages must be within a continuous range */
	cfg->is_direct = !mtr_has_mtt(attr);
	buf_size = mtr_bufs_size(attr);
	if (cfg->is_direct) {
		/* When HEM buffer uses 0-level addressing, the page size is
		 * equal to the whole buffer size, and we split the buffer into
		 * small pages which is used to check whether the adjacent
		 * units are in the continuous space and its size is fixed to
		 * 4K based on hns ROCEE's requirement.
		 */
		page_shift = HNS_HW_PAGE_SHIFT;

		/* The ROCEE requires the page size to be 4K * 2 ^ N. */
		cfg->buf_pg_count = 1;
		cfg->buf_pg_shift = HNS_HW_PAGE_SHIFT +
			order_base_2(DIV_ROUND_UP(buf_size, HNS_HW_PAGE_SIZE));
		first_region_padding = 0;
	} else {
		page_shift = attr->page_shift;
		cfg->buf_pg_count = DIV_ROUND_UP(buf_size + unalinged_size,
						 1 << page_shift);
		cfg->buf_pg_shift = page_shift;
		first_region_padding = unalinged_size;
	}

	/* Convert buffer size to page index and page count for each region and
	 * the buffer's offset needs to be appended to the first region.
	 */
	for (page_cnt = 0, region_cnt = 0; region_cnt < attr->region_count &&
	     region_cnt < ARRAY_SIZE(cfg->region); region_cnt++) {
		r = &cfg->region[region_cnt];
		r->offset = page_cnt;
		buf_size = hr_hw_page_align(attr->region[region_cnt].size +
					    first_region_padding);
		r->count = DIV_ROUND_UP(buf_size, 1 << page_shift);
		first_region_padding = 0;
		page_cnt += r->count;
		r->hopnum = to_hr_hem_hopnum(attr->region[region_cnt].hopnum,
					     r->count);
	}

	cfg->region_count = region_cnt;
	*buf_page_shift = page_shift;

	return page_cnt;
}

static u64 cal_pages_per_l1ba(unsigned int ba_per_bt, unsigned int hopnum)
{
	return int_pow(ba_per_bt, hopnum - 1);
}

static unsigned int cal_best_bt_pg_sz(struct hns_roce_dev *hr_dev,
				      struct hns_roce_mtr *mtr,
				      unsigned int pg_shift)
{
	unsigned long cap = hr_dev->caps.page_size_cap;
	struct hns_roce_buf_region *re;
	unsigned int pgs_per_l1ba;
	unsigned int ba_per_bt;
	unsigned int ba_num;
	int i;

	for_each_set_bit_from(pg_shift, &cap, sizeof(cap) * BITS_PER_BYTE) {
		if (!(BIT(pg_shift) & cap))
			continue;

		ba_per_bt = BIT(pg_shift) / BA_BYTE_LEN;
		ba_num = 0;
		for (i = 0; i < mtr->hem_cfg.region_count; i++) {
			re = &mtr->hem_cfg.region[i];
			if (re->hopnum == 0)
				continue;

			pgs_per_l1ba = cal_pages_per_l1ba(ba_per_bt, re->hopnum);
			ba_num += DIV_ROUND_UP(re->count, pgs_per_l1ba);
		}

		if (ba_num <= ba_per_bt)
			return pg_shift;
	}

	return 0;
}

static int mtr_alloc_mtt(struct hns_roce_dev *hr_dev, struct hns_roce_mtr *mtr,
			 unsigned int ba_page_shift)
{
	struct hns_roce_hem_cfg *cfg = &mtr->hem_cfg;
	int ret;

	hns_roce_hem_list_init(&mtr->hem_list);
	if (!cfg->is_direct) {
		ba_page_shift = cal_best_bt_pg_sz(hr_dev, mtr, ba_page_shift);
		if (!ba_page_shift)
			return -ERANGE;

		ret = hns_roce_hem_list_request(hr_dev, &mtr->hem_list,
						cfg->region, cfg->region_count,
						ba_page_shift);
		if (ret)
			return ret;
		cfg->root_ba = mtr->hem_list.root_ba;
		cfg->ba_pg_shift = ba_page_shift;
	} else {
		cfg->ba_pg_shift = cfg->buf_pg_shift;
	}

	return 0;
}

static void mtr_free_mtt(struct hns_roce_dev *hr_dev, struct hns_roce_mtr *mtr)
{
	hns_roce_hem_list_release(hr_dev, &mtr->hem_list);
}

/**
 * hns_roce_mtr_create - Create hns memory translate region.
 *
 * @hr_dev: RoCE device struct pointer
 * @mtr: memory translate region
 * @buf_attr: buffer attribute for creating mtr
 * @ba_page_shift: page shift for multi-hop base address table
 * @udata: user space context, if it's NULL, means kernel space
 * @user_addr: userspace virtual address to start at
 */
int hns_roce_mtr_create(struct hns_roce_dev *hr_dev, struct hns_roce_mtr *mtr,
			struct hns_roce_buf_attr *buf_attr,
			unsigned int ba_page_shift, struct ib_udata *udata,
			unsigned long user_addr)
{
	struct ib_device *ibdev = &hr_dev->ib_dev;
	unsigned int buf_page_shift = 0;
	int buf_page_cnt;
	int ret;

	buf_page_cnt = mtr_init_buf_cfg(hr_dev, buf_attr, &mtr->hem_cfg,
					&buf_page_shift,
					udata ? user_addr & ~PAGE_MASK : 0);
	if (buf_page_cnt < 1 || buf_page_shift < HNS_HW_PAGE_SHIFT) {
		ibdev_err(ibdev, "failed to init mtr cfg, count %d shift %u.\n",
			  buf_page_cnt, buf_page_shift);
		return -EINVAL;
	}

	ret = mtr_alloc_mtt(hr_dev, mtr, ba_page_shift);
	if (ret) {
		ibdev_err(ibdev, "failed to alloc mtr mtt, ret = %d.\n", ret);
		return ret;
	}

	/* The caller has its own buffer list and invokes the hns_roce_mtr_map()
	 * to finish the MTT configuration.
	 */
	if (buf_attr->mtt_only) {
		mtr->umem = NULL;
		mtr->kmem = NULL;
		return 0;
	}

	ret = mtr_alloc_bufs(hr_dev, mtr, buf_attr, udata, user_addr);
	if (ret) {
		ibdev_err(ibdev, "failed to alloc mtr bufs, ret = %d.\n", ret);
		goto err_alloc_mtt;
	}

	/* Write buffer's dma address to MTT */
	ret = mtr_map_bufs(hr_dev, mtr, buf_page_cnt, buf_page_shift);
	if (ret)
		ibdev_err(ibdev, "failed to map mtr bufs, ret = %d.\n", ret);
	else
		return 0;

	mtr_free_bufs(hr_dev, mtr);
err_alloc_mtt:
	mtr_free_mtt(hr_dev, mtr);
	return ret;
}

void hns_roce_mtr_destroy(struct hns_roce_dev *hr_dev, struct hns_roce_mtr *mtr)
{
	/* release multi-hop addressing resource */
	hns_roce_hem_list_release(hr_dev, &mtr->hem_list);

	/* free buffers */
	mtr_free_bufs(hr_dev, mtr);
}<|MERGE_RESOLUTION|>--- conflicted
+++ resolved
@@ -422,14 +422,11 @@
 	struct hns_roce_mr *mr = to_hr_mr(ibmr);
 	struct hns_roce_mtr *mtr = &mr->pbl_mtr;
 	int ret, sg_num = 0;
-<<<<<<< HEAD
-=======
 
 	if (!IS_ALIGNED(*sg_offset, HNS_ROCE_FRMR_ALIGN_SIZE) ||
 	    ibmr->page_size < HNS_HW_PAGE_SIZE ||
 	    ibmr->page_size > HNS_HW_MAX_PAGE_SIZE)
 		return sg_num;
->>>>>>> 82cc63dc
 
 	mr->npages = 0;
 	mr->page_list = kvcalloc(mr->pbl_mtr.hem_cfg.buf_pg_count,
