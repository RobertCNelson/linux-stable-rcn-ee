/*
 * Cryptographic API.
 *
 * Support for OMAP AES HW acceleration.
 *
 * Copyright (c) 2010 Nokia Corporation
 * Author: Dmitry Kasatkin <dmitry.kasatkin@nokia.com>
 * Copyright (c) 2011 Texas Instruments Incorporated
 *
 * This program is free software; you can redistribute it and/or modify
 * it under the terms of the GNU General Public License version 2 as published
 * by the Free Software Foundation.
 *
 */

#define pr_fmt(fmt) "%20s: " fmt, __func__
#define prn(num) pr_debug(#num "=%d\n", num)
#define prx(num) pr_debug(#num "=%x\n", num)

#include <linux/err.h>
#include <linux/module.h>
#include <linux/init.h>
#include <linux/errno.h>
#include <linux/kernel.h>
#include <linux/platform_device.h>
#include <linux/scatterlist.h>
#include <linux/dma-mapping.h>
#include <linux/dmaengine.h>
#include <linux/omap-dma.h>
#include <linux/pm_runtime.h>
#include <linux/of.h>
#include <linux/of_device.h>
#include <linux/of_address.h>
#include <linux/io.h>
#include <linux/crypto.h>
#include <linux/interrupt.h>
#include <crypto/scatterwalk.h>
#include <crypto/aes.h>
<<<<<<< HEAD
=======
#include <crypto/internal/aead.h>
>>>>>>> dca67a84
#include "omap-aes.h"

/* keep registered devices data here */
static LIST_HEAD(dev_list);
static DEFINE_SPINLOCK(list_lock);

#ifdef DEBUG
#define omap_aes_read(dd, offset)				\
({								\
	int _read_ret;						\
	_read_ret = __raw_readl(dd->io_base + offset);		\
	pr_debug("omap_aes_read(" #offset "=%#x)= %#x\n",	\
		 offset, _read_ret);				\
	_read_ret;						\
})
#else
inline u32 omap_aes_read(struct omap_aes_dev *dd, u32 offset)
{
	return __raw_readl(dd->io_base + offset);
}
#endif

#ifdef DEBUG
#define omap_aes_write(dd, offset, value)				\
	do {								\
		pr_debug("omap_aes_write(" #offset "=%#x) value=%#x\n",	\
			 offset, value);				\
		__raw_writel(value, dd->io_base + offset);		\
	} while (0)
#else
inline void omap_aes_write(struct omap_aes_dev *dd, u32 offset,
				  u32 value)
{
	__raw_writel(value, dd->io_base + offset);
}
#endif

static inline void omap_aes_write_mask(struct omap_aes_dev *dd, u32 offset,
					u32 value, u32 mask)
{
	u32 val;

	val = omap_aes_read(dd, offset);
	val &= ~mask;
	val |= value;
	omap_aes_write(dd, offset, val);
}

static void omap_aes_write_n(struct omap_aes_dev *dd, u32 offset,
					u32 *value, int count)
{
	for (; count--; value++, offset += 4)
		omap_aes_write(dd, offset, *value);
}

static int omap_aes_hw_init(struct omap_aes_dev *dd)
{
	if (!(dd->flags & FLAGS_INIT)) {
		dd->flags |= FLAGS_INIT;
		dd->err = 0;
	}

	return 0;
}

int omap_aes_write_ctrl(struct omap_aes_dev *dd)
{
	unsigned int key32;
	int i, err;
	u32 val;

	err = omap_aes_hw_init(dd);
	if (err)
		return err;

	key32 = dd->ctx->keylen / sizeof(u32);

	/* RESET the key as previous HASH keys should not get affected*/
	if (dd->flags & FLAGS_GCM)
		for (i = 0; i < 0x40; i = i + 4)
			omap_aes_write(dd, i, 0x0);

	for (i = 0; i < key32; i++) {
		omap_aes_write(dd, AES_REG_KEY(dd, i),
			__le32_to_cpu(dd->ctx->key[i]));
	}

	if ((dd->flags & (FLAGS_CBC | FLAGS_CTR)) && dd->req->info)
		omap_aes_write_n(dd, AES_REG_IV(dd, 0), dd->req->info, 4);

	if ((dd->flags & (FLAGS_GCM)) && dd->aead_req->iv)
		omap_aes_write_n(dd, AES_REG_IV(dd, 0),
<<<<<<< HEAD
				 (u32 *)dd->aead_req->iv, 4);
=======
				 (u32 *)dd->ctx->iv, 4);
>>>>>>> dca67a84

	val = FLD_VAL(((dd->ctx->keylen >> 3) - 1), 4, 3);
	if (dd->flags & FLAGS_CBC)
		val |= AES_REG_CTRL_CBC;

	if (dd->flags & (FLAGS_CTR | FLAGS_GCM))
		val |= AES_REG_CTRL_CTR | AES_REG_CTRL_CTR_WIDTH_128;

	if (dd->flags & FLAGS_GCM)
		val |= AES_REG_CTRL_GCM;

	if (dd->flags & FLAGS_ENCRYPT)
		val |= AES_REG_CTRL_DIRECTION;

	omap_aes_write_mask(dd, AES_REG_CTRL(dd), val, AES_REG_CTRL_MASK);

	return 0;
}

static void omap_aes_dma_trigger_omap2(struct omap_aes_dev *dd, int length)
{
	u32 mask, val;

	val = dd->pdata->dma_start;

	if (dd->dma_lch_out != NULL)
		val |= dd->pdata->dma_enable_out;
	if (dd->dma_lch_in != NULL)
		val |= dd->pdata->dma_enable_in;

	mask = dd->pdata->dma_enable_out | dd->pdata->dma_enable_in |
	       dd->pdata->dma_start;

	omap_aes_write_mask(dd, AES_REG_MASK(dd), val, mask);

}

static void omap_aes_dma_trigger_omap4(struct omap_aes_dev *dd, int length)
{
	omap_aes_write(dd, AES_REG_LENGTH_N(0), length);
	omap_aes_write(dd, AES_REG_LENGTH_N(1), 0);
	if (dd->flags & FLAGS_GCM)
		omap_aes_write(dd, AES_REG_A_LEN, dd->assoc_len);

	omap_aes_dma_trigger_omap2(dd, length);
}

static void omap_aes_dma_stop(struct omap_aes_dev *dd)
{
	u32 mask;

	mask = dd->pdata->dma_enable_out | dd->pdata->dma_enable_in |
	       dd->pdata->dma_start;

	omap_aes_write_mask(dd, AES_REG_MASK(dd), 0, mask);
}

struct omap_aes_dev *omap_aes_find_dev(struct omap_aes_ctx *ctx)
{
	struct omap_aes_dev *dd;

	spin_lock_bh(&list_lock);
	dd = list_first_entry(&dev_list, struct omap_aes_dev, list);
	list_move_tail(&dd->list, &dev_list);
	ctx->dd = dd;
	spin_unlock_bh(&list_lock);

	return dd;
}

static void omap_aes_dma_out_callback(void *data)
{
	struct omap_aes_dev *dd = data;

	/* dma_lch_out - completed */
	tasklet_schedule(&dd->done_task);
}

static int omap_aes_dma_init(struct omap_aes_dev *dd)
{
	int err = -ENOMEM;
	dma_cap_mask_t mask;

	dd->dma_lch_out = NULL;
	dd->dma_lch_in = NULL;

	dma_cap_zero(mask);
	dma_cap_set(DMA_SLAVE, mask);

	dd->dma_lch_in = dma_request_slave_channel_compat(mask,
							  omap_dma_filter_fn,
							  &dd->dma_in,
							  dd->dev, "rx");
	if (!dd->dma_lch_in) {
		dev_err(dd->dev, "Unable to request in DMA channel\n");
		goto err_dma_in;
	}

	dd->dma_lch_out = dma_request_slave_channel_compat(mask,
							   omap_dma_filter_fn,
							   &dd->dma_out,
							   dd->dev, "tx");
	if (!dd->dma_lch_out) {
		dev_err(dd->dev, "Unable to request out DMA channel\n");
		goto err_dma_out;
	}

	return 0;

err_dma_out:
	dma_release_channel(dd->dma_lch_in);
err_dma_in:
	if (err)
		pr_err("error: %d\n", err);
	return err;
}

static void omap_aes_dma_cleanup(struct omap_aes_dev *dd)
{
	dma_release_channel(dd->dma_lch_out);
	dma_release_channel(dd->dma_lch_in);
}

static void sg_copy_buf(void *buf, struct scatterlist *sg,
			      unsigned int start, unsigned int nbytes, int out)
{
	struct scatter_walk walk;

	if (!nbytes)
		return;

	scatterwalk_start(&walk, sg);
	scatterwalk_advance(&walk, start);
	scatterwalk_copychunks(buf, &walk, nbytes, out);
	scatterwalk_done(&walk, out, 0);
}

static int omap_aes_crypt_dma(struct omap_aes_dev *dd,
			      struct scatterlist *in_sg,
			      struct scatterlist *out_sg,
			      int in_sg_len, int out_sg_len)
{
	struct dma_async_tx_descriptor *tx_in, *tx_out;
	struct dma_slave_config cfg;
	int ret;

	if (dd->pio_only) {
		scatterwalk_start(&dd->in_walk, dd->in_sg);
		scatterwalk_start(&dd->out_walk, dd->out_sg);

		/* Enable DATAIN interrupt and let it take
		   care of the rest */
		omap_aes_write(dd, AES_REG_IRQ_ENABLE(dd), 0x2);
		return 0;
	}

	dma_sync_sg_for_device(dd->dev, dd->in_sg, in_sg_len, DMA_TO_DEVICE);

	memset(&cfg, 0, sizeof(cfg));

	cfg.src_addr = dd->phys_base + AES_REG_DATA_N(dd, 0);
	cfg.dst_addr = dd->phys_base + AES_REG_DATA_N(dd, 0);
	cfg.src_addr_width = DMA_SLAVE_BUSWIDTH_4_BYTES;
	cfg.dst_addr_width = DMA_SLAVE_BUSWIDTH_4_BYTES;
	cfg.src_maxburst = DST_MAXBURST;
	cfg.dst_maxburst = DST_MAXBURST;

	/* IN */
	ret = dmaengine_slave_config(dd->dma_lch_in, &cfg);
	if (ret) {
		dev_err(dd->dev, "can't configure IN dmaengine slave: %d\n",
			ret);
		return ret;
	}

	tx_in = dmaengine_prep_slave_sg(dd->dma_lch_in, in_sg, in_sg_len,
					DMA_MEM_TO_DEV,
					DMA_PREP_INTERRUPT | DMA_CTRL_ACK);
	if (!tx_in) {
		dev_err(dd->dev, "IN prep_slave_sg() failed\n");
		return -EINVAL;
	}

	/* No callback necessary */
	tx_in->callback_param = dd;

	/* OUT */
	ret = dmaengine_slave_config(dd->dma_lch_out, &cfg);
	if (ret) {
		dev_err(dd->dev, "can't configure OUT dmaengine slave: %d\n",
			ret);
		return ret;
	}

	tx_out = dmaengine_prep_slave_sg(dd->dma_lch_out, out_sg, out_sg_len,
					DMA_DEV_TO_MEM,
					DMA_PREP_INTERRUPT | DMA_CTRL_ACK);
	if (!tx_out) {
		dev_err(dd->dev, "OUT prep_slave_sg() failed\n");
		return -EINVAL;
	}

	if (dd->flags & FLAGS_GCM)
		tx_out->callback = omap_aes_gcm_process_auth_tag;
	else
		tx_out->callback = omap_aes_dma_out_callback;
	tx_out->callback_param = dd;

	dmaengine_submit(tx_in);
	dmaengine_submit(tx_out);

	dma_async_issue_pending(dd->dma_lch_in);
	dma_async_issue_pending(dd->dma_lch_out);

	/* start DMA */
	dd->pdata->trigger(dd, dd->total);

	return 0;
}

int omap_aes_crypt_dma_start(struct omap_aes_dev *dd)
{
	int err;

	pr_debug("total: %d\n", dd->total);

	if (!dd->pio_only) {
		err = dma_map_sg(dd->dev, dd->in_sg, dd->in_sg_len,
				 DMA_TO_DEVICE);
		if (!err) {
			dev_err(dd->dev, "dma_map_sg() error\n");
			return -EINVAL;
		}

		err = dma_map_sg(dd->dev, dd->out_sg, dd->out_sg_len,
				 DMA_FROM_DEVICE);
		if (!err) {
			dev_err(dd->dev, "dma_map_sg() error\n");
			return -EINVAL;
		}
	}

	err = omap_aes_crypt_dma(dd, dd->in_sg, dd->out_sg, dd->in_sg_len,
				 dd->out_sg_len);
	if (err && !dd->pio_only) {
		dma_unmap_sg(dd->dev, dd->in_sg, dd->in_sg_len, DMA_TO_DEVICE);
		dma_unmap_sg(dd->dev, dd->out_sg, dd->out_sg_len,
			     DMA_FROM_DEVICE);
	}

	return err;
}

static void omap_aes_finish_req(struct omap_aes_dev *dd, int err)
{
	struct ablkcipher_request *req = dd->req;

	pr_debug("err: %d\n", err);

	dd->flags &= ~FLAGS_BUSY;

	req->base.complete(&req->base, err);
}

int omap_aes_crypt_dma_stop(struct omap_aes_dev *dd)
{
	int err = 0;

	pr_debug("total: %d\n", dd->total);

	omap_aes_dma_stop(dd);

	dmaengine_terminate_all(dd->dma_lch_in);
	dmaengine_terminate_all(dd->dma_lch_out);

	return err;
}

int omap_aes_check_aligned(struct scatterlist *sg, int total)
{
	int len = 0;

	if (!IS_ALIGNED(total, AES_BLOCK_SIZE))
		return -1;

	while (sg) {
		if (!IS_ALIGNED(sg->offset, 4))
			return -1;
		if (!IS_ALIGNED(sg->length, AES_BLOCK_SIZE))
			return -1;

		len += sg->length;
		sg = sg_next(sg);
	}

	if (len != total)
		return -1;

	return 0;
}

static int omap_aes_copy_sgs(struct omap_aes_dev *dd)
{
	void *buf_in, *buf_out;
	int pages, total;

	total = ALIGN(dd->total, AES_BLOCK_SIZE);
	pages = get_order(total);

	buf_in = (void *)__get_free_pages(GFP_ATOMIC, pages);
	buf_out = (void *)__get_free_pages(GFP_ATOMIC, pages);

	if (!buf_in || !buf_out) {
		pr_err("Couldn't allocated pages for unaligned cases.\n");
		return -1;
	}

	dd->orig_out = dd->out_sg;

	sg_copy_buf(buf_in, dd->in_sg, 0, dd->total, 0);

	sg_init_table(dd->in_sgl, 1);
	sg_set_buf(dd->in_sgl, buf_in, total);
	dd->in_sg = dd->in_sgl;

	sg_init_table(&dd->out_sgl, 1);
	sg_set_buf(&dd->out_sgl, buf_out, total);
	dd->out_sg = &dd->out_sgl;

	return 0;
}

static int omap_aes_handle_queue(struct omap_aes_dev *dd,
			       struct ablkcipher_request *req)
{
	struct crypto_async_request *async_req, *backlog;
	struct omap_aes_ctx *ctx;
	struct omap_aes_reqctx *rctx;
	unsigned long flags;
	int err, ret = 0, len;

	spin_lock_irqsave(&dd->lock, flags);
	if (req)
		ret = ablkcipher_enqueue_request(&dd->queue, req);
	if (dd->flags & FLAGS_BUSY) {
		spin_unlock_irqrestore(&dd->lock, flags);
		return ret;
	}
	backlog = crypto_get_backlog(&dd->queue);
	async_req = crypto_dequeue_request(&dd->queue);
	if (async_req)
		dd->flags |= FLAGS_BUSY;
	spin_unlock_irqrestore(&dd->lock, flags);

	if (!async_req)
		return ret;

	if (backlog)
		backlog->complete(backlog, -EINPROGRESS);

	req = ablkcipher_request_cast(async_req);

	/* assign new request to device */
	dd->req = req;
	dd->total = req->nbytes;
	dd->total_save = req->nbytes;
	dd->in_sg = req->src;
	dd->out_sg = req->dst;

	if (omap_aes_check_aligned(dd->in_sg, dd->total) ||
	    omap_aes_check_aligned(dd->out_sg, dd->total)) {
		if (omap_aes_copy_sgs(dd))
			pr_err("Failed to copy SGs for unaligned cases\n");
		dd->sgs_copied = 1;
	} else {
		dd->sgs_copied = 0;
	}

	len = ALIGN(dd->total, AES_BLOCK_SIZE);
	dd->in_sg_len = scatterwalk_bytes_sglen(dd->in_sg, len);
	dd->out_sg_len = scatterwalk_bytes_sglen(dd->out_sg, len);
	BUG_ON(dd->in_sg_len < 0 || dd->out_sg_len < 0);

	rctx = ablkcipher_request_ctx(req);
	ctx = crypto_ablkcipher_ctx(crypto_ablkcipher_reqtfm(req));
	rctx->mode &= FLAGS_MODE_MASK;
	dd->flags = (dd->flags & ~FLAGS_MODE_MASK) | rctx->mode;

	dd->ctx = ctx;
	ctx->dd = dd;

	err = omap_aes_write_ctrl(dd);

	if (!err)
		err = omap_aes_crypt_dma_start(dd);
	if (err) {
		/* aes_task will not finish it, so do it here */
		omap_aes_finish_req(dd, err);
		tasklet_schedule(&dd->queue_task);
	}

	return ret; /* return ret, which is enqueue return value */
}

static void omap_aes_done_task(unsigned long data)
{
	struct omap_aes_dev *dd = (struct omap_aes_dev *)data;
	void *buf_in, *buf_out;
	int pages, len;

	pr_debug("enter done_task\n");

	if (!dd->pio_only) {
		dma_sync_sg_for_device(dd->dev, dd->out_sg, dd->out_sg_len,
				       DMA_FROM_DEVICE);
		dma_unmap_sg(dd->dev, dd->in_sg, dd->in_sg_len, DMA_TO_DEVICE);
		dma_unmap_sg(dd->dev, dd->out_sg, dd->out_sg_len,
			     DMA_FROM_DEVICE);
		omap_aes_crypt_dma_stop(dd);
	}

	if (dd->sgs_copied) {
		buf_in = sg_virt(dd->in_sgl);
		buf_out = sg_virt(&dd->out_sgl);

		sg_copy_buf(buf_out, dd->orig_out, 0, dd->total_save, 1);

		len = ALIGN(dd->total_save, AES_BLOCK_SIZE);
		pages = get_order(len);
		free_pages((unsigned long)buf_in, pages);
		free_pages((unsigned long)buf_out, pages);
	}

	omap_aes_finish_req(dd, 0);
	omap_aes_handle_queue(dd, NULL);

	pr_debug("exit\n");
}

static void omap_aes_queue_task(unsigned long data)
{
	struct omap_aes_dev *dd = (struct omap_aes_dev *)data;

	omap_aes_handle_queue(dd, NULL);
}

static int omap_aes_crypt(struct ablkcipher_request *req, unsigned long mode)
{
	struct omap_aes_ctx *ctx = crypto_ablkcipher_ctx(
			crypto_ablkcipher_reqtfm(req));
	struct omap_aes_reqctx *rctx = ablkcipher_request_ctx(req);
	struct omap_aes_dev *dd;

	pr_debug("nbytes: %d, enc: %d, cbc: %d\n", req->nbytes,
		  !!(mode & FLAGS_ENCRYPT),
		  !!(mode & FLAGS_CBC));

	dd = omap_aes_find_dev(ctx);
	if (!dd)
		return -ENODEV;

	rctx->mode = mode;

	return omap_aes_handle_queue(dd, req);
}

/* ********************** ALG API ************************************ */

static int omap_aes_setkey(struct crypto_ablkcipher *tfm, const u8 *key,
			   unsigned int keylen)
{
	struct omap_aes_ctx *ctx = crypto_ablkcipher_ctx(tfm);

	if (keylen != AES_KEYSIZE_128 && keylen != AES_KEYSIZE_192 &&
		   keylen != AES_KEYSIZE_256)
		return -EINVAL;

	pr_debug("enter, keylen: %d\n", keylen);

	memcpy(ctx->key, key, keylen);
	ctx->keylen = keylen;

	return 0;
}

static int omap_aes_ecb_encrypt(struct ablkcipher_request *req)
{
	return omap_aes_crypt(req, FLAGS_ENCRYPT);
}

static int omap_aes_ecb_decrypt(struct ablkcipher_request *req)
{
	return omap_aes_crypt(req, 0);
}

static int omap_aes_cbc_encrypt(struct ablkcipher_request *req)
{
	return omap_aes_crypt(req, FLAGS_ENCRYPT | FLAGS_CBC);
}

static int omap_aes_cbc_decrypt(struct ablkcipher_request *req)
{
	return omap_aes_crypt(req, FLAGS_CBC);
}

static int omap_aes_ctr_encrypt(struct ablkcipher_request *req)
{
	return omap_aes_crypt(req, FLAGS_ENCRYPT | FLAGS_CTR);
}

static int omap_aes_ctr_decrypt(struct ablkcipher_request *req)
{
	return omap_aes_crypt(req, FLAGS_CTR);
}

static int omap_aes_cra_init(struct crypto_tfm *tfm)
{
	struct omap_aes_dev *dd = NULL;
	int err;

	list_for_each_entry(dd, &dev_list, list) {
		err = pm_runtime_get_sync(dd->dev);
		if (err < 0) {
			dev_err(dd->dev, "%s: failed to get_sync(%d)\n",
				__func__, err);
			return err;
		}
	}

	tfm->crt_ablkcipher.reqsize = sizeof(struct omap_aes_reqctx);

	return 0;
}

static int omap_aes_gcm_cra_init(struct crypto_tfm *tfm)
{
	struct omap_aes_dev *dd = NULL;
	int err;

	list_for_each_entry(dd, &dev_list, list) {
		err = pm_runtime_get_sync(dd->dev);
		if (err < 0) {
			dev_err(dd->dev, "%s: failed to get_sync(%d)\n",
				__func__, err);
			return err;
		}
	}

	tfm->crt_aead.reqsize = sizeof(struct omap_aes_reqctx);

	return 0;
}

static void omap_aes_cra_exit(struct crypto_tfm *tfm)
{
	struct omap_aes_dev *dd = NULL;

	list_for_each_entry(dd, &dev_list, list) {
		pm_runtime_put_sync(dd->dev);
	}

}

/* ********************** ALGS ************************************ */

static struct crypto_alg algs_ecb_cbc[] = {
{
	.cra_name		= "ecb(aes)",
	.cra_driver_name	= "ecb-aes-omap",
	.cra_priority		= 100,
	.cra_flags		= CRYPTO_ALG_TYPE_ABLKCIPHER |
				  CRYPTO_ALG_KERN_DRIVER_ONLY |
				  CRYPTO_ALG_ASYNC,
	.cra_blocksize		= AES_BLOCK_SIZE,
	.cra_ctxsize		= sizeof(struct omap_aes_ctx),
	.cra_alignmask		= 0,
	.cra_type		= &crypto_ablkcipher_type,
	.cra_module		= THIS_MODULE,
	.cra_init		= omap_aes_cra_init,
	.cra_exit		= omap_aes_cra_exit,
	.cra_u.ablkcipher = {
		.min_keysize	= AES_MIN_KEY_SIZE,
		.max_keysize	= AES_MAX_KEY_SIZE,
		.setkey		= omap_aes_setkey,
		.encrypt	= omap_aes_ecb_encrypt,
		.decrypt	= omap_aes_ecb_decrypt,
	}
},
{
	.cra_name		= "cbc(aes)",
	.cra_driver_name	= "cbc-aes-omap",
	.cra_priority		= 100,
	.cra_flags		= CRYPTO_ALG_TYPE_ABLKCIPHER |
				  CRYPTO_ALG_KERN_DRIVER_ONLY |
				  CRYPTO_ALG_ASYNC,
	.cra_blocksize		= AES_BLOCK_SIZE,
	.cra_ctxsize		= sizeof(struct omap_aes_ctx),
	.cra_alignmask		= 0,
	.cra_type		= &crypto_ablkcipher_type,
	.cra_module		= THIS_MODULE,
	.cra_init		= omap_aes_cra_init,
	.cra_exit		= omap_aes_cra_exit,
	.cra_u.ablkcipher = {
		.min_keysize	= AES_MIN_KEY_SIZE,
		.max_keysize	= AES_MAX_KEY_SIZE,
		.ivsize		= AES_BLOCK_SIZE,
		.setkey		= omap_aes_setkey,
		.encrypt	= omap_aes_cbc_encrypt,
		.decrypt	= omap_aes_cbc_decrypt,
	}
}
};

static struct crypto_alg algs_ctr[] = {
{
	.cra_name		= "ctr(aes)",
	.cra_driver_name	= "ctr-aes-omap",
	.cra_priority		= 100,
	.cra_flags		= CRYPTO_ALG_TYPE_ABLKCIPHER |
				  CRYPTO_ALG_KERN_DRIVER_ONLY |
				  CRYPTO_ALG_ASYNC,
	.cra_blocksize		= AES_BLOCK_SIZE,
	.cra_ctxsize		= sizeof(struct omap_aes_ctx),
	.cra_alignmask		= 0,
	.cra_type		= &crypto_ablkcipher_type,
	.cra_module		= THIS_MODULE,
	.cra_init		= omap_aes_cra_init,
	.cra_exit		= omap_aes_cra_exit,
	.cra_u.ablkcipher = {
		.min_keysize	= AES_MIN_KEY_SIZE,
		.max_keysize	= AES_MAX_KEY_SIZE,
		.geniv		= "eseqiv",
		.ivsize		= AES_BLOCK_SIZE,
		.setkey		= omap_aes_setkey,
		.encrypt	= omap_aes_ctr_encrypt,
		.decrypt	= omap_aes_ctr_decrypt,
	}
},
{
	.cra_name		= "gcm(aes)",
	.cra_driver_name	= "gcm-aes-omap",
	.cra_priority		= 100,
	.cra_flags		= CRYPTO_ALG_TYPE_AEAD | CRYPTO_ALG_ASYNC |
				  CRYPTO_ALG_KERN_DRIVER_ONLY,
	.cra_blocksize		= AES_BLOCK_SIZE,
	.cra_ctxsize		= sizeof(struct omap_aes_ctx),
	.cra_alignmask		= 0xf,
	.cra_type		= &crypto_aead_type,
	.cra_module		= THIS_MODULE,
	.cra_init		= omap_aes_gcm_cra_init,
	.cra_exit		= omap_aes_cra_exit,
	.cra_u.aead = {
		.maxauthsize	= AES_BLOCK_SIZE,
		.geniv		= "eseqiv",
		.ivsize		= AES_BLOCK_SIZE,
		.setkey		= omap_aes_gcm_setkey,
		.encrypt	= omap_aes_gcm_encrypt,
		.decrypt	= omap_aes_gcm_decrypt,
	}
},
<<<<<<< HEAD
=======
{
	.cra_name		= "rfc4106(gcm(aes))",
	.cra_driver_name	= "rfc4106-gcm-aes-omap",
	.cra_priority		= 300,
	.cra_flags		= CRYPTO_ALG_TYPE_AEAD | CRYPTO_ALG_ASYNC |
				  CRYPTO_ALG_KERN_DRIVER_ONLY,
	.cra_blocksize		= 1,
	.cra_ctxsize		= sizeof(struct omap_aes_ctx),
	.cra_alignmask		= 0,
	.cra_type		= &crypto_nivaead_type,
	.cra_module		= THIS_MODULE,
	.cra_init		= omap_aes_gcm_cra_init,
	.cra_exit		= omap_aes_cra_exit,
	.cra_u.aead = {
		.maxauthsize	= AES_BLOCK_SIZE,
		.geniv		= "eseqiv",
		.ivsize		= AES_BLOCK_SIZE,
		.setkey		= omap_aes_4106gcm_setkey,
		.encrypt	= omap_aes_4106gcm_encrypt,
		.decrypt	= omap_aes_4106gcm_decrypt,
	}
},
>>>>>>> dca67a84
};

static struct omap_aes_algs_info omap_aes_algs_info_ecb_cbc[] = {
	{
		.algs_list	= algs_ecb_cbc,
		.size		= ARRAY_SIZE(algs_ecb_cbc),
	},
};

static const struct omap_aes_pdata omap_aes_pdata_omap2 = {
	.algs_info	= omap_aes_algs_info_ecb_cbc,
	.algs_info_size	= ARRAY_SIZE(omap_aes_algs_info_ecb_cbc),
	.trigger	= omap_aes_dma_trigger_omap2,
	.key_ofs	= 0x1c,
	.iv_ofs		= 0x20,
	.ctrl_ofs	= 0x30,
	.data_ofs	= 0x34,
	.rev_ofs	= 0x44,
	.mask_ofs	= 0x48,
	.dma_enable_in	= BIT(2),
	.dma_enable_out	= BIT(3),
	.dma_start	= BIT(5),
	.major_mask	= 0xf0,
	.major_shift	= 4,
	.minor_mask	= 0x0f,
	.minor_shift	= 0,
};

#ifdef CONFIG_OF
static struct omap_aes_algs_info omap_aes_algs_info_ecb_cbc_ctr[] = {
	{
		.algs_list	= algs_ecb_cbc,
		.size		= ARRAY_SIZE(algs_ecb_cbc),
	},
	{
		.algs_list	= algs_ctr,
		.size		= ARRAY_SIZE(algs_ctr),
	},
};

static const struct omap_aes_pdata omap_aes_pdata_omap3 = {
	.algs_info	= omap_aes_algs_info_ecb_cbc_ctr,
	.algs_info_size	= ARRAY_SIZE(omap_aes_algs_info_ecb_cbc_ctr),
	.trigger	= omap_aes_dma_trigger_omap2,
	.key_ofs	= 0x1c,
	.iv_ofs		= 0x20,
	.ctrl_ofs	= 0x30,
	.data_ofs	= 0x34,
	.rev_ofs	= 0x44,
	.mask_ofs	= 0x48,
	.dma_enable_in	= BIT(2),
	.dma_enable_out	= BIT(3),
	.dma_start	= BIT(5),
	.major_mask	= 0xf0,
	.major_shift	= 4,
	.minor_mask	= 0x0f,
	.minor_shift	= 0,
};

static const struct omap_aes_pdata omap_aes_pdata_omap4 = {
	.algs_info	= omap_aes_algs_info_ecb_cbc_ctr,
	.algs_info_size	= ARRAY_SIZE(omap_aes_algs_info_ecb_cbc_ctr),
	.trigger	= omap_aes_dma_trigger_omap4,
	.key_ofs	= 0x3c,
	.iv_ofs		= 0x40,
	.ctrl_ofs	= 0x50,
	.data_ofs	= 0x60,
	.rev_ofs	= 0x80,
	.mask_ofs	= 0x84,
	.irq_status_ofs = 0x8c,
	.irq_enable_ofs = 0x90,
	.dma_enable_in	= BIT(5),
	.dma_enable_out	= BIT(6),
	.major_mask	= 0x0700,
	.major_shift	= 8,
	.minor_mask	= 0x003f,
	.minor_shift	= 0,
};

static irqreturn_t omap_aes_irq(int irq, void *dev_id)
{
	struct omap_aes_dev *dd = dev_id;
	u32 status, i;
	u32 *src, *dst;

	status = omap_aes_read(dd, AES_REG_IRQ_STATUS(dd));
	if (status & AES_REG_IRQ_DATA_IN) {
		omap_aes_write(dd, AES_REG_IRQ_ENABLE(dd), 0x0);

		BUG_ON(!dd->in_sg);

		BUG_ON(_calc_walked(in) > dd->in_sg->length);

		src = sg_virt(dd->in_sg) + _calc_walked(in);

		for (i = 0; i < AES_BLOCK_WORDS; i++) {
			omap_aes_write(dd, AES_REG_DATA_N(dd, i), *src);

			scatterwalk_advance(&dd->in_walk, 4);
			if (dd->in_sg->length == _calc_walked(in)) {
				dd->in_sg = sg_next(dd->in_sg);
				if (dd->in_sg) {
					scatterwalk_start(&dd->in_walk,
							  dd->in_sg);
					src = sg_virt(dd->in_sg) +
					      _calc_walked(in);
				}
			} else {
				src++;
			}
		}

		/* Clear IRQ status */
		status &= ~AES_REG_IRQ_DATA_IN;
		omap_aes_write(dd, AES_REG_IRQ_STATUS(dd), status);

		/*
		 * if GCM mode enable DATA_IN till assoc data is copied
		 * else Enable DATA_OUT interrupt
		 * */
		if ((dd->flags & FLAGS_GCM) && dd->assoc_len)
			dd->assoc_len -= min((size_t)AES_BLOCK_SIZE,
					     dd->assoc_len);
		else
			omap_aes_write(dd, AES_REG_IRQ_ENABLE(dd), 0x4);

	} else if (status & AES_REG_IRQ_DATA_OUT) {
		omap_aes_write(dd, AES_REG_IRQ_ENABLE(dd), 0x0);

		BUG_ON(!dd->out_sg);

		BUG_ON(_calc_walked(out) > dd->out_sg->length);

		dst = sg_virt(dd->out_sg) + _calc_walked(out);

		for (i = 0; i < AES_BLOCK_WORDS; i++) {
			*dst = omap_aes_read(dd, AES_REG_DATA_N(dd, i));
			scatterwalk_advance(&dd->out_walk, 4);
			if (dd->out_sg->length == _calc_walked(out)) {
				dd->out_sg = sg_next(dd->out_sg);
				if (dd->out_sg) {
					scatterwalk_start(&dd->out_walk,
							  dd->out_sg);
					dst = sg_virt(dd->out_sg) +
					      _calc_walked(out);
				}
			} else {
				dst++;
			}
		}

		dd->total -= min_t(size_t, AES_BLOCK_SIZE, dd->total);

		/* Clear IRQ status */
		status &= ~AES_REG_IRQ_DATA_OUT;
		omap_aes_write(dd, AES_REG_IRQ_STATUS(dd), status);

		if (!dd->total) {
			/* All bytes read! */
			if (dd->flags & FLAGS_GCM)
				/* Process auth tag and call done_task */
				omap_aes_gcm_process_auth_tag(dd);
			else
				tasklet_schedule(&dd->done_task);
		} else {
			/* Enable DATA_IN interrupt for next block */
			omap_aes_write(dd, AES_REG_IRQ_ENABLE(dd), 0x2);
		}
	}

	return IRQ_HANDLED;
}

static const struct of_device_id omap_aes_of_match[] = {
	{
		.compatible	= "ti,omap2-aes",
		.data		= &omap_aes_pdata_omap2,
	},
	{
		.compatible	= "ti,omap3-aes",
		.data		= &omap_aes_pdata_omap3,
	},
	{
		.compatible	= "ti,omap4-aes",
		.data		= &omap_aes_pdata_omap4,
	},
	{},
};
MODULE_DEVICE_TABLE(of, omap_aes_of_match);

static int omap_aes_get_res_of(struct omap_aes_dev *dd,
		struct device *dev, struct resource *res)
{
	struct device_node *node = dev->of_node;
	const struct of_device_id *match;
	int err = 0;

	match = of_match_device(of_match_ptr(omap_aes_of_match), dev);
	if (!match) {
		dev_err(dev, "no compatible OF match\n");
		err = -EINVAL;
		goto err;
	}

	err = of_address_to_resource(node, 0, res);
	if (err < 0) {
		dev_err(dev, "can't translate OF node address\n");
		err = -EINVAL;
		goto err;
	}

	dd->dma_out = -1; /* Dummy value that's unused */
	dd->dma_in = -1; /* Dummy value that's unused */

	dd->pdata = match->data;

err:
	return err;
}
#else
static const struct of_device_id omap_aes_of_match[] = {
	{},
};

static int omap_aes_get_res_of(struct omap_aes_dev *dd,
		struct device *dev, struct resource *res)
{
	return -EINVAL;
}
#endif

static int omap_aes_get_res_pdev(struct omap_aes_dev *dd,
		struct platform_device *pdev, struct resource *res)
{
	struct device *dev = &pdev->dev;
	struct resource *r;
	int err = 0;

	/* Get the base address */
	r = platform_get_resource(pdev, IORESOURCE_MEM, 0);
	if (!r) {
		dev_err(dev, "no MEM resource info\n");
		err = -ENODEV;
		goto err;
	}
	memcpy(res, r, sizeof(*res));

	/* Get the DMA out channel */
	r = platform_get_resource(pdev, IORESOURCE_DMA, 0);
	if (!r) {
		dev_err(dev, "no DMA out resource info\n");
		err = -ENODEV;
		goto err;
	}
	dd->dma_out = r->start;

	/* Get the DMA in channel */
	r = platform_get_resource(pdev, IORESOURCE_DMA, 1);
	if (!r) {
		dev_err(dev, "no DMA in resource info\n");
		err = -ENODEV;
		goto err;
	}
	dd->dma_in = r->start;

	/* Only OMAP2/3 can be non-DT */
	dd->pdata = &omap_aes_pdata_omap2;

err:
	return err;
}

static int omap_aes_probe(struct platform_device *pdev)
{
	struct device *dev = &pdev->dev;
	struct omap_aes_dev *dd;
	struct crypto_alg *algp;
	struct resource res;
	int err = -ENOMEM, i, j, irq = -1;
	u32 reg;

	dd = devm_kzalloc(dev, sizeof(struct omap_aes_dev), GFP_KERNEL);
	if (dd == NULL) {
		dev_err(dev, "unable to alloc data struct.\n");
		goto err_data;
	}
	dd->dev = dev;
	platform_set_drvdata(pdev, dd);

	spin_lock_init(&dd->lock);
	crypto_init_queue(&dd->queue, OMAP_AES_QUEUE_LENGTH);
	crypto_init_queue(&dd->aead_queue, OMAP_AES_QUEUE_LENGTH);

	err = (dev->of_node) ? omap_aes_get_res_of(dd, dev, &res) :
			       omap_aes_get_res_pdev(dd, pdev, &res);
	if (err)
		goto err_res;

	dd->io_base = devm_ioremap_resource(dev, &res);
	if (IS_ERR(dd->io_base)) {
		err = PTR_ERR(dd->io_base);
		goto err_res;
	}
	dd->phys_base = res.start;

	pm_runtime_enable(dev);
	err = pm_runtime_get_sync(dev);
	if (err < 0) {
		dev_err(dev, "%s: failed to get_sync(%d)\n",
			__func__, err);
		goto err_res;
	}

	omap_aes_dma_stop(dd);

	reg = omap_aes_read(dd, AES_REG_REV(dd));

	pm_runtime_put_sync(dev);

	dev_info(dev, "OMAP AES hw accel rev: %u.%u\n",
		 (reg & dd->pdata->major_mask) >> dd->pdata->major_shift,
		 (reg & dd->pdata->minor_mask) >> dd->pdata->minor_shift);

	tasklet_init(&dd->done_task, omap_aes_done_task, (unsigned long)dd);
	tasklet_init(&dd->queue_task, omap_aes_queue_task, (unsigned long)dd);

	err = omap_aes_dma_init(dd);
	if (err && AES_REG_IRQ_STATUS(dd) && AES_REG_IRQ_ENABLE(dd)) {
		dd->pio_only = 1;

		irq = platform_get_irq(pdev, 0);
		if (irq < 0) {
			dev_err(dev, "can't get IRQ resource\n");
			goto err_irq;
		}

		err = devm_request_irq(dev, irq, omap_aes_irq, 0,
				dev_name(dev), dd);
		if (err) {
			dev_err(dev, "Unable to grab omap-aes IRQ\n");
			goto err_irq;
		}
	}


	INIT_LIST_HEAD(&dd->list);
	spin_lock(&list_lock);
	list_add_tail(&dd->list, &dev_list);
	spin_unlock(&list_lock);

	for (i = 0; i < dd->pdata->algs_info_size; i++) {
		if (!dd->pdata->algs_info[i].registered) {
			for (j = 0; j < dd->pdata->algs_info[i].size; j++) {
				algp = &dd->pdata->algs_info[i].algs_list[j];

				pr_debug("reg alg: %s\n", algp->cra_name);
				INIT_LIST_HEAD(&algp->cra_list);

				err = crypto_register_alg(algp);
				if (err)
					goto err_algs;

				dd->pdata->algs_info[i].registered++;
			}
		}
	}

	return 0;
err_algs:
	for (i = dd->pdata->algs_info_size - 1; i >= 0; i--)
		for (j = dd->pdata->algs_info[i].registered - 1; j >= 0; j--)
			crypto_unregister_alg(
					&dd->pdata->algs_info[i].algs_list[j]);
	if (!dd->pio_only)
		omap_aes_dma_cleanup(dd);
err_irq:
	tasklet_kill(&dd->done_task);
	tasklet_kill(&dd->queue_task);
	pm_runtime_disable(dev);
err_res:
	dd = NULL;
err_data:
	dev_err(dev, "initialization failed.\n");
	return err;
}

static int omap_aes_remove(struct platform_device *pdev)
{
	struct omap_aes_dev *dd = platform_get_drvdata(pdev);
	int i, j;

	if (!dd)
		return -ENODEV;

	spin_lock(&list_lock);
	list_del(&dd->list);
	spin_unlock(&list_lock);

	for (i = dd->pdata->algs_info_size - 1; i >= 0; i--)
		for (j = dd->pdata->algs_info[i].registered - 1; j >= 0; j--)
			crypto_unregister_alg(
					&dd->pdata->algs_info[i].algs_list[j]);

	tasklet_kill(&dd->done_task);
	tasklet_kill(&dd->queue_task);
	omap_aes_dma_cleanup(dd);
	pm_runtime_disable(dd->dev);
	dd = NULL;

	return 0;
}

#ifdef CONFIG_PM_SLEEP
static int omap_aes_suspend(struct device *dev)
{
	pm_runtime_put_sync(dev);
	return 0;
}

static int omap_aes_resume(struct device *dev)
{
	pm_runtime_get_sync(dev);
	return 0;
}
#endif

static SIMPLE_DEV_PM_OPS(omap_aes_pm_ops, omap_aes_suspend, omap_aes_resume);

static struct platform_driver omap_aes_driver = {
	.probe	= omap_aes_probe,
	.remove	= omap_aes_remove,
	.driver	= {
		.name	= "omap-aes",
		.pm	= &omap_aes_pm_ops,
		.of_match_table	= omap_aes_of_match,
	},
};

module_platform_driver(omap_aes_driver);

MODULE_DESCRIPTION("OMAP AES hw acceleration support.");
MODULE_LICENSE("GPL v2");
MODULE_AUTHOR("Dmitry Kasatkin");
<|MERGE_RESOLUTION|>--- conflicted
+++ resolved
@@ -36,10 +36,7 @@
 #include <linux/interrupt.h>
 #include <crypto/scatterwalk.h>
 #include <crypto/aes.h>
-<<<<<<< HEAD
-=======
 #include <crypto/internal/aead.h>
->>>>>>> dca67a84
 #include "omap-aes.h"
 
 /* keep registered devices data here */
@@ -132,11 +129,7 @@
 
 	if ((dd->flags & (FLAGS_GCM)) && dd->aead_req->iv)
 		omap_aes_write_n(dd, AES_REG_IV(dd, 0),
-<<<<<<< HEAD
-				 (u32 *)dd->aead_req->iv, 4);
-=======
 				 (u32 *)dd->ctx->iv, 4);
->>>>>>> dca67a84
 
 	val = FLD_VAL(((dd->ctx->keylen >> 3) - 1), 4, 3);
 	if (dd->flags & FLAGS_CBC)
@@ -797,8 +790,6 @@
 		.decrypt	= omap_aes_gcm_decrypt,
 	}
 },
-<<<<<<< HEAD
-=======
 {
 	.cra_name		= "rfc4106(gcm(aes))",
 	.cra_driver_name	= "rfc4106-gcm-aes-omap",
@@ -821,7 +812,6 @@
 		.decrypt	= omap_aes_4106gcm_decrypt,
 	}
 },
->>>>>>> dca67a84
 };
 
 static struct omap_aes_algs_info omap_aes_algs_info_ecb_cbc[] = {
