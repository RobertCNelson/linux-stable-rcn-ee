--- conflicted
+++ resolved
@@ -935,11 +935,8 @@
 	bridge->sysdata = pcie;
 	bridge->busnr = 0;
 	bridge->ops = &advk_pcie_ops;
-<<<<<<< HEAD
-=======
 	bridge->map_irq = of_irq_parse_and_map_pci;
 	bridge->swizzle_irq = pci_common_swizzle;
->>>>>>> bb176f67
 
 	ret = pci_scan_root_bus_bridge(bridge);
 	if (ret < 0) {
