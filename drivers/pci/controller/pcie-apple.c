--- conflicted
+++ resolved
@@ -184,11 +184,7 @@
 	struct mutex		lock;
 	struct device		*dev;
 	void __iomem            *base;
-<<<<<<< HEAD
-=======
 	const struct hw_info	*hw;
-	struct irq_domain	*domain;
->>>>>>> 3de91486
 	unsigned long		*bitmap;
 	struct list_head	ports;
 	struct completion	event;
