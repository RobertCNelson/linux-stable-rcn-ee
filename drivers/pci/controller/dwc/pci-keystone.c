// SPDX-License-Identifier: GPL-2.0
/*
 * PCIe host controller driver for Texas Instruments Keystone SoCs
 *
 * Copyright (C) 2013-2014 Texas Instruments., Ltd.
 *		https://www.ti.com
 *
 * Author: Murali Karicheri <m-karicheri2@ti.com>
 * Implementation based on pci-exynos.c and pcie-designware.c
 */

#include <linux/clk.h>
#include <linux/delay.h>
#include <linux/gpio/consumer.h>
#include <linux/init.h>
#include <linux/interrupt.h>
#include <linux/irqchip/chained_irq.h>
#include <linux/irqdomain.h>
#include <linux/mfd/syscon.h>
#include <linux/msi.h>
#include <linux/of.h>
#include <linux/of_device.h>
#include <linux/of_irq.h>
#include <linux/of_pci.h>
#include <linux/phy/phy.h>
#include <linux/platform_device.h>
#include <linux/regmap.h>
#include <linux/resource.h>
#include <linux/signal.h>

#include "../../pci.h"
#include "pcie-designware.h"

#define PCIE_VENDORID_MASK	0xffff
#define PCIE_DEVICEID_SHIFT	16

/* Application registers */
#define PID				0x000
#define RTL				GENMASK(15, 11)
#define RTL_SHIFT			11
#define AM6_PCI_PG1_RTL_VER		0x15

#define CMD_STATUS			0x004
#define LTSSM_EN_VAL		        BIT(0)
#define OB_XLAT_EN_VAL		        BIT(1)
#define DBI_CS2				BIT(5)

#define CFG_SETUP			0x008
#define CFG_BUS(x)			(((x) & 0xff) << 16)
#define CFG_DEVICE(x)			(((x) & 0x1f) << 8)
#define CFG_FUNC(x)			((x) & 0x7)
#define CFG_TYPE1			BIT(24)

#define OB_SIZE				0x030
#define OB_OFFSET_INDEX(n)		(0x200 + (8 * (n)))
#define OB_OFFSET_HI(n)			(0x204 + (8 * (n)))
#define OB_ENABLEN			BIT(0)
#define OB_WIN_SIZE			8	/* 8MB */

#define PCIE_LEGACY_IRQ_ENABLE_SET(n)	(0x188 + (0x10 * ((n) - 1)))
#define PCIE_LEGACY_IRQ_ENABLE_CLR(n)	(0x18c + (0x10 * ((n) - 1)))
#define PCIE_EP_IRQ_SET			0x64
#define PCIE_EP_IRQ_CLR			0x68
#define INT_ENABLE			BIT(0)

/* IRQ register defines */
#define IRQ_EOI				0x050

#define MSI_IRQ				0x054
#define MSI_IRQ_STATUS(n)		(0x104 + ((n) << 4))
#define MSI_IRQ_ENABLE_SET(n)		(0x108 + ((n) << 4))
#define MSI_IRQ_ENABLE_CLR(n)		(0x10c + ((n) << 4))
#define MSI_IRQ_OFFSET			4

#define IRQ_STATUS(n)			(0x184 + ((n) << 4))
#define IRQ_ENABLE_SET(n)		(0x188 + ((n) << 4))
#define IRQ_ENABLE_CLR(n)		(0x18c + ((n) << 4))
#define INTx_EN				BIT(0)

#define ERR_IRQ_STATUS			0x1c4
#define ERR_IRQ_ENABLE_SET		0x1c8
#define ERR_AER				BIT(5)	/* ECRC error */
#define AM6_ERR_AER			BIT(4)	/* AM6 ECRC error */
#define ERR_AXI				BIT(4)	/* AXI tag lookup fatal error */
#define ERR_CORR			BIT(3)	/* Correctable error */
#define ERR_NONFATAL			BIT(2)	/* Non-fatal error */
#define ERR_FATAL			BIT(1)	/* Fatal error */
#define ERR_SYS				BIT(0)	/* System error */
#define ERR_IRQ_ALL			(ERR_AER | ERR_AXI | ERR_CORR | \
					 ERR_NONFATAL | ERR_FATAL | ERR_SYS)

/* PCIE controller device IDs */
#define PCIE_RC_K2HK			0xb008
#define PCIE_RC_K2E			0xb009
#define PCIE_RC_K2L			0xb00a
#define PCIE_RC_K2G			0xb00b

#define KS_PCIE_DEV_TYPE_MASK		(0x3 << 1)
#define KS_PCIE_DEV_TYPE(mode)		((mode) << 1)

#define EP				0x0
#define LEG_EP				0x1
#define RC				0x2

#define KS_PCIE_SYSCLOCKOUTEN		BIT(0)

#define AM654_PCIE_DEV_TYPE_MASK	0x3
#define AM654_WIN_SIZE			SZ_64K

#define APP_ADDR_SPACE_0		(16 * SZ_1K)

#define to_keystone_pcie(x)		dev_get_drvdata((x)->dev)

#define PCI_DEVICE_ID_TI_AM654X		0xb00c

struct ks_pcie_of_data {
	enum dw_pcie_device_mode mode;
	const struct dw_pcie_host_ops *host_ops;
	const struct dw_pcie_ep_ops *ep_ops;
	u32 version;
};

struct keystone_pcie {
	struct dw_pcie		*pci;
	/* PCI Device ID */
	u32			device_id;
	struct			device_node *legacy_intc_np;
	struct irq_domain	*legacy_irq_domain;

	int			msi_host_irq;
	int			num_lanes;
	u32			num_viewport;
	struct phy		**phy;
	struct device_link	**link;
	struct			device_node *msi_intc_np;
	struct device_node	*np;

	/* Application register space */
	void __iomem		*va_app_base;	/* DT 1st resource */
	struct resource		app;
	bool			is_am6;
};

static u32 ks_pcie_app_readl(struct keystone_pcie *ks_pcie, u32 offset)
{
	return readl(ks_pcie->va_app_base + offset);
}

static void ks_pcie_app_writel(struct keystone_pcie *ks_pcie, u32 offset,
			       u32 val)
{
	writel(val, ks_pcie->va_app_base + offset);
}

static void ks_pcie_msi_irq_ack(struct irq_data *data)
{
	struct dw_pcie_rp *pp  = irq_data_get_irq_chip_data(data);
	struct keystone_pcie *ks_pcie;
	u32 irq = data->hwirq;
	struct dw_pcie *pci;
	u32 reg_offset;
	u32 bit_pos;

	pci = to_dw_pcie_from_pp(pp);
	ks_pcie = to_keystone_pcie(pci);

	reg_offset = irq % 8;
	bit_pos = irq >> 3;

	ks_pcie_app_writel(ks_pcie, MSI_IRQ_STATUS(reg_offset),
			   BIT(bit_pos));
	ks_pcie_app_writel(ks_pcie, IRQ_EOI, reg_offset + MSI_IRQ_OFFSET);
}

static void ks_pcie_compose_msi_msg(struct irq_data *data, struct msi_msg *msg)
{
	struct dw_pcie_rp *pp = irq_data_get_irq_chip_data(data);
	struct keystone_pcie *ks_pcie;
	struct dw_pcie *pci;
	u64 msi_target;

	pci = to_dw_pcie_from_pp(pp);
	ks_pcie = to_keystone_pcie(pci);

	msi_target = ks_pcie->app.start + MSI_IRQ;
	msg->address_lo = lower_32_bits(msi_target);
	msg->address_hi = upper_32_bits(msi_target);
	msg->data = data->hwirq;

	dev_dbg(pci->dev, "msi#%d address_hi %#x address_lo %#x\n",
		(int)data->hwirq, msg->address_hi, msg->address_lo);
}

static int ks_pcie_msi_set_affinity(struct irq_data *irq_data,
				    const struct cpumask *mask, bool force)
{
	return -EINVAL;
}

static void ks_pcie_msi_mask(struct irq_data *data)
{
	struct dw_pcie_rp *pp = irq_data_get_irq_chip_data(data);
	struct keystone_pcie *ks_pcie;
	u32 irq = data->hwirq;
	struct dw_pcie *pci;
	unsigned long flags;
	u32 reg_offset;
	u32 bit_pos;

	raw_spin_lock_irqsave(&pp->lock, flags);

	pci = to_dw_pcie_from_pp(pp);
	ks_pcie = to_keystone_pcie(pci);

	reg_offset = irq % 8;
	bit_pos = irq >> 3;

	ks_pcie_app_writel(ks_pcie, MSI_IRQ_ENABLE_CLR(reg_offset),
			   BIT(bit_pos));

	raw_spin_unlock_irqrestore(&pp->lock, flags);
}

static void ks_pcie_msi_unmask(struct irq_data *data)
{
	struct dw_pcie_rp *pp = irq_data_get_irq_chip_data(data);
	struct keystone_pcie *ks_pcie;
	u32 irq = data->hwirq;
	struct dw_pcie *pci;
	unsigned long flags;
	u32 reg_offset;
	u32 bit_pos;

	raw_spin_lock_irqsave(&pp->lock, flags);

	pci = to_dw_pcie_from_pp(pp);
	ks_pcie = to_keystone_pcie(pci);

	reg_offset = irq % 8;
	bit_pos = irq >> 3;

	ks_pcie_app_writel(ks_pcie, MSI_IRQ_ENABLE_SET(reg_offset),
			   BIT(bit_pos));

	raw_spin_unlock_irqrestore(&pp->lock, flags);
}

static struct irq_chip ks_pcie_msi_irq_chip = {
	.name = "KEYSTONE-PCI-MSI",
	.irq_ack = ks_pcie_msi_irq_ack,
	.irq_compose_msi_msg = ks_pcie_compose_msi_msg,
	.irq_set_affinity = ks_pcie_msi_set_affinity,
	.irq_mask = ks_pcie_msi_mask,
	.irq_unmask = ks_pcie_msi_unmask,
};

static int ks_pcie_msi_host_init(struct dw_pcie_rp *pp)
{
	pp->msi_irq_chip = &ks_pcie_msi_irq_chip;
	return dw_pcie_allocate_domains(pp);
}

static void ks_pcie_enable_error_irq(struct keystone_pcie *ks_pcie)
{
	ks_pcie_app_writel(ks_pcie, ERR_IRQ_ENABLE_SET, ERR_IRQ_ALL);
}

static irqreturn_t ks_pcie_handle_error_irq(struct keystone_pcie *ks_pcie)
{
	u32 reg;
	struct device *dev = ks_pcie->pci->dev;

	reg = ks_pcie_app_readl(ks_pcie, ERR_IRQ_STATUS);
	if (!reg)
		return IRQ_NONE;

	if (reg & ERR_SYS)
		dev_err(dev, "System Error\n");

	if (reg & ERR_FATAL)
		dev_err(dev, "Fatal Error\n");

	if (reg & ERR_NONFATAL)
		dev_dbg(dev, "Non Fatal Error\n");

	if (reg & ERR_CORR)
		dev_dbg(dev, "Correctable Error\n");

	if (!ks_pcie->is_am6 && (reg & ERR_AXI))
		dev_err(dev, "AXI tag lookup fatal Error\n");

	if (reg & ERR_AER || (ks_pcie->is_am6 && (reg & AM6_ERR_AER)))
		dev_err(dev, "ECRC Error\n");

	ks_pcie_app_writel(ks_pcie, ERR_IRQ_STATUS, reg);

	return IRQ_HANDLED;
}

static void ks_pcie_am654_legacy_irq_handler(struct irq_desc *desc)
{
	struct keystone_pcie *ks_pcie = irq_desc_get_handler_data(desc);
	struct irq_chip *chip = irq_desc_get_chip(desc);
	int virq, i;
	u32 reg;

	chained_irq_enter(chip, desc);

	for (i = 0; i < PCI_NUM_INTX; i++) {
		reg = ks_pcie_app_readl(ks_pcie, IRQ_STATUS(i));
		if (!(reg & INTx_EN))
			continue;

		virq = irq_linear_revmap(ks_pcie->legacy_irq_domain, i);
		generic_handle_irq(virq);
		ks_pcie_app_writel(ks_pcie, IRQ_STATUS(i), INTx_EN);
		ks_pcie_app_writel(ks_pcie, IRQ_EOI, i);
	}

	chained_irq_exit(chip, desc);
}

void ks_pcie_irq_eoi(struct irq_data *data)
{
	struct keystone_pcie *ks_pcie = irq_data_get_irq_chip_data(data);
	irq_hw_number_t hwirq = data->hwirq;

	ks_pcie_app_writel(ks_pcie, IRQ_EOI, hwirq);
	irq_chip_eoi_parent(data);
}

void ks_pcie_irq_enable(struct irq_data *data)
{
	struct keystone_pcie *ks_pcie = irq_data_get_irq_chip_data(data);
	irq_hw_number_t hwirq = data->hwirq;

	ks_pcie_app_writel(ks_pcie, IRQ_ENABLE_SET(hwirq), INTx_EN);
	irq_chip_enable_parent(data);
}

void ks_pcie_irq_disable(struct irq_data *data)
{
	struct keystone_pcie *ks_pcie = irq_data_get_irq_chip_data(data);
	irq_hw_number_t hwirq = data->hwirq;

	ks_pcie_app_writel(ks_pcie, IRQ_ENABLE_CLR(hwirq), INTx_EN);
	irq_chip_disable_parent(data);
}

static struct irq_chip ks_pcie_legacy_irq_chip = {
	.name			= "Keystone-PCI-Legacy-IRQ",
	.irq_enable		= ks_pcie_irq_enable,
	.irq_disable		= ks_pcie_irq_disable,
	.irq_eoi		= ks_pcie_irq_eoi,
	.irq_mask		= irq_chip_mask_parent,
	.irq_unmask		= irq_chip_unmask_parent,
	.irq_retrigger		= irq_chip_retrigger_hierarchy,
	.irq_set_type		= irq_chip_set_type_parent,
	.irq_set_affinity	= irq_chip_set_affinity_parent,
};

static int ks_pcie_legacy_irq_domain_alloc(struct irq_domain *domain, unsigned int virq,
					   unsigned int nr_irqs, void *data)
{
	struct keystone_pcie *ks_pcie = domain->host_data;
	struct device_node *np = ks_pcie->legacy_intc_np;
	struct irq_fwspec parent_fwspec, *fwspec = data;
	struct of_phandle_args out_irq;
	int ret;

	if (nr_irqs != 1)
		return -EINVAL;

	/*
	 * Get the correct interrupt from legacy-interrupt-controller node
	 * corresponding to INTA/INTB/INTC/INTD (passed in fwspec->param[0])
	 * after performing mapping specified in "interrupt-map".
	 * interrupt-map = <0 0 0 1 &pcie_intc0 0>, INTA (4th cell in
	 * interrupt-map) corresponds to 1st entry in "interrupts" (6th cell
	 * in interrupt-map)
	 */
	ret = of_irq_parse_one(np, fwspec->param[0], &out_irq);
	if (ret < 0) {
		pr_err("Failed to parse interrupt node\n");
		return ret;
	}

	of_phandle_args_to_fwspec(np, out_irq.args, out_irq.args_count, &parent_fwspec);

	ret = irq_domain_alloc_irqs_parent(domain, virq, 1, &parent_fwspec);
	if (ret < 0) {
		pr_err("Failed to allocate parent irq %u: %d\n",
		       parent_fwspec.param[0], ret);
		return ret;
	}

	ret = irq_domain_set_hwirq_and_chip(domain, virq, fwspec->param[0],
					    &ks_pcie_legacy_irq_chip, ks_pcie);
	if (ret < 0) {
		pr_err("Failed to set hwirq and chip\n");
		goto err_set_hwirq_and_chip;
	}

	return 0;

err_set_hwirq_and_chip:
	irq_domain_free_irqs_parent(domain, virq, 1);

	return ret;
}

static int ks_pcie_irq_domain_translate(struct irq_domain *domain,
					struct irq_fwspec *fwspec,
					unsigned long *hwirq,
					unsigned int *type)
{
	if (is_of_node(fwspec->fwnode)) {
		if (fwspec->param_count != 2)
			return -EINVAL;

		if (fwspec->param[0] >= PCI_NUM_INTX)
			return -EINVAL;

		*hwirq = fwspec->param[0];
		*type = fwspec->param[1];

		return 0;
	}

	return -EINVAL;
}

static const struct irq_domain_ops ks_pcie_legacy_irq_domain_ops = {
	.alloc		= ks_pcie_legacy_irq_domain_alloc,
	.free		= irq_domain_free_irqs_common,
	.translate	= ks_pcie_irq_domain_translate,
};

/**
 * ks_pcie_set_dbi_mode() - Set DBI mode to access overlaid BAR mask registers
 * @ks_pcie: A pointer to the keystone_pcie structure which holds the KeyStone
 *	     PCIe host controller driver information.
 *
 * Since modification of dbi_cs2 involves different clock domain, read the
 * status back to ensure the transition is complete.
 */
static void ks_pcie_set_dbi_mode(struct keystone_pcie *ks_pcie)
{
	u32 val;

	val = ks_pcie_app_readl(ks_pcie, CMD_STATUS);
	val |= DBI_CS2;
	ks_pcie_app_writel(ks_pcie, CMD_STATUS, val);

	do {
		val = ks_pcie_app_readl(ks_pcie, CMD_STATUS);
	} while (!(val & DBI_CS2));
}

/**
 * ks_pcie_clear_dbi_mode() - Disable DBI mode
 * @ks_pcie: A pointer to the keystone_pcie structure which holds the KeyStone
 *	     PCIe host controller driver information.
 *
 * Since modification of dbi_cs2 involves different clock domain, read the
 * status back to ensure the transition is complete.
 */
static void ks_pcie_clear_dbi_mode(struct keystone_pcie *ks_pcie)
{
	u32 val;

	val = ks_pcie_app_readl(ks_pcie, CMD_STATUS);
	val &= ~DBI_CS2;
	ks_pcie_app_writel(ks_pcie, CMD_STATUS, val);

	do {
		val = ks_pcie_app_readl(ks_pcie, CMD_STATUS);
	} while (val & DBI_CS2);
}

static void ks_pcie_setup_rc_app_regs(struct keystone_pcie *ks_pcie)
{
	u32 val;
	u32 num_viewport = ks_pcie->num_viewport;
	struct dw_pcie *pci = ks_pcie->pci;
	struct dw_pcie_rp *pp = &pci->pp;
	u64 start, end;
	struct resource *mem;
	int i;

	mem = resource_list_first_type(&pp->bridge->windows, IORESOURCE_MEM)->res;
	start = mem->start;
	end = mem->end;

	/* Disable BARs for inbound access */
	ks_pcie_set_dbi_mode(ks_pcie);
	dw_pcie_writel_dbi(pci, PCI_BASE_ADDRESS_0, 0);
	dw_pcie_writel_dbi(pci, PCI_BASE_ADDRESS_1, 0);
	ks_pcie_clear_dbi_mode(ks_pcie);

	if (ks_pcie->is_am6)
		return;

	val = ilog2(OB_WIN_SIZE);
	ks_pcie_app_writel(ks_pcie, OB_SIZE, val);

	/* Using Direct 1:1 mapping of RC <-> PCI memory space */
	for (i = 0; i < num_viewport && (start < end); i++) {
		ks_pcie_app_writel(ks_pcie, OB_OFFSET_INDEX(i),
				   lower_32_bits(start) | OB_ENABLEN);
		ks_pcie_app_writel(ks_pcie, OB_OFFSET_HI(i),
				   upper_32_bits(start));
		start += OB_WIN_SIZE * SZ_1M;
	}

	val = ks_pcie_app_readl(ks_pcie, CMD_STATUS);
	val |= OB_XLAT_EN_VAL;
	ks_pcie_app_writel(ks_pcie, CMD_STATUS, val);
}

static void __iomem *ks_pcie_other_map_bus(struct pci_bus *bus,
					   unsigned int devfn, int where)
{
	struct dw_pcie_rp *pp = bus->sysdata;
	struct dw_pcie *pci = to_dw_pcie_from_pp(pp);
	struct keystone_pcie *ks_pcie = to_keystone_pcie(pci);
	u32 reg;

	/*
	 * Checking whether the link is up here is a last line of defense
	 * against platforms that forward errors on the system bus as
	 * SError upon PCI configuration transactions issued when the link
	 * is down. This check is racy by definition and does not stop
	 * the system from triggering an SError if the link goes down
	 * after this check is performed.
	 */
	if (!dw_pcie_link_up(pci))
		return NULL;

	reg = CFG_BUS(bus->number) | CFG_DEVICE(PCI_SLOT(devfn)) |
		CFG_FUNC(PCI_FUNC(devfn));
	if (!pci_is_root_bus(bus->parent))
		reg |= CFG_TYPE1;
	ks_pcie_app_writel(ks_pcie, CFG_SETUP, reg);

	return pp->va_cfg0_base + where;
}

static struct pci_ops ks_child_pcie_ops = {
	.map_bus = ks_pcie_other_map_bus,
	.read = pci_generic_config_read,
	.write = pci_generic_config_write,
};

/**
 * ks_pcie_v3_65_add_bus() - keystone add_bus post initialization
 * @bus: A pointer to the PCI bus structure.
 *
 * This sets BAR0 to enable inbound access for MSI_IRQ register
 */
static int ks_pcie_v3_65_add_bus(struct pci_bus *bus)
{
	struct dw_pcie_rp *pp = bus->sysdata;
	struct dw_pcie *pci = to_dw_pcie_from_pp(pp);
	struct keystone_pcie *ks_pcie = to_keystone_pcie(pci);

	if (!pci_is_root_bus(bus) || ks_pcie->is_am6)
		return 0;

	/* Configure and set up BAR0 */
	ks_pcie_set_dbi_mode(ks_pcie);

	/* Enable BAR0 */
	dw_pcie_writel_dbi(pci, PCI_BASE_ADDRESS_0, 1);
	dw_pcie_writel_dbi(pci, PCI_BASE_ADDRESS_0, SZ_4K - 1);

	ks_pcie_clear_dbi_mode(ks_pcie);

	 /*
	  * For BAR0, just setting bus address for inbound writes (MSI) should
	  * be sufficient.  Use physical address to avoid any conflicts.
	  */
	dw_pcie_writel_dbi(pci, PCI_BASE_ADDRESS_0, ks_pcie->app.start);

	return 0;
}

static struct pci_ops ks_pcie_ops = {
	.map_bus = dw_pcie_own_conf_map_bus,
	.read = pci_generic_config_read,
	.write = pci_generic_config_write,
	.add_bus = ks_pcie_v3_65_add_bus,
};

/**
 * ks_pcie_link_up() - Check if link up
 * @pci: A pointer to the dw_pcie structure which holds the DesignWare PCIe host
 *	 controller driver information.
 */
static int ks_pcie_link_up(struct dw_pcie *pci)
{
	u32 val;

	val = dw_pcie_readl_dbi(pci, PCIE_PORT_DEBUG0);
	val &= PORT_LOGIC_LTSSM_STATE_MASK;
	return (val == PORT_LOGIC_LTSSM_STATE_L0);
}

static void ks_pcie_stop_link(struct dw_pcie *pci)
{
	struct keystone_pcie *ks_pcie = to_keystone_pcie(pci);
	u32 val;

	/* Disable Link training */
	val = ks_pcie_app_readl(ks_pcie, CMD_STATUS);
	val &= ~LTSSM_EN_VAL;
	ks_pcie_app_writel(ks_pcie, CMD_STATUS, val);
}

static int ks_pcie_start_link(struct dw_pcie *pci)
{
	struct keystone_pcie *ks_pcie = to_keystone_pcie(pci);
	u32 val;

	/* Initiate Link Training */
	val = ks_pcie_app_readl(ks_pcie, CMD_STATUS);
	ks_pcie_app_writel(ks_pcie, CMD_STATUS, LTSSM_EN_VAL | val);

	return 0;
}

static void ks_pcie_quirk(struct pci_dev *dev)
{
	struct pci_bus *bus = dev->bus;
	struct keystone_pcie *ks_pcie;
	struct device *bridge_dev;
	struct pci_dev *bridge;
	u32 val;

	static const struct pci_device_id rc_pci_devids[] = {
		{ PCI_DEVICE(PCI_VENDOR_ID_TI, PCIE_RC_K2HK),
		 .class = PCI_CLASS_BRIDGE_PCI_NORMAL, .class_mask = ~0, },
		{ PCI_DEVICE(PCI_VENDOR_ID_TI, PCIE_RC_K2E),
		 .class = PCI_CLASS_BRIDGE_PCI_NORMAL, .class_mask = ~0, },
		{ PCI_DEVICE(PCI_VENDOR_ID_TI, PCIE_RC_K2L),
		 .class = PCI_CLASS_BRIDGE_PCI_NORMAL, .class_mask = ~0, },
		{ PCI_DEVICE(PCI_VENDOR_ID_TI, PCIE_RC_K2G),
		 .class = PCI_CLASS_BRIDGE_PCI_NORMAL, .class_mask = ~0, },
		{ 0, },
	};
	static const struct pci_device_id am6_pci_devids[] = {
		{ PCI_DEVICE(PCI_VENDOR_ID_TI, PCI_DEVICE_ID_TI_AM654X),
		 .class = PCI_CLASS_BRIDGE_PCI << 8, .class_mask = ~0, },
		{ 0, },
	};

	if (pci_is_root_bus(bus))
		bridge = dev;

	/* look for the host bridge */
	while (!pci_is_root_bus(bus)) {
		bridge = bus->self;
		bus = bus->parent;
	}

	if (!bridge)
		return;

	/*
	 * Keystone PCI controller has a h/w limitation of
	 * 256 bytes maximum read request size.  It can't handle
	 * anything higher than this.  So force this limit on
	 * all downstream devices.
	 */
	if (pci_match_id(rc_pci_devids, bridge)) {
		if (pcie_get_readrq(dev) > 256) {
			dev_info(&dev->dev, "limiting MRRS to 256\n");
			pcie_set_readrq(dev, 256);
		}
	}

	/*
	 * Memory transactions fail with PCI controller in AM654 PG1.0
	 * when MRRS is set to more than 128 Bytes. Force the MRRS to
	 * 128 Bytes in all downstream devices.
	 */
	if (pci_match_id(am6_pci_devids, bridge)) {
		bridge_dev = pci_get_host_bridge_device(dev);
		if (!bridge_dev && !bridge_dev->parent)
			return;

		ks_pcie = dev_get_drvdata(bridge_dev->parent);
		if (!ks_pcie)
			return;

		val = ks_pcie_app_readl(ks_pcie, PID);
		val &= RTL;
		val >>= RTL_SHIFT;
		if (val != AM6_PCI_PG1_RTL_VER)
			return;

		if (pcie_get_readrq(dev) > 128) {
			dev_info(&dev->dev, "limiting MRRS to 128\n");
			pcie_set_readrq(dev, 128);
		}
	}
}
DECLARE_PCI_FIXUP_ENABLE(PCI_ANY_ID, PCI_ANY_ID, ks_pcie_quirk);

static void ks_pcie_msi_irq_handler(struct irq_desc *desc)
{
	unsigned int irq = desc->irq_data.hwirq;
	struct keystone_pcie *ks_pcie = irq_desc_get_handler_data(desc);
	u32 offset = irq - ks_pcie->msi_host_irq;
	struct dw_pcie *pci = ks_pcie->pci;
	struct dw_pcie_rp *pp = &pci->pp;
	struct device *dev = pci->dev;
	struct irq_chip *chip = irq_desc_get_chip(desc);
	u32 vector, reg, pos;

	dev_dbg(dev, "%s, irq %d\n", __func__, irq);

	/*
	 * The chained irq handler installation would have replaced normal
	 * interrupt driver handler so we need to take care of mask/unmask and
	 * ack operation.
	 */
	chained_irq_enter(chip, desc);

	reg = ks_pcie_app_readl(ks_pcie, MSI_IRQ_STATUS(offset));
	/*
	 * MSI0 status bit 0-3 shows vectors 0, 8, 16, 24, MSI1 status bit
	 * shows 1, 9, 17, 25 and so forth
	 */
	for (pos = 0; pos < 4; pos++) {
		if (!(reg & BIT(pos)))
			continue;

		vector = offset + (pos << 3);
		dev_dbg(dev, "irq: bit %d, vector %d\n", pos, vector);
		generic_handle_domain_irq(pp->irq_domain, vector);
	}

	chained_irq_exit(chip, desc);
}

static int ks_pcie_config_msi_irq(struct keystone_pcie *ks_pcie)
{
	struct device *dev = ks_pcie->pci->dev;
	struct device_node *np = ks_pcie->np;
	struct device_node *intc_np;
	struct irq_data *irq_data;
	int irq_count, irq, ret, i;

	if (!IS_ENABLED(CONFIG_PCI_MSI))
		return 0;

	intc_np = of_get_child_by_name(np, "msi-interrupt-controller");
	if (!intc_np) {
		if (ks_pcie->is_am6)
			return 0;
		dev_warn(dev, "msi-interrupt-controller node is absent\n");
		return -EINVAL;
	}

	irq_count = of_irq_count(intc_np);
	if (!irq_count) {
		dev_err(dev, "No IRQ entries in msi-interrupt-controller\n");
		ret = -EINVAL;
		goto err;
	}

	for (i = 0; i < irq_count; i++) {
		irq = irq_of_parse_and_map(intc_np, i);
		if (!irq) {
			ret = -EINVAL;
			goto err;
		}

		if (!ks_pcie->msi_host_irq) {
			irq_data = irq_get_irq_data(irq);
			if (!irq_data) {
				ret = -EINVAL;
				goto err;
			}
			ks_pcie->msi_host_irq = irq_data->hwirq;
		}

		irq_set_chained_handler_and_data(irq, ks_pcie_msi_irq_handler,
						 ks_pcie);
	}

	of_node_put(intc_np);
	return 0;

err:
	of_node_put(intc_np);
	return ret;
}

static int ks_pcie_am654_intx_map(struct irq_domain *domain, unsigned int irq,
				  irq_hw_number_t hwirq)
{
	irq_set_chip_and_handler(irq, &dummy_irq_chip, handle_simple_irq);
	irq_set_chip_data(irq, domain->host_data);

	return 0;
}

static const struct irq_domain_ops ks_pcie_am654_irq_domain_ops = {
	.map = ks_pcie_am654_intx_map,
};

static int ks_pcie_am654_config_legacy_irq(struct keystone_pcie *ks_pcie)
{
	struct device *dev = ks_pcie->pci->dev;
	struct irq_domain *legacy_irq_domain;
	struct device_node *np = ks_pcie->np;
	struct device_node *intc_np;
	int ret = 0;
	int irq;
	int i;

	intc_np = of_get_child_by_name(np, "interrupt-controller");
	if (!intc_np) {
		dev_warn(dev, "legacy interrupt-controller node is absent\n");
		return -EINVAL;
	}

	irq = irq_of_parse_and_map(intc_np, 0);
	if (!irq)
		return -EINVAL;

	irq_set_chained_handler_and_data(irq, ks_pcie_am654_legacy_irq_handler, ks_pcie);
	legacy_irq_domain = irq_domain_add_linear(intc_np, PCI_NUM_INTX,
						  &ks_pcie_am654_irq_domain_ops, ks_pcie);
	if (!legacy_irq_domain) {
		dev_err(dev, "Failed to add irq domain for legacy irqs\n");
		return -EINVAL;
	}
	ks_pcie->legacy_irq_domain = legacy_irq_domain;

	for (i = 0; i < PCI_NUM_INTX; i++)
		ks_pcie_app_writel(ks_pcie, IRQ_ENABLE_SET(i), INTx_EN);

	return ret;
}

static int ks_pcie_config_legacy_irq(struct keystone_pcie *ks_pcie)
{
	struct device *dev = ks_pcie->pci->dev;
	struct irq_domain *legacy_irq_domain;
	struct device_node *np = ks_pcie->np;
	struct irq_domain *parent_domain;
	struct device_node *parent_node;
	struct device_node *intc_np;
	int irq_count, ret = 0;

	intc_np = of_get_child_by_name(np, "interrupt-controller");
	if (!intc_np) {
		dev_warn(dev, "legacy-interrupt-controller node is absent\n");
		return -EINVAL;
	}
	ks_pcie->legacy_intc_np = intc_np;

	parent_node = of_irq_find_parent(intc_np);
	if (!parent_node) {
		dev_err(dev, "unable to obtain parent node\n");
		ret = -ENXIO;
		goto err;
	}

	parent_domain = irq_find_host(parent_node);
	if (!parent_domain) {
		dev_err(dev, "unable to obtain parent domain\n");
		ret = -ENXIO;
		goto err;
	}

	of_node_put(parent_node);

	irq_count = of_irq_count(intc_np);
	if (!irq_count) {
		dev_err(dev, "No IRQ entries in legacy-interrupt-controller\n");
		ret = -EINVAL;
		goto err;
	}

	legacy_irq_domain = irq_domain_add_hierarchy(parent_domain, 0, PCI_NUM_INTX, intc_np,
						     &ks_pcie_legacy_irq_domain_ops, ks_pcie);
	if (!legacy_irq_domain) {
		dev_err(dev, "Failed to add irq domain for legacy irqs\n");
		ret = -EINVAL;
		goto err;
	}

err:
	of_node_put(intc_np);
	return ret;
}

#ifdef CONFIG_ARM
/*
 * When a PCI device does not exist during config cycles, keystone host
 * gets a bus error instead of returning 0xffffffff (PCI_ERROR_RESPONSE).
 * This handler always returns 0 for this kind of fault.
 */
static int ks_pcie_fault(unsigned long addr, unsigned int fsr,
			 struct pt_regs *regs)
{
	unsigned long instr = *(unsigned long *) instruction_pointer(regs);

	if ((instr & 0x0e100090) == 0x00100090) {
		int reg = (instr >> 12) & 15;

		regs->uregs[reg] = -1;
		regs->ARM_pc += 4;
	}

	return 0;
}
#endif

static int __init ks_pcie_init_id(struct keystone_pcie *ks_pcie)
{
	int ret;
	unsigned int id;
	struct regmap *devctrl_regs;
	struct dw_pcie *pci = ks_pcie->pci;
	struct device *dev = pci->dev;
	struct device_node *np = dev->of_node;
	struct of_phandle_args args;
	unsigned int offset = 0;

	devctrl_regs = syscon_regmap_lookup_by_phandle(np, "ti,syscon-pcie-id");
	if (IS_ERR(devctrl_regs))
		return PTR_ERR(devctrl_regs);

	/* Do not error out to maintain old DT compatibility */
	ret = of_parse_phandle_with_fixed_args(np, "ti,syscon-pcie-id", 1, 0, &args);
	if (!ret)
		offset = args.args[0];

	ret = regmap_read(devctrl_regs, offset, &id);
	if (ret)
		return ret;

	dw_pcie_dbi_ro_wr_en(pci);
	dw_pcie_writew_dbi(pci, PCI_VENDOR_ID, id & PCIE_VENDORID_MASK);
	dw_pcie_writew_dbi(pci, PCI_DEVICE_ID, id >> PCIE_DEVICEID_SHIFT);
	dw_pcie_dbi_ro_wr_dis(pci);

	return 0;
}

static int __init ks_pcie_host_init(struct dw_pcie_rp *pp)
{
	struct dw_pcie *pci = to_dw_pcie_from_pp(pp);
	struct keystone_pcie *ks_pcie = to_keystone_pcie(pci);
	int ret;

	pp->bridge->ops = &ks_pcie_ops;

	if (!ks_pcie->is_am6) {
		pp->bridge->child_ops = &ks_child_pcie_ops;
		ret = ks_pcie_config_legacy_irq(ks_pcie);
		if (ret)
			return ret;
	} else {
		ret = ks_pcie_am654_config_legacy_irq(ks_pcie);
		if (ret)
			return ret;
	}

	ret = ks_pcie_config_msi_irq(ks_pcie);
	if (ret)
		return ret;

	ks_pcie_stop_link(pci);
	ks_pcie_setup_rc_app_regs(ks_pcie);
	writew(PCI_IO_RANGE_TYPE_32 | (PCI_IO_RANGE_TYPE_32 << 8),
			pci->dbi_base + PCI_IO_BASE);

	ret = ks_pcie_init_id(ks_pcie);
	if (ret < 0)
		return ret;

#ifdef CONFIG_ARM
	/*
	 * PCIe access errors that result into OCP errors are caught by ARM as
	 * "External aborts"
	 */
	hook_fault_code(17, ks_pcie_fault, SIGBUS, 0,
			"Asynchronous external abort");
#endif

	return 0;
}

static const struct dw_pcie_host_ops ks_pcie_host_ops = {
	.host_init = ks_pcie_host_init,
	.msi_host_init = ks_pcie_msi_host_init,
};

static const struct dw_pcie_host_ops ks_pcie_am654_host_ops = {
	.host_init = ks_pcie_host_init,
};

static irqreturn_t ks_pcie_err_irq_handler(int irq, void *priv)
{
	struct keystone_pcie *ks_pcie = priv;

	return ks_pcie_handle_error_irq(ks_pcie);
}

static void ks_pcie_am654_write_dbi2(struct dw_pcie *pci, void __iomem *base,
				     u32 reg, size_t size, u32 val)
{
	struct keystone_pcie *ks_pcie = to_keystone_pcie(pci);

	ks_pcie_set_dbi_mode(ks_pcie);
	dw_pcie_write(base + reg, size, val);
	ks_pcie_clear_dbi_mode(ks_pcie);
}

static const struct dw_pcie_ops ks_pcie_dw_pcie_ops = {
	.start_link = ks_pcie_start_link,
	.stop_link = ks_pcie_stop_link,
	.link_up = ks_pcie_link_up,
	.write_dbi2 = ks_pcie_am654_write_dbi2,
};

static void ks_pcie_am654_ep_init(struct dw_pcie_ep *ep)
{
	struct dw_pcie *pci = to_dw_pcie_from_ep(ep);
	int flags;

	ep->page_size = AM654_WIN_SIZE;
	flags = PCI_BASE_ADDRESS_SPACE_MEMORY | PCI_BASE_ADDRESS_MEM_TYPE_32;
	dw_pcie_writel_dbi2(pci, PCI_BASE_ADDRESS_0, APP_ADDR_SPACE_0 - 1);
	dw_pcie_writel_dbi(pci, PCI_BASE_ADDRESS_0, flags);
}

static void ks_pcie_am654_raise_legacy_irq(struct keystone_pcie *ks_pcie)
{
	struct dw_pcie *pci = ks_pcie->pci;
	u8 int_pin;

	int_pin = dw_pcie_readb_dbi(pci, PCI_INTERRUPT_PIN);
	if (int_pin == 0 || int_pin > 4)
		return;

	ks_pcie_app_writel(ks_pcie, PCIE_LEGACY_IRQ_ENABLE_SET(int_pin),
			   INT_ENABLE);
	ks_pcie_app_writel(ks_pcie, PCIE_EP_IRQ_SET, INT_ENABLE);
	mdelay(1);
	ks_pcie_app_writel(ks_pcie, PCIE_EP_IRQ_CLR, INT_ENABLE);
	ks_pcie_app_writel(ks_pcie, PCIE_LEGACY_IRQ_ENABLE_CLR(int_pin),
			   INT_ENABLE);
}

static int ks_pcie_am654_raise_irq(struct dw_pcie_ep *ep, u8 func_no,
				   enum pci_epc_irq_type type,
				   u16 interrupt_num)
{
	struct dw_pcie *pci = to_dw_pcie_from_ep(ep);
	struct keystone_pcie *ks_pcie = to_keystone_pcie(pci);

	switch (type) {
	case PCI_EPC_IRQ_LEGACY:
		ks_pcie_am654_raise_legacy_irq(ks_pcie);
		break;
	case PCI_EPC_IRQ_MSI:
		dw_pcie_ep_raise_msi_irq(ep, func_no, interrupt_num);
		break;
	case PCI_EPC_IRQ_MSIX:
		dw_pcie_ep_raise_msix_irq(ep, func_no, interrupt_num);
		break;
	default:
		dev_err(pci->dev, "UNKNOWN IRQ type\n");
		return -EINVAL;
	}

	return 0;
}

static const struct pci_epc_features ks_pcie_am654_epc_features = {
	.linkup_notifier = false,
	.msi_capable = true,
	.msix_capable = true,
	.reserved_bar = 1 << BAR_0 | 1 << BAR_1,
	.bar_fixed_64bit = 1 << BAR_0,
	.bar_fixed_size[2] = SZ_1M,
	.bar_fixed_size[3] = SZ_64K,
	.bar_fixed_size[4] = 256,
	.bar_fixed_size[5] = SZ_1M,
	.align = SZ_1M,
};

static const struct pci_epc_features*
ks_pcie_am654_get_features(struct dw_pcie_ep *ep)
{
	return &ks_pcie_am654_epc_features;
}

static const struct dw_pcie_ep_ops ks_pcie_am654_ep_ops = {
	.ep_init = ks_pcie_am654_ep_init,
	.raise_irq = ks_pcie_am654_raise_irq,
	.get_features = &ks_pcie_am654_get_features,
};

static void ks_pcie_disable_phy(struct keystone_pcie *ks_pcie)
{
	int num_lanes = ks_pcie->num_lanes;

	while (num_lanes--) {
		phy_power_off(ks_pcie->phy[num_lanes]);
		phy_exit(ks_pcie->phy[num_lanes]);
	}
}

static int ks_pcie_enable_phy(struct keystone_pcie *ks_pcie)
{
	int i;
	int ret;
	int num_lanes = ks_pcie->num_lanes;

	for (i = 0; i < num_lanes; i++) {
		ret = phy_reset(ks_pcie->phy[i]);
		if (ret < 0)
			goto err_phy;

		ret = phy_init(ks_pcie->phy[i]);
		if (ret < 0)
			goto err_phy;

		ret = phy_power_on(ks_pcie->phy[i]);
		if (ret < 0) {
			phy_exit(ks_pcie->phy[i]);
			goto err_phy;
		}
	}

	return 0;

err_phy:
	while (--i >= 0) {
		phy_power_off(ks_pcie->phy[i]);
		phy_exit(ks_pcie->phy[i]);
	}

	return ret;
}

static int ks_pcie_set_mode(struct device *dev)
{
	struct device_node *np = dev->of_node;
	struct of_phandle_args args;
	unsigned int offset = 0;
	struct regmap *syscon;
	u32 val;
	u32 mask;
	int ret = 0;

	syscon = syscon_regmap_lookup_by_phandle(np, "ti,syscon-pcie-mode");
	if (IS_ERR(syscon))
		return 0;

	/* Do not error out to maintain old DT compatibility */
	ret = of_parse_phandle_with_fixed_args(np, "ti,syscon-pcie-mode", 1, 0, &args);
	if (!ret)
		offset = args.args[0];

	mask = KS_PCIE_DEV_TYPE_MASK | KS_PCIE_SYSCLOCKOUTEN;
	val = KS_PCIE_DEV_TYPE(RC) | KS_PCIE_SYSCLOCKOUTEN;

	ret = regmap_update_bits(syscon, offset, mask, val);
	if (ret) {
		dev_err(dev, "failed to set pcie mode\n");
		return ret;
	}

	return 0;
}

static int ks_pcie_am654_set_mode(struct device *dev,
				  enum dw_pcie_device_mode mode)
{
	struct device_node *np = dev->of_node;
	struct of_phandle_args args;
	unsigned int offset = 0;
	struct regmap *syscon;
	u32 val;
	u32 mask;
	int ret = 0;

	syscon = syscon_regmap_lookup_by_phandle(np, "ti,syscon-pcie-mode");
	if (IS_ERR(syscon))
		return 0;

	/* Do not error out to maintain old DT compatibility */
	ret = of_parse_phandle_with_fixed_args(np, "ti,syscon-pcie-mode", 1, 0, &args);
	if (!ret)
		offset = args.args[0];

	mask = AM654_PCIE_DEV_TYPE_MASK;

	switch (mode) {
	case DW_PCIE_RC_TYPE:
		val = RC;
		break;
	case DW_PCIE_EP_TYPE:
		val = EP;
		break;
	default:
		dev_err(dev, "INVALID device type %d\n", mode);
		return -EINVAL;
	}

	ret = regmap_update_bits(syscon, offset, mask, val);
	if (ret) {
		dev_err(dev, "failed to set pcie mode\n");
		return ret;
	}

	return 0;
}

static const struct ks_pcie_of_data ks_pcie_rc_of_data = {
	.host_ops = &ks_pcie_host_ops,
	.mode = DW_PCIE_RC_TYPE,
	.version = DW_PCIE_VER_365A,
};

static const struct ks_pcie_of_data ks_pcie_am654_rc_of_data = {
	.host_ops = &ks_pcie_am654_host_ops,
	.mode = DW_PCIE_RC_TYPE,
	.version = DW_PCIE_VER_490A,
};

static const struct ks_pcie_of_data ks_pcie_am654_ep_of_data = {
	.ep_ops = &ks_pcie_am654_ep_ops,
	.mode = DW_PCIE_EP_TYPE,
	.version = DW_PCIE_VER_490A,
};

static const struct of_device_id ks_pcie_of_match[] = {
	{
		.type = "pci",
		.data = &ks_pcie_rc_of_data,
		.compatible = "ti,keystone-pcie",
	},
	{
		.data = &ks_pcie_am654_rc_of_data,
		.compatible = "ti,am654-pcie-rc",
	},
	{
		.data = &ks_pcie_am654_ep_of_data,
		.compatible = "ti,am654-pcie-ep",
	},
	{ },
};

static int ks_pcie_probe(struct platform_device *pdev)
{
	const struct dw_pcie_host_ops *host_ops;
	const struct dw_pcie_ep_ops *ep_ops;
	struct device *dev = &pdev->dev;
	struct device_node *np = dev->of_node;
	const struct ks_pcie_of_data *data;
	enum dw_pcie_device_mode mode;
	struct dw_pcie *pci;
	struct keystone_pcie *ks_pcie;
	struct device_link **link;
	struct gpio_desc *gpiod;
	struct resource *res;
	void __iomem *base;
	u32 num_viewport;
	struct phy **phy;
	u32 num_lanes;
	char name[10];
	u32 version;
	int ret;
	int irq;
	int i;

	data = of_device_get_match_data(dev);
	if (!data)
		return -EINVAL;

	version = data->version;
	host_ops = data->host_ops;
	ep_ops = data->ep_ops;
	mode = data->mode;

	ks_pcie = devm_kzalloc(dev, sizeof(*ks_pcie), GFP_KERNEL);
	if (!ks_pcie)
		return -ENOMEM;

	pci = devm_kzalloc(dev, sizeof(*pci), GFP_KERNEL);
	if (!pci)
		return -ENOMEM;

	res = platform_get_resource_byname(pdev, IORESOURCE_MEM, "app");
	ks_pcie->va_app_base = devm_ioremap_resource(dev, res);
	if (IS_ERR(ks_pcie->va_app_base))
		return PTR_ERR(ks_pcie->va_app_base);

	ks_pcie->app = *res;

	res = platform_get_resource_byname(pdev, IORESOURCE_MEM, "dbics");
	base = devm_pci_remap_cfg_resource(dev, res);
	if (IS_ERR(base))
		return PTR_ERR(base);

	if (of_device_is_compatible(np, "ti,am654-pcie-rc"))
		ks_pcie->is_am6 = true;

	pci->dbi_base = base;
	pci->dbi_base2 = base;
	pci->dev = dev;
	pci->ops = &ks_pcie_dw_pcie_ops;
	pci->version = version;

	irq = platform_get_irq(pdev, 0);
	if (irq < 0)
		return irq;

	ret = request_irq(irq, ks_pcie_err_irq_handler, IRQF_SHARED,
			  "ks-pcie-error-irq", ks_pcie);
	if (ret < 0) {
		dev_err(dev, "failed to request error IRQ %d\n",
			irq);
		return ret;
	}

	ret = of_property_read_u32(np, "num-lanes", &num_lanes);
	if (ret)
		num_lanes = 1;

	phy = devm_kzalloc(dev, sizeof(*phy) * num_lanes, GFP_KERNEL);
	if (!phy)
		return -ENOMEM;

	link = devm_kzalloc(dev, sizeof(*link) * num_lanes, GFP_KERNEL);
	if (!link)
		return -ENOMEM;

	for (i = 0; i < num_lanes; i++) {
		snprintf(name, sizeof(name), "pcie-phy%d", i);
		phy[i] = devm_phy_optional_get(dev, name);
		if (IS_ERR(phy[i])) {
			ret = PTR_ERR(phy[i]);
			goto err_link;
		}

		if (!phy[i])
			continue;

		link[i] = device_link_add(dev, &phy[i]->dev, DL_FLAG_STATELESS);
		if (!link[i]) {
			ret = -EINVAL;
			goto err_link;
		}
	}

	ks_pcie->np = np;
	ks_pcie->pci = pci;
	ks_pcie->link = link;
	ks_pcie->num_lanes = num_lanes;
	ks_pcie->phy = phy;

	gpiod = devm_gpiod_get_optional(dev, "reset",
					GPIOD_OUT_LOW);
	if (IS_ERR(gpiod)) {
		ret = PTR_ERR(gpiod);
		if (ret != -EPROBE_DEFER)
			dev_err(dev, "Failed to get reset GPIO\n");
		goto err_link;
	}

<<<<<<< HEAD
	/* Obtain reference(s) to the phy(s) */
=======
	/* Obtain references to the PHYs */
>>>>>>> 81e1dc2f
	for (i = 0; i < num_lanes; i++)
		phy_pm_runtime_get_sync(ks_pcie->phy[i]);

	ret = ks_pcie_enable_phy(ks_pcie);

<<<<<<< HEAD
	/* Release reference(s) to the phy(s) */
=======
	/* Release references to the PHYs */
>>>>>>> 81e1dc2f
	for (i = 0; i < num_lanes; i++)
		phy_pm_runtime_put_sync(ks_pcie->phy[i]);

	if (ret) {
		dev_err(dev, "failed to enable phy\n");
		goto err_link;
	}

	platform_set_drvdata(pdev, ks_pcie);
	pm_runtime_enable(dev);
	ret = pm_runtime_get_sync(dev);
	if (ret < 0) {
		dev_err(dev, "pm_runtime_get_sync failed\n");
		goto err_get_sync;
	}

	if (dw_pcie_ver_is_ge(pci, 480A))
		ret = ks_pcie_am654_set_mode(dev, mode);
	else
		ret = ks_pcie_set_mode(dev);
	if (ret < 0)
		goto err_get_sync;

	switch (mode) {
	case DW_PCIE_RC_TYPE:
		if (!IS_ENABLED(CONFIG_PCI_KEYSTONE_HOST)) {
			ret = -ENODEV;
			goto err_get_sync;
		}

		ret = of_property_read_u32(np, "num-viewport", &num_viewport);
		if (ret < 0) {
			dev_err(dev, "unable to read *num-viewport* property\n");
			goto err_get_sync;
		}

		/*
		 * "Power Sequencing and Reset Signal Timings" table in
		 * PCI EXPRESS CARD ELECTROMECHANICAL SPECIFICATION, REV. 2.0
		 * indicates PERST# should be deasserted after minimum of 100us
		 * once REFCLK is stable. The REFCLK to the connector in RC
		 * mode is selected while enabling the PHY. So deassert PERST#
		 * after 100 us.
		 */
		if (gpiod) {
			usleep_range(100, 200);
			gpiod_set_value_cansleep(gpiod, 1);
		}

		ks_pcie->num_viewport = num_viewport;
		pci->pp.ops = host_ops;
		ret = dw_pcie_host_init(&pci->pp);
		if (ret < 0)
			goto err_get_sync;
		break;
	case DW_PCIE_EP_TYPE:
		if (!IS_ENABLED(CONFIG_PCI_KEYSTONE_EP)) {
			ret = -ENODEV;
			goto err_get_sync;
		}

		pci->ep.ops = ep_ops;
		ret = dw_pcie_ep_init(&pci->ep);
		if (ret < 0)
			goto err_get_sync;
		break;
	default:
		dev_err(dev, "INVALID device type %d\n", mode);
	}

	ks_pcie_enable_error_irq(ks_pcie);

	return 0;

err_get_sync:
	pm_runtime_put(dev);
	pm_runtime_disable(dev);
	ks_pcie_disable_phy(ks_pcie);

err_link:
	while (--i >= 0 && link[i])
		device_link_del(link[i]);

	return ret;
}

static int ks_pcie_remove(struct platform_device *pdev)
{
	struct keystone_pcie *ks_pcie = platform_get_drvdata(pdev);
	struct device_link **link = ks_pcie->link;
	int num_lanes = ks_pcie->num_lanes;
	struct device *dev = &pdev->dev;

	pm_runtime_put(dev);
	pm_runtime_disable(dev);
	ks_pcie_disable_phy(ks_pcie);
	while (num_lanes--)
		device_link_del(link[num_lanes]);

	return 0;
}

static struct platform_driver ks_pcie_driver = {
	.probe  = ks_pcie_probe,
	.remove = ks_pcie_remove,
	.driver = {
		.name	= "keystone-pcie",
		.of_match_table = ks_pcie_of_match,
	},
};
builtin_platform_driver(ks_pcie_driver);<|MERGE_RESOLUTION|>--- conflicted
+++ resolved
@@ -1379,21 +1379,13 @@
 		goto err_link;
 	}
 
-<<<<<<< HEAD
-	/* Obtain reference(s) to the phy(s) */
-=======
 	/* Obtain references to the PHYs */
->>>>>>> 81e1dc2f
 	for (i = 0; i < num_lanes; i++)
 		phy_pm_runtime_get_sync(ks_pcie->phy[i]);
 
 	ret = ks_pcie_enable_phy(ks_pcie);
 
-<<<<<<< HEAD
-	/* Release reference(s) to the phy(s) */
-=======
 	/* Release references to the PHYs */
->>>>>>> 81e1dc2f
 	for (i = 0; i < num_lanes; i++)
 		phy_pm_runtime_put_sync(ks_pcie->phy[i]);
 
