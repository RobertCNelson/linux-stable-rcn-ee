--- conflicted
+++ resolved
@@ -585,21 +585,12 @@
 
 	/*
 	 * Memory transactions fail with PCI controller in AM654 PG1.0
-<<<<<<< HEAD
-	 * when MRRS is set to more than 128 Bytes. Force the MRRS to
-	 * 128 Bytes in all downstream devices.
-	 */
-	if (pci_match_id(am6_pci_devids, bridge)) {
-		bridge_dev = pci_get_host_bridge_device(dev);
-		if (!bridge_dev && !bridge_dev->parent)
-=======
 	 * when MRRS is set to more than 128 bytes. Force the MRRS to
 	 * 128 bytes in all downstream devices.
 	 */
 	if (pci_match_id(am6_pci_devids, bridge)) {
 		bridge_dev = pci_get_host_bridge_device(dev);
 		if (!bridge_dev || !bridge_dev->parent)
->>>>>>> 18916a68
 			return;
 
 		ks_pcie = dev_get_drvdata(bridge_dev->parent);
@@ -613,11 +604,7 @@
 			return;
 
 		if (pcie_get_readrq(dev) > 128) {
-<<<<<<< HEAD
-			dev_info(&dev->dev, "limiting MRRS to 128\n");
-=======
 			dev_info(&dev->dev, "limiting MRRS to 128 bytes\n");
->>>>>>> 18916a68
 			pcie_set_readrq(dev, 128);
 		}
 	}
