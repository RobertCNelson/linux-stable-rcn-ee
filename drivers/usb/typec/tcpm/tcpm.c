--- conflicted
+++ resolved
@@ -2431,7 +2431,7 @@
 {
 	struct usb_power_delivery_desc desc = { port->negotiated_rev };
 	struct usb_power_delivery_capabilities_desc caps = { };
-	struct usb_power_delivery_capabilities *cap = port->partner_source_caps;
+	struct usb_power_delivery_capabilities *cap;
 
 	if (!port->partner_pd)
 		port->partner_pd = usb_power_delivery_register(NULL, &desc);
@@ -2440,11 +2440,6 @@
 
 	memcpy(caps.pdo, port->sink_caps, sizeof(u32) * port->nr_sink_caps);
 	caps.role = TYPEC_SINK;
-
-	if (cap) {
-		usb_power_delivery_unregister_capabilities(cap);
-		port->partner_source_caps = NULL;
-	}
 
 	cap = usb_power_delivery_register_capabilities(port->partner_pd, &caps);
 	if (IS_ERR(cap))
@@ -4885,10 +4880,6 @@
 		break;
 	case PORT_RESET:
 		tcpm_reset_port(port);
-<<<<<<< HEAD
-		port->pd_events = 0;
-=======
->>>>>>> 82cc63dc
 		if (port->self_powered)
 			tcpm_set_cc(port, TYPEC_CC_OPEN);
 		else
