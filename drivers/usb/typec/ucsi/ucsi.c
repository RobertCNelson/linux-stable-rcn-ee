// SPDX-License-Identifier: GPL-2.0
/*
 * USB Type-C Connector System Software Interface driver
 *
 * Copyright (C) 2017, Intel Corporation
 * Author: Heikki Krogerus <heikki.krogerus@linux.intel.com>
 */

#include <linux/completion.h>
#include <linux/property.h>
#include <linux/device.h>
#include <linux/module.h>
#include <linux/delay.h>
#include <linux/slab.h>
#include <linux/usb/typec_dp.h>

#include "ucsi.h"
#include "trace.h"

/*
 * UCSI_TIMEOUT_MS - PPM communication timeout
 *
 * Ideally we could use MIN_TIME_TO_RESPOND_WITH_BUSY (which is defined in UCSI
 * specification) here as reference, but unfortunately we can't. It is very
 * difficult to estimate the time it takes for the system to process the command
 * before it is actually passed to the PPM.
 */
#define UCSI_TIMEOUT_MS		5000

/*
 * UCSI_SWAP_TIMEOUT_MS - Timeout for role swap requests
 *
 * 5 seconds is close to the time it takes for CapsCounter to reach 0, so even
 * if the PPM does not generate Connector Change events before that with
 * partners that do not support USB Power Delivery, this should still work.
 */
#define UCSI_SWAP_TIMEOUT_MS	5000

static int ucsi_read_message_in(struct ucsi *ucsi, void *buf,
					  size_t buf_size)
<<<<<<< HEAD
{
	/*
	 * Below UCSI 2.0, MESSAGE_IN was limited to 16 bytes. Truncate the
	 * reads here.
	 */
	if (ucsi->version <= UCSI_VERSION_1_2)
		buf_size = clamp(buf_size, 0, 16);

	return ucsi->ops->read(ucsi, UCSI_MESSAGE_IN, buf, buf_size);
}

static int ucsi_acknowledge_command(struct ucsi *ucsi)
=======
>>>>>>> 82cc63dc
{
	/*
	 * Below UCSI 2.0, MESSAGE_IN was limited to 16 bytes. Truncate the
	 * reads here.
	 */
	if (ucsi->version <= UCSI_VERSION_1_2)
		buf_size = clamp(buf_size, 0, 16);

	return ucsi->ops->read(ucsi, UCSI_MESSAGE_IN, buf, buf_size);
}

static int ucsi_acknowledge(struct ucsi *ucsi, bool conn_ack)
{
	u64 ctrl;

	ctrl = UCSI_ACK_CC_CI;
	ctrl |= UCSI_ACK_COMMAND_COMPLETE;
	if (conn_ack) {
		clear_bit(EVENT_PENDING, &ucsi->flags);
		ctrl |= UCSI_ACK_CONNECTOR_CHANGE;
	}

	return ucsi->ops->sync_write(ucsi, UCSI_CONTROL, &ctrl, sizeof(ctrl));
}

static int ucsi_exec_command(struct ucsi *ucsi, u64 command);

static int ucsi_read_error(struct ucsi *ucsi)
{
	u16 error;
	int ret;

	/* Acknowledge the command that failed */
	ret = ucsi_acknowledge(ucsi, false);
	if (ret)
		return ret;

	ret = ucsi_exec_command(ucsi, UCSI_GET_ERROR_STATUS);
	if (ret < 0)
		return ret;

	ret = ucsi_read_message_in(ucsi, &error, sizeof(error));
	if (ret)
		return ret;

	ret = ucsi_acknowledge(ucsi, false);
	if (ret)
		return ret;

	switch (error) {
	case UCSI_ERROR_INCOMPATIBLE_PARTNER:
		return -EOPNOTSUPP;
	case UCSI_ERROR_CC_COMMUNICATION_ERR:
		return -ECOMM;
	case UCSI_ERROR_CONTRACT_NEGOTIATION_FAIL:
		return -EPROTO;
	case UCSI_ERROR_DEAD_BATTERY:
		dev_warn(ucsi->dev, "Dead battery condition!\n");
		return -EPERM;
	case UCSI_ERROR_INVALID_CON_NUM:
	case UCSI_ERROR_UNREGONIZED_CMD:
	case UCSI_ERROR_INVALID_CMD_ARGUMENT:
		dev_err(ucsi->dev, "possible UCSI driver bug %u\n", error);
		return -EINVAL;
	case UCSI_ERROR_OVERCURRENT:
		dev_warn(ucsi->dev, "Overcurrent condition\n");
		break;
	case UCSI_ERROR_PARTNER_REJECTED_SWAP:
		dev_warn(ucsi->dev, "Partner rejected swap\n");
		break;
	case UCSI_ERROR_HARD_RESET:
		dev_warn(ucsi->dev, "Hard reset occurred\n");
		break;
	case UCSI_ERROR_PPM_POLICY_CONFLICT:
		dev_warn(ucsi->dev, "PPM Policy conflict\n");
		break;
	case UCSI_ERROR_SWAP_REJECTED:
		dev_warn(ucsi->dev, "Swap rejected\n");
		break;
	case UCSI_ERROR_UNDEFINED:
	default:
		dev_err(ucsi->dev, "unknown error %u\n", error);
		break;
	}

	return -EIO;
}

static int ucsi_exec_command(struct ucsi *ucsi, u64 cmd)
{
	u32 cci;
	int ret;

	ret = ucsi->ops->sync_write(ucsi, UCSI_CONTROL, &cmd, sizeof(cmd));
	if (ret)
		return ret;

	ret = ucsi->ops->read(ucsi, UCSI_CCI, &cci, sizeof(cci));
	if (ret)
		return ret;

	if (cmd != UCSI_CANCEL && cci & UCSI_CCI_BUSY)
		return ucsi_exec_command(ucsi, UCSI_CANCEL);

	if (!(cci & UCSI_CCI_COMMAND_COMPLETE))
		return -EIO;

	if (cci & UCSI_CCI_NOT_SUPPORTED) {
<<<<<<< HEAD
		if (ucsi_acknowledge_command(ucsi) < 0)
=======
		if (ucsi_acknowledge(ucsi, false) < 0)
>>>>>>> 82cc63dc
			dev_err(ucsi->dev,
				"ACK of unsupported command failed\n");
		return -EOPNOTSUPP;
	}

	if (cci & UCSI_CCI_ERROR) {
		if (cmd == UCSI_GET_ERROR_STATUS) {
			ret = ucsi_acknowledge(ucsi, false);
			if (ret)
				return ret;

			return -EIO;
		}
		return ucsi_read_error(ucsi);
	}

	if (cmd == UCSI_CANCEL && cci & UCSI_CCI_CANCEL_COMPLETE) {
		ret = ucsi_acknowledge(ucsi, false);
		return ret ? ret : -EBUSY;
	}

	return UCSI_CCI_LENGTH(cci);
}

static int ucsi_send_command_common(struct ucsi *ucsi, u64 command,
				    void *data, size_t size, bool conn_ack)
{
	u8 length;
	int ret;

	mutex_lock(&ucsi->ppm_lock);

	ret = ucsi_exec_command(ucsi, command);
	if (ret < 0)
		goto out;

	length = ret;

	if (data) {
		ret = ucsi_read_message_in(ucsi, data, size);
		if (ret)
			goto out;
	}

	ret = ucsi_acknowledge(ucsi, conn_ack);
	if (ret)
		goto out;

	ret = length;
out:
	mutex_unlock(&ucsi->ppm_lock);
	return ret;
}

int ucsi_send_command(struct ucsi *ucsi, u64 command,
		      void *data, size_t size)
{
	return ucsi_send_command_common(ucsi, command, data, size, false);
}
EXPORT_SYMBOL_GPL(ucsi_send_command);

/* -------------------------------------------------------------------------- */

struct ucsi_work {
	struct delayed_work work;
	struct list_head node;
	unsigned long delay;
	unsigned int count;
	struct ucsi_connector *con;
	int (*cb)(struct ucsi_connector *);
};

static void ucsi_poll_worker(struct work_struct *work)
{
	struct ucsi_work *uwork = container_of(work, struct ucsi_work, work.work);
	struct ucsi_connector *con = uwork->con;
	int ret;

	mutex_lock(&con->lock);

	if (!con->partner) {
		list_del(&uwork->node);
		mutex_unlock(&con->lock);
		kfree(uwork);
		return;
	}

	ret = uwork->cb(con);

	if (uwork->count-- && (ret == -EBUSY || ret == -ETIMEDOUT)) {
		queue_delayed_work(con->wq, &uwork->work, uwork->delay);
	} else {
		list_del(&uwork->node);
		kfree(uwork);
	}

	mutex_unlock(&con->lock);
}

static int ucsi_partner_task(struct ucsi_connector *con,
			     int (*cb)(struct ucsi_connector *),
			     int retries, unsigned long delay)
{
	struct ucsi_work *uwork;

	if (!con->partner)
		return 0;

	uwork = kzalloc(sizeof(*uwork), GFP_KERNEL);
	if (!uwork)
		return -ENOMEM;

	INIT_DELAYED_WORK(&uwork->work, ucsi_poll_worker);
	uwork->count = retries;
	uwork->delay = delay;
	uwork->con = con;
	uwork->cb = cb;

	list_add_tail(&uwork->node, &con->partner_tasks);
	queue_delayed_work(con->wq, &uwork->work, delay);

	return 0;
}

/* -------------------------------------------------------------------------- */

void ucsi_altmode_update_active(struct ucsi_connector *con)
{
	const struct typec_altmode *altmode = NULL;
	u64 command;
	int ret;
	u8 cur;
	int i;

	command = UCSI_GET_CURRENT_CAM | UCSI_CONNECTOR_NUMBER(con->num);
	ret = ucsi_send_command(con->ucsi, command, &cur, sizeof(cur));
	if (ret < 0) {
		if (con->ucsi->version > 0x0100) {
			dev_err(con->ucsi->dev,
				"GET_CURRENT_CAM command failed\n");
			return;
		}
		cur = 0xff;
	}

	if (cur < UCSI_MAX_ALTMODES)
		altmode = typec_altmode_get_partner(con->port_altmode[cur]);

	for (i = 0; con->partner_altmode[i]; i++)
		typec_altmode_update_active(con->partner_altmode[i],
					    con->partner_altmode[i] == altmode);
}

static int ucsi_altmode_next_mode(struct typec_altmode **alt, u16 svid)
{
	u8 mode = 1;
	int i;

	for (i = 0; alt[i]; i++) {
		if (i > MODE_DISCOVERY_MAX)
			return -ERANGE;

		if (alt[i]->svid == svid)
			mode++;
	}

	return mode;
}

static int ucsi_next_altmode(struct typec_altmode **alt)
{
	int i = 0;

	for (i = 0; i < UCSI_MAX_ALTMODES; i++)
		if (!alt[i])
			return i;

	return -ENOENT;
}

static int ucsi_get_num_altmode(struct typec_altmode **alt)
{
	int i;

	for (i = 0; i < UCSI_MAX_ALTMODES; i++)
		if (!alt[i])
			break;

	return i;
}

static int ucsi_register_altmode(struct ucsi_connector *con,
				 struct typec_altmode_desc *desc,
				 u8 recipient)
{
	struct typec_altmode *alt;
	bool override;
	int ret;
	int i;

	override = !!(con->ucsi->cap.features & UCSI_CAP_ALT_MODE_OVERRIDE);

	switch (recipient) {
	case UCSI_RECIPIENT_CON:
		i = ucsi_next_altmode(con->port_altmode);
		if (i < 0) {
			ret = i;
			goto err;
		}

		ret = ucsi_altmode_next_mode(con->port_altmode, desc->svid);
		if (ret < 0)
			return ret;

		desc->mode = ret;

		switch (desc->svid) {
		case USB_TYPEC_DP_SID:
			alt = ucsi_register_displayport(con, override, i, desc);
			break;
		case USB_TYPEC_NVIDIA_VLINK_SID:
			if (desc->vdo == USB_TYPEC_NVIDIA_VLINK_DBG_VDO)
				alt = typec_port_register_altmode(con->port,
								  desc);
			else
				alt = ucsi_register_displayport(con, override,
								i, desc);
			break;
		default:
			alt = typec_port_register_altmode(con->port, desc);
			break;
		}

		if (IS_ERR(alt)) {
			ret = PTR_ERR(alt);
			goto err;
		}

		con->port_altmode[i] = alt;
		break;
	case UCSI_RECIPIENT_SOP:
		i = ucsi_next_altmode(con->partner_altmode);
		if (i < 0) {
			ret = i;
			goto err;
		}

		ret = ucsi_altmode_next_mode(con->partner_altmode, desc->svid);
		if (ret < 0)
			return ret;

		desc->mode = ret;

		alt = typec_partner_register_altmode(con->partner, desc);
		if (IS_ERR(alt)) {
			ret = PTR_ERR(alt);
			goto err;
		}

		con->partner_altmode[i] = alt;
		break;
	default:
		return -EINVAL;
	}

	trace_ucsi_register_altmode(recipient, alt);

	return 0;

err:
	dev_err(con->ucsi->dev, "failed to registers svid 0x%04x mode %d\n",
		desc->svid, desc->mode);

	return ret;
}

static int
ucsi_register_altmodes_nvidia(struct ucsi_connector *con, u8 recipient)
{
	int max_altmodes = UCSI_MAX_ALTMODES;
	struct typec_altmode_desc desc;
	struct ucsi_altmode alt;
	struct ucsi_altmode orig[UCSI_MAX_ALTMODES];
	struct ucsi_altmode updated[UCSI_MAX_ALTMODES];
	struct ucsi *ucsi = con->ucsi;
	bool multi_dp = false;
	u64 command;
	int ret;
	int len;
	int i;
	int k = 0;

	if (recipient == UCSI_RECIPIENT_CON)
		max_altmodes = con->ucsi->cap.num_alt_modes;

	memset(orig, 0, sizeof(orig));
	memset(updated, 0, sizeof(updated));

	/* First get all the alternate modes */
	for (i = 0; i < max_altmodes; i++) {
		memset(&alt, 0, sizeof(alt));
		command = UCSI_GET_ALTERNATE_MODES;
		command |= UCSI_GET_ALTMODE_RECIPIENT(recipient);
		command |= UCSI_GET_ALTMODE_CONNECTOR_NUMBER(con->num);
		command |= UCSI_GET_ALTMODE_OFFSET(i);
		len = ucsi_send_command(con->ucsi, command, &alt, sizeof(alt));
		/*
		 * We are collecting all altmodes first and then registering.
		 * Some type-C device will return zero length data beyond last
		 * alternate modes. We should not return if length is zero.
		 */
		if (len < 0)
			return len;

		/* We got all altmodes, now break out and register them */
		if (!len || !alt.svid)
			break;

		orig[k].mid = alt.mid;
		orig[k].svid = alt.svid;
		k++;
	}
	/*
	 * Update the original altmode table as some ppms may report
	 * multiple DP altmodes.
	 */
	if (recipient == UCSI_RECIPIENT_CON)
		multi_dp = ucsi->ops->update_altmodes(ucsi, orig, updated);

	/* now register altmodes */
	for (i = 0; i < max_altmodes; i++) {
		memset(&desc, 0, sizeof(desc));
		if (multi_dp && recipient == UCSI_RECIPIENT_CON) {
			desc.svid = updated[i].svid;
			desc.vdo = updated[i].mid;
		} else {
			desc.svid = orig[i].svid;
			desc.vdo = orig[i].mid;
		}
		desc.roles = TYPEC_PORT_DRD;

		if (!desc.svid)
			return 0;

		ret = ucsi_register_altmode(con, &desc, recipient);
		if (ret)
			return ret;
	}

	return 0;
}

static int ucsi_register_altmodes(struct ucsi_connector *con, u8 recipient)
{
	int max_altmodes = UCSI_MAX_ALTMODES;
	struct typec_altmode_desc desc;
	struct ucsi_altmode alt[2];
	u64 command;
	int num;
	int ret;
	int len;
	int j;
	int i;

	if (!(con->ucsi->cap.features & UCSI_CAP_ALT_MODE_DETAILS))
		return 0;

	if (recipient == UCSI_RECIPIENT_SOP && con->partner_altmode[0])
		return 0;

	if (con->ucsi->ops->update_altmodes)
		return ucsi_register_altmodes_nvidia(con, recipient);

	if (recipient == UCSI_RECIPIENT_CON)
		max_altmodes = con->ucsi->cap.num_alt_modes;

	for (i = 0; i < max_altmodes;) {
		memset(alt, 0, sizeof(alt));
		command = UCSI_GET_ALTERNATE_MODES;
		command |= UCSI_GET_ALTMODE_RECIPIENT(recipient);
		command |= UCSI_GET_ALTMODE_CONNECTOR_NUMBER(con->num);
		command |= UCSI_GET_ALTMODE_OFFSET(i);
		len = ucsi_send_command(con->ucsi, command, alt, sizeof(alt));
		if (len == -EBUSY)
			continue;
		if (len <= 0)
			return len;

		/*
		 * This code is requesting one alt mode at a time, but some PPMs
		 * may still return two. If that happens both alt modes need be
		 * registered and the offset for the next alt mode has to be
		 * incremented.
		 */
		num = len / sizeof(alt[0]);
		i += num;

		for (j = 0; j < num; j++) {
			if (!alt[j].svid)
				return 0;

			memset(&desc, 0, sizeof(desc));
			desc.vdo = alt[j].mid;
			desc.svid = alt[j].svid;
			desc.roles = TYPEC_PORT_DRD;

			ret = ucsi_register_altmode(con, &desc, recipient);
			if (ret)
				return ret;
		}
	}

	return 0;
}

static void ucsi_unregister_altmodes(struct ucsi_connector *con, u8 recipient)
{
	const struct typec_altmode *pdev;
	struct typec_altmode **adev;
	int i = 0;

	switch (recipient) {
	case UCSI_RECIPIENT_CON:
		adev = con->port_altmode;
		break;
	case UCSI_RECIPIENT_SOP:
		adev = con->partner_altmode;
		break;
	default:
		return;
	}

	while (adev[i]) {
		if (recipient == UCSI_RECIPIENT_SOP &&
		    (adev[i]->svid == USB_TYPEC_DP_SID ||
			(adev[i]->svid == USB_TYPEC_NVIDIA_VLINK_SID &&
			adev[i]->vdo != USB_TYPEC_NVIDIA_VLINK_DBG_VDO))) {
			pdev = typec_altmode_get_partner(adev[i]);
			ucsi_displayport_remove_partner((void *)pdev);
		}
		typec_unregister_altmode(adev[i]);
		adev[i++] = NULL;
	}
}

static int ucsi_read_pdos(struct ucsi_connector *con,
			  enum typec_role role, int is_partner,
			  u32 *pdos, int offset, int num_pdos)
{
	struct ucsi *ucsi = con->ucsi;
	u64 command;
	int ret;

	command = UCSI_COMMAND(UCSI_GET_PDOS) | UCSI_CONNECTOR_NUMBER(con->num);
	command |= UCSI_GET_PDOS_PARTNER_PDO(is_partner);
	command |= UCSI_GET_PDOS_PDO_OFFSET(offset);
	command |= UCSI_GET_PDOS_NUM_PDOS(num_pdos - 1);
	command |= is_source(role) ? UCSI_GET_PDOS_SRC_PDOS : 0;
	ret = ucsi_send_command(ucsi, command, pdos + offset,
				num_pdos * sizeof(u32));
	if (ret < 0 && ret != -ETIMEDOUT)
		dev_err(ucsi->dev, "UCSI_GET_PDOS failed (%d)\n", ret);

	return ret;
}

static int ucsi_get_pdos(struct ucsi_connector *con, enum typec_role role,
			 int is_partner, u32 *pdos)
{
	u8 num_pdos;
	int ret;

	/* UCSI max payload means only getting at most 4 PDOs at a time */
	ret = ucsi_read_pdos(con, role, is_partner, pdos, 0, UCSI_MAX_PDOS);
	if (ret < 0)
		return ret;

	num_pdos = ret / sizeof(u32); /* number of bytes to 32-bit PDOs */
	if (num_pdos < UCSI_MAX_PDOS)
		return num_pdos;

	/* get the remaining PDOs, if any */
	ret = ucsi_read_pdos(con, role, is_partner, pdos, UCSI_MAX_PDOS,
			     PDO_MAX_OBJECTS - UCSI_MAX_PDOS);
	if (ret < 0)
		return ret;

	return ret / sizeof(u32) + num_pdos;
}

static int ucsi_get_src_pdos(struct ucsi_connector *con)
{
	int ret;

	ret = ucsi_get_pdos(con, TYPEC_SOURCE, 1, con->src_pdos);
	if (ret < 0)
		return ret;

	con->num_pdos = ret;

	ucsi_port_psy_changed(con);

	return ret;
}

static int ucsi_check_altmodes(struct ucsi_connector *con)
{
	int ret, num_partner_am;

	ret = ucsi_register_altmodes(con, UCSI_RECIPIENT_SOP);
	if (ret && ret != -ETIMEDOUT)
		dev_err(con->ucsi->dev,
			"con%d: failed to register partner alt modes (%d)\n",
			con->num, ret);

	/* Ignoring the errors in this case. */
	if (con->partner_altmode[0]) {
		num_partner_am = ucsi_get_num_altmode(con->partner_altmode);
		if (num_partner_am > 0)
			typec_partner_set_num_altmodes(con->partner, num_partner_am);
		ucsi_altmode_update_active(con);
		return 0;
	}

	return ret;
}

static int ucsi_register_partner_pdos(struct ucsi_connector *con)
{
	struct usb_power_delivery_desc desc = { con->ucsi->cap.pd_version };
	struct usb_power_delivery_capabilities_desc caps;
	struct usb_power_delivery_capabilities *cap;
	int ret;

	if (con->partner_pd)
		return 0;

	con->partner_pd = usb_power_delivery_register(NULL, &desc);
	if (IS_ERR(con->partner_pd))
		return PTR_ERR(con->partner_pd);

	ret = ucsi_get_pdos(con, TYPEC_SOURCE, 1, caps.pdo);
	if (ret > 0) {
		if (ret < PDO_MAX_OBJECTS)
			caps.pdo[ret] = 0;

		caps.role = TYPEC_SOURCE;
		cap = usb_power_delivery_register_capabilities(con->partner_pd, &caps);
		if (IS_ERR(cap))
			return PTR_ERR(cap);

		con->partner_source_caps = cap;
	}

	ret = ucsi_get_pdos(con, TYPEC_SINK, 1, caps.pdo);
	if (ret > 0) {
		if (ret < PDO_MAX_OBJECTS)
			caps.pdo[ret] = 0;

		caps.role = TYPEC_SINK;

		cap = usb_power_delivery_register_capabilities(con->partner_pd, &caps);
		if (IS_ERR(cap))
			return PTR_ERR(cap);

		con->partner_sink_caps = cap;
	}

	return typec_partner_set_usb_power_delivery(con->partner, con->partner_pd);
}

static void ucsi_unregister_partner_pdos(struct ucsi_connector *con)
{
	usb_power_delivery_unregister_capabilities(con->partner_sink_caps);
	con->partner_sink_caps = NULL;
	usb_power_delivery_unregister_capabilities(con->partner_source_caps);
	con->partner_source_caps = NULL;
	usb_power_delivery_unregister(con->partner_pd);
	con->partner_pd = NULL;
}

static void ucsi_pwr_opmode_change(struct ucsi_connector *con)
{
	switch (UCSI_CONSTAT_PWR_OPMODE(con->status.flags)) {
	case UCSI_CONSTAT_PWR_OPMODE_PD:
		con->rdo = con->status.request_data_obj;
		typec_set_pwr_opmode(con->port, TYPEC_PWR_MODE_PD);
		ucsi_partner_task(con, ucsi_get_src_pdos, 30, 0);
		ucsi_partner_task(con, ucsi_check_altmodes, 30, 0);
		ucsi_partner_task(con, ucsi_register_partner_pdos, 1, HZ);
		break;
	case UCSI_CONSTAT_PWR_OPMODE_TYPEC1_5:
		con->rdo = 0;
		typec_set_pwr_opmode(con->port, TYPEC_PWR_MODE_1_5A);
		break;
	case UCSI_CONSTAT_PWR_OPMODE_TYPEC3_0:
		con->rdo = 0;
		typec_set_pwr_opmode(con->port, TYPEC_PWR_MODE_3_0A);
		break;
	default:
		con->rdo = 0;
		typec_set_pwr_opmode(con->port, TYPEC_PWR_MODE_USB);
		break;
	}
}

static int ucsi_register_partner(struct ucsi_connector *con)
{
	u8 pwr_opmode = UCSI_CONSTAT_PWR_OPMODE(con->status.flags);
	struct typec_partner_desc desc;
	struct typec_partner *partner;

	if (con->partner)
		return 0;

	memset(&desc, 0, sizeof(desc));

	switch (UCSI_CONSTAT_PARTNER_TYPE(con->status.flags)) {
	case UCSI_CONSTAT_PARTNER_TYPE_DEBUG:
		desc.accessory = TYPEC_ACCESSORY_DEBUG;
		break;
	case UCSI_CONSTAT_PARTNER_TYPE_AUDIO:
		desc.accessory = TYPEC_ACCESSORY_AUDIO;
		break;
	default:
		break;
	}

	desc.usb_pd = pwr_opmode == UCSI_CONSTAT_PWR_OPMODE_PD;

	partner = typec_register_partner(con->port, &desc);
	if (IS_ERR(partner)) {
		dev_err(con->ucsi->dev,
			"con%d: failed to register partner (%ld)\n", con->num,
			PTR_ERR(partner));
		return PTR_ERR(partner);
	}

	con->partner = partner;

	return 0;
}

static void ucsi_unregister_partner(struct ucsi_connector *con)
{
	if (!con->partner)
		return;

	typec_set_mode(con->port, TYPEC_STATE_SAFE);

	typec_partner_set_usb_power_delivery(con->partner, NULL);
	ucsi_unregister_partner_pdos(con);
	ucsi_unregister_altmodes(con, UCSI_RECIPIENT_SOP);
	typec_unregister_partner(con->partner);
	con->partner = NULL;
}

static void ucsi_partner_change(struct ucsi_connector *con)
{
	enum usb_role u_role = USB_ROLE_NONE;
	int ret;

	switch (UCSI_CONSTAT_PARTNER_TYPE(con->status.flags)) {
	case UCSI_CONSTAT_PARTNER_TYPE_UFP:
	case UCSI_CONSTAT_PARTNER_TYPE_CABLE_AND_UFP:
		u_role = USB_ROLE_HOST;
		fallthrough;
	case UCSI_CONSTAT_PARTNER_TYPE_CABLE:
		typec_set_data_role(con->port, TYPEC_HOST);
		break;
	case UCSI_CONSTAT_PARTNER_TYPE_DFP:
		u_role = USB_ROLE_DEVICE;
		typec_set_data_role(con->port, TYPEC_DEVICE);
		break;
	default:
		break;
	}

	if (con->status.flags & UCSI_CONSTAT_CONNECTED) {
		switch (UCSI_CONSTAT_PARTNER_TYPE(con->status.flags)) {
		case UCSI_CONSTAT_PARTNER_TYPE_DEBUG:
			typec_set_mode(con->port, TYPEC_MODE_DEBUG);
			break;
		case UCSI_CONSTAT_PARTNER_TYPE_AUDIO:
			typec_set_mode(con->port, TYPEC_MODE_AUDIO);
			break;
		default:
			if (UCSI_CONSTAT_PARTNER_FLAGS(con->status.flags) ==
					UCSI_CONSTAT_PARTNER_FLAG_USB)
				typec_set_mode(con->port, TYPEC_STATE_USB);
		}
	}

	/* Only notify USB controller if partner supports USB data */
	if (!(UCSI_CONSTAT_PARTNER_FLAGS(con->status.flags) & UCSI_CONSTAT_PARTNER_FLAG_USB))
		u_role = USB_ROLE_NONE;

	ret = usb_role_switch_set_role(con->usb_role_sw, u_role);
	if (ret)
		dev_err(con->ucsi->dev, "con:%d: failed to set usb role:%d\n",
			con->num, u_role);
}

static int ucsi_check_connection(struct ucsi_connector *con)
{
	u8 prev_flags = con->status.flags;
	u64 command;
	int ret;

	command = UCSI_GET_CONNECTOR_STATUS | UCSI_CONNECTOR_NUMBER(con->num);
	ret = ucsi_send_command(con->ucsi, command, &con->status, sizeof(con->status));
	if (ret < 0) {
		dev_err(con->ucsi->dev, "GET_CONNECTOR_STATUS failed (%d)\n", ret);
		return ret;
	}

	if (con->status.flags == prev_flags)
		return 0;

	if (con->status.flags & UCSI_CONSTAT_CONNECTED) {
		ucsi_register_partner(con);
		ucsi_pwr_opmode_change(con);
		ucsi_partner_change(con);
	} else {
		ucsi_partner_change(con);
		ucsi_port_psy_changed(con);
		ucsi_unregister_partner(con);
	}

	return 0;
}

static void ucsi_handle_connector_change(struct work_struct *work)
{
	struct ucsi_connector *con = container_of(work, struct ucsi_connector,
						  work);
	struct ucsi *ucsi = con->ucsi;
	enum typec_role role;
	u64 command;
	int ret;

	mutex_lock(&con->lock);

	command = UCSI_GET_CONNECTOR_STATUS | UCSI_CONNECTOR_NUMBER(con->num);

	ret = ucsi_send_command_common(ucsi, command, &con->status,
				       sizeof(con->status), true);
	if (ret < 0) {
		dev_err(ucsi->dev, "%s: GET_CONNECTOR_STATUS failed (%d)\n",
			__func__, ret);
		clear_bit(EVENT_PENDING, &con->ucsi->flags);
		goto out_unlock;
	}

	trace_ucsi_connector_change(con->num, &con->status);

	role = !!(con->status.flags & UCSI_CONSTAT_PWR_DIR);

	if (con->status.change & UCSI_CONSTAT_POWER_DIR_CHANGE) {
		typec_set_pwr_role(con->port, role);

		/* Complete pending power role swap */
		if (!completion_done(&con->complete))
			complete(&con->complete);
	}

	if (con->status.change & UCSI_CONSTAT_CONNECT_CHANGE) {
		typec_set_pwr_role(con->port, role);
		ucsi_port_psy_changed(con);
		ucsi_partner_change(con);

		if (con->status.flags & UCSI_CONSTAT_CONNECTED) {
			ucsi_register_partner(con);
			ucsi_partner_task(con, ucsi_check_connection, 1, HZ);

			if (UCSI_CONSTAT_PWR_OPMODE(con->status.flags) ==
			    UCSI_CONSTAT_PWR_OPMODE_PD)
				ucsi_partner_task(con, ucsi_register_partner_pdos, 1, HZ);
		} else {
			ucsi_unregister_partner(con);
		}
	}

	if (con->status.change & UCSI_CONSTAT_POWER_OPMODE_CHANGE ||
	    con->status.change & UCSI_CONSTAT_POWER_LEVEL_CHANGE)
		ucsi_pwr_opmode_change(con);

	if (con->partner && con->status.change & UCSI_CONSTAT_PARTNER_CHANGE) {
		ucsi_partner_change(con);

		/* Complete pending data role swap */
		if (!completion_done(&con->complete))
			complete(&con->complete);
	}

	if (con->status.change & UCSI_CONSTAT_CAM_CHANGE)
		ucsi_partner_task(con, ucsi_check_altmodes, 1, 0);

<<<<<<< HEAD
	mutex_lock(&ucsi->ppm_lock);
	clear_bit(EVENT_PENDING, &con->ucsi->flags);
	ret = ucsi_acknowledge_connector_change(ucsi);
	mutex_unlock(&ucsi->ppm_lock);

	if (ret)
		dev_err(ucsi->dev, "%s: ACK failed (%d)", __func__, ret);

=======
>>>>>>> 82cc63dc
out_unlock:
	mutex_unlock(&con->lock);
}

/**
 * ucsi_connector_change - Process Connector Change Event
 * @ucsi: UCSI Interface
 * @num: Connector number
 */
void ucsi_connector_change(struct ucsi *ucsi, u8 num)
{
	struct ucsi_connector *con = &ucsi->connector[num - 1];

	if (!(ucsi->ntfy & UCSI_ENABLE_NTFY_CONNECTOR_CHANGE)) {
		dev_dbg(ucsi->dev, "Early connector change event\n");
		return;
	}

	if (!test_and_set_bit(EVENT_PENDING, &ucsi->flags))
		schedule_work(&con->work);
}
EXPORT_SYMBOL_GPL(ucsi_connector_change);

/* -------------------------------------------------------------------------- */

static int ucsi_reset_connector(struct ucsi_connector *con, bool hard)
{
	u64 command;

	command = UCSI_CONNECTOR_RESET | UCSI_CONNECTOR_NUMBER(con->num);
	command |= hard ? UCSI_CONNECTOR_RESET_HARD : 0;

	return ucsi_send_command(con->ucsi, command, NULL, 0);
}

static int ucsi_reset_ppm(struct ucsi *ucsi)
{
	u64 command;
	unsigned long tmo;
	u32 cci;
	int ret;

	mutex_lock(&ucsi->ppm_lock);

	ret = ucsi->ops->read(ucsi, UCSI_CCI, &cci, sizeof(cci));
	if (ret < 0)
		goto out;

	/*
	 * If UCSI_CCI_RESET_COMPLETE is already set we must clear
	 * the flag before we start another reset. Send a
	 * UCSI_SET_NOTIFICATION_ENABLE command to achieve this.
	 * Ignore a timeout and try the reset anyway if this fails.
	 */
	if (cci & UCSI_CCI_RESET_COMPLETE) {
		command = UCSI_SET_NOTIFICATION_ENABLE;
		ret = ucsi->ops->async_write(ucsi, UCSI_CONTROL, &command,
					     sizeof(command));
		if (ret < 0)
			goto out;

		tmo = jiffies + msecs_to_jiffies(UCSI_TIMEOUT_MS);
		do {
			ret = ucsi->ops->read(ucsi, UCSI_CCI,
					      &cci, sizeof(cci));
			if (ret < 0)
				goto out;
			if (cci & UCSI_CCI_COMMAND_COMPLETE)
				break;
			if (time_is_before_jiffies(tmo))
				break;
			msleep(20);
		} while (1);

		WARN_ON(cci & UCSI_CCI_RESET_COMPLETE);
	}

	command = UCSI_PPM_RESET;
	ret = ucsi->ops->async_write(ucsi, UCSI_CONTROL, &command,
				     sizeof(command));
	if (ret < 0)
		goto out;

	tmo = jiffies + msecs_to_jiffies(UCSI_TIMEOUT_MS);

	do {
		if (time_is_before_jiffies(tmo)) {
			ret = -ETIMEDOUT;
			goto out;
		}

		ret = ucsi->ops->read(ucsi, UCSI_CCI, &cci, sizeof(cci));
		if (ret)
			goto out;

		/* If the PPM is still doing something else, reset it again. */
		if (cci & ~UCSI_CCI_RESET_COMPLETE) {
			ret = ucsi->ops->async_write(ucsi, UCSI_CONTROL,
						     &command,
						     sizeof(command));
			if (ret < 0)
				goto out;
		}

		msleep(20);
	} while (!(cci & UCSI_CCI_RESET_COMPLETE));

out:
	mutex_unlock(&ucsi->ppm_lock);
	return ret;
}

static int ucsi_role_cmd(struct ucsi_connector *con, u64 command)
{
	int ret;

	ret = ucsi_send_command(con->ucsi, command, NULL, 0);
	if (ret == -ETIMEDOUT) {
		u64 c;

		/* PPM most likely stopped responding. Resetting everything. */
		ucsi_reset_ppm(con->ucsi);

		c = UCSI_SET_NOTIFICATION_ENABLE | con->ucsi->ntfy;
		ucsi_send_command(con->ucsi, c, NULL, 0);

		ucsi_reset_connector(con, true);
	}

	return ret;
}

static int ucsi_dr_swap(struct typec_port *port, enum typec_data_role role)
{
	struct ucsi_connector *con = typec_get_drvdata(port);
	u8 partner_type;
	u64 command;
	int ret = 0;

	mutex_lock(&con->lock);

	if (!con->partner) {
		ret = -ENOTCONN;
		goto out_unlock;
	}

	partner_type = UCSI_CONSTAT_PARTNER_TYPE(con->status.flags);
	if ((partner_type == UCSI_CONSTAT_PARTNER_TYPE_DFP &&
	     role == TYPEC_DEVICE) ||
	    (partner_type == UCSI_CONSTAT_PARTNER_TYPE_UFP &&
	     role == TYPEC_HOST))
		goto out_unlock;

	reinit_completion(&con->complete);

	command = UCSI_SET_UOR | UCSI_CONNECTOR_NUMBER(con->num);
	command |= UCSI_SET_UOR_ROLE(role);
	command |= UCSI_SET_UOR_ACCEPT_ROLE_SWAPS;
	ret = ucsi_role_cmd(con, command);
	if (ret < 0)
		goto out_unlock;

	mutex_unlock(&con->lock);

	if (!wait_for_completion_timeout(&con->complete,
					 msecs_to_jiffies(UCSI_SWAP_TIMEOUT_MS)))
		return -ETIMEDOUT;

	return 0;

out_unlock:
	mutex_unlock(&con->lock);

	return ret;
}

static int ucsi_pr_swap(struct typec_port *port, enum typec_role role)
{
	struct ucsi_connector *con = typec_get_drvdata(port);
	enum typec_role cur_role;
	u64 command;
	int ret = 0;

	mutex_lock(&con->lock);

	if (!con->partner) {
		ret = -ENOTCONN;
		goto out_unlock;
	}

	cur_role = !!(con->status.flags & UCSI_CONSTAT_PWR_DIR);

	if (cur_role == role)
		goto out_unlock;

	reinit_completion(&con->complete);

	command = UCSI_SET_PDR | UCSI_CONNECTOR_NUMBER(con->num);
	command |= UCSI_SET_PDR_ROLE(role);
	command |= UCSI_SET_PDR_ACCEPT_ROLE_SWAPS;
	ret = ucsi_role_cmd(con, command);
	if (ret < 0)
		goto out_unlock;

	mutex_unlock(&con->lock);

	if (!wait_for_completion_timeout(&con->complete,
					 msecs_to_jiffies(UCSI_SWAP_TIMEOUT_MS)))
		return -ETIMEDOUT;

	mutex_lock(&con->lock);

	/* Something has gone wrong while swapping the role */
	if (UCSI_CONSTAT_PWR_OPMODE(con->status.flags) !=
	    UCSI_CONSTAT_PWR_OPMODE_PD) {
		ucsi_reset_connector(con, true);
		ret = -EPROTO;
	}

out_unlock:
	mutex_unlock(&con->lock);

	return ret;
}

static const struct typec_operations ucsi_ops = {
	.dr_set = ucsi_dr_swap,
	.pr_set = ucsi_pr_swap
};

/* Caller must call fwnode_handle_put() after use */
static struct fwnode_handle *ucsi_find_fwnode(struct ucsi_connector *con)
{
	struct fwnode_handle *fwnode;
	int i = 1;

	device_for_each_child_node(con->ucsi->dev, fwnode)
		if (i++ == con->num)
			return fwnode;
	return NULL;
}

static int ucsi_register_port(struct ucsi *ucsi, struct ucsi_connector *con)
{
	struct usb_power_delivery_desc desc = { ucsi->cap.pd_version};
	struct usb_power_delivery_capabilities_desc pd_caps;
	struct usb_power_delivery_capabilities *pd_cap;
	struct typec_capability *cap = &con->typec_cap;
	enum typec_accessory *accessory = cap->accessory;
	enum usb_role u_role = USB_ROLE_NONE;
	u64 command;
	char *name;
	int ret;

	name = kasprintf(GFP_KERNEL, "%s-con%d", dev_name(ucsi->dev), con->num);
	if (!name)
		return -ENOMEM;

	con->wq = create_singlethread_workqueue(name);
	kfree(name);
	if (!con->wq)
		return -ENOMEM;

	INIT_WORK(&con->work, ucsi_handle_connector_change);
	init_completion(&con->complete);
	mutex_init(&con->lock);
	INIT_LIST_HEAD(&con->partner_tasks);
	con->ucsi = ucsi;

	cap->fwnode = ucsi_find_fwnode(con);
	con->usb_role_sw = fwnode_usb_role_switch_get(cap->fwnode);
	if (IS_ERR(con->usb_role_sw))
		return dev_err_probe(ucsi->dev, PTR_ERR(con->usb_role_sw),
			"con%d: failed to get usb role switch\n", con->num);

	/* Delay other interactions with the con until registration is complete */
	mutex_lock(&con->lock);

	/* Get connector capability */
	command = UCSI_GET_CONNECTOR_CAPABILITY;
	command |= UCSI_CONNECTOR_NUMBER(con->num);
	ret = ucsi_send_command(ucsi, command, &con->cap, sizeof(con->cap));
	if (ret < 0)
		goto out_unlock;

	if (con->cap.op_mode & UCSI_CONCAP_OPMODE_DRP)
		cap->data = TYPEC_PORT_DRD;
	else if (con->cap.op_mode & UCSI_CONCAP_OPMODE_DFP)
		cap->data = TYPEC_PORT_DFP;
	else if (con->cap.op_mode & UCSI_CONCAP_OPMODE_UFP)
		cap->data = TYPEC_PORT_UFP;

	if ((con->cap.flags & UCSI_CONCAP_FLAG_PROVIDER) &&
	    (con->cap.flags & UCSI_CONCAP_FLAG_CONSUMER))
		cap->type = TYPEC_PORT_DRP;
	else if (con->cap.flags & UCSI_CONCAP_FLAG_PROVIDER)
		cap->type = TYPEC_PORT_SRC;
	else if (con->cap.flags & UCSI_CONCAP_FLAG_CONSUMER)
		cap->type = TYPEC_PORT_SNK;

	cap->revision = ucsi->cap.typec_version;
	cap->pd_revision = ucsi->cap.pd_version;
	cap->svdm_version = SVDM_VER_2_0;
	cap->prefer_role = TYPEC_NO_PREFERRED_ROLE;

	if (con->cap.op_mode & UCSI_CONCAP_OPMODE_AUDIO_ACCESSORY)
		*accessory++ = TYPEC_ACCESSORY_AUDIO;
	if (con->cap.op_mode & UCSI_CONCAP_OPMODE_DEBUG_ACCESSORY)
		*accessory = TYPEC_ACCESSORY_DEBUG;

	cap->driver_data = con;
	cap->ops = &ucsi_ops;

	ret = ucsi_register_port_psy(con);
	if (ret)
		goto out;

	/* Register the connector */
	con->port = typec_register_port(ucsi->dev, cap);
	if (IS_ERR(con->port)) {
		ret = PTR_ERR(con->port);
		goto out;
	}

	con->pd = usb_power_delivery_register(ucsi->dev, &desc);

	ret = ucsi_get_pdos(con, TYPEC_SOURCE, 0, pd_caps.pdo);
	if (ret > 0) {
		if (ret < PDO_MAX_OBJECTS)
			pd_caps.pdo[ret] = 0;

		pd_caps.role = TYPEC_SOURCE;
		pd_cap = usb_power_delivery_register_capabilities(con->pd, &pd_caps);
		if (IS_ERR(pd_cap)) {
			ret = PTR_ERR(pd_cap);
			goto out;
		}

		con->port_source_caps = pd_cap;
	}

	memset(&pd_caps, 0, sizeof(pd_caps));
	ret = ucsi_get_pdos(con, TYPEC_SINK, 0, pd_caps.pdo);
	if (ret > 0) {
		if (ret < PDO_MAX_OBJECTS)
			pd_caps.pdo[ret] = 0;

		pd_caps.role = TYPEC_SINK;
		pd_cap = usb_power_delivery_register_capabilities(con->pd, &pd_caps);
		if (IS_ERR(pd_cap)) {
			ret = PTR_ERR(pd_cap);
			goto out;
		}

		con->port_sink_caps = pd_cap;
	}

	typec_port_set_usb_power_delivery(con->port, con->pd);

	/* Alternate modes */
	ret = ucsi_register_altmodes(con, UCSI_RECIPIENT_CON);
	if (ret) {
		dev_err(ucsi->dev, "con%d: failed to register alt modes\n",
			con->num);
		goto out;
	}

	/* Get the status */
	command = UCSI_GET_CONNECTOR_STATUS | UCSI_CONNECTOR_NUMBER(con->num);
	ret = ucsi_send_command(ucsi, command, &con->status, sizeof(con->status));
	if (ret < 0) {
		dev_err(ucsi->dev, "con%d: failed to get status\n", con->num);
		ret = 0;
		goto out;
	}
	ret = 0; /* ucsi_send_command() returns length on success */

	switch (UCSI_CONSTAT_PARTNER_TYPE(con->status.flags)) {
	case UCSI_CONSTAT_PARTNER_TYPE_UFP:
	case UCSI_CONSTAT_PARTNER_TYPE_CABLE_AND_UFP:
		u_role = USB_ROLE_HOST;
		fallthrough;
	case UCSI_CONSTAT_PARTNER_TYPE_CABLE:
		typec_set_data_role(con->port, TYPEC_HOST);
		break;
	case UCSI_CONSTAT_PARTNER_TYPE_DFP:
		u_role = USB_ROLE_DEVICE;
		typec_set_data_role(con->port, TYPEC_DEVICE);
		break;
	default:
		break;
	}

	/* Check if there is already something connected */
	if (con->status.flags & UCSI_CONSTAT_CONNECTED) {
		typec_set_pwr_role(con->port,
				  !!(con->status.flags & UCSI_CONSTAT_PWR_DIR));
		ucsi_register_partner(con);
		ucsi_pwr_opmode_change(con);
		ucsi_port_psy_changed(con);
	}

	/* Only notify USB controller if partner supports USB data */
	if (!(UCSI_CONSTAT_PARTNER_FLAGS(con->status.flags) & UCSI_CONSTAT_PARTNER_FLAG_USB))
		u_role = USB_ROLE_NONE;

	ret = usb_role_switch_set_role(con->usb_role_sw, u_role);
	if (ret) {
		dev_err(ucsi->dev, "con:%d: failed to set usb role:%d\n",
			con->num, u_role);
		ret = 0;
	}

	if (con->partner &&
	    UCSI_CONSTAT_PWR_OPMODE(con->status.flags) ==
	    UCSI_CONSTAT_PWR_OPMODE_PD) {
		ucsi_get_src_pdos(con);
		ucsi_check_altmodes(con);
	}

	trace_ucsi_register_port(con->num, &con->status);

out:
	fwnode_handle_put(cap->fwnode);
out_unlock:
	mutex_unlock(&con->lock);

	if (ret && con->wq) {
		destroy_workqueue(con->wq);
		con->wq = NULL;
	}

	return ret;
}

/**
 * ucsi_init - Initialize UCSI interface
 * @ucsi: UCSI to be initialized
 *
 * Registers all ports @ucsi has and enables all notification events.
 */
static int ucsi_init(struct ucsi *ucsi)
{
	struct ucsi_connector *con, *connector;
	u64 command, ntfy;
	u32 cci;
	int ret;
	int i;

	/* Reset the PPM */
	ret = ucsi_reset_ppm(ucsi);
	if (ret) {
		dev_err(ucsi->dev, "failed to reset PPM!\n");
		goto err;
	}

	/* Enable basic notifications */
	ntfy = UCSI_ENABLE_NTFY_CMD_COMPLETE | UCSI_ENABLE_NTFY_ERROR;
	command = UCSI_SET_NOTIFICATION_ENABLE | ntfy;
	ret = ucsi_send_command(ucsi, command, NULL, 0);
	if (ret < 0)
		goto err_reset;

	/* Get PPM capabilities */
	command = UCSI_GET_CAPABILITY;
	ret = ucsi_send_command(ucsi, command, &ucsi->cap, sizeof(ucsi->cap));
	if (ret < 0)
		goto err_reset;

	if (!ucsi->cap.num_connectors) {
		ret = -ENODEV;
		goto err_reset;
	}

	/* Allocate the connectors. Released in ucsi_unregister() */
	connector = kcalloc(ucsi->cap.num_connectors + 1, sizeof(*connector), GFP_KERNEL);
	if (!connector) {
		ret = -ENOMEM;
		goto err_reset;
	}

	/* Register all connectors */
	for (i = 0; i < ucsi->cap.num_connectors; i++) {
		connector[i].num = i + 1;
		ret = ucsi_register_port(ucsi, &connector[i]);
		if (ret)
			goto err_unregister;
	}

	/* Enable all notifications */
	ntfy = UCSI_ENABLE_NTFY_ALL;
	command = UCSI_SET_NOTIFICATION_ENABLE | ntfy;
	ret = ucsi_send_command(ucsi, command, NULL, 0);
	if (ret < 0)
		goto err_unregister;

	ucsi->connector = connector;
	ucsi->ntfy = ntfy;

	mutex_lock(&ucsi->ppm_lock);
	ret = ucsi->ops->read(ucsi, UCSI_CCI, &cci, sizeof(cci));
	mutex_unlock(&ucsi->ppm_lock);
	if (ret)
		return ret;
	if (UCSI_CCI_CONNECTOR(cci))
		ucsi_connector_change(ucsi, UCSI_CCI_CONNECTOR(cci));

	return 0;

err_unregister:
	for (con = connector; con->port; con++) {
		ucsi_unregister_partner(con);
		ucsi_unregister_altmodes(con, UCSI_RECIPIENT_CON);
		ucsi_unregister_port_psy(con);
		if (con->wq)
			destroy_workqueue(con->wq);

		usb_power_delivery_unregister_capabilities(con->port_sink_caps);
		con->port_sink_caps = NULL;
		usb_power_delivery_unregister_capabilities(con->port_source_caps);
		con->port_source_caps = NULL;
		usb_power_delivery_unregister(con->pd);
		con->pd = NULL;
		typec_unregister_port(con->port);
		con->port = NULL;
	}
	kfree(connector);
err_reset:
	memset(&ucsi->cap, 0, sizeof(ucsi->cap));
	ucsi_reset_ppm(ucsi);
err:
	return ret;
}

static void ucsi_resume_work(struct work_struct *work)
{
	struct ucsi *ucsi = container_of(work, struct ucsi, resume_work);
	struct ucsi_connector *con;
	u64 command;
	int ret;

	/* Restore UCSI notification enable mask after system resume */
	command = UCSI_SET_NOTIFICATION_ENABLE | ucsi->ntfy;
	ret = ucsi_send_command(ucsi, command, NULL, 0);
	if (ret < 0) {
		dev_err(ucsi->dev, "failed to re-enable notifications (%d)\n", ret);
		return;
	}

	for (con = ucsi->connector; con->port; con++) {
		mutex_lock(&con->lock);
		ucsi_partner_task(con, ucsi_check_connection, 1, 0);
		mutex_unlock(&con->lock);
	}
}

int ucsi_resume(struct ucsi *ucsi)
{
	if (ucsi->connector)
		queue_work(system_long_wq, &ucsi->resume_work);
	return 0;
}
EXPORT_SYMBOL_GPL(ucsi_resume);

static void ucsi_init_work(struct work_struct *work)
{
	struct ucsi *ucsi = container_of(work, struct ucsi, work.work);
	int ret;

	ret = ucsi_init(ucsi);
	if (ret)
		dev_err_probe(ucsi->dev, ret, "PPM init failed\n");

	if (ret == -EPROBE_DEFER) {
		if (ucsi->work_count++ > UCSI_ROLE_SWITCH_WAIT_COUNT) {
			dev_err(ucsi->dev, "PPM init failed, stop trying\n");
			return;
		}

		queue_delayed_work(system_long_wq, &ucsi->work,
				   UCSI_ROLE_SWITCH_INTERVAL);
	}
}

/**
 * ucsi_get_drvdata - Return private driver data pointer
 * @ucsi: UCSI interface
 */
void *ucsi_get_drvdata(struct ucsi *ucsi)
{
	return ucsi->driver_data;
}
EXPORT_SYMBOL_GPL(ucsi_get_drvdata);

/**
 * ucsi_set_drvdata - Assign private driver data pointer
 * @ucsi: UCSI interface
 * @data: Private data pointer
 */
void ucsi_set_drvdata(struct ucsi *ucsi, void *data)
{
	ucsi->driver_data = data;
}
EXPORT_SYMBOL_GPL(ucsi_set_drvdata);

/**
 * ucsi_create - Allocate UCSI instance
 * @dev: Device interface to the PPM (Platform Policy Manager)
 * @ops: I/O routines
 */
struct ucsi *ucsi_create(struct device *dev, const struct ucsi_operations *ops)
{
	struct ucsi *ucsi;

	if (!ops || !ops->read || !ops->sync_write || !ops->async_write)
		return ERR_PTR(-EINVAL);

	ucsi = kzalloc(sizeof(*ucsi), GFP_KERNEL);
	if (!ucsi)
		return ERR_PTR(-ENOMEM);

	INIT_WORK(&ucsi->resume_work, ucsi_resume_work);
	INIT_DELAYED_WORK(&ucsi->work, ucsi_init_work);
	mutex_init(&ucsi->ppm_lock);
	ucsi->dev = dev;
	ucsi->ops = ops;

	return ucsi;
}
EXPORT_SYMBOL_GPL(ucsi_create);

/**
 * ucsi_destroy - Free UCSI instance
 * @ucsi: UCSI instance to be freed
 */
void ucsi_destroy(struct ucsi *ucsi)
{
	ucsi_debugfs_unregister(ucsi);
	kfree(ucsi);
}
EXPORT_SYMBOL_GPL(ucsi_destroy);

/**
 * ucsi_register - Register UCSI interface
 * @ucsi: UCSI instance
 */
int ucsi_register(struct ucsi *ucsi)
{
	int ret;

	ret = ucsi->ops->read(ucsi, UCSI_VERSION, &ucsi->version,
			      sizeof(ucsi->version));
	if (ret)
		return ret;

	if (!ucsi->version)
		return -ENODEV;

	/*
	 * Version format is JJ.M.N (JJ = Major version, M = Minor version,
	 * N = sub-minor version).
	 */
	dev_dbg(ucsi->dev, "Registered UCSI interface with version %x.%x.%x",
		UCSI_BCD_GET_MAJOR(ucsi->version),
		UCSI_BCD_GET_MINOR(ucsi->version),
		UCSI_BCD_GET_SUBMINOR(ucsi->version));

	queue_delayed_work(system_long_wq, &ucsi->work, 0);

	ucsi_debugfs_register(ucsi);
	return 0;
}
EXPORT_SYMBOL_GPL(ucsi_register);

/**
 * ucsi_unregister - Unregister UCSI interface
 * @ucsi: UCSI interface to be unregistered
 *
 * Unregister UCSI interface that was created with ucsi_register().
 */
void ucsi_unregister(struct ucsi *ucsi)
{
	u64 cmd = UCSI_SET_NOTIFICATION_ENABLE;
	int i;

	/* Make sure that we are not in the middle of driver initialization */
	cancel_delayed_work_sync(&ucsi->work);
	cancel_work_sync(&ucsi->resume_work);

	/* Disable notifications */
	ucsi->ops->async_write(ucsi, UCSI_CONTROL, &cmd, sizeof(cmd));

	if (!ucsi->connector)
		return;

	for (i = 0; i < ucsi->cap.num_connectors; i++) {
		cancel_work_sync(&ucsi->connector[i].work);
		ucsi_unregister_partner(&ucsi->connector[i]);
		ucsi_unregister_altmodes(&ucsi->connector[i],
					 UCSI_RECIPIENT_CON);
		ucsi_unregister_port_psy(&ucsi->connector[i]);

		if (ucsi->connector[i].wq) {
			struct ucsi_work *uwork;

			mutex_lock(&ucsi->connector[i].lock);
			/*
			 * queue delayed items immediately so they can execute
			 * and free themselves before the wq is destroyed
			 */
			list_for_each_entry(uwork, &ucsi->connector[i].partner_tasks, node)
				mod_delayed_work(ucsi->connector[i].wq, &uwork->work, 0);
			mutex_unlock(&ucsi->connector[i].lock);
			destroy_workqueue(ucsi->connector[i].wq);
		}

		usb_power_delivery_unregister_capabilities(ucsi->connector[i].port_sink_caps);
		ucsi->connector[i].port_sink_caps = NULL;
		usb_power_delivery_unregister_capabilities(ucsi->connector[i].port_source_caps);
		ucsi->connector[i].port_source_caps = NULL;
		usb_power_delivery_unregister(ucsi->connector[i].pd);
		ucsi->connector[i].pd = NULL;
		typec_unregister_port(ucsi->connector[i].port);
	}

	kfree(ucsi->connector);
}
EXPORT_SYMBOL_GPL(ucsi_unregister);

static int __init ucsi_module_init(void)
{
	ucsi_debugfs_init();
	return 0;
}
module_init(ucsi_module_init);

static void __exit ucsi_module_exit(void)
{
	ucsi_debugfs_exit();
}
module_exit(ucsi_module_exit);

MODULE_AUTHOR("Heikki Krogerus <heikki.krogerus@linux.intel.com>");
MODULE_LICENSE("GPL v2");
MODULE_DESCRIPTION("USB Type-C Connector System Software Interface driver");<|MERGE_RESOLUTION|>--- conflicted
+++ resolved
@@ -38,21 +38,6 @@
 
 static int ucsi_read_message_in(struct ucsi *ucsi, void *buf,
 					  size_t buf_size)
-<<<<<<< HEAD
-{
-	/*
-	 * Below UCSI 2.0, MESSAGE_IN was limited to 16 bytes. Truncate the
-	 * reads here.
-	 */
-	if (ucsi->version <= UCSI_VERSION_1_2)
-		buf_size = clamp(buf_size, 0, 16);
-
-	return ucsi->ops->read(ucsi, UCSI_MESSAGE_IN, buf, buf_size);
-}
-
-static int ucsi_acknowledge_command(struct ucsi *ucsi)
-=======
->>>>>>> 82cc63dc
 {
 	/*
 	 * Below UCSI 2.0, MESSAGE_IN was limited to 16 bytes. Truncate the
@@ -161,11 +146,7 @@
 		return -EIO;
 
 	if (cci & UCSI_CCI_NOT_SUPPORTED) {
-<<<<<<< HEAD
-		if (ucsi_acknowledge_command(ucsi) < 0)
-=======
 		if (ucsi_acknowledge(ucsi, false) < 0)
->>>>>>> 82cc63dc
 			dev_err(ucsi->dev,
 				"ACK of unsupported command failed\n");
 		return -EOPNOTSUPP;
@@ -964,17 +945,6 @@
 	if (con->status.change & UCSI_CONSTAT_CAM_CHANGE)
 		ucsi_partner_task(con, ucsi_check_altmodes, 1, 0);
 
-<<<<<<< HEAD
-	mutex_lock(&ucsi->ppm_lock);
-	clear_bit(EVENT_PENDING, &con->ucsi->flags);
-	ret = ucsi_acknowledge_connector_change(ucsi);
-	mutex_unlock(&ucsi->ppm_lock);
-
-	if (ret)
-		dev_err(ucsi->dev, "%s: ACK failed (%d)", __func__, ret);
-
-=======
->>>>>>> 82cc63dc
 out_unlock:
 	mutex_unlock(&con->lock);
 }
