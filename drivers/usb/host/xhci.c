--- conflicted
+++ resolved
@@ -2964,19 +2964,15 @@
 		struct usb_host_endpoint *ep)
 {
 	struct xhci_hcd *xhci;
-<<<<<<< HEAD
 	struct usb_device *udev;
 	unsigned int ep_index;
 	unsigned long flags;
 	int ret;
 	struct xhci_virt_ep *virt_ep;
 	struct xhci_command *command;
-=======
->>>>>>> a2ab9187
 
 	xhci = hcd_to_xhci(hcd);
 
-<<<<<<< HEAD
 	command = xhci_alloc_command(xhci, false, false, GFP_ATOMIC);
 	if (!command)
 		return;
@@ -2985,8 +2981,6 @@
 			"Queueing reset endpoint command");
 	spin_lock_irqsave(&xhci->lock, flags);
 	ret = xhci_queue_reset_ep(xhci, command, udev->slot_id, ep_index);
-=======
->>>>>>> a2ab9187
 	/*
 	 * We might need to implement the config ep cmd in xhci 4.8.1 note:
 	 * The Reset Endpoint Command may only be issued to endpoints in the
