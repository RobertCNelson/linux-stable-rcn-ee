--- conflicted
+++ resolved
@@ -242,14 +242,10 @@
 	if (device_property_read_bool(sysdev, "usb3-lpm-capable"))
 		xhci->quirks |= XHCI_LPM_SUPPORT;
 
-<<<<<<< HEAD
 	if (device_property_read_bool(&pdev->dev, "quirk-broken-port-ped"))
 		xhci->quirks |= XHCI_BROKEN_PORT_PED;
 
 	hcd->usb_phy = devm_usb_get_phy_by_phandle(sysdev, "usb-phy", 0);
-=======
-	hcd->usb_phy = devm_usb_get_phy_by_phandle(&pdev->dev, "usb-phy", 0);
->>>>>>> f6767727
 	if (IS_ERR(hcd->usb_phy)) {
 		ret = PTR_ERR(hcd->usb_phy);
 		if (ret == -EPROBE_DEFER)
