--- conflicted
+++ resolved
@@ -92,8 +92,6 @@
 				 enum cdns_dphy_clk_lane_cfg cfg);
 	void (*set_pll_cfg)(struct cdns_dphy *dphy,
 			    const struct cdns_dphy_cfg *cfg);
-	void (*wait_for_pll_lock)(struct cdns_dphy *dphy);
-	void (*wait_for_cmn_ready)(struct cdns_dphy *dphy);
 	unsigned long (*get_wakeup_time_ns)(struct cdns_dphy *dphy);
 	int (*wait_for_pll_lock)(struct cdns_dphy *dphy);
 	int (*wait_for_cmn_ready)(struct cdns_dphy *dphy);
@@ -195,18 +193,6 @@
 	return dphy->ops->get_wakeup_time_ns(dphy);
 }
 
-<<<<<<< HEAD
-static void cdns_dphy_wait_for_pll_lock(struct cdns_dphy *dphy)
-{
-	if (dphy->ops->wait_for_pll_lock)
-		dphy->ops->wait_for_pll_lock(dphy);
-}
-
-static void cdns_dphy_wait_for_cmn_ready(struct cdns_dphy *dphy)
-{
-	if (dphy->ops->wait_for_cmn_ready)
-		dphy->ops->wait_for_cmn_ready(dphy);
-=======
 static int cdns_dphy_wait_for_pll_lock(struct cdns_dphy *dphy)
 {
 	return dphy->ops->wait_for_pll_lock ? dphy->ops->wait_for_pll_lock(dphy) : 0;
@@ -215,7 +201,6 @@
 static int cdns_dphy_wait_for_cmn_ready(struct cdns_dphy *dphy)
 {
 	return  dphy->ops->wait_for_cmn_ready ? dphy->ops->wait_for_cmn_ready(dphy) : 0;
->>>>>>> 8a243ecd
 }
 
 static unsigned long cdns_dphy_ref_get_wakeup_time_ns(struct cdns_dphy *dphy)
@@ -259,10 +244,6 @@
 static void cdns_dphy_j721e_set_pll_cfg(struct cdns_dphy *dphy,
 					const struct cdns_dphy_cfg *cfg)
 {
-<<<<<<< HEAD
-=======
-
->>>>>>> 8a243ecd
 	/*
 	 * set the PWM and PLL Byteclk divider settings to recommended values
 	 * which is same as that of in ref ops
@@ -278,28 +259,6 @@
 
 	writel(DPHY_TX_J721E_WIZ_LANE_RSTB,
 	       dphy->regs + DPHY_TX_J721E_WIZ_RST_CTRL);
-<<<<<<< HEAD
-}
-
-static void cdns_dphy_j721e_wait_for_pll_lock(struct cdns_dphy *dphy)
-{
-	u32 status;
-
-	if (readl_poll_timeout(dphy->regs + DPHY_TX_J721E_WIZ_PLL_CTRL, status,
-			       status & DPHY_TX_WIZ_PLL_LOCK, 0, POLL_TIMEOUT_US))
-		dev_err(&dphy->phy->dev, "Timed out waiting for DPHY PLL lock assertion\n");
-}
-
-static void cdns_dphy_j721e_wait_for_cmn_ready(struct cdns_dphy *dphy)
-{
-	u32 status;
-
-	if (readl_poll_timeout(dphy->regs + DPHY_TX_J721E_WIZ_STATUS, status,
-			       status & DPHY_TX_WIZ_O_CMN_READY, 0,
-			       POLL_TIMEOUT_US))
-		dev_err(&dphy->phy->dev, "Timed out waiting for o_cmn_ready assertion\n");
-=======
->>>>>>> 8a243ecd
 }
 
 static void cdns_dphy_j721e_set_psm_div(struct cdns_dphy *dphy, u8 div)
@@ -470,16 +429,7 @@
 		goto err_power_on;
 	}
 
-<<<<<<< HEAD
-	/* Start TX state machine. */
-	writel(readl(dphy->regs + DPHY_CMN_SSM) | DPHY_CMN_SSM_EN | DPHY_CMN_TX_MODE_EN,
-	       dphy->regs + DPHY_CMN_SSM);
-=======
 	dphy->is_powered = true;
->>>>>>> 8a243ecd
-
-	cdns_dphy_wait_for_pll_lock(dphy);
-	cdns_dphy_wait_for_cmn_ready(dphy);
 
 	return 0;
 
