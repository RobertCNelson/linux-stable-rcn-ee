// SPDX-License-Identifier: GPL-2.0-or-later
/*
 *      uvc_driver.c  --  USB Video Class driver
 *
 *      Copyright (C) 2005-2010
 *          Laurent Pinchart (laurent.pinchart@ideasonboard.com)
 */

#include <linux/atomic.h>
#include <linux/bits.h>
#include <linux/gpio/consumer.h>
#include <linux/kernel.h>
#include <linux/list.h>
#include <linux/module.h>
#include <linux/slab.h>
#include <linux/usb.h>
#include <linux/usb/quirks.h>
#include <linux/usb/uvc.h>
#include <linux/videodev2.h>
#include <linux/vmalloc.h>
#include <linux/wait.h>
#include <asm/unaligned.h>

#include <media/v4l2-common.h>
#include <media/v4l2-ioctl.h>

#include "uvcvideo.h"

#define DRIVER_AUTHOR		"Laurent Pinchart " \
				"<laurent.pinchart@ideasonboard.com>"
#define DRIVER_DESC		"USB Video Class driver"

unsigned int uvc_clock_param = CLOCK_MONOTONIC;
unsigned int uvc_hw_timestamps_param;
unsigned int uvc_no_drop_param;
static unsigned int uvc_quirks_param = -1;
unsigned int uvc_dbg_param;
unsigned int uvc_timeout_param = UVC_CTRL_STREAMING_TIMEOUT;

/* ------------------------------------------------------------------------
 * Utility functions
 */

struct usb_host_endpoint *uvc_find_endpoint(struct usb_host_interface *alts,
		u8 epaddr)
{
	struct usb_host_endpoint *ep;
	unsigned int i;

	for (i = 0; i < alts->desc.bNumEndpoints; ++i) {
		ep = &alts->endpoint[i];
		if (ep->desc.bEndpointAddress == epaddr)
			return ep;
	}

	return NULL;
}

static enum v4l2_colorspace uvc_colorspace(const u8 primaries)
{
	static const enum v4l2_colorspace colorprimaries[] = {
		V4L2_COLORSPACE_SRGB,  /* Unspecified */
		V4L2_COLORSPACE_SRGB,
		V4L2_COLORSPACE_470_SYSTEM_M,
		V4L2_COLORSPACE_470_SYSTEM_BG,
		V4L2_COLORSPACE_SMPTE170M,
		V4L2_COLORSPACE_SMPTE240M,
	};

	if (primaries < ARRAY_SIZE(colorprimaries))
		return colorprimaries[primaries];

	return V4L2_COLORSPACE_SRGB;  /* Reserved */
}

static enum v4l2_xfer_func uvc_xfer_func(const u8 transfer_characteristics)
{
	/*
	 * V4L2 does not currently have definitions for all possible values of
	 * UVC transfer characteristics. If v4l2_xfer_func is extended with new
	 * values, the mapping below should be updated.
	 *
	 * Substitutions are taken from the mapping given for
	 * V4L2_XFER_FUNC_DEFAULT documented in videodev2.h.
	 */
	static const enum v4l2_xfer_func xfer_funcs[] = {
		V4L2_XFER_FUNC_DEFAULT,    /* Unspecified */
		V4L2_XFER_FUNC_709,
		V4L2_XFER_FUNC_709,        /* Substitution for BT.470-2 M */
		V4L2_XFER_FUNC_709,        /* Substitution for BT.470-2 B, G */
		V4L2_XFER_FUNC_709,        /* Substitution for SMPTE 170M */
		V4L2_XFER_FUNC_SMPTE240M,
		V4L2_XFER_FUNC_NONE,
		V4L2_XFER_FUNC_SRGB,
	};

	if (transfer_characteristics < ARRAY_SIZE(xfer_funcs))
		return xfer_funcs[transfer_characteristics];

	return V4L2_XFER_FUNC_DEFAULT;  /* Reserved */
}

static enum v4l2_ycbcr_encoding uvc_ycbcr_enc(const u8 matrix_coefficients)
{
	/*
	 * V4L2 does not currently have definitions for all possible values of
	 * UVC matrix coefficients. If v4l2_ycbcr_encoding is extended with new
	 * values, the mapping below should be updated.
	 *
	 * Substitutions are taken from the mapping given for
	 * V4L2_YCBCR_ENC_DEFAULT documented in videodev2.h.
	 *
	 * FCC is assumed to be close enough to 601.
	 */
	static const enum v4l2_ycbcr_encoding ycbcr_encs[] = {
		V4L2_YCBCR_ENC_DEFAULT,  /* Unspecified */
		V4L2_YCBCR_ENC_709,
		V4L2_YCBCR_ENC_601,      /* Substitution for FCC */
		V4L2_YCBCR_ENC_601,      /* Substitution for BT.470-2 B, G */
		V4L2_YCBCR_ENC_601,
		V4L2_YCBCR_ENC_SMPTE240M,
	};

	if (matrix_coefficients < ARRAY_SIZE(ycbcr_encs))
		return ycbcr_encs[matrix_coefficients];

	return V4L2_YCBCR_ENC_DEFAULT;  /* Reserved */
}

/* ------------------------------------------------------------------------
 * Terminal and unit management
 */

struct uvc_entity *uvc_entity_by_id(struct uvc_device *dev, int id)
{
	struct uvc_entity *entity;

	list_for_each_entry(entity, &dev->entities, list) {
		if (entity->id == id)
			return entity;
	}

	return NULL;
}

static struct uvc_entity *uvc_entity_by_reference(struct uvc_device *dev,
	int id, struct uvc_entity *entity)
{
	unsigned int i;

	if (entity == NULL)
		entity = list_entry(&dev->entities, struct uvc_entity, list);

	list_for_each_entry_continue(entity, &dev->entities, list) {
		for (i = 0; i < entity->bNrInPins; ++i)
			if (entity->baSourceID[i] == id)
				return entity;
	}

	return NULL;
}

static struct uvc_streaming *uvc_stream_by_id(struct uvc_device *dev, int id)
{
	struct uvc_streaming *stream;

	list_for_each_entry(stream, &dev->streams, list) {
		if (stream->header.bTerminalLink == id)
			return stream;
	}

	return NULL;
}

/* ------------------------------------------------------------------------
 * Streaming Object Management
 */

static void uvc_stream_delete(struct uvc_streaming *stream)
{
	if (stream->async_wq)
		destroy_workqueue(stream->async_wq);

	mutex_destroy(&stream->mutex);

	usb_put_intf(stream->intf);

	kfree(stream->formats);
	kfree(stream->header.bmaControls);
	kfree(stream);
}

static struct uvc_streaming *uvc_stream_new(struct uvc_device *dev,
					    struct usb_interface *intf)
{
	struct uvc_streaming *stream;

	stream = kzalloc(sizeof(*stream), GFP_KERNEL);
	if (stream == NULL)
		return NULL;

	mutex_init(&stream->mutex);

	stream->dev = dev;
	stream->intf = usb_get_intf(intf);
	stream->intfnum = intf->cur_altsetting->desc.bInterfaceNumber;

	/* Allocate a stream specific work queue for asynchronous tasks. */
	stream->async_wq = alloc_workqueue("uvcvideo", WQ_UNBOUND | WQ_HIGHPRI,
					   0);
	if (!stream->async_wq) {
		uvc_stream_delete(stream);
		return NULL;
	}

	return stream;
}

/* ------------------------------------------------------------------------
 * Descriptors parsing
 */

static int uvc_parse_format(struct uvc_device *dev,
	struct uvc_streaming *streaming, struct uvc_format *format,
	struct uvc_frame *frames, u32 **intervals, const unsigned char *buffer,
	int buflen)
{
	struct usb_interface *intf = streaming->intf;
	struct usb_host_interface *alts = intf->cur_altsetting;
	const struct uvc_format_desc *fmtdesc;
	struct uvc_frame *frame;
	const unsigned char *start = buffer;
	unsigned int width_multiplier = 1;
	unsigned int interval;
	unsigned int i, n;
	u8 ftype;

	format->type = buffer[2];
	format->index = buffer[3];
	format->frames = frames;

	switch (buffer[2]) {
	case UVC_VS_FORMAT_UNCOMPRESSED:
	case UVC_VS_FORMAT_FRAME_BASED:
		n = buffer[2] == UVC_VS_FORMAT_UNCOMPRESSED ? 27 : 28;
		if (buflen < n) {
			uvc_dbg(dev, DESCR,
				"device %d videostreaming interface %d FORMAT error\n",
				dev->udev->devnum,
				alts->desc.bInterfaceNumber);
			return -EINVAL;
		}

		/* Find the format descriptor from its GUID. */
		fmtdesc = uvc_format_by_guid(&buffer[5]);

		if (!fmtdesc) {
			/*
			 * Unknown video formats are not fatal errors, the
			 * caller will skip this descriptor.
			 */
			dev_info(&streaming->intf->dev,
				 "Unknown video format %pUl\n", &buffer[5]);
			return 0;
		}

		format->fcc = fmtdesc->fcc;
		format->bpp = buffer[21];

		/*
		 * Some devices report a format that doesn't match what they
		 * really send.
		 */
		if (dev->quirks & UVC_QUIRK_FORCE_Y8) {
			if (format->fcc == V4L2_PIX_FMT_YUYV) {
				format->fcc = V4L2_PIX_FMT_GREY;
				format->bpp = 8;
				width_multiplier = 2;
			}
		}

		/* Some devices report bpp that doesn't match the format. */
		if (dev->quirks & UVC_QUIRK_FORCE_BPP) {
			const struct v4l2_format_info *info =
				v4l2_format_info(format->fcc);

			if (info) {
				unsigned int div = info->hdiv * info->vdiv;

				n = info->bpp[0] * div;
				for (i = 1; i < info->comp_planes; i++)
					n += info->bpp[i];

				format->bpp = DIV_ROUND_UP(8 * n, div);
			}
		}

		if (buffer[2] == UVC_VS_FORMAT_UNCOMPRESSED) {
			ftype = UVC_VS_FRAME_UNCOMPRESSED;
		} else {
			ftype = UVC_VS_FRAME_FRAME_BASED;
			if (buffer[27])
				format->flags = UVC_FMT_FLAG_COMPRESSED;
		}
		break;

	case UVC_VS_FORMAT_MJPEG:
		if (buflen < 11) {
			uvc_dbg(dev, DESCR,
				"device %d videostreaming interface %d FORMAT error\n",
				dev->udev->devnum,
				alts->desc.bInterfaceNumber);
			return -EINVAL;
		}

		format->fcc = V4L2_PIX_FMT_MJPEG;
		format->flags = UVC_FMT_FLAG_COMPRESSED;
		format->bpp = 0;
		ftype = UVC_VS_FRAME_MJPEG;
		break;

	case UVC_VS_FORMAT_DV:
		if (buflen < 9) {
			uvc_dbg(dev, DESCR,
				"device %d videostreaming interface %d FORMAT error\n",
				dev->udev->devnum,
				alts->desc.bInterfaceNumber);
			return -EINVAL;
		}

		if ((buffer[8] & 0x7f) > 2) {
			uvc_dbg(dev, DESCR,
				"device %d videostreaming interface %d: unknown DV format %u\n",
				dev->udev->devnum,
				alts->desc.bInterfaceNumber, buffer[8]);
			return -EINVAL;
		}

		format->fcc = V4L2_PIX_FMT_DV;
		format->flags = UVC_FMT_FLAG_COMPRESSED | UVC_FMT_FLAG_STREAM;
		format->bpp = 0;
		ftype = 0;

		/* Create a dummy frame descriptor. */
		frame = &frames[0];
		memset(frame, 0, sizeof(*frame));
		frame->bFrameIntervalType = 1;
		frame->dwDefaultFrameInterval = 1;
		frame->dwFrameInterval = *intervals;
		*(*intervals)++ = 1;
		format->nframes = 1;
		break;

	case UVC_VS_FORMAT_MPEG2TS:
	case UVC_VS_FORMAT_STREAM_BASED:
		/* Not supported yet. */
	default:
		uvc_dbg(dev, DESCR,
			"device %d videostreaming interface %d unsupported format %u\n",
			dev->udev->devnum, alts->desc.bInterfaceNumber,
			buffer[2]);
		return -EINVAL;
	}

	uvc_dbg(dev, DESCR, "Found format %p4cc", &format->fcc);

	buflen -= buffer[0];
	buffer += buffer[0];

	/*
	 * Parse the frame descriptors. Only uncompressed, MJPEG and frame
	 * based formats have frame descriptors.
	 */
	while (buflen > 2 && buffer[1] == USB_DT_CS_INTERFACE &&
	       buffer[2] == ftype) {
		unsigned int maxIntervalIndex;

		frame = &frames[format->nframes];
		if (ftype != UVC_VS_FRAME_FRAME_BASED)
			n = buflen > 25 ? buffer[25] : 0;
		else
			n = buflen > 21 ? buffer[21] : 0;

		n = n ? n : 3;

		if (buflen < 26 + 4*n) {
			uvc_dbg(dev, DESCR,
				"device %d videostreaming interface %d FRAME error\n",
				dev->udev->devnum,
				alts->desc.bInterfaceNumber);
			return -EINVAL;
		}

		frame->bFrameIndex = buffer[3];
		frame->bmCapabilities = buffer[4];
		frame->wWidth = get_unaligned_le16(&buffer[5])
			      * width_multiplier;
		frame->wHeight = get_unaligned_le16(&buffer[7]);
		frame->dwMinBitRate = get_unaligned_le32(&buffer[9]);
		frame->dwMaxBitRate = get_unaligned_le32(&buffer[13]);
		if (ftype != UVC_VS_FRAME_FRAME_BASED) {
			frame->dwMaxVideoFrameBufferSize =
				get_unaligned_le32(&buffer[17]);
			frame->dwDefaultFrameInterval =
				get_unaligned_le32(&buffer[21]);
			frame->bFrameIntervalType = buffer[25];
		} else {
			frame->dwMaxVideoFrameBufferSize = 0;
			frame->dwDefaultFrameInterval =
				get_unaligned_le32(&buffer[17]);
			frame->bFrameIntervalType = buffer[21];
		}

		/*
		 * Copy the frame intervals.
		 *
		 * Some bogus devices report dwMinFrameInterval equal to
		 * dwMaxFrameInterval and have dwFrameIntervalStep set to
		 * zero. Setting all null intervals to 1 fixes the problem and
		 * some other divisions by zero that could happen.
		 */
		frame->dwFrameInterval = *intervals;

		for (i = 0; i < n; ++i) {
			interval = get_unaligned_le32(&buffer[26+4*i]);
			(*intervals)[i] = interval ? interval : 1;
		}

		/*
		 * Apply more fixes, quirks and workarounds to handle incorrect
		 * or broken descriptors.
		 */

		/*
		 * Several UVC chipsets screw up dwMaxVideoFrameBufferSize
		 * completely. Observed behaviours range from setting the
		 * value to 1.1x the actual frame size to hardwiring the
		 * 16 low bits to 0. This results in a higher than necessary
		 * memory usage as well as a wrong image size information. For
		 * uncompressed formats this can be fixed by computing the
		 * value from the frame size.
		 */
		if (!(format->flags & UVC_FMT_FLAG_COMPRESSED))
			frame->dwMaxVideoFrameBufferSize = format->bpp
				* frame->wWidth * frame->wHeight / 8;

		/*
		 * Clamp the default frame interval to the boundaries. A zero
		 * bFrameIntervalType value indicates a continuous frame
		 * interval range, with dwFrameInterval[0] storing the minimum
		 * value and dwFrameInterval[1] storing the maximum value.
		 */
		maxIntervalIndex = frame->bFrameIntervalType ? n - 1 : 1;
		frame->dwDefaultFrameInterval =
			clamp(frame->dwDefaultFrameInterval,
			      frame->dwFrameInterval[0],
			      frame->dwFrameInterval[maxIntervalIndex]);

		/*
		 * Some devices report frame intervals that are not functional.
		 * If the corresponding quirk is set, restrict operation to the
		 * first interval only.
		 */
		if (dev->quirks & UVC_QUIRK_RESTRICT_FRAME_RATE) {
			frame->bFrameIntervalType = 1;
			(*intervals)[0] = frame->dwDefaultFrameInterval;
		}

		uvc_dbg(dev, DESCR, "- %ux%u (%u.%u fps)\n",
			frame->wWidth, frame->wHeight,
			10000000 / frame->dwDefaultFrameInterval,
			(100000000 / frame->dwDefaultFrameInterval) % 10);

		format->nframes++;
		*intervals += n;

		buflen -= buffer[0];
		buffer += buffer[0];
	}

	if (buflen > 2 && buffer[1] == USB_DT_CS_INTERFACE &&
	    buffer[2] == UVC_VS_STILL_IMAGE_FRAME) {
		buflen -= buffer[0];
		buffer += buffer[0];
	}

	if (buflen > 2 && buffer[1] == USB_DT_CS_INTERFACE &&
	    buffer[2] == UVC_VS_COLORFORMAT) {
		if (buflen < 6) {
			uvc_dbg(dev, DESCR,
				"device %d videostreaming interface %d COLORFORMAT error\n",
				dev->udev->devnum,
				alts->desc.bInterfaceNumber);
			return -EINVAL;
		}

		format->colorspace = uvc_colorspace(buffer[3]);
		format->xfer_func = uvc_xfer_func(buffer[4]);
		format->ycbcr_enc = uvc_ycbcr_enc(buffer[5]);

		buflen -= buffer[0];
		buffer += buffer[0];
	} else {
		format->colorspace = V4L2_COLORSPACE_SRGB;
	}

	return buffer - start;
}

static int uvc_parse_streaming(struct uvc_device *dev,
	struct usb_interface *intf)
{
	struct uvc_streaming *streaming = NULL;
	struct uvc_format *format;
	struct uvc_frame *frame;
	struct usb_host_interface *alts = &intf->altsetting[0];
	const unsigned char *_buffer, *buffer = alts->extra;
	int _buflen, buflen = alts->extralen;
	unsigned int nformats = 0, nframes = 0, nintervals = 0;
	unsigned int size, i, n, p;
	u32 *interval;
	u16 psize;
	int ret = -EINVAL;

	if (intf->cur_altsetting->desc.bInterfaceSubClass
		!= UVC_SC_VIDEOSTREAMING) {
		uvc_dbg(dev, DESCR,
			"device %d interface %d isn't a video streaming interface\n",
			dev->udev->devnum,
			intf->altsetting[0].desc.bInterfaceNumber);
		return -EINVAL;
	}

	if (usb_driver_claim_interface(&uvc_driver.driver, intf, dev)) {
		uvc_dbg(dev, DESCR,
			"device %d interface %d is already claimed\n",
			dev->udev->devnum,
			intf->altsetting[0].desc.bInterfaceNumber);
		return -EINVAL;
	}

	streaming = uvc_stream_new(dev, intf);
	if (streaming == NULL) {
		usb_driver_release_interface(&uvc_driver.driver, intf);
		return -ENOMEM;
	}

	/*
	 * The Pico iMage webcam has its class-specific interface descriptors
	 * after the endpoint descriptors.
	 */
	if (buflen == 0) {
		for (i = 0; i < alts->desc.bNumEndpoints; ++i) {
			struct usb_host_endpoint *ep = &alts->endpoint[i];

			if (ep->extralen == 0)
				continue;

			if (ep->extralen > 2 &&
			    ep->extra[1] == USB_DT_CS_INTERFACE) {
				uvc_dbg(dev, DESCR,
					"trying extra data from endpoint %u\n",
					i);
				buffer = alts->endpoint[i].extra;
				buflen = alts->endpoint[i].extralen;
				break;
			}
		}
	}

	/* Skip the standard interface descriptors. */
	while (buflen > 2 && buffer[1] != USB_DT_CS_INTERFACE) {
		buflen -= buffer[0];
		buffer += buffer[0];
	}

	if (buflen <= 2) {
		uvc_dbg(dev, DESCR,
			"no class-specific streaming interface descriptors found\n");
		goto error;
	}

	/* Parse the header descriptor. */
	switch (buffer[2]) {
	case UVC_VS_OUTPUT_HEADER:
		streaming->type = V4L2_BUF_TYPE_VIDEO_OUTPUT;
		size = 9;
		break;

	case UVC_VS_INPUT_HEADER:
		streaming->type = V4L2_BUF_TYPE_VIDEO_CAPTURE;
		size = 13;
		break;

	default:
		uvc_dbg(dev, DESCR,
			"device %d videostreaming interface %d HEADER descriptor not found\n",
			dev->udev->devnum, alts->desc.bInterfaceNumber);
		goto error;
	}

	p = buflen >= 4 ? buffer[3] : 0;
	n = buflen >= size ? buffer[size-1] : 0;

	if (buflen < size + p*n) {
		uvc_dbg(dev, DESCR,
			"device %d videostreaming interface %d HEADER descriptor is invalid\n",
			dev->udev->devnum, alts->desc.bInterfaceNumber);
		goto error;
	}

	streaming->header.bNumFormats = p;
	streaming->header.bEndpointAddress = buffer[6];
	if (buffer[2] == UVC_VS_INPUT_HEADER) {
		streaming->header.bmInfo = buffer[7];
		streaming->header.bTerminalLink = buffer[8];
		streaming->header.bStillCaptureMethod = buffer[9];
		streaming->header.bTriggerSupport = buffer[10];
		streaming->header.bTriggerUsage = buffer[11];
	} else {
		streaming->header.bTerminalLink = buffer[7];
	}
	streaming->header.bControlSize = n;

	streaming->header.bmaControls = kmemdup(&buffer[size], p * n,
						GFP_KERNEL);
	if (streaming->header.bmaControls == NULL) {
		ret = -ENOMEM;
		goto error;
	}

	buflen -= buffer[0];
	buffer += buffer[0];

	_buffer = buffer;
	_buflen = buflen;

	/* Count the format and frame descriptors. */
	while (_buflen > 2 && _buffer[1] == USB_DT_CS_INTERFACE) {
		switch (_buffer[2]) {
		case UVC_VS_FORMAT_UNCOMPRESSED:
		case UVC_VS_FORMAT_MJPEG:
		case UVC_VS_FORMAT_FRAME_BASED:
			nformats++;
			break;

		case UVC_VS_FORMAT_DV:
			/*
			 * DV format has no frame descriptor. We will create a
			 * dummy frame descriptor with a dummy frame interval.
			 */
			nformats++;
			nframes++;
			nintervals++;
			break;

		case UVC_VS_FORMAT_MPEG2TS:
		case UVC_VS_FORMAT_STREAM_BASED:
			uvc_dbg(dev, DESCR,
				"device %d videostreaming interface %d FORMAT %u is not supported\n",
				dev->udev->devnum,
				alts->desc.bInterfaceNumber, _buffer[2]);
			break;

		case UVC_VS_FRAME_UNCOMPRESSED:
		case UVC_VS_FRAME_MJPEG:
			nframes++;
			if (_buflen > 25)
				nintervals += _buffer[25] ? _buffer[25] : 3;
			break;

		case UVC_VS_FRAME_FRAME_BASED:
			nframes++;
			if (_buflen > 21)
				nintervals += _buffer[21] ? _buffer[21] : 3;
			break;
		}

		_buflen -= _buffer[0];
		_buffer += _buffer[0];
	}

	if (nformats == 0) {
		uvc_dbg(dev, DESCR,
			"device %d videostreaming interface %d has no supported formats defined\n",
			dev->udev->devnum, alts->desc.bInterfaceNumber);
		goto error;
	}

	/*
	 * Allocate memory for the formats, the frames and the intervals,
	 * plus any required padding to guarantee that everything has the
	 * correct alignment.
	 */
	size = nformats * sizeof(*format);
	size = ALIGN(size, __alignof__(*frame)) + nframes * sizeof(*frame);
	size = ALIGN(size, __alignof__(*interval))
	     + nintervals * sizeof(*interval);

	format = kzalloc(size, GFP_KERNEL);
	if (!format) {
		ret = -ENOMEM;
		goto error;
	}

	frame = (void *)format + nformats * sizeof(*format);
	frame = PTR_ALIGN(frame, __alignof__(*frame));
	interval = (void *)frame + nframes * sizeof(*frame);
	interval = PTR_ALIGN(interval, __alignof__(*interval));

	streaming->formats = format;
	streaming->nformats = 0;

	/* Parse the format descriptors. */
	while (buflen > 2 && buffer[1] == USB_DT_CS_INTERFACE) {
		switch (buffer[2]) {
		case UVC_VS_FORMAT_UNCOMPRESSED:
		case UVC_VS_FORMAT_MJPEG:
		case UVC_VS_FORMAT_DV:
		case UVC_VS_FORMAT_FRAME_BASED:
			ret = uvc_parse_format(dev, streaming, format, frame,
				&interval, buffer, buflen);
			if (ret < 0)
				goto error;
			if (!ret)
				break;

			streaming->nformats++;
			frame += format->nframes;
			format++;

			buflen -= ret;
			buffer += ret;
			continue;

		default:
			break;
		}

		buflen -= buffer[0];
		buffer += buffer[0];
	}

	if (buflen)
		uvc_dbg(dev, DESCR,
			"device %d videostreaming interface %d has %u bytes of trailing descriptor garbage\n",
			dev->udev->devnum, alts->desc.bInterfaceNumber, buflen);

	/* Parse the alternate settings to find the maximum bandwidth. */
	for (i = 0; i < intf->num_altsetting; ++i) {
		struct usb_host_endpoint *ep;

		alts = &intf->altsetting[i];
		ep = uvc_find_endpoint(alts,
				streaming->header.bEndpointAddress);
		if (ep == NULL)
			continue;
		psize = uvc_endpoint_max_bpi(dev->udev, ep);
		if (psize > streaming->maxpsize)
			streaming->maxpsize = psize;
	}

	list_add_tail(&streaming->list, &dev->streams);
	return 0;

error:
	usb_driver_release_interface(&uvc_driver.driver, intf);
	uvc_stream_delete(streaming);
	return ret;
}

static const u8 uvc_camera_guid[16] = UVC_GUID_UVC_CAMERA;
static const u8 uvc_gpio_guid[16] = UVC_GUID_EXT_GPIO_CONTROLLER;
static const u8 uvc_media_transport_input_guid[16] =
	UVC_GUID_UVC_MEDIA_TRANSPORT_INPUT;
static const u8 uvc_processing_guid[16] = UVC_GUID_UVC_PROCESSING;

static struct uvc_entity *uvc_alloc_entity(u16 type, u16 id,
		unsigned int num_pads, unsigned int extra_size)
{
	struct uvc_entity *entity;
	unsigned int num_inputs;
	unsigned int size;
	unsigned int i;

	extra_size = roundup(extra_size, sizeof(*entity->pads));
	if (num_pads)
		num_inputs = type & UVC_TERM_OUTPUT ? num_pads : num_pads - 1;
	else
		num_inputs = 0;
	size = sizeof(*entity) + extra_size + sizeof(*entity->pads) * num_pads
	     + num_inputs;
	entity = kzalloc(size, GFP_KERNEL);
	if (entity == NULL)
		return NULL;

	entity->id = id;
	entity->type = type;

	/*
	 * Set the GUID for standard entity types. For extension units, the GUID
	 * is initialized by the caller.
	 */
	switch (type) {
	case UVC_EXT_GPIO_UNIT:
		memcpy(entity->guid, uvc_gpio_guid, 16);
		break;
	case UVC_ITT_CAMERA:
		memcpy(entity->guid, uvc_camera_guid, 16);
		break;
	case UVC_ITT_MEDIA_TRANSPORT_INPUT:
		memcpy(entity->guid, uvc_media_transport_input_guid, 16);
		break;
	case UVC_VC_PROCESSING_UNIT:
		memcpy(entity->guid, uvc_processing_guid, 16);
		break;
	}

	entity->num_links = 0;
	entity->num_pads = num_pads;
	entity->pads = ((void *)(entity + 1)) + extra_size;

	for (i = 0; i < num_inputs; ++i)
		entity->pads[i].flags = MEDIA_PAD_FL_SINK;
	if (!UVC_ENTITY_IS_OTERM(entity) && num_pads)
		entity->pads[num_pads-1].flags = MEDIA_PAD_FL_SOURCE;

	entity->bNrInPins = num_inputs;
	entity->baSourceID = (u8 *)(&entity->pads[num_pads]);

	return entity;
}

static void uvc_entity_set_name(struct uvc_device *dev, struct uvc_entity *entity,
				const char *type_name, u8 string_id)
{
	int ret;

	/*
	 * First attempt to read the entity name from the device. If the entity
	 * has no associated string, or if reading the string fails (most
	 * likely due to a buggy firmware), fall back to default names based on
	 * the entity type.
	 */
	if (string_id) {
		ret = usb_string(dev->udev, string_id, entity->name,
				 sizeof(entity->name));
		if (!ret)
			return;
	}

	sprintf(entity->name, "%s %u", type_name, entity->id);
}

/* Parse vendor-specific extensions. */
static int uvc_parse_vendor_control(struct uvc_device *dev,
	const unsigned char *buffer, int buflen)
{
	struct usb_device *udev = dev->udev;
	struct usb_host_interface *alts = dev->intf->cur_altsetting;
	struct uvc_entity *unit;
	unsigned int n, p;
	int handled = 0;

	switch (le16_to_cpu(dev->udev->descriptor.idVendor)) {
	case 0x046d:		/* Logitech */
		if (buffer[1] != 0x41 || buffer[2] != 0x01)
			break;

		/*
		 * Logitech implements several vendor specific functions
		 * through vendor specific extension units (LXU).
		 *
		 * The LXU descriptors are similar to XU descriptors
		 * (see "USB Device Video Class for Video Devices", section
		 * 3.7.2.6 "Extension Unit Descriptor") with the following
		 * differences:
		 *
		 * ----------------------------------------------------------
		 * 0		bLength		1	 Number
		 *	Size of this descriptor, in bytes: 24+p+n*2
		 * ----------------------------------------------------------
		 * 23+p+n	bmControlsType	N	Bitmap
		 *	Individual bits in the set are defined:
		 *	0: Absolute
		 *	1: Relative
		 *
		 *	This bitset is mapped exactly the same as bmControls.
		 * ----------------------------------------------------------
		 * 23+p+n*2	bReserved	1	Boolean
		 * ----------------------------------------------------------
		 * 24+p+n*2	iExtension	1	Index
		 *	Index of a string descriptor that describes this
		 *	extension unit.
		 * ----------------------------------------------------------
		 */
		p = buflen >= 22 ? buffer[21] : 0;
		n = buflen >= 25 + p ? buffer[22+p] : 0;

		if (buflen < 25 + p + 2*n) {
			uvc_dbg(dev, DESCR,
				"device %d videocontrol interface %d EXTENSION_UNIT error\n",
				udev->devnum, alts->desc.bInterfaceNumber);
			break;
		}

		unit = uvc_alloc_entity(UVC_VC_EXTENSION_UNIT, buffer[3],
					p + 1, 2*n);
		if (unit == NULL)
			return -ENOMEM;

		memcpy(unit->guid, &buffer[4], 16);
		unit->extension.bNumControls = buffer[20];
		memcpy(unit->baSourceID, &buffer[22], p);
		unit->extension.bControlSize = buffer[22+p];
		unit->extension.bmControls = (u8 *)unit + sizeof(*unit);
		unit->extension.bmControlsType = (u8 *)unit + sizeof(*unit)
					       + n;
		memcpy(unit->extension.bmControls, &buffer[23+p], 2*n);

		uvc_entity_set_name(dev, unit, "Extension", buffer[24+p+2*n]);

		list_add_tail(&unit->list, &dev->entities);
		handled = 1;
		break;
	}

	return handled;
}

static int uvc_parse_standard_control(struct uvc_device *dev,
	const unsigned char *buffer, int buflen)
{
	struct usb_device *udev = dev->udev;
	struct uvc_entity *unit, *term;
	struct usb_interface *intf;
	struct usb_host_interface *alts = dev->intf->cur_altsetting;
	unsigned int i, n, p, len;
	const char *type_name;
	u16 type;

	switch (buffer[2]) {
	case UVC_VC_HEADER:
		n = buflen >= 12 ? buffer[11] : 0;

		if (buflen < 12 + n) {
			uvc_dbg(dev, DESCR,
				"device %d videocontrol interface %d HEADER error\n",
				udev->devnum, alts->desc.bInterfaceNumber);
			return -EINVAL;
		}

		dev->uvc_version = get_unaligned_le16(&buffer[3]);
		dev->clock_frequency = get_unaligned_le32(&buffer[7]);

		/* Parse all USB Video Streaming interfaces. */
		for (i = 0; i < n; ++i) {
			intf = usb_ifnum_to_if(udev, buffer[12+i]);
			if (intf == NULL) {
				uvc_dbg(dev, DESCR,
					"device %d interface %d doesn't exists\n",
					udev->devnum, i);
				continue;
			}

			uvc_parse_streaming(dev, intf);
		}
		break;

	case UVC_VC_INPUT_TERMINAL:
		if (buflen < 8) {
			uvc_dbg(dev, DESCR,
				"device %d videocontrol interface %d INPUT_TERMINAL error\n",
				udev->devnum, alts->desc.bInterfaceNumber);
			return -EINVAL;
		}

		/*
		 * Reject invalid terminal types that would cause issues:
		 *
		 * - The high byte must be non-zero, otherwise it would be
		 *   confused with a unit.
		 *
		 * - Bit 15 must be 0, as we use it internally as a terminal
		 *   direction flag.
		 *
		 * Other unknown types are accepted.
		 */
		type = get_unaligned_le16(&buffer[4]);
		if ((type & 0x7f00) == 0 || (type & 0x8000) != 0) {
			uvc_dbg(dev, DESCR,
				"device %d videocontrol interface %d INPUT_TERMINAL %d has invalid type 0x%04x, skipping\n",
				udev->devnum, alts->desc.bInterfaceNumber,
				buffer[3], type);
			return 0;
		}

		n = 0;
		p = 0;
		len = 8;

		if (type == UVC_ITT_CAMERA) {
			n = buflen >= 15 ? buffer[14] : 0;
			len = 15;

		} else if (type == UVC_ITT_MEDIA_TRANSPORT_INPUT) {
			n = buflen >= 9 ? buffer[8] : 0;
			p = buflen >= 10 + n ? buffer[9+n] : 0;
			len = 10;
		}

		if (buflen < len + n + p) {
			uvc_dbg(dev, DESCR,
				"device %d videocontrol interface %d INPUT_TERMINAL error\n",
				udev->devnum, alts->desc.bInterfaceNumber);
			return -EINVAL;
		}

		term = uvc_alloc_entity(type | UVC_TERM_INPUT, buffer[3],
					1, n + p);
		if (term == NULL)
			return -ENOMEM;

		if (UVC_ENTITY_TYPE(term) == UVC_ITT_CAMERA) {
			term->camera.bControlSize = n;
			term->camera.bmControls = (u8 *)term + sizeof(*term);
			term->camera.wObjectiveFocalLengthMin =
				get_unaligned_le16(&buffer[8]);
			term->camera.wObjectiveFocalLengthMax =
				get_unaligned_le16(&buffer[10]);
			term->camera.wOcularFocalLength =
				get_unaligned_le16(&buffer[12]);
			memcpy(term->camera.bmControls, &buffer[15], n);
		} else if (UVC_ENTITY_TYPE(term) ==
			   UVC_ITT_MEDIA_TRANSPORT_INPUT) {
			term->media.bControlSize = n;
			term->media.bmControls = (u8 *)term + sizeof(*term);
			term->media.bTransportModeSize = p;
			term->media.bmTransportModes = (u8 *)term
						     + sizeof(*term) + n;
			memcpy(term->media.bmControls, &buffer[9], n);
			memcpy(term->media.bmTransportModes, &buffer[10+n], p);
		}

		if (UVC_ENTITY_TYPE(term) == UVC_ITT_CAMERA)
			type_name = "Camera";
		else if (UVC_ENTITY_TYPE(term) == UVC_ITT_MEDIA_TRANSPORT_INPUT)
			type_name = "Media";
		else
			type_name = "Input";

		uvc_entity_set_name(dev, term, type_name, buffer[7]);

		list_add_tail(&term->list, &dev->entities);
		break;

	case UVC_VC_OUTPUT_TERMINAL:
		if (buflen < 9) {
			uvc_dbg(dev, DESCR,
				"device %d videocontrol interface %d OUTPUT_TERMINAL error\n",
				udev->devnum, alts->desc.bInterfaceNumber);
			return -EINVAL;
		}

		/*
		 * Make sure the terminal type MSB is not null, otherwise it
		 * could be confused with a unit.
		 */
		type = get_unaligned_le16(&buffer[4]);
		if ((type & 0xff00) == 0) {
			uvc_dbg(dev, DESCR,
				"device %d videocontrol interface %d OUTPUT_TERMINAL %d has invalid type 0x%04x, skipping\n",
				udev->devnum, alts->desc.bInterfaceNumber,
				buffer[3], type);
			return 0;
		}

		term = uvc_alloc_entity(type | UVC_TERM_OUTPUT, buffer[3],
					1, 0);
		if (term == NULL)
			return -ENOMEM;

		memcpy(term->baSourceID, &buffer[7], 1);

		uvc_entity_set_name(dev, term, "Output", buffer[8]);

		list_add_tail(&term->list, &dev->entities);
		break;

	case UVC_VC_SELECTOR_UNIT:
		p = buflen >= 5 ? buffer[4] : 0;

		if (buflen < 5 || buflen < 6 + p) {
			uvc_dbg(dev, DESCR,
				"device %d videocontrol interface %d SELECTOR_UNIT error\n",
				udev->devnum, alts->desc.bInterfaceNumber);
			return -EINVAL;
		}

		unit = uvc_alloc_entity(buffer[2], buffer[3], p + 1, 0);
		if (unit == NULL)
			return -ENOMEM;

		memcpy(unit->baSourceID, &buffer[5], p);

		uvc_entity_set_name(dev, unit, "Selector", buffer[5+p]);

		list_add_tail(&unit->list, &dev->entities);
		break;

	case UVC_VC_PROCESSING_UNIT:
		n = buflen >= 8 ? buffer[7] : 0;
		p = dev->uvc_version >= 0x0110 ? 10 : 9;

		if (buflen < p + n) {
			uvc_dbg(dev, DESCR,
				"device %d videocontrol interface %d PROCESSING_UNIT error\n",
				udev->devnum, alts->desc.bInterfaceNumber);
			return -EINVAL;
		}

		unit = uvc_alloc_entity(buffer[2], buffer[3], 2, n);
		if (unit == NULL)
			return -ENOMEM;

		memcpy(unit->baSourceID, &buffer[4], 1);
		unit->processing.wMaxMultiplier =
			get_unaligned_le16(&buffer[5]);
		unit->processing.bControlSize = buffer[7];
		unit->processing.bmControls = (u8 *)unit + sizeof(*unit);
		memcpy(unit->processing.bmControls, &buffer[8], n);
		if (dev->uvc_version >= 0x0110)
			unit->processing.bmVideoStandards = buffer[9+n];

		uvc_entity_set_name(dev, unit, "Processing", buffer[8+n]);

		list_add_tail(&unit->list, &dev->entities);
		break;

	case UVC_VC_EXTENSION_UNIT:
		p = buflen >= 22 ? buffer[21] : 0;
		n = buflen >= 24 + p ? buffer[22+p] : 0;

		if (buflen < 24 + p + n) {
			uvc_dbg(dev, DESCR,
				"device %d videocontrol interface %d EXTENSION_UNIT error\n",
				udev->devnum, alts->desc.bInterfaceNumber);
			return -EINVAL;
		}

		unit = uvc_alloc_entity(buffer[2], buffer[3], p + 1, n);
		if (unit == NULL)
			return -ENOMEM;

		memcpy(unit->guid, &buffer[4], 16);
		unit->extension.bNumControls = buffer[20];
		memcpy(unit->baSourceID, &buffer[22], p);
		unit->extension.bControlSize = buffer[22+p];
		unit->extension.bmControls = (u8 *)unit + sizeof(*unit);
		memcpy(unit->extension.bmControls, &buffer[23+p], n);

		uvc_entity_set_name(dev, unit, "Extension", buffer[23+p+n]);

		list_add_tail(&unit->list, &dev->entities);
		break;

	default:
		uvc_dbg(dev, DESCR,
			"Found an unknown CS_INTERFACE descriptor (%u)\n",
			buffer[2]);
		break;
	}

	return 0;
}

static int uvc_parse_control(struct uvc_device *dev)
{
	struct usb_host_interface *alts = dev->intf->cur_altsetting;
	const unsigned char *buffer = alts->extra;
	int buflen = alts->extralen;
	int ret;

	/*
	 * Parse the default alternate setting only, as the UVC specification
	 * defines a single alternate setting, the default alternate setting
	 * zero.
	 */

	while (buflen > 2) {
		if (uvc_parse_vendor_control(dev, buffer, buflen) ||
		    buffer[1] != USB_DT_CS_INTERFACE)
			goto next_descriptor;

		ret = uvc_parse_standard_control(dev, buffer, buflen);
		if (ret < 0)
			return ret;

next_descriptor:
		buflen -= buffer[0];
		buffer += buffer[0];
	}

	/*
	 * Check if the optional status endpoint is present. Built-in iSight
	 * webcams have an interrupt endpoint but spit proprietary data that
	 * don't conform to the UVC status endpoint messages. Don't try to
	 * handle the interrupt endpoint for those cameras.
	 */
	if (alts->desc.bNumEndpoints == 1 &&
	    !(dev->quirks & UVC_QUIRK_BUILTIN_ISIGHT)) {
		struct usb_host_endpoint *ep = &alts->endpoint[0];
		struct usb_endpoint_descriptor *desc = &ep->desc;

		if (usb_endpoint_is_int_in(desc) &&
		    le16_to_cpu(desc->wMaxPacketSize) >= 8 &&
		    desc->bInterval != 0) {
			uvc_dbg(dev, DESCR,
				"Found a Status endpoint (addr %02x)\n",
				desc->bEndpointAddress);
			dev->int_ep = ep;
		}
	}

	return 0;
}

/* -----------------------------------------------------------------------------
 * Privacy GPIO
 */

static void uvc_gpio_event(struct uvc_device *dev)
{
	struct uvc_entity *unit = dev->gpio_unit;
	struct uvc_video_chain *chain;
	u8 new_val;

	if (!unit)
		return;

	new_val = gpiod_get_value_cansleep(unit->gpio.gpio_privacy);

	/* GPIO entities are always on the first chain. */
	chain = list_first_entry(&dev->chains, struct uvc_video_chain, list);
	uvc_ctrl_status_event(chain, unit->controls, &new_val);
}

static int uvc_gpio_get_cur(struct uvc_device *dev, struct uvc_entity *entity,
			    u8 cs, void *data, u16 size)
{
	if (cs != UVC_CT_PRIVACY_CONTROL || size < 1)
		return -EINVAL;

	*(u8 *)data = gpiod_get_value_cansleep(entity->gpio.gpio_privacy);

	return 0;
}

static int uvc_gpio_get_info(struct uvc_device *dev, struct uvc_entity *entity,
			     u8 cs, u8 *caps)
{
	if (cs != UVC_CT_PRIVACY_CONTROL)
		return -EINVAL;

	*caps = UVC_CONTROL_CAP_GET | UVC_CONTROL_CAP_AUTOUPDATE;
	return 0;
}

static irqreturn_t uvc_gpio_irq(int irq, void *data)
{
	struct uvc_device *dev = data;

	uvc_gpio_event(dev);
	return IRQ_HANDLED;
}

static int uvc_gpio_parse(struct uvc_device *dev)
{
	struct uvc_entity *unit;
	struct gpio_desc *gpio_privacy;
	int irq;

	gpio_privacy = devm_gpiod_get_optional(&dev->udev->dev, "privacy",
					       GPIOD_IN);
	if (IS_ERR_OR_NULL(gpio_privacy))
		return PTR_ERR_OR_ZERO(gpio_privacy);

	irq = gpiod_to_irq(gpio_privacy);
	if (irq < 0)
		return dev_err_probe(&dev->udev->dev, irq,
				     "No IRQ for privacy GPIO\n");

	unit = uvc_alloc_entity(UVC_EXT_GPIO_UNIT, UVC_EXT_GPIO_UNIT_ID, 0, 1);
	if (!unit)
		return -ENOMEM;

	unit->gpio.gpio_privacy = gpio_privacy;
	unit->gpio.irq = irq;
	unit->gpio.bControlSize = 1;
	unit->gpio.bmControls = (u8 *)unit + sizeof(*unit);
	unit->gpio.bmControls[0] = 1;
	unit->get_cur = uvc_gpio_get_cur;
	unit->get_info = uvc_gpio_get_info;
	strscpy(unit->name, "GPIO", sizeof(unit->name));

	list_add_tail(&unit->list, &dev->entities);

	dev->gpio_unit = unit;

	return 0;
}

static int uvc_gpio_init_irq(struct uvc_device *dev)
{
	struct uvc_entity *unit = dev->gpio_unit;

	if (!unit || unit->gpio.irq < 0)
		return 0;

	return devm_request_threaded_irq(&dev->udev->dev, unit->gpio.irq, NULL,
					 uvc_gpio_irq,
					 IRQF_ONESHOT | IRQF_TRIGGER_FALLING |
					 IRQF_TRIGGER_RISING,
					 "uvc_privacy_gpio", dev);
}

/* ------------------------------------------------------------------------
 * UVC device scan
 */

/*
 * Scan the UVC descriptors to locate a chain starting at an Output Terminal
 * and containing the following units:
 *
 * - one or more Output Terminals (USB Streaming or Display)
 * - zero or one Processing Unit
 * - zero, one or more single-input Selector Units
 * - zero or one multiple-input Selector Units, provided all inputs are
 *   connected to input terminals
 * - zero, one or mode single-input Extension Units
 * - one or more Input Terminals (Camera, External or USB Streaming)
 *
 * The terminal and units must match on of the following structures:
 *
 * ITT_*(0) -> +---------+    +---------+    +---------+ -> TT_STREAMING(0)
 * ...         | SU{0,1} | -> | PU{0,1} | -> | XU{0,n} |    ...
 * ITT_*(n) -> +---------+    +---------+    +---------+ -> TT_STREAMING(n)
 *
 *                 +---------+    +---------+ -> OTT_*(0)
 * TT_STREAMING -> | PU{0,1} | -> | XU{0,n} |    ...
 *                 +---------+    +---------+ -> OTT_*(n)
 *
 * The Processing Unit and Extension Units can be in any order. Additional
 * Extension Units connected to the main chain as single-unit branches are
 * also supported. Single-input Selector Units are ignored.
 */
static int uvc_scan_chain_entity(struct uvc_video_chain *chain,
	struct uvc_entity *entity)
{
	switch (UVC_ENTITY_TYPE(entity)) {
	case UVC_VC_EXTENSION_UNIT:
		uvc_dbg_cont(PROBE, " <- XU %d", entity->id);

		if (entity->bNrInPins != 1) {
			uvc_dbg(chain->dev, DESCR,
				"Extension unit %d has more than 1 input pin\n",
				entity->id);
			return -1;
		}

		break;

	case UVC_VC_PROCESSING_UNIT:
		uvc_dbg_cont(PROBE, " <- PU %d", entity->id);

		if (chain->processing != NULL) {
			uvc_dbg(chain->dev, DESCR,
				"Found multiple Processing Units in chain\n");
			return -1;
		}

		chain->processing = entity;
		break;

	case UVC_VC_SELECTOR_UNIT:
		uvc_dbg_cont(PROBE, " <- SU %d", entity->id);

		/* Single-input selector units are ignored. */
		if (entity->bNrInPins == 1)
			break;

		if (chain->selector != NULL) {
			uvc_dbg(chain->dev, DESCR,
				"Found multiple Selector Units in chain\n");
			return -1;
		}

		chain->selector = entity;
		break;

	case UVC_ITT_VENDOR_SPECIFIC:
	case UVC_ITT_CAMERA:
	case UVC_ITT_MEDIA_TRANSPORT_INPUT:
		uvc_dbg_cont(PROBE, " <- IT %d\n", entity->id);

		break;

	case UVC_OTT_VENDOR_SPECIFIC:
	case UVC_OTT_DISPLAY:
	case UVC_OTT_MEDIA_TRANSPORT_OUTPUT:
		uvc_dbg_cont(PROBE, " OT %d", entity->id);

		break;

	case UVC_TT_STREAMING:
		if (UVC_ENTITY_IS_ITERM(entity))
			uvc_dbg_cont(PROBE, " <- IT %d\n", entity->id);
		else
			uvc_dbg_cont(PROBE, " OT %d", entity->id);

		break;

	default:
		uvc_dbg(chain->dev, DESCR,
			"Unsupported entity type 0x%04x found in chain\n",
			UVC_ENTITY_TYPE(entity));
		return -1;
	}

	list_add_tail(&entity->chain, &chain->entities);
	return 0;
}

static int uvc_scan_chain_forward(struct uvc_video_chain *chain,
	struct uvc_entity *entity, struct uvc_entity *prev)
{
	struct uvc_entity *forward;
	int found;

	/* Forward scan */
	forward = NULL;
	found = 0;

	while (1) {
		forward = uvc_entity_by_reference(chain->dev, entity->id,
			forward);
		if (forward == NULL)
			break;
		if (forward == prev)
			continue;
		if (forward->chain.next || forward->chain.prev) {
			uvc_dbg(chain->dev, DESCR,
				"Found reference to entity %d already in chain\n",
				forward->id);
			return -EINVAL;
		}

		switch (UVC_ENTITY_TYPE(forward)) {
		case UVC_VC_EXTENSION_UNIT:
			if (forward->bNrInPins != 1) {
				uvc_dbg(chain->dev, DESCR,
					"Extension unit %d has more than 1 input pin\n",
					forward->id);
				return -EINVAL;
			}

			/*
			 * Some devices reference an output terminal as the
			 * source of extension units. This is incorrect, as
			 * output terminals only have an input pin, and thus
			 * can't be connected to any entity in the forward
			 * direction. The resulting topology would cause issues
			 * when registering the media controller graph. To
			 * avoid this problem, connect the extension unit to
			 * the source of the output terminal instead.
			 */
			if (UVC_ENTITY_IS_OTERM(entity)) {
				struct uvc_entity *source;

				source = uvc_entity_by_id(chain->dev,
							  entity->baSourceID[0]);
				if (!source) {
					uvc_dbg(chain->dev, DESCR,
						"Can't connect extension unit %u in chain\n",
						forward->id);
					break;
				}

				forward->baSourceID[0] = source->id;
			}

			list_add_tail(&forward->chain, &chain->entities);
			if (!found)
				uvc_dbg_cont(PROBE, " (->");

			uvc_dbg_cont(PROBE, " XU %d", forward->id);
			found = 1;
			break;

		case UVC_OTT_VENDOR_SPECIFIC:
		case UVC_OTT_DISPLAY:
		case UVC_OTT_MEDIA_TRANSPORT_OUTPUT:
		case UVC_TT_STREAMING:
			if (UVC_ENTITY_IS_ITERM(forward)) {
				uvc_dbg(chain->dev, DESCR,
					"Unsupported input terminal %u\n",
					forward->id);
				return -EINVAL;
			}

			if (UVC_ENTITY_IS_OTERM(entity)) {
				uvc_dbg(chain->dev, DESCR,
					"Unsupported connection between output terminals %u and %u\n",
					entity->id, forward->id);
				break;
			}

			list_add_tail(&forward->chain, &chain->entities);
			if (!found)
				uvc_dbg_cont(PROBE, " (->");

			uvc_dbg_cont(PROBE, " OT %d", forward->id);
			found = 1;
			break;
		}
	}
	if (found)
		uvc_dbg_cont(PROBE, ")");

	return 0;
}

static int uvc_scan_chain_backward(struct uvc_video_chain *chain,
	struct uvc_entity **_entity)
{
	struct uvc_entity *entity = *_entity;
	struct uvc_entity *term;
	int id = -EINVAL, i;

	switch (UVC_ENTITY_TYPE(entity)) {
	case UVC_VC_EXTENSION_UNIT:
	case UVC_VC_PROCESSING_UNIT:
		id = entity->baSourceID[0];
		break;

	case UVC_VC_SELECTOR_UNIT:
		/* Single-input selector units are ignored. */
		if (entity->bNrInPins == 1) {
			id = entity->baSourceID[0];
			break;
		}

		uvc_dbg_cont(PROBE, " <- IT");

		chain->selector = entity;
		for (i = 0; i < entity->bNrInPins; ++i) {
			id = entity->baSourceID[i];
			term = uvc_entity_by_id(chain->dev, id);
			if (term == NULL || !UVC_ENTITY_IS_ITERM(term)) {
				uvc_dbg(chain->dev, DESCR,
					"Selector unit %d input %d isn't connected to an input terminal\n",
					entity->id, i);
				return -1;
			}

			if (term->chain.next || term->chain.prev) {
				uvc_dbg(chain->dev, DESCR,
					"Found reference to entity %d already in chain\n",
					term->id);
				return -EINVAL;
			}

			uvc_dbg_cont(PROBE, " %d", term->id);

			list_add_tail(&term->chain, &chain->entities);
			uvc_scan_chain_forward(chain, term, entity);
		}

		uvc_dbg_cont(PROBE, "\n");

		id = 0;
		break;

	case UVC_ITT_VENDOR_SPECIFIC:
	case UVC_ITT_CAMERA:
	case UVC_ITT_MEDIA_TRANSPORT_INPUT:
	case UVC_OTT_VENDOR_SPECIFIC:
	case UVC_OTT_DISPLAY:
	case UVC_OTT_MEDIA_TRANSPORT_OUTPUT:
	case UVC_TT_STREAMING:
		id = UVC_ENTITY_IS_OTERM(entity) ? entity->baSourceID[0] : 0;
		break;
	}

	if (id <= 0) {
		*_entity = NULL;
		return id;
	}

	entity = uvc_entity_by_id(chain->dev, id);
	if (entity == NULL) {
		uvc_dbg(chain->dev, DESCR,
			"Found reference to unknown entity %d\n", id);
		return -EINVAL;
	}

	*_entity = entity;
	return 0;
}

static int uvc_scan_chain(struct uvc_video_chain *chain,
			  struct uvc_entity *term)
{
	struct uvc_entity *entity, *prev;

	uvc_dbg(chain->dev, PROBE, "Scanning UVC chain:");

	entity = term;
	prev = NULL;

	while (entity != NULL) {
		/* Entity must not be part of an existing chain */
		if (entity->chain.next || entity->chain.prev) {
			uvc_dbg(chain->dev, DESCR,
				"Found reference to entity %d already in chain\n",
				entity->id);
			return -EINVAL;
		}

		/* Process entity */
		if (uvc_scan_chain_entity(chain, entity) < 0)
			return -EINVAL;

		/* Forward scan */
		if (uvc_scan_chain_forward(chain, entity, prev) < 0)
			return -EINVAL;

		/* Backward scan */
		prev = entity;
		if (uvc_scan_chain_backward(chain, &entity) < 0)
			return -EINVAL;
	}

	return 0;
}

static unsigned int uvc_print_terms(struct list_head *terms, u16 dir,
		char *buffer)
{
	struct uvc_entity *term;
	unsigned int nterms = 0;
	char *p = buffer;

	list_for_each_entry(term, terms, chain) {
		if (!UVC_ENTITY_IS_TERM(term) ||
		    UVC_TERM_DIRECTION(term) != dir)
			continue;

		if (nterms)
			p += sprintf(p, ",");
		if (++nterms >= 4) {
			p += sprintf(p, "...");
			break;
		}
		p += sprintf(p, "%u", term->id);
	}

	return p - buffer;
}

static const char *uvc_print_chain(struct uvc_video_chain *chain)
{
	static char buffer[43];
	char *p = buffer;

	p += uvc_print_terms(&chain->entities, UVC_TERM_INPUT, p);
	p += sprintf(p, " -> ");
	uvc_print_terms(&chain->entities, UVC_TERM_OUTPUT, p);

	return buffer;
}

static struct uvc_video_chain *uvc_alloc_chain(struct uvc_device *dev)
{
	struct uvc_video_chain *chain;

	chain = kzalloc(sizeof(*chain), GFP_KERNEL);
	if (chain == NULL)
		return NULL;

	INIT_LIST_HEAD(&chain->entities);
	mutex_init(&chain->ctrl_mutex);
	chain->dev = dev;
	v4l2_prio_init(&chain->prio);

	return chain;
}

/*
 * Fallback heuristic for devices that don't connect units and terminals in a
 * valid chain.
 *
 * Some devices have invalid baSourceID references, causing uvc_scan_chain()
 * to fail, but if we just take the entities we can find and put them together
 * in the most sensible chain we can think of, turns out they do work anyway.
 * Note: This heuristic assumes there is a single chain.
 *
 * At the time of writing, devices known to have such a broken chain are
 *  - Acer Integrated Camera (5986:055a)
 *  - Realtek rtl157a7 (0bda:57a7)
 */
static int uvc_scan_fallback(struct uvc_device *dev)
{
	struct uvc_video_chain *chain;
	struct uvc_entity *iterm = NULL;
	struct uvc_entity *oterm = NULL;
	struct uvc_entity *entity;
	struct uvc_entity *prev;

	/*
	 * Start by locating the input and output terminals. We only support
	 * devices with exactly one of each for now.
	 */
	list_for_each_entry(entity, &dev->entities, list) {
		if (UVC_ENTITY_IS_ITERM(entity)) {
			if (iterm)
				return -EINVAL;
			iterm = entity;
		}

		if (UVC_ENTITY_IS_OTERM(entity)) {
			if (oterm)
				return -EINVAL;
			oterm = entity;
		}
	}

	if (iterm == NULL || oterm == NULL)
		return -EINVAL;

	/* Allocate the chain and fill it. */
	chain = uvc_alloc_chain(dev);
	if (chain == NULL)
		return -ENOMEM;

	if (uvc_scan_chain_entity(chain, oterm) < 0)
		goto error;

	prev = oterm;

	/*
	 * Add all Processing and Extension Units with two pads. The order
	 * doesn't matter much, use reverse list traversal to connect units in
	 * UVC descriptor order as we build the chain from output to input. This
	 * leads to units appearing in the order meant by the manufacturer for
	 * the cameras known to require this heuristic.
	 */
	list_for_each_entry_reverse(entity, &dev->entities, list) {
		if (entity->type != UVC_VC_PROCESSING_UNIT &&
		    entity->type != UVC_VC_EXTENSION_UNIT)
			continue;

		if (entity->num_pads != 2)
			continue;

		if (uvc_scan_chain_entity(chain, entity) < 0)
			goto error;

		prev->baSourceID[0] = entity->id;
		prev = entity;
	}

	if (uvc_scan_chain_entity(chain, iterm) < 0)
		goto error;

	prev->baSourceID[0] = iterm->id;

	list_add_tail(&chain->list, &dev->chains);

	uvc_dbg(dev, PROBE, "Found a video chain by fallback heuristic (%s)\n",
		uvc_print_chain(chain));

	return 0;

error:
	kfree(chain);
	return -EINVAL;
}

/*
 * Scan the device for video chains and register video devices.
 *
 * Chains are scanned starting at their output terminals and walked backwards.
 */
static int uvc_scan_device(struct uvc_device *dev)
{
	struct uvc_video_chain *chain;
	struct uvc_entity *term;

	list_for_each_entry(term, &dev->entities, list) {
		if (!UVC_ENTITY_IS_OTERM(term))
			continue;

		/*
		 * If the terminal is already included in a chain, skip it.
		 * This can happen for chains that have multiple output
		 * terminals, where all output terminals beside the first one
		 * will be inserted in the chain in forward scans.
		 */
		if (term->chain.next || term->chain.prev)
			continue;

		chain = uvc_alloc_chain(dev);
		if (chain == NULL)
			return -ENOMEM;

		term->flags |= UVC_ENTITY_FLAG_DEFAULT;

		if (uvc_scan_chain(chain, term) < 0) {
			kfree(chain);
			continue;
		}

		uvc_dbg(dev, PROBE, "Found a valid video chain (%s)\n",
			uvc_print_chain(chain));

		list_add_tail(&chain->list, &dev->chains);
	}

	if (list_empty(&dev->chains))
		uvc_scan_fallback(dev);

	if (list_empty(&dev->chains)) {
		dev_info(&dev->udev->dev, "No valid video chain found.\n");
		return -1;
	}

	/* Add GPIO entity to the first chain. */
	if (dev->gpio_unit) {
		chain = list_first_entry(&dev->chains,
					 struct uvc_video_chain, list);
		list_add_tail(&dev->gpio_unit->chain, &chain->entities);
	}

	return 0;
}

/* ------------------------------------------------------------------------
 * Video device registration and unregistration
 */

/*
 * Delete the UVC device.
 *
 * Called by the kernel when the last reference to the uvc_device structure
 * is released.
 *
 * As this function is called after or during disconnect(), all URBs have
 * already been cancelled by the USB core. There is no need to kill the
 * interrupt URB manually.
 */
static void uvc_delete(struct kref *kref)
{
	struct uvc_device *dev = container_of(kref, struct uvc_device, ref);
	struct list_head *p, *n;

	uvc_status_cleanup(dev);
	uvc_ctrl_cleanup_device(dev);

	usb_put_intf(dev->intf);
	usb_put_dev(dev->udev);

#ifdef CONFIG_MEDIA_CONTROLLER
	media_device_cleanup(&dev->mdev);
#endif

	list_for_each_safe(p, n, &dev->chains) {
		struct uvc_video_chain *chain;

		chain = list_entry(p, struct uvc_video_chain, list);
		kfree(chain);
	}

	list_for_each_safe(p, n, &dev->entities) {
		struct uvc_entity *entity;

		entity = list_entry(p, struct uvc_entity, list);
#ifdef CONFIG_MEDIA_CONTROLLER
		uvc_mc_cleanup_entity(entity);
#endif
		kfree(entity);
	}

	list_for_each_safe(p, n, &dev->streams) {
		struct uvc_streaming *streaming;

		streaming = list_entry(p, struct uvc_streaming, list);
		usb_driver_release_interface(&uvc_driver.driver,
			streaming->intf);
		uvc_stream_delete(streaming);
	}

	kfree(dev);
}

static void uvc_release(struct video_device *vdev)
{
	struct uvc_streaming *stream = video_get_drvdata(vdev);
	struct uvc_device *dev = stream->dev;

	kref_put(&dev->ref, uvc_delete);
}

/*
 * Unregister the video devices.
 */
static void uvc_unregister_video(struct uvc_device *dev)
{
	struct uvc_streaming *stream;

	list_for_each_entry(stream, &dev->streams, list) {
		if (!video_is_registered(&stream->vdev))
			continue;

		video_unregister_device(&stream->vdev);
		video_unregister_device(&stream->meta.vdev);

		uvc_debugfs_cleanup_stream(stream);
	}

	uvc_status_unregister(dev);

	if (dev->vdev.dev)
		v4l2_device_unregister(&dev->vdev);
#ifdef CONFIG_MEDIA_CONTROLLER
	if (media_devnode_is_registered(dev->mdev.devnode))
		media_device_unregister(&dev->mdev);
#endif
}

int uvc_register_video_device(struct uvc_device *dev,
			      struct uvc_streaming *stream,
			      struct video_device *vdev,
			      struct uvc_video_queue *queue,
			      enum v4l2_buf_type type,
			      const struct v4l2_file_operations *fops,
			      const struct v4l2_ioctl_ops *ioctl_ops)
{
	int ret;

	/* Initialize the video buffers queue. */
	ret = uvc_queue_init(queue, type, !uvc_no_drop_param);
	if (ret)
		return ret;

	/* Register the device with V4L. */

	/*
	 * We already hold a reference to dev->udev. The video device will be
	 * unregistered before the reference is released, so we don't need to
	 * get another one.
	 */
	vdev->v4l2_dev = &dev->vdev;
	vdev->fops = fops;
	vdev->ioctl_ops = ioctl_ops;
	vdev->release = uvc_release;
	vdev->prio = &stream->chain->prio;
	if (type == V4L2_BUF_TYPE_VIDEO_OUTPUT)
		vdev->vfl_dir = VFL_DIR_TX;
	else
		vdev->vfl_dir = VFL_DIR_RX;

	switch (type) {
	case V4L2_BUF_TYPE_VIDEO_CAPTURE:
	default:
		vdev->device_caps = V4L2_CAP_VIDEO_CAPTURE | V4L2_CAP_STREAMING;
		break;
	case V4L2_BUF_TYPE_VIDEO_OUTPUT:
		vdev->device_caps = V4L2_CAP_VIDEO_OUTPUT | V4L2_CAP_STREAMING;
		break;
	case V4L2_BUF_TYPE_META_CAPTURE:
		vdev->device_caps = V4L2_CAP_META_CAPTURE | V4L2_CAP_STREAMING;
		break;
	}

	strscpy(vdev->name, dev->name, sizeof(vdev->name));

	/*
	 * Set the driver data before calling video_register_device, otherwise
	 * the file open() handler might race us.
	 */
	video_set_drvdata(vdev, stream);

	ret = video_register_device(vdev, VFL_TYPE_VIDEO, -1);
	if (ret < 0) {
		dev_err(&stream->intf->dev,
			"Failed to register %s device (%d).\n",
			v4l2_type_names[type], ret);
		return ret;
	}

	kref_get(&dev->ref);
	return 0;
}

static int uvc_register_video(struct uvc_device *dev,
		struct uvc_streaming *stream)
{
	int ret;

	/* Initialize the streaming interface with default parameters. */
	ret = uvc_video_init(stream);
	if (ret < 0) {
		dev_err(&stream->intf->dev,
			"Failed to initialize the device (%d).\n", ret);
		return ret;
	}

	if (stream->type == V4L2_BUF_TYPE_VIDEO_CAPTURE)
		stream->chain->caps |= V4L2_CAP_VIDEO_CAPTURE
			| V4L2_CAP_META_CAPTURE;
	else
		stream->chain->caps |= V4L2_CAP_VIDEO_OUTPUT;

	uvc_debugfs_init_stream(stream);

	/* Register the device with V4L. */
	return uvc_register_video_device(dev, stream, &stream->vdev,
					 &stream->queue, stream->type,
					 &uvc_fops, &uvc_ioctl_ops);
}

/*
 * Register all video devices in all chains.
 */
static int uvc_register_terms(struct uvc_device *dev,
	struct uvc_video_chain *chain)
{
	struct uvc_streaming *stream;
	struct uvc_entity *term;
	int ret;

	list_for_each_entry(term, &chain->entities, chain) {
		if (UVC_ENTITY_TYPE(term) != UVC_TT_STREAMING)
			continue;

		stream = uvc_stream_by_id(dev, term->id);
		if (stream == NULL) {
			dev_info(&dev->udev->dev,
				 "No streaming interface found for terminal %u.",
				 term->id);
			continue;
		}

		stream->chain = chain;
		ret = uvc_register_video(dev, stream);
		if (ret < 0)
			return ret;

		/*
		 * Register a metadata node, but ignore a possible failure,
		 * complete registration of video nodes anyway.
		 */
		uvc_meta_register(stream);

		term->vdev = &stream->vdev;
	}

	return 0;
}

static int uvc_register_chains(struct uvc_device *dev)
{
	struct uvc_video_chain *chain;
	int ret;

	list_for_each_entry(chain, &dev->chains, list) {
		ret = uvc_register_terms(dev, chain);
		if (ret < 0)
			return ret;

#ifdef CONFIG_MEDIA_CONTROLLER
		ret = uvc_mc_register_entities(chain);
		if (ret < 0)
			dev_info(&dev->udev->dev,
				 "Failed to register entities (%d).\n", ret);
#endif
	}

	return 0;
}

/* ------------------------------------------------------------------------
 * USB probe, disconnect, suspend and resume
 */

static const struct uvc_device_info uvc_quirk_none = { 0 };

static int uvc_probe(struct usb_interface *intf,
		     const struct usb_device_id *id)
{
	struct usb_device *udev = interface_to_usbdev(intf);
	struct uvc_device *dev;
	const struct uvc_device_info *info =
		(const struct uvc_device_info *)id->driver_info;
	int function;
	int ret;

	/* Allocate memory for the device and initialize it. */
	dev = kzalloc(sizeof(*dev), GFP_KERNEL);
	if (dev == NULL)
		return -ENOMEM;

	INIT_LIST_HEAD(&dev->entities);
	INIT_LIST_HEAD(&dev->chains);
	INIT_LIST_HEAD(&dev->streams);
	kref_init(&dev->ref);
	atomic_set(&dev->nmappings, 0);
	mutex_init(&dev->lock);

	dev->udev = usb_get_dev(udev);
	dev->intf = usb_get_intf(intf);
	dev->intfnum = intf->cur_altsetting->desc.bInterfaceNumber;
	dev->info = info ? info : &uvc_quirk_none;
	dev->quirks = uvc_quirks_param == -1
		    ? dev->info->quirks : uvc_quirks_param;

	if (id->idVendor && id->idProduct)
		uvc_dbg(dev, PROBE, "Probing known UVC device %s (%04x:%04x)\n",
			udev->devpath, id->idVendor, id->idProduct);
	else
		uvc_dbg(dev, PROBE, "Probing generic UVC device %s\n",
			udev->devpath);

	if (udev->product != NULL)
		strscpy(dev->name, udev->product, sizeof(dev->name));
	else
		snprintf(dev->name, sizeof(dev->name),
			 "UVC Camera (%04x:%04x)",
			 le16_to_cpu(udev->descriptor.idVendor),
			 le16_to_cpu(udev->descriptor.idProduct));

	/*
	 * Add iFunction or iInterface to names when available as additional
	 * distinguishers between interfaces. iFunction is prioritized over
	 * iInterface which matches Windows behavior at the point of writing.
	 */
	if (intf->intf_assoc && intf->intf_assoc->iFunction != 0)
		function = intf->intf_assoc->iFunction;
	else
		function = intf->cur_altsetting->desc.iInterface;
	if (function != 0) {
		size_t len;

		strlcat(dev->name, ": ", sizeof(dev->name));
		len = strlen(dev->name);
		usb_string(udev, function, dev->name + len,
			   sizeof(dev->name) - len);
	}

	/* Initialize the media device. */
#ifdef CONFIG_MEDIA_CONTROLLER
	dev->mdev.dev = &intf->dev;
	strscpy(dev->mdev.model, dev->name, sizeof(dev->mdev.model));
	if (udev->serial)
		strscpy(dev->mdev.serial, udev->serial,
			sizeof(dev->mdev.serial));
	usb_make_path(udev, dev->mdev.bus_info, sizeof(dev->mdev.bus_info));
	dev->mdev.hw_revision = le16_to_cpu(udev->descriptor.bcdDevice);
	media_device_init(&dev->mdev);

	dev->vdev.mdev = &dev->mdev;
#endif

	/* Parse the Video Class control descriptor. */
	if (uvc_parse_control(dev) < 0) {
		uvc_dbg(dev, PROBE, "Unable to parse UVC descriptors\n");
		goto error;
	}

	/* Parse the associated GPIOs. */
	if (uvc_gpio_parse(dev) < 0) {
		uvc_dbg(dev, PROBE, "Unable to parse UVC GPIOs\n");
		goto error;
	}

	dev_info(&dev->udev->dev, "Found UVC %u.%02x device %s (%04x:%04x)\n",
		 dev->uvc_version >> 8, dev->uvc_version & 0xff,
		 udev->product ? udev->product : "<unnamed>",
		 le16_to_cpu(udev->descriptor.idVendor),
		 le16_to_cpu(udev->descriptor.idProduct));

	if (dev->quirks != dev->info->quirks) {
		dev_info(&dev->udev->dev,
			 "Forcing device quirks to 0x%x by module parameter for testing purpose.\n",
			 dev->quirks);
		dev_info(&dev->udev->dev,
			 "Please report required quirks to the linux-media mailing list.\n");
	}

	if (dev->info->uvc_version) {
		dev->uvc_version = dev->info->uvc_version;
		dev_info(&dev->udev->dev, "Forcing UVC version to %u.%02x\n",
			 dev->uvc_version >> 8, dev->uvc_version & 0xff);
	}

	/* Register the V4L2 device. */
	if (v4l2_device_register(&intf->dev, &dev->vdev) < 0)
		goto error;

	/* Scan the device for video chains. */
	if (uvc_scan_device(dev) < 0)
		goto error;

	/* Initialize controls. */
	if (uvc_ctrl_init_device(dev) < 0)
		goto error;

	/* Register video device nodes. */
	if (uvc_register_chains(dev) < 0)
		goto error;

#ifdef CONFIG_MEDIA_CONTROLLER
	/* Register the media device node */
	if (media_device_register(&dev->mdev) < 0)
		goto error;
#endif
	/* Save our data pointer in the interface data. */
	usb_set_intfdata(intf, dev);

	/* Initialize the interrupt URB. */
	ret = uvc_status_init(dev);
	if (ret < 0) {
		dev_info(&dev->udev->dev,
			 "Unable to initialize the status endpoint (%d), status interrupt will not be supported.\n",
			 ret);
	}

	ret = uvc_gpio_init_irq(dev);
	if (ret < 0) {
		dev_err(&dev->udev->dev,
			"Unable to request privacy GPIO IRQ (%d)\n", ret);
		goto error;
	}

	if (dev->quirks & UVC_QUIRK_NO_RESET_RESUME)
		udev->quirks &= ~USB_QUIRK_RESET_RESUME;

<<<<<<< HEAD
=======
	if (!(dev->quirks & UVC_QUIRK_DISABLE_AUTOSUSPEND))
		usb_enable_autosuspend(udev);

>>>>>>> 82cc63dc
	uvc_dbg(dev, PROBE, "UVC device initialized\n");

	return 0;

error:
	uvc_unregister_video(dev);
	kref_put(&dev->ref, uvc_delete);
	return -ENODEV;
}

static void uvc_disconnect(struct usb_interface *intf)
{
	struct uvc_device *dev = usb_get_intfdata(intf);

	/*
	 * Set the USB interface data to NULL. This can be done outside the
	 * lock, as there's no other reader.
	 */
	usb_set_intfdata(intf, NULL);

	if (intf->cur_altsetting->desc.bInterfaceSubClass ==
	    UVC_SC_VIDEOSTREAMING)
		return;

	uvc_unregister_video(dev);
	kref_put(&dev->ref, uvc_delete);
}

static int uvc_suspend(struct usb_interface *intf, pm_message_t message)
{
	struct uvc_device *dev = usb_get_intfdata(intf);
	struct uvc_streaming *stream;

	uvc_dbg(dev, SUSPEND, "Suspending interface %u\n",
		intf->cur_altsetting->desc.bInterfaceNumber);

	/* Controls are cached on the fly so they don't need to be saved. */
	if (intf->cur_altsetting->desc.bInterfaceSubClass ==
	    UVC_SC_VIDEOCONTROL) {
		mutex_lock(&dev->lock);
		if (dev->users)
			uvc_status_stop(dev);
		mutex_unlock(&dev->lock);
		return 0;
	}

	list_for_each_entry(stream, &dev->streams, list) {
		if (stream->intf == intf)
			return uvc_video_suspend(stream);
	}

	uvc_dbg(dev, SUSPEND,
		"Suspend: video streaming USB interface mismatch\n");
	return -EINVAL;
}

static int __uvc_resume(struct usb_interface *intf, int reset)
{
	struct uvc_device *dev = usb_get_intfdata(intf);
	struct uvc_streaming *stream;
	int ret = 0;

	uvc_dbg(dev, SUSPEND, "Resuming interface %u\n",
		intf->cur_altsetting->desc.bInterfaceNumber);

	if (intf->cur_altsetting->desc.bInterfaceSubClass ==
	    UVC_SC_VIDEOCONTROL) {
		if (reset) {
			ret = uvc_ctrl_restore_values(dev);
			if (ret < 0)
				return ret;
		}

		mutex_lock(&dev->lock);
		if (dev->users)
			ret = uvc_status_start(dev, GFP_NOIO);
		mutex_unlock(&dev->lock);

		return ret;
	}

	list_for_each_entry(stream, &dev->streams, list) {
		if (stream->intf == intf) {
			ret = uvc_video_resume(stream, reset);
			if (ret < 0)
				uvc_queue_streamoff(&stream->queue,
						    stream->queue.queue.type);
			return ret;
		}
	}

	uvc_dbg(dev, SUSPEND,
		"Resume: video streaming USB interface mismatch\n");
	return -EINVAL;
}

static int uvc_resume(struct usb_interface *intf)
{
	return __uvc_resume(intf, 0);
}

static int uvc_reset_resume(struct usb_interface *intf)
{
	return __uvc_resume(intf, 1);
}

/* ------------------------------------------------------------------------
 * Module parameters
 */

static int uvc_clock_param_get(char *buffer, const struct kernel_param *kp)
{
	if (uvc_clock_param == CLOCK_MONOTONIC)
		return sprintf(buffer, "CLOCK_MONOTONIC");
	else
		return sprintf(buffer, "CLOCK_REALTIME");
}

static int uvc_clock_param_set(const char *val, const struct kernel_param *kp)
{
	if (strncasecmp(val, "clock_", strlen("clock_")) == 0)
		val += strlen("clock_");

	if (strcasecmp(val, "monotonic") == 0)
		uvc_clock_param = CLOCK_MONOTONIC;
	else if (strcasecmp(val, "realtime") == 0)
		uvc_clock_param = CLOCK_REALTIME;
	else
		return -EINVAL;

	return 0;
}

module_param_call(clock, uvc_clock_param_set, uvc_clock_param_get,
		  &uvc_clock_param, 0644);
MODULE_PARM_DESC(clock, "Video buffers timestamp clock");
module_param_named(hwtimestamps, uvc_hw_timestamps_param, uint, 0644);
MODULE_PARM_DESC(hwtimestamps, "Use hardware timestamps");
module_param_named(nodrop, uvc_no_drop_param, uint, 0644);
MODULE_PARM_DESC(nodrop, "Don't drop incomplete frames");
module_param_named(quirks, uvc_quirks_param, uint, 0644);
MODULE_PARM_DESC(quirks, "Forced device quirks");
module_param_named(trace, uvc_dbg_param, uint, 0644);
MODULE_PARM_DESC(trace, "Trace level bitmask");
module_param_named(timeout, uvc_timeout_param, uint, 0644);
MODULE_PARM_DESC(timeout, "Streaming control requests timeout");

/* ------------------------------------------------------------------------
 * Driver initialization and cleanup
 */

static const struct uvc_device_info uvc_ctrl_power_line_limited = {
	.mappings = (const struct uvc_control_mapping *[]) {
		&uvc_ctrl_power_line_mapping_limited,
		NULL, /* Sentinel */
	},
};

static const struct uvc_device_info uvc_ctrl_power_line_uvc11 = {
	.mappings = (const struct uvc_control_mapping *[]) {
		&uvc_ctrl_power_line_mapping_uvc11,
		NULL, /* Sentinel */
	},
};

static const struct uvc_device_info uvc_quirk_probe_minmax = {
	.quirks = UVC_QUIRK_PROBE_MINMAX,
};

static const struct uvc_device_info uvc_quirk_fix_bandwidth = {
	.quirks = UVC_QUIRK_FIX_BANDWIDTH,
};

static const struct uvc_device_info uvc_quirk_probe_def = {
	.quirks = UVC_QUIRK_PROBE_DEF,
};

static const struct uvc_device_info uvc_quirk_stream_no_fid = {
	.quirks = UVC_QUIRK_STREAM_NO_FID,
};

static const struct uvc_device_info uvc_quirk_force_y8 = {
	.quirks = UVC_QUIRK_FORCE_Y8,
};

#define UVC_INFO_QUIRK(q) (kernel_ulong_t)&(struct uvc_device_info){.quirks = q}
#define UVC_INFO_META(m) (kernel_ulong_t)&(struct uvc_device_info) \
	{.meta_format = m}

/*
 * The Logitech cameras listed below have their interface class set to
 * VENDOR_SPEC because they don't announce themselves as UVC devices, even
 * though they are compliant.
 */
static const struct usb_device_id uvc_ids[] = {
	/* Quanta USB2.0 HD UVC Webcam */
	{ .match_flags		= USB_DEVICE_ID_MATCH_DEVICE
				| USB_DEVICE_ID_MATCH_INT_INFO,
	  .idVendor		= 0x0408,
	  .idProduct		= 0x3090,
	  .bInterfaceClass	= USB_CLASS_VIDEO,
	  .bInterfaceSubClass	= 1,
	  .bInterfaceProtocol	= 0,
	  .driver_info		= (kernel_ulong_t)&uvc_ctrl_power_line_limited },
	/* Quanta USB2.0 HD UVC Webcam */
	{ .match_flags		= USB_DEVICE_ID_MATCH_DEVICE
				| USB_DEVICE_ID_MATCH_INT_INFO,
	  .idVendor		= 0x0408,
	  .idProduct		= 0x4030,
	  .bInterfaceClass	= USB_CLASS_VIDEO,
	  .bInterfaceSubClass	= 1,
	  .bInterfaceProtocol	= 0,
	  .driver_info		= (kernel_ulong_t)&uvc_ctrl_power_line_limited },
	/* Quanta USB2.0 HD UVC Webcam */
	{ .match_flags		= USB_DEVICE_ID_MATCH_DEVICE
				| USB_DEVICE_ID_MATCH_INT_INFO,
	  .idVendor		= 0x0408,
	  .idProduct		= 0x4034,
	  .bInterfaceClass	= USB_CLASS_VIDEO,
	  .bInterfaceSubClass	= 1,
	  .bInterfaceProtocol	= UVC_PC_PROTOCOL_15,
	  .driver_info		= (kernel_ulong_t)&uvc_ctrl_power_line_limited },
	/* LogiLink Wireless Webcam */
	{ .match_flags		= USB_DEVICE_ID_MATCH_DEVICE
				| USB_DEVICE_ID_MATCH_INT_INFO,
	  .idVendor		= 0x0416,
	  .idProduct		= 0xa91a,
	  .bInterfaceClass	= USB_CLASS_VIDEO,
	  .bInterfaceSubClass	= 1,
	  .bInterfaceProtocol	= 0,
	  .driver_info		= (kernel_ulong_t)&uvc_quirk_probe_minmax },
	/* Genius eFace 2025 */
	{ .match_flags		= USB_DEVICE_ID_MATCH_DEVICE
				| USB_DEVICE_ID_MATCH_INT_INFO,
	  .idVendor		= 0x0458,
	  .idProduct		= 0x706e,
	  .bInterfaceClass	= USB_CLASS_VIDEO,
	  .bInterfaceSubClass	= 1,
	  .bInterfaceProtocol	= 0,
	  .driver_info		= (kernel_ulong_t)&uvc_quirk_probe_minmax },
	/* Microsoft Lifecam NX-6000 */
	{ .match_flags		= USB_DEVICE_ID_MATCH_DEVICE
				| USB_DEVICE_ID_MATCH_INT_INFO,
	  .idVendor		= 0x045e,
	  .idProduct		= 0x00f8,
	  .bInterfaceClass	= USB_CLASS_VIDEO,
	  .bInterfaceSubClass	= 1,
	  .bInterfaceProtocol	= 0,
	  .driver_info		= (kernel_ulong_t)&uvc_quirk_probe_minmax },
	/* Microsoft Lifecam NX-3000 */
	{ .match_flags		= USB_DEVICE_ID_MATCH_DEVICE
				| USB_DEVICE_ID_MATCH_INT_INFO,
	  .idVendor		= 0x045e,
	  .idProduct		= 0x0721,
	  .bInterfaceClass	= USB_CLASS_VIDEO,
	  .bInterfaceSubClass	= 1,
	  .bInterfaceProtocol	= 0,
	  .driver_info		= (kernel_ulong_t)&uvc_quirk_probe_def },
	/* Microsoft Lifecam VX-7000 */
	{ .match_flags		= USB_DEVICE_ID_MATCH_DEVICE
				| USB_DEVICE_ID_MATCH_INT_INFO,
	  .idVendor		= 0x045e,
	  .idProduct		= 0x0723,
	  .bInterfaceClass	= USB_CLASS_VIDEO,
	  .bInterfaceSubClass	= 1,
	  .bInterfaceProtocol	= 0,
	  .driver_info		= (kernel_ulong_t)&uvc_quirk_probe_minmax },
	/* Logitech, Webcam C910 */
	{ .match_flags		= USB_DEVICE_ID_MATCH_DEVICE
				| USB_DEVICE_ID_MATCH_INT_INFO,
	  .idVendor		= 0x046d,
	  .idProduct		= 0x0821,
	  .bInterfaceClass	= USB_CLASS_VIDEO,
	  .bInterfaceSubClass	= 1,
	  .bInterfaceProtocol	= 0,
	  .driver_info		= UVC_INFO_QUIRK(UVC_QUIRK_WAKE_AUTOSUSPEND)},
	/* Logitech, Webcam B910 */
	{ .match_flags		= USB_DEVICE_ID_MATCH_DEVICE
				| USB_DEVICE_ID_MATCH_INT_INFO,
	  .idVendor		= 0x046d,
	  .idProduct		= 0x0823,
	  .bInterfaceClass	= USB_CLASS_VIDEO,
	  .bInterfaceSubClass	= 1,
	  .bInterfaceProtocol	= 0,
	  .driver_info		= UVC_INFO_QUIRK(UVC_QUIRK_WAKE_AUTOSUSPEND)},
	/* Logitech Quickcam Fusion */
	{ .match_flags		= USB_DEVICE_ID_MATCH_DEVICE
				| USB_DEVICE_ID_MATCH_INT_INFO,
	  .idVendor		= 0x046d,
	  .idProduct		= 0x08c1,
	  .bInterfaceClass	= USB_CLASS_VENDOR_SPEC,
	  .bInterfaceSubClass	= 1,
	  .bInterfaceProtocol	= 0 },
	/* Logitech Quickcam Orbit MP */
	{ .match_flags		= USB_DEVICE_ID_MATCH_DEVICE
				| USB_DEVICE_ID_MATCH_INT_INFO,
	  .idVendor		= 0x046d,
	  .idProduct		= 0x08c2,
	  .bInterfaceClass	= USB_CLASS_VENDOR_SPEC,
	  .bInterfaceSubClass	= 1,
	  .bInterfaceProtocol	= 0 },
	/* Logitech Quickcam Pro for Notebook */
	{ .match_flags		= USB_DEVICE_ID_MATCH_DEVICE
				| USB_DEVICE_ID_MATCH_INT_INFO,
	  .idVendor		= 0x046d,
	  .idProduct		= 0x08c3,
	  .bInterfaceClass	= USB_CLASS_VENDOR_SPEC,
	  .bInterfaceSubClass	= 1,
	  .bInterfaceProtocol	= 0 },
	/* Logitech Quickcam Pro 5000 */
	{ .match_flags		= USB_DEVICE_ID_MATCH_DEVICE
				| USB_DEVICE_ID_MATCH_INT_INFO,
	  .idVendor		= 0x046d,
	  .idProduct		= 0x08c5,
	  .bInterfaceClass	= USB_CLASS_VENDOR_SPEC,
	  .bInterfaceSubClass	= 1,
	  .bInterfaceProtocol	= 0 },
	/* Logitech Quickcam OEM Dell Notebook */
	{ .match_flags		= USB_DEVICE_ID_MATCH_DEVICE
				| USB_DEVICE_ID_MATCH_INT_INFO,
	  .idVendor		= 0x046d,
	  .idProduct		= 0x08c6,
	  .bInterfaceClass	= USB_CLASS_VENDOR_SPEC,
	  .bInterfaceSubClass	= 1,
	  .bInterfaceProtocol	= 0 },
	/* Logitech Quickcam OEM Cisco VT Camera II */
	{ .match_flags		= USB_DEVICE_ID_MATCH_DEVICE
				| USB_DEVICE_ID_MATCH_INT_INFO,
	  .idVendor		= 0x046d,
	  .idProduct		= 0x08c7,
	  .bInterfaceClass	= USB_CLASS_VENDOR_SPEC,
	  .bInterfaceSubClass	= 1,
	  .bInterfaceProtocol	= 0 },
	/* Logitech HD Pro Webcam C920 */
	{ .match_flags		= USB_DEVICE_ID_MATCH_DEVICE
				| USB_DEVICE_ID_MATCH_INT_INFO,
	  .idVendor		= 0x046d,
	  .idProduct		= 0x082d,
	  .bInterfaceClass	= USB_CLASS_VIDEO,
	  .bInterfaceSubClass	= 1,
	  .bInterfaceProtocol	= 0,
<<<<<<< HEAD
	  .driver_info		= UVC_INFO_QUIRK(UVC_QUIRK_RESTORE_CTRLS_ON_INIT) },
=======
	  .driver_info		= UVC_INFO_QUIRK(UVC_QUIRK_RESTORE_CTRLS_ON_INIT
					       | UVC_QUIRK_INVALID_DEVICE_SOF) },
	/* Logitech HD Pro Webcam C922 */
	{ .match_flags		= USB_DEVICE_ID_MATCH_DEVICE
				| USB_DEVICE_ID_MATCH_INT_INFO,
	  .idVendor		= 0x046d,
	  .idProduct		= 0x085c,
	  .bInterfaceClass	= USB_CLASS_VIDEO,
	  .bInterfaceSubClass	= 1,
	  .bInterfaceProtocol	= 0,
	  .driver_info		= UVC_INFO_QUIRK(UVC_QUIRK_INVALID_DEVICE_SOF) },
>>>>>>> 82cc63dc
	/* Logitech Rally Bar Huddle */
	{ .match_flags		= USB_DEVICE_ID_MATCH_DEVICE
				| USB_DEVICE_ID_MATCH_INT_INFO,
	  .idVendor		= 0x046d,
	  .idProduct		= 0x087c,
	  .bInterfaceClass	= USB_CLASS_VIDEO,
	  .bInterfaceSubClass	= 1,
	  .bInterfaceProtocol	= 0,
	  .driver_info		= UVC_INFO_QUIRK(UVC_QUIRK_NO_RESET_RESUME) },
	/* Logitech Rally Bar */
	{ .match_flags		= USB_DEVICE_ID_MATCH_DEVICE
				| USB_DEVICE_ID_MATCH_INT_INFO,
	  .idVendor		= 0x046d,
	  .idProduct		= 0x089b,
	  .bInterfaceClass	= USB_CLASS_VIDEO,
	  .bInterfaceSubClass	= 1,
	  .bInterfaceProtocol	= 0,
	  .driver_info		= UVC_INFO_QUIRK(UVC_QUIRK_NO_RESET_RESUME) },
	/* Logitech Rally Bar Mini */
	{ .match_flags		= USB_DEVICE_ID_MATCH_DEVICE
				| USB_DEVICE_ID_MATCH_INT_INFO,
	  .idVendor		= 0x046d,
	  .idProduct		= 0x08d3,
	  .bInterfaceClass	= USB_CLASS_VIDEO,
	  .bInterfaceSubClass	= 1,
	  .bInterfaceProtocol	= 0,
	  .driver_info		= UVC_INFO_QUIRK(UVC_QUIRK_NO_RESET_RESUME) },
	/* Chicony CNF7129 (Asus EEE 100HE) */
	{ .match_flags		= USB_DEVICE_ID_MATCH_DEVICE
				| USB_DEVICE_ID_MATCH_INT_INFO,
	  .idVendor		= 0x04f2,
	  .idProduct		= 0xb071,
	  .bInterfaceClass	= USB_CLASS_VIDEO,
	  .bInterfaceSubClass	= 1,
	  .bInterfaceProtocol	= 0,
	  .driver_info		= UVC_INFO_QUIRK(UVC_QUIRK_RESTRICT_FRAME_RATE) },
	/* Chicony EasyCamera */
	{ .match_flags		= USB_DEVICE_ID_MATCH_DEVICE
				| USB_DEVICE_ID_MATCH_INT_INFO,
	  .idVendor		= 0x04f2,
	  .idProduct		= 0xb5eb,
	  .bInterfaceClass	= USB_CLASS_VIDEO,
	  .bInterfaceSubClass	= 1,
	  .bInterfaceProtocol	= 0,
	  .driver_info		= (kernel_ulong_t)&uvc_ctrl_power_line_limited },
	/* Chicony Electronics Co., Ltd Integrated Camera */
	{ .match_flags		= USB_DEVICE_ID_MATCH_DEVICE
				| USB_DEVICE_ID_MATCH_INT_INFO,
	  .idVendor		= 0x04f2,
	  .idProduct		= 0xb67c,
	  .bInterfaceClass	= USB_CLASS_VIDEO,
	  .bInterfaceSubClass	= 1,
	  .bInterfaceProtocol	= UVC_PC_PROTOCOL_15,
	  .driver_info		= (kernel_ulong_t)&uvc_ctrl_power_line_uvc11 },
	/* Chicony EasyCamera */
	{ .match_flags		= USB_DEVICE_ID_MATCH_DEVICE
				| USB_DEVICE_ID_MATCH_INT_INFO,
	  .idVendor		= 0x04f2,
	  .idProduct		= 0xb6ba,
	  .bInterfaceClass	= USB_CLASS_VIDEO,
	  .bInterfaceSubClass	= 1,
	  .bInterfaceProtocol	= 0,
	  .driver_info		= (kernel_ulong_t)&uvc_ctrl_power_line_limited },
	/* Chicony EasyCamera */
	{ .match_flags		= USB_DEVICE_ID_MATCH_DEVICE
				| USB_DEVICE_ID_MATCH_INT_INFO,
	  .idVendor		= 0x04f2,
	  .idProduct		= 0xb746,
	  .bInterfaceClass	= USB_CLASS_VIDEO,
	  .bInterfaceSubClass	= 1,
	  .bInterfaceProtocol	= 0,
	  .driver_info		= (kernel_ulong_t)&uvc_ctrl_power_line_limited },
	/* Alcor Micro AU3820 (Future Boy PC USB Webcam) */
	{ .match_flags		= USB_DEVICE_ID_MATCH_DEVICE
				| USB_DEVICE_ID_MATCH_INT_INFO,
	  .idVendor		= 0x058f,
	  .idProduct		= 0x3820,
	  .bInterfaceClass	= USB_CLASS_VIDEO,
	  .bInterfaceSubClass	= 1,
	  .bInterfaceProtocol	= 0,
	  .driver_info		= (kernel_ulong_t)&uvc_quirk_probe_minmax },
	/* Dell XPS m1530 */
	{ .match_flags		= USB_DEVICE_ID_MATCH_DEVICE
				| USB_DEVICE_ID_MATCH_INT_INFO,
	  .idVendor		= 0x05a9,
	  .idProduct		= 0x2640,
	  .bInterfaceClass	= USB_CLASS_VIDEO,
	  .bInterfaceSubClass	= 1,
	  .bInterfaceProtocol	= 0,
	  .driver_info		= (kernel_ulong_t)&uvc_quirk_probe_def },
	/* Dell SP2008WFP Monitor */
	{ .match_flags		= USB_DEVICE_ID_MATCH_DEVICE
				| USB_DEVICE_ID_MATCH_INT_INFO,
	  .idVendor		= 0x05a9,
	  .idProduct		= 0x2641,
	  .bInterfaceClass	= USB_CLASS_VIDEO,
	  .bInterfaceSubClass	= 1,
	  .bInterfaceProtocol	= 0,
	  .driver_info		= (kernel_ulong_t)&uvc_quirk_probe_def },
	/* Dell Alienware X51 */
	{ .match_flags		= USB_DEVICE_ID_MATCH_DEVICE
				| USB_DEVICE_ID_MATCH_INT_INFO,
	  .idVendor		= 0x05a9,
	  .idProduct		= 0x2643,
	  .bInterfaceClass	= USB_CLASS_VIDEO,
	  .bInterfaceSubClass	= 1,
	  .bInterfaceProtocol	= 0,
	  .driver_info		= (kernel_ulong_t)&uvc_quirk_probe_def },
	/* Dell Studio Hybrid 140g (OmniVision webcam) */
	{ .match_flags		= USB_DEVICE_ID_MATCH_DEVICE
				| USB_DEVICE_ID_MATCH_INT_INFO,
	  .idVendor		= 0x05a9,
	  .idProduct		= 0x264a,
	  .bInterfaceClass	= USB_CLASS_VIDEO,
	  .bInterfaceSubClass	= 1,
	  .bInterfaceProtocol	= 0,
	  .driver_info		= (kernel_ulong_t)&uvc_quirk_probe_def },
	/* Dell XPS M1330 (OmniVision OV7670 webcam) */
	{ .match_flags		= USB_DEVICE_ID_MATCH_DEVICE
				| USB_DEVICE_ID_MATCH_INT_INFO,
	  .idVendor		= 0x05a9,
	  .idProduct		= 0x7670,
	  .bInterfaceClass	= USB_CLASS_VIDEO,
	  .bInterfaceSubClass	= 1,
	  .bInterfaceProtocol	= 0,
	  .driver_info		= (kernel_ulong_t)&uvc_quirk_probe_def },
	/* Apple Built-In iSight */
	{ .match_flags		= USB_DEVICE_ID_MATCH_DEVICE
				| USB_DEVICE_ID_MATCH_INT_INFO,
	  .idVendor		= 0x05ac,
	  .idProduct		= 0x8501,
	  .bInterfaceClass	= USB_CLASS_VIDEO,
	  .bInterfaceSubClass	= 1,
	  .bInterfaceProtocol	= 0,
	  .driver_info		= UVC_INFO_QUIRK(UVC_QUIRK_PROBE_MINMAX
					| UVC_QUIRK_BUILTIN_ISIGHT) },
	/* Apple FaceTime HD Camera (Built-In) */
	{ .match_flags		= USB_DEVICE_ID_MATCH_DEVICE
				| USB_DEVICE_ID_MATCH_INT_INFO,
	  .idVendor		= 0x05ac,
	  .idProduct		= 0x8514,
	  .bInterfaceClass	= USB_CLASS_VIDEO,
	  .bInterfaceSubClass	= 1,
	  .bInterfaceProtocol	= 0,
	  .driver_info		= (kernel_ulong_t)&uvc_quirk_probe_def },
	/* Apple Built-In iSight via iBridge */
	{ .match_flags		= USB_DEVICE_ID_MATCH_DEVICE
				| USB_DEVICE_ID_MATCH_INT_INFO,
	  .idVendor		= 0x05ac,
	  .idProduct		= 0x8600,
	  .bInterfaceClass	= USB_CLASS_VIDEO,
	  .bInterfaceSubClass	= 1,
	  .bInterfaceProtocol	= 0,
	  .driver_info		= (kernel_ulong_t)&uvc_quirk_probe_def },
	/* Foxlink ("HP Webcam" on HP Mini 5103) */
	{ .match_flags		= USB_DEVICE_ID_MATCH_DEVICE
				| USB_DEVICE_ID_MATCH_INT_INFO,
	  .idVendor		= 0x05c8,
	  .idProduct		= 0x0403,
	  .bInterfaceClass	= USB_CLASS_VIDEO,
	  .bInterfaceSubClass	= 1,
	  .bInterfaceProtocol	= 0,
	  .driver_info		= (kernel_ulong_t)&uvc_quirk_fix_bandwidth },
	/* Genesys Logic USB 2.0 PC Camera */
	{ .match_flags		= USB_DEVICE_ID_MATCH_DEVICE
				| USB_DEVICE_ID_MATCH_INT_INFO,
	  .idVendor		= 0x05e3,
	  .idProduct		= 0x0505,
	  .bInterfaceClass	= USB_CLASS_VIDEO,
	  .bInterfaceSubClass	= 1,
	  .bInterfaceProtocol	= 0,
	  .driver_info		= (kernel_ulong_t)&uvc_quirk_stream_no_fid },
	/* Hercules Classic Silver */
	{ .match_flags		= USB_DEVICE_ID_MATCH_DEVICE
				| USB_DEVICE_ID_MATCH_INT_INFO,
	  .idVendor		= 0x06f8,
	  .idProduct		= 0x300c,
	  .bInterfaceClass	= USB_CLASS_VIDEO,
	  .bInterfaceSubClass	= 1,
	  .bInterfaceProtocol	= 0,
	  .driver_info		= (kernel_ulong_t)&uvc_quirk_fix_bandwidth },
	/* ViMicro Vega */
	{ .match_flags		= USB_DEVICE_ID_MATCH_DEVICE
				| USB_DEVICE_ID_MATCH_INT_INFO,
	  .idVendor		= 0x0ac8,
	  .idProduct		= 0x332d,
	  .bInterfaceClass	= USB_CLASS_VIDEO,
	  .bInterfaceSubClass	= 1,
	  .bInterfaceProtocol	= 0,
	  .driver_info		= (kernel_ulong_t)&uvc_quirk_fix_bandwidth },
	/* ViMicro - Minoru3D */
	{ .match_flags		= USB_DEVICE_ID_MATCH_DEVICE
				| USB_DEVICE_ID_MATCH_INT_INFO,
	  .idVendor		= 0x0ac8,
	  .idProduct		= 0x3410,
	  .bInterfaceClass	= USB_CLASS_VIDEO,
	  .bInterfaceSubClass	= 1,
	  .bInterfaceProtocol	= 0,
	  .driver_info		= (kernel_ulong_t)&uvc_quirk_fix_bandwidth },
	/* ViMicro Venus - Minoru3D */
	{ .match_flags		= USB_DEVICE_ID_MATCH_DEVICE
				| USB_DEVICE_ID_MATCH_INT_INFO,
	  .idVendor		= 0x0ac8,
	  .idProduct		= 0x3420,
	  .bInterfaceClass	= USB_CLASS_VIDEO,
	  .bInterfaceSubClass	= 1,
	  .bInterfaceProtocol	= 0,
	  .driver_info		= (kernel_ulong_t)&uvc_quirk_fix_bandwidth },
	/* Ophir Optronics - SPCAM 620U */
	{ .match_flags		= USB_DEVICE_ID_MATCH_DEVICE
				| USB_DEVICE_ID_MATCH_INT_INFO,
	  .idVendor		= 0x0bd3,
	  .idProduct		= 0x0555,
	  .bInterfaceClass	= USB_CLASS_VIDEO,
	  .bInterfaceSubClass	= 1,
	  .bInterfaceProtocol	= 0,
	  .driver_info		= (kernel_ulong_t)&uvc_quirk_probe_minmax },
	/* MT6227 */
	{ .match_flags		= USB_DEVICE_ID_MATCH_DEVICE
				| USB_DEVICE_ID_MATCH_INT_INFO,
	  .idVendor		= 0x0e8d,
	  .idProduct		= 0x0004,
	  .bInterfaceClass	= USB_CLASS_VIDEO,
	  .bInterfaceSubClass	= 1,
	  .bInterfaceProtocol	= 0,
	  .driver_info		= UVC_INFO_QUIRK(UVC_QUIRK_PROBE_MINMAX
					| UVC_QUIRK_PROBE_DEF) },
	/* IMC Networks (Medion Akoya) */
	{ .match_flags		= USB_DEVICE_ID_MATCH_DEVICE
				| USB_DEVICE_ID_MATCH_INT_INFO,
	  .idVendor		= 0x13d3,
	  .idProduct		= 0x5103,
	  .bInterfaceClass	= USB_CLASS_VIDEO,
	  .bInterfaceSubClass	= 1,
	  .bInterfaceProtocol	= 0,
	  .driver_info		= (kernel_ulong_t)&uvc_quirk_stream_no_fid },
	/* JMicron USB2.0 XGA WebCam */
	{ .match_flags		= USB_DEVICE_ID_MATCH_DEVICE
				| USB_DEVICE_ID_MATCH_INT_INFO,
	  .idVendor		= 0x152d,
	  .idProduct		= 0x0310,
	  .bInterfaceClass	= USB_CLASS_VIDEO,
	  .bInterfaceSubClass	= 1,
	  .bInterfaceProtocol	= 0,
	  .driver_info		= (kernel_ulong_t)&uvc_quirk_probe_minmax },
	/* Syntek (HP Spartan) */
	{ .match_flags		= USB_DEVICE_ID_MATCH_DEVICE
				| USB_DEVICE_ID_MATCH_INT_INFO,
	  .idVendor		= 0x174f,
	  .idProduct		= 0x5212,
	  .bInterfaceClass	= USB_CLASS_VIDEO,
	  .bInterfaceSubClass	= 1,
	  .bInterfaceProtocol	= 0,
	  .driver_info		= (kernel_ulong_t)&uvc_quirk_stream_no_fid },
	/* Syntek (Samsung Q310) */
	{ .match_flags		= USB_DEVICE_ID_MATCH_DEVICE
				| USB_DEVICE_ID_MATCH_INT_INFO,
	  .idVendor		= 0x174f,
	  .idProduct		= 0x5931,
	  .bInterfaceClass	= USB_CLASS_VIDEO,
	  .bInterfaceSubClass	= 1,
	  .bInterfaceProtocol	= 0,
	  .driver_info		= (kernel_ulong_t)&uvc_quirk_stream_no_fid },
	/* Syntek (Packard Bell EasyNote MX52 */
	{ .match_flags		= USB_DEVICE_ID_MATCH_DEVICE
				| USB_DEVICE_ID_MATCH_INT_INFO,
	  .idVendor		= 0x174f,
	  .idProduct		= 0x8a12,
	  .bInterfaceClass	= USB_CLASS_VIDEO,
	  .bInterfaceSubClass	= 1,
	  .bInterfaceProtocol	= 0,
	  .driver_info		= (kernel_ulong_t)&uvc_quirk_stream_no_fid },
	/* Syntek (Asus F9SG) */
	{ .match_flags		= USB_DEVICE_ID_MATCH_DEVICE
				| USB_DEVICE_ID_MATCH_INT_INFO,
	  .idVendor		= 0x174f,
	  .idProduct		= 0x8a31,
	  .bInterfaceClass	= USB_CLASS_VIDEO,
	  .bInterfaceSubClass	= 1,
	  .bInterfaceProtocol	= 0,
	  .driver_info		= (kernel_ulong_t)&uvc_quirk_stream_no_fid },
	/* Syntek (Asus U3S) */
	{ .match_flags		= USB_DEVICE_ID_MATCH_DEVICE
				| USB_DEVICE_ID_MATCH_INT_INFO,
	  .idVendor		= 0x174f,
	  .idProduct		= 0x8a33,
	  .bInterfaceClass	= USB_CLASS_VIDEO,
	  .bInterfaceSubClass	= 1,
	  .bInterfaceProtocol	= 0,
	  .driver_info		= (kernel_ulong_t)&uvc_quirk_stream_no_fid },
	/* Syntek (JAOtech Smart Terminal) */
	{ .match_flags		= USB_DEVICE_ID_MATCH_DEVICE
				| USB_DEVICE_ID_MATCH_INT_INFO,
	  .idVendor		= 0x174f,
	  .idProduct		= 0x8a34,
	  .bInterfaceClass	= USB_CLASS_VIDEO,
	  .bInterfaceSubClass	= 1,
	  .bInterfaceProtocol	= 0,
	  .driver_info		= (kernel_ulong_t)&uvc_quirk_stream_no_fid },
	/* Miricle 307K */
	{ .match_flags		= USB_DEVICE_ID_MATCH_DEVICE
				| USB_DEVICE_ID_MATCH_INT_INFO,
	  .idVendor		= 0x17dc,
	  .idProduct		= 0x0202,
	  .bInterfaceClass	= USB_CLASS_VIDEO,
	  .bInterfaceSubClass	= 1,
	  .bInterfaceProtocol	= 0,
	  .driver_info		= (kernel_ulong_t)&uvc_quirk_stream_no_fid },
	/* Lenovo Thinkpad SL400/SL500 */
	{ .match_flags		= USB_DEVICE_ID_MATCH_DEVICE
				| USB_DEVICE_ID_MATCH_INT_INFO,
	  .idVendor		= 0x17ef,
	  .idProduct		= 0x480b,
	  .bInterfaceClass	= USB_CLASS_VIDEO,
	  .bInterfaceSubClass	= 1,
	  .bInterfaceProtocol	= 0,
	  .driver_info		= (kernel_ulong_t)&uvc_quirk_stream_no_fid },
	/* Aveo Technology USB 2.0 Camera */
	{ .match_flags		= USB_DEVICE_ID_MATCH_DEVICE
				| USB_DEVICE_ID_MATCH_INT_INFO,
	  .idVendor		= 0x1871,
	  .idProduct		= 0x0306,
	  .bInterfaceClass	= USB_CLASS_VIDEO,
	  .bInterfaceSubClass	= 1,
	  .bInterfaceProtocol	= 0,
	  .driver_info		= UVC_INFO_QUIRK(UVC_QUIRK_PROBE_MINMAX
					| UVC_QUIRK_PROBE_EXTRAFIELDS) },
	/* Aveo Technology USB 2.0 Camera (Tasco USB Microscope) */
	{ .match_flags		= USB_DEVICE_ID_MATCH_DEVICE
				| USB_DEVICE_ID_MATCH_INT_INFO,
	  .idVendor		= 0x1871,
	  .idProduct		= 0x0516,
	  .bInterfaceClass	= USB_CLASS_VENDOR_SPEC,
	  .bInterfaceSubClass	= 1,
	  .bInterfaceProtocol	= 0 },
	/* Ecamm Pico iMage */
	{ .match_flags		= USB_DEVICE_ID_MATCH_DEVICE
				| USB_DEVICE_ID_MATCH_INT_INFO,
	  .idVendor		= 0x18cd,
	  .idProduct		= 0xcafe,
	  .bInterfaceClass	= USB_CLASS_VIDEO,
	  .bInterfaceSubClass	= 1,
	  .bInterfaceProtocol	= 0,
	  .driver_info		= UVC_INFO_QUIRK(UVC_QUIRK_PROBE_EXTRAFIELDS) },
	/* Manta MM-353 Plako */
	{ .match_flags		= USB_DEVICE_ID_MATCH_DEVICE
				| USB_DEVICE_ID_MATCH_INT_INFO,
	  .idVendor		= 0x18ec,
	  .idProduct		= 0x3188,
	  .bInterfaceClass	= USB_CLASS_VIDEO,
	  .bInterfaceSubClass	= 1,
	  .bInterfaceProtocol	= 0,
	  .driver_info		= (kernel_ulong_t)&uvc_quirk_probe_minmax },
	/* FSC WebCam V30S */
	{ .match_flags		= USB_DEVICE_ID_MATCH_DEVICE
				| USB_DEVICE_ID_MATCH_INT_INFO,
	  .idVendor		= 0x18ec,
	  .idProduct		= 0x3288,
	  .bInterfaceClass	= USB_CLASS_VIDEO,
	  .bInterfaceSubClass	= 1,
	  .bInterfaceProtocol	= 0,
	  .driver_info		= (kernel_ulong_t)&uvc_quirk_probe_minmax },
	/* Arkmicro unbranded */
	{ .match_flags		= USB_DEVICE_ID_MATCH_DEVICE
				| USB_DEVICE_ID_MATCH_INT_INFO,
	  .idVendor		= 0x18ec,
	  .idProduct		= 0x3290,
	  .bInterfaceClass	= USB_CLASS_VIDEO,
	  .bInterfaceSubClass	= 1,
	  .bInterfaceProtocol	= 0,
	  .driver_info		= (kernel_ulong_t)&uvc_quirk_probe_def },
	/* The Imaging Source USB CCD cameras */
	{ .match_flags		= USB_DEVICE_ID_MATCH_DEVICE
				| USB_DEVICE_ID_MATCH_INT_INFO,
	  .idVendor		= 0x199e,
	  .idProduct		= 0x8102,
	  .bInterfaceClass	= USB_CLASS_VENDOR_SPEC,
	  .bInterfaceSubClass	= 1,
	  .bInterfaceProtocol	= 0 },
	/* Bodelin ProScopeHR */
	{ .match_flags		= USB_DEVICE_ID_MATCH_DEVICE
				| USB_DEVICE_ID_MATCH_DEV_HI
				| USB_DEVICE_ID_MATCH_INT_INFO,
	  .idVendor		= 0x19ab,
	  .idProduct		= 0x1000,
	  .bcdDevice_hi		= 0x0126,
	  .bInterfaceClass	= USB_CLASS_VIDEO,
	  .bInterfaceSubClass	= 1,
	  .bInterfaceProtocol	= 0,
	  .driver_info		= UVC_INFO_QUIRK(UVC_QUIRK_STATUS_INTERVAL) },
	/* MSI StarCam 370i */
	{ .match_flags		= USB_DEVICE_ID_MATCH_DEVICE
				| USB_DEVICE_ID_MATCH_INT_INFO,
	  .idVendor		= 0x1b3b,
	  .idProduct		= 0x2951,
	  .bInterfaceClass	= USB_CLASS_VIDEO,
	  .bInterfaceSubClass	= 1,
	  .bInterfaceProtocol	= 0,
	  .driver_info		= (kernel_ulong_t)&uvc_quirk_probe_minmax },
	/* Generalplus Technology Inc. 808 Camera */
	{ .match_flags		= USB_DEVICE_ID_MATCH_DEVICE
				| USB_DEVICE_ID_MATCH_INT_INFO,
	  .idVendor		= 0x1b3f,
	  .idProduct		= 0x2002,
	  .bInterfaceClass	= USB_CLASS_VIDEO,
	  .bInterfaceSubClass	= 1,
	  .bInterfaceProtocol	= 0,
	  .driver_info		= (kernel_ulong_t)&uvc_quirk_probe_minmax },
	/* Shenzhen Aoni Electronic Co.,Ltd 2K FHD camera */
	{ .match_flags		= USB_DEVICE_ID_MATCH_DEVICE
				| USB_DEVICE_ID_MATCH_INT_INFO,
	  .idVendor		= 0x1bcf,
	  .idProduct		= 0x0b40,
	  .bInterfaceClass	= USB_CLASS_VIDEO,
	  .bInterfaceSubClass	= 1,
	  .bInterfaceProtocol	= 0,
	  .driver_info		= (kernel_ulong_t)&(const struct uvc_device_info){
		.uvc_version = 0x010a,
	  } },
	/* SiGma Micro USB Web Camera */
	{ .match_flags		= USB_DEVICE_ID_MATCH_DEVICE
				| USB_DEVICE_ID_MATCH_INT_INFO,
	  .idVendor		= 0x1c4f,
	  .idProduct		= 0x3000,
	  .bInterfaceClass	= USB_CLASS_VIDEO,
	  .bInterfaceSubClass	= 1,
	  .bInterfaceProtocol	= 0,
	  .driver_info		= UVC_INFO_QUIRK(UVC_QUIRK_PROBE_MINMAX
					| UVC_QUIRK_IGNORE_SELECTOR_UNIT) },
	/* Oculus VR Positional Tracker DK2 */
	{ .match_flags		= USB_DEVICE_ID_MATCH_DEVICE
				| USB_DEVICE_ID_MATCH_INT_INFO,
	  .idVendor		= 0x2833,
	  .idProduct		= 0x0201,
	  .bInterfaceClass	= USB_CLASS_VIDEO,
	  .bInterfaceSubClass	= 1,
	  .bInterfaceProtocol	= 0,
	  .driver_info		= (kernel_ulong_t)&uvc_quirk_force_y8 },
	/* Oculus VR Rift Sensor */
	{ .match_flags		= USB_DEVICE_ID_MATCH_DEVICE
				| USB_DEVICE_ID_MATCH_INT_INFO,
	  .idVendor		= 0x2833,
	  .idProduct		= 0x0211,
	  .bInterfaceClass	= USB_CLASS_VENDOR_SPEC,
	  .bInterfaceSubClass	= 1,
	  .bInterfaceProtocol	= 0,
	  .driver_info		= (kernel_ulong_t)&uvc_quirk_force_y8 },
	/* GEO Semiconductor GC6500 */
	{ .match_flags		= USB_DEVICE_ID_MATCH_DEVICE
				| USB_DEVICE_ID_MATCH_INT_INFO,
	  .idVendor		= 0x29fe,
	  .idProduct		= 0x4d53,
	  .bInterfaceClass	= USB_CLASS_VIDEO,
	  .bInterfaceSubClass	= 1,
	  .bInterfaceProtocol	= 0,
	  .driver_info		= UVC_INFO_QUIRK(UVC_QUIRK_FORCE_BPP) },
	/* SunplusIT Inc HD Camera */
	{ .match_flags		= USB_DEVICE_ID_MATCH_DEVICE
				| USB_DEVICE_ID_MATCH_INT_INFO,
	  .idVendor		= 0x2b7e,
	  .idProduct		= 0xb752,
	  .bInterfaceClass	= USB_CLASS_VIDEO,
	  .bInterfaceSubClass	= 1,
	  .bInterfaceProtocol	= UVC_PC_PROTOCOL_15,
	  .driver_info		= (kernel_ulong_t)&uvc_ctrl_power_line_uvc11 },
	/* Insta360 Link */
	{ .match_flags		= USB_DEVICE_ID_MATCH_DEVICE
				| USB_DEVICE_ID_MATCH_INT_INFO,
	  .idVendor		= 0x2e1a,
	  .idProduct		= 0x4c01,
	  .bInterfaceClass	= USB_CLASS_VIDEO,
	  .bInterfaceSubClass	= 1,
	  .bInterfaceProtocol	= 0,
	  .driver_info		= UVC_INFO_QUIRK(UVC_QUIRK_DISABLE_AUTOSUSPEND) },
	/* Lenovo Integrated Camera */
	{ .match_flags		= USB_DEVICE_ID_MATCH_DEVICE
				| USB_DEVICE_ID_MATCH_INT_INFO,
	  .idVendor		= 0x30c9,
	  .idProduct		= 0x0093,
	  .bInterfaceClass	= USB_CLASS_VIDEO,
	  .bInterfaceSubClass	= 1,
	  .bInterfaceProtocol	= UVC_PC_PROTOCOL_15,
	  .driver_info		= (kernel_ulong_t)&uvc_ctrl_power_line_uvc11 },
	/* Sonix Technology USB 2.0 Camera */
	{ .match_flags		= USB_DEVICE_ID_MATCH_DEVICE
				| USB_DEVICE_ID_MATCH_INT_INFO,
	  .idVendor		= 0x3277,
	  .idProduct		= 0x0072,
	  .bInterfaceClass	= USB_CLASS_VIDEO,
	  .bInterfaceSubClass	= 1,
	  .bInterfaceProtocol	= 0,
	  .driver_info		= (kernel_ulong_t)&uvc_ctrl_power_line_limited },
	/* Acer EasyCamera */
	{ .match_flags		= USB_DEVICE_ID_MATCH_DEVICE
				| USB_DEVICE_ID_MATCH_INT_INFO,
	  .idVendor		= 0x5986,
	  .idProduct		= 0x1172,
	  .bInterfaceClass	= USB_CLASS_VIDEO,
	  .bInterfaceSubClass	= 1,
	  .bInterfaceProtocol	= 0,
	  .driver_info		= (kernel_ulong_t)&uvc_ctrl_power_line_limited },
	/* Acer EasyCamera */
	{ .match_flags		= USB_DEVICE_ID_MATCH_DEVICE
				| USB_DEVICE_ID_MATCH_INT_INFO,
	  .idVendor		= 0x5986,
	  .idProduct		= 0x1180,
	  .bInterfaceClass	= USB_CLASS_VIDEO,
	  .bInterfaceSubClass	= 1,
	  .bInterfaceProtocol	= 0,
	  .driver_info		= (kernel_ulong_t)&uvc_ctrl_power_line_limited },
	/* Intel D410/ASR depth camera */
	{ .match_flags		= USB_DEVICE_ID_MATCH_DEVICE
				| USB_DEVICE_ID_MATCH_INT_INFO,
	  .idVendor		= 0x8086,
	  .idProduct		= 0x0ad2,
	  .bInterfaceClass	= USB_CLASS_VIDEO,
	  .bInterfaceSubClass	= 1,
	  .bInterfaceProtocol	= 0,
	  .driver_info		= UVC_INFO_META(V4L2_META_FMT_D4XX) },
	/* Intel D415/ASRC depth camera */
	{ .match_flags		= USB_DEVICE_ID_MATCH_DEVICE
				| USB_DEVICE_ID_MATCH_INT_INFO,
	  .idVendor		= 0x8086,
	  .idProduct		= 0x0ad3,
	  .bInterfaceClass	= USB_CLASS_VIDEO,
	  .bInterfaceSubClass	= 1,
	  .bInterfaceProtocol	= 0,
	  .driver_info		= UVC_INFO_META(V4L2_META_FMT_D4XX) },
	/* Intel D430/AWG depth camera */
	{ .match_flags		= USB_DEVICE_ID_MATCH_DEVICE
				| USB_DEVICE_ID_MATCH_INT_INFO,
	  .idVendor		= 0x8086,
	  .idProduct		= 0x0ad4,
	  .bInterfaceClass	= USB_CLASS_VIDEO,
	  .bInterfaceSubClass	= 1,
	  .bInterfaceProtocol	= 0,
	  .driver_info		= UVC_INFO_META(V4L2_META_FMT_D4XX) },
	/* Intel RealSense D4M */
	{ .match_flags		= USB_DEVICE_ID_MATCH_DEVICE
				| USB_DEVICE_ID_MATCH_INT_INFO,
	  .idVendor		= 0x8086,
	  .idProduct		= 0x0b03,
	  .bInterfaceClass	= USB_CLASS_VIDEO,
	  .bInterfaceSubClass	= 1,
	  .bInterfaceProtocol	= 0,
	  .driver_info		= UVC_INFO_META(V4L2_META_FMT_D4XX) },
	/* Intel D435/AWGC depth camera */
	{ .match_flags		= USB_DEVICE_ID_MATCH_DEVICE
				| USB_DEVICE_ID_MATCH_INT_INFO,
	  .idVendor		= 0x8086,
	  .idProduct		= 0x0b07,
	  .bInterfaceClass	= USB_CLASS_VIDEO,
	  .bInterfaceSubClass	= 1,
	  .bInterfaceProtocol	= 0,
	  .driver_info		= UVC_INFO_META(V4L2_META_FMT_D4XX) },
	/* Intel D435i depth camera */
	{ .match_flags		= USB_DEVICE_ID_MATCH_DEVICE
				| USB_DEVICE_ID_MATCH_INT_INFO,
	  .idVendor		= 0x8086,
	  .idProduct		= 0x0b3a,
	  .bInterfaceClass	= USB_CLASS_VIDEO,
	  .bInterfaceSubClass	= 1,
	  .bInterfaceProtocol	= 0,
	  .driver_info		= UVC_INFO_META(V4L2_META_FMT_D4XX) },
	/* Intel D405 Depth Camera */
	{ .match_flags		= USB_DEVICE_ID_MATCH_DEVICE
				| USB_DEVICE_ID_MATCH_INT_INFO,
	  .idVendor		= 0x8086,
	  .idProduct		= 0x0b5b,
	  .bInterfaceClass	= USB_CLASS_VIDEO,
	  .bInterfaceSubClass	= 1,
	  .bInterfaceProtocol	= 0,
	  .driver_info		= UVC_INFO_META(V4L2_META_FMT_D4XX) },
	/* Intel D455 Depth Camera */
	{ .match_flags		= USB_DEVICE_ID_MATCH_DEVICE
				| USB_DEVICE_ID_MATCH_INT_INFO,
	  .idVendor		= 0x8086,
	  .idProduct		= 0x0b5c,
	  .bInterfaceClass	= USB_CLASS_VIDEO,
	  .bInterfaceSubClass	= 1,
	  .bInterfaceProtocol	= 0,
	  .driver_info		= UVC_INFO_META(V4L2_META_FMT_D4XX) },
	/* Generic USB Video Class */
	{ USB_INTERFACE_INFO(USB_CLASS_VIDEO, 1, UVC_PC_PROTOCOL_UNDEFINED) },
	{ USB_INTERFACE_INFO(USB_CLASS_VIDEO, 1, UVC_PC_PROTOCOL_15) },
	{}
};

MODULE_DEVICE_TABLE(usb, uvc_ids);

struct uvc_driver uvc_driver = {
	.driver = {
		.name		= "uvcvideo",
		.probe		= uvc_probe,
		.disconnect	= uvc_disconnect,
		.suspend	= uvc_suspend,
		.resume		= uvc_resume,
		.reset_resume	= uvc_reset_resume,
		.id_table	= uvc_ids,
		.supports_autosuspend = 1,
	},
};

static int __init uvc_init(void)
{
	int ret;

	uvc_debugfs_init();

	ret = usb_register(&uvc_driver.driver);
	if (ret < 0) {
		uvc_debugfs_cleanup();
		return ret;
	}

	return 0;
}

static void __exit uvc_cleanup(void)
{
	usb_deregister(&uvc_driver.driver);
	uvc_debugfs_cleanup();
}

module_init(uvc_init);
module_exit(uvc_cleanup);

MODULE_AUTHOR(DRIVER_AUTHOR);
MODULE_DESCRIPTION(DRIVER_DESC);
MODULE_LICENSE("GPL");
MODULE_VERSION(DRIVER_VERSION);
<|MERGE_RESOLUTION|>--- conflicted
+++ resolved
@@ -2246,12 +2246,9 @@
 	if (dev->quirks & UVC_QUIRK_NO_RESET_RESUME)
 		udev->quirks &= ~USB_QUIRK_RESET_RESUME;
 
-<<<<<<< HEAD
-=======
 	if (!(dev->quirks & UVC_QUIRK_DISABLE_AUTOSUSPEND))
 		usb_enable_autosuspend(udev);
 
->>>>>>> 82cc63dc
 	uvc_dbg(dev, PROBE, "UVC device initialized\n");
 
 	return 0;
@@ -2593,9 +2590,6 @@
 	  .bInterfaceClass	= USB_CLASS_VIDEO,
 	  .bInterfaceSubClass	= 1,
 	  .bInterfaceProtocol	= 0,
-<<<<<<< HEAD
-	  .driver_info		= UVC_INFO_QUIRK(UVC_QUIRK_RESTORE_CTRLS_ON_INIT) },
-=======
 	  .driver_info		= UVC_INFO_QUIRK(UVC_QUIRK_RESTORE_CTRLS_ON_INIT
 					       | UVC_QUIRK_INVALID_DEVICE_SOF) },
 	/* Logitech HD Pro Webcam C922 */
@@ -2607,7 +2601,6 @@
 	  .bInterfaceSubClass	= 1,
 	  .bInterfaceProtocol	= 0,
 	  .driver_info		= UVC_INFO_QUIRK(UVC_QUIRK_INVALID_DEVICE_SOF) },
->>>>>>> 82cc63dc
 	/* Logitech Rally Bar Huddle */
 	{ .match_flags		= USB_DEVICE_ID_MATCH_DEVICE
 				| USB_DEVICE_ID_MATCH_INT_INFO,
