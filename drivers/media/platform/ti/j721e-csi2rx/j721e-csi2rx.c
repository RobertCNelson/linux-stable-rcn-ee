--- conflicted
+++ resolved
@@ -811,20 +811,14 @@
 
 	ti_csi2rx_dma_submit_pending(ctx);
 
-<<<<<<< HEAD
 	if (list_empty(&dma->submitted)) {
-		if (ti_csi2rx_drain_dma(ctx))
-			dev_warn(ctx->csi->dev,
-				"DMA drain failed on one of the transactions\n");
-=======
-		if (ti_csi2rx_start_dma(csi, buf)) {
-			dev_err(csi->dev, "Failed to queue the next buffer for DMA\n");
+		if (ti_csi2rx_start_dma(ctx, buf)) {
+			dev_err(ctx->csi->dev, "Failed to queue the next buffer for DMA\n");
 			list_del(&buf->list);
 			vb2_buffer_done(&buf->vb.vb2_buf, VB2_BUF_STATE_ERROR);
 		} else {
 			list_move_tail(&buf->list, &dma->submitted);
 		}
->>>>>>> 880e4ff5
 	}
 	spin_unlock_irqrestore(&dma->lock, flags);
 }
