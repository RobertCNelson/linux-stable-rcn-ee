// SPDX-License-Identifier: GPL-2.0+
/*
 * Driver for Cadence MIPI-CSI2 RX Controller v1.3
 *
 * Copyright (C) 2017 Cadence Design Systems Inc.
 */

#include <linux/clk.h>
#include <linux/delay.h>
#include <linux/io.h>
#include <linux/iopoll.h>
#include <linux/module.h>
#include <linux/of.h>
#include <linux/of_graph.h>
#include <linux/phy/phy.h>
#include <linux/platform_device.h>
#include <linux/reset.h>
#include <linux/slab.h>

#include <media/v4l2-ctrls.h>
#include <media/v4l2-device.h>
#include <media/v4l2-fwnode.h>
#include <media/v4l2-subdev.h>

#define CSI2RX_DEVICE_CFG_REG			0x000

#define CSI2RX_SOFT_RESET_REG			0x004
#define CSI2RX_SOFT_RESET_PROTOCOL			BIT(1)
#define CSI2RX_SOFT_RESET_FRONT				BIT(0)

#define CSI2RX_STATIC_CFG_REG			0x008
#define CSI2RX_STATIC_CFG_DLANE_MAP(llane, plane)	((plane) << (16 + (llane) * 4))
#define CSI2RX_STATIC_CFG_LANES_MASK			GENMASK(11, 8)

#define CSI2RX_DPHY_LANE_CTRL_REG		0x40
#define CSI2RX_DPHY_CL_RST			BIT(16)
#define CSI2RX_DPHY_DL_RST(i)			BIT((i) + 12)
#define CSI2RX_DPHY_CL_EN			BIT(4)
#define CSI2RX_DPHY_DL_EN(i)			BIT(i)

#define CSI2RX_STREAM_BASE(n)		(((n) + 1) * 0x100)

#define CSI2RX_STREAM_CTRL_REG(n)		(CSI2RX_STREAM_BASE(n) + 0x000)
#define CSI2RX_STREAM_CTRL_SOFT_RST			BIT(4)
#define CSI2RX_STREAM_CTRL_STOP				BIT(1)
#define CSI2RX_STREAM_CTRL_START			BIT(0)

#define CSI2RX_STREAM_STATUS_REG(n)		(CSI2RX_STREAM_BASE(n) + 0x004)
#define CSI2RX_STREAM_STATUS_RDY			BIT(31)

#define CSI2RX_STREAM_DATA_CFG_REG(n)		(CSI2RX_STREAM_BASE(n) + 0x008)
#define CSI2RX_STREAM_DATA_CFG_VC_SELECT(n)		BIT((n) + 16)

#define CSI2RX_STREAM_CFG_REG(n)		(CSI2RX_STREAM_BASE(n) + 0x00c)
#define CSI2RX_STREAM_CFG_FIFO_MODE_LARGE_BUF		(1 << 8)

#define CSI2RX_LANES_MAX	4
#define CSI2RX_STREAMS_MAX	4

enum csi2rx_pads {
	CSI2RX_PAD_SINK,
	CSI2RX_PAD_SOURCE_STREAM0,
	CSI2RX_PAD_SOURCE_STREAM1,
	CSI2RX_PAD_SOURCE_STREAM2,
	CSI2RX_PAD_SOURCE_STREAM3,
	CSI2RX_PAD_MAX,
};

struct csi2rx_fmt {
	u32				code;
	u8				bpp;
};

struct csi2rx_priv {
	struct device			*dev;
	unsigned int			count;

	/*
	 * Used to prevent race conditions between multiple,
	 * concurrent calls to start and stop.
	 */
	struct mutex			lock;

	void __iomem			*base;
	struct clk			*sys_clk;
	struct clk			*p_clk;
	struct clk			*pixel_clk[CSI2RX_STREAMS_MAX];
	struct reset_control		*sys_rst;
	struct reset_control		*p_rst;
	struct reset_control		*pixel_rst[CSI2RX_STREAMS_MAX];
	struct phy			*dphy;

	u32				vc_select[CSI2RX_STREAMS_MAX];
	u8				lanes[CSI2RX_LANES_MAX];
	u8				num_lanes;
	u8				max_lanes;
	u8				max_streams;
	bool				has_internal_dphy;

	struct v4l2_subdev		subdev;
	struct v4l2_async_notifier	notifier;
	struct media_pad		pads[CSI2RX_PAD_MAX];

	/* Remote source */
	struct v4l2_subdev		*source_subdev;
	int				source_pad;
};

static const struct csi2rx_fmt formats[] = {
	{ .code	= MEDIA_BUS_FMT_YUYV8_1X16, .bpp = 16, },
	{ .code	= MEDIA_BUS_FMT_UYVY8_1X16, .bpp = 16, },
	{ .code	= MEDIA_BUS_FMT_YVYU8_1X16, .bpp = 16, },
	{ .code	= MEDIA_BUS_FMT_VYUY8_1X16, .bpp = 16, },
	{ .code	= MEDIA_BUS_FMT_SBGGR8_1X8, .bpp = 8, },
	{ .code	= MEDIA_BUS_FMT_SGBRG8_1X8, .bpp = 8, },
	{ .code	= MEDIA_BUS_FMT_SGRBG8_1X8, .bpp = 8, },
	{ .code	= MEDIA_BUS_FMT_SRGGB8_1X8, .bpp = 8, },
	{ .code	= MEDIA_BUS_FMT_Y8_1X8,     .bpp = 8, },
	{ .code	= MEDIA_BUS_FMT_SBGGR10_1X10, .bpp = 10, },
	{ .code	= MEDIA_BUS_FMT_SGBRG10_1X10, .bpp = 10, },
	{ .code	= MEDIA_BUS_FMT_SGRBG10_1X10, .bpp = 10, },
	{ .code	= MEDIA_BUS_FMT_SRGGB10_1X10, .bpp = 10, },
	{ .code	= MEDIA_BUS_FMT_SRGGI10_1X10, .bpp = 10, },
	{ .code	= MEDIA_BUS_FMT_SGRIG10_1X10, .bpp = 10, },
	{ .code	= MEDIA_BUS_FMT_SBGGI10_1X10, .bpp = 10, },
	{ .code	= MEDIA_BUS_FMT_SGBIG10_1X10, .bpp = 10, },
	{ .code	= MEDIA_BUS_FMT_SGIRG10_1X10, .bpp = 10, },
	{ .code	= MEDIA_BUS_FMT_SIGGR10_1X10, .bpp = 10, },
	{ .code	= MEDIA_BUS_FMT_SGIBG10_1X10, .bpp = 10, },
	{ .code	= MEDIA_BUS_FMT_SIGGB10_1X10, .bpp = 10, },
	{ .code	= MEDIA_BUS_FMT_SBGGR12_1X12, .bpp = 12, },
	{ .code	= MEDIA_BUS_FMT_SGBRG12_1X12, .bpp = 12, },
	{ .code	= MEDIA_BUS_FMT_SGRBG12_1X12, .bpp = 12, },
	{ .code	= MEDIA_BUS_FMT_SRGGB12_1X12, .bpp = 12, },
	{ .code	= MEDIA_BUS_FMT_RGB565_1X16,  .bpp = 16, },
	{ .code	= MEDIA_BUS_FMT_RGB888_1X24,  .bpp = 24, },
	{ .code	= MEDIA_BUS_FMT_BGR888_1X24,  .bpp = 24, },
};

static const struct csi2rx_fmt *csi2rx_get_fmt_by_code(u32 code)
{
	unsigned int i;

	for (i = 0; i < ARRAY_SIZE(formats); i++)
		if (formats[i].code == code)
			return &formats[i];

	return NULL;
}

static int csi2rx_get_frame_desc_from_source(struct csi2rx_priv *csi2rx,
					     struct v4l2_mbus_frame_desc *fd)
{
	struct media_pad *remote_pad;

	remote_pad = media_entity_remote_source_pad_unique(&csi2rx->subdev.entity);
	if (!remote_pad) {
		dev_err(csi2rx->dev, "No remote pad found for sink\n");
		return -ENODEV;
	}

	return v4l2_subdev_call(csi2rx->source_subdev, pad, get_frame_desc,
				remote_pad->index, fd);
}

static inline
struct csi2rx_priv *v4l2_subdev_to_csi2rx(struct v4l2_subdev *subdev)
{
	return container_of(subdev, struct csi2rx_priv, subdev);
}

static void csi2rx_reset(struct csi2rx_priv *csi2rx)
{
	unsigned int i;

	/* Reset module */
	writel(CSI2RX_SOFT_RESET_PROTOCOL | CSI2RX_SOFT_RESET_FRONT,
	       csi2rx->base + CSI2RX_SOFT_RESET_REG);
	/* Reset individual streams. */
	for (i = 0; i < csi2rx->max_streams; i++) {
		writel(CSI2RX_STREAM_CTRL_SOFT_RST,
		       csi2rx->base + CSI2RX_STREAM_CTRL_REG(i));
	}

	usleep_range(10, 20);

	/* Clear resets */
	writel(0, csi2rx->base + CSI2RX_SOFT_RESET_REG);
	for (i = 0; i < csi2rx->max_streams; i++)
		writel(0, csi2rx->base + CSI2RX_STREAM_CTRL_REG(i));
}

static int csi2rx_configure_ext_dphy(struct csi2rx_priv *csi2rx)
{
	struct v4l2_ctrl_handler *handler = csi2rx->source_subdev->ctrl_handler;
	union phy_configure_opts opts = { };
	struct phy_configure_opts_mipi_dphy *cfg = &opts.mipi_dphy;
	struct v4l2_mbus_framefmt *framefmt;
	struct v4l2_subdev_state *state;
	const struct csi2rx_fmt *fmt;
	s64 link_freq;
	int ret;

	if (v4l2_ctrl_find(handler, V4L2_CID_LINK_FREQ)) {
		link_freq = v4l2_get_link_freq(handler, 0, 0);
	} else {
		state = v4l2_subdev_get_locked_active_state(&csi2rx->subdev);
		framefmt = v4l2_subdev_state_get_stream_format(state,
							       CSI2RX_PAD_SINK,
							       0);
		if (framefmt) {
			fmt = csi2rx_get_fmt_by_code(framefmt->code);
		} else {
			dev_err(csi2rx->dev,
				"Did not find active sink format\n");
			return -EINVAL;
		}

		link_freq = v4l2_get_link_freq(handler, fmt->bpp,
					       2 * csi2rx->num_lanes);

		dev_warn(csi2rx->dev,
			 "Guessing link frequency using bitdepth of stream 0.\n");
		dev_warn(csi2rx->dev,
			 "V4L2_CID_LINK_FREQ control is required for multi format sources.\n");
	}

	if (link_freq < 0) {
		dev_err(csi2rx->dev, "Unable to calculate link frequency\n");
		return link_freq;
	}

	ret = phy_mipi_dphy_get_default_config_for_hsclk(link_freq,
							 csi2rx->num_lanes, cfg);
	if (ret)
		return ret;

	ret = phy_power_on(csi2rx->dphy);
	if (ret)
		return ret;

	ret = phy_configure(csi2rx->dphy, &opts);
	if (ret) {
		phy_power_off(csi2rx->dphy);
		return ret;
	}

	return 0;
}

static int csi2rx_start(struct csi2rx_priv *csi2rx)
{
	unsigned int i;
	unsigned long lanes_used = 0;
	u32 reg;
	int ret;

	ret = clk_prepare_enable(csi2rx->p_clk);
	if (ret)
		return ret;

	reset_control_deassert(csi2rx->p_rst);
	csi2rx_reset(csi2rx);

	reg = csi2rx->num_lanes << 8;
	for (i = 0; i < csi2rx->num_lanes; i++) {
		reg |= CSI2RX_STATIC_CFG_DLANE_MAP(i, csi2rx->lanes[i]);
		set_bit(csi2rx->lanes[i], &lanes_used);
	}

	/*
	 * Even the unused lanes need to be mapped. In order to avoid
	 * to map twice to the same physical lane, keep the lanes used
	 * in the previous loop, and only map unused physical lanes to
	 * the rest of our logical lanes.
	 */
	for (i = csi2rx->num_lanes; i < csi2rx->max_lanes; i++) {
		unsigned int idx = find_first_zero_bit(&lanes_used,
						       csi2rx->max_lanes);
		set_bit(idx, &lanes_used);
		reg |= CSI2RX_STATIC_CFG_DLANE_MAP(i, i + 1);
	}

	writel(reg, csi2rx->base + CSI2RX_STATIC_CFG_REG);

	/* Enable DPHY clk and data lanes. */
	if (csi2rx->dphy) {
		reg = CSI2RX_DPHY_CL_EN | CSI2RX_DPHY_CL_RST;
		for (i = 0; i < csi2rx->num_lanes; i++) {
			reg |= CSI2RX_DPHY_DL_EN(csi2rx->lanes[i] - 1);
			reg |= CSI2RX_DPHY_DL_RST(csi2rx->lanes[i] - 1);
		}

		writel(reg, csi2rx->base + CSI2RX_DPHY_LANE_CTRL_REG);

		ret = csi2rx_configure_ext_dphy(csi2rx);
		if (ret) {
			dev_err(csi2rx->dev,
				"Failed to configure external DPHY: %d\n", ret);
			goto err_disable_pclk;
		}
	}

	/*
	 * Create a static mapping between the CSI virtual channels
	 * and the output stream.
	 *
	 * This should be enhanced, but v4l2 lacks the support for
	 * changing that mapping dynamically.
	 *
	 * We also cannot enable and disable independent streams here,
	 * hence the reference counting.
	 */
	for (i = 0; i < csi2rx->max_streams; i++) {
		ret = clk_prepare_enable(csi2rx->pixel_clk[i]);
		if (ret)
			goto err_disable_pixclk;

		reset_control_deassert(csi2rx->pixel_rst[i]);

		writel(CSI2RX_STREAM_CFG_FIFO_MODE_LARGE_BUF,
		       csi2rx->base + CSI2RX_STREAM_CFG_REG(i));

		writel(csi2rx->vc_select[i],
		       csi2rx->base + CSI2RX_STREAM_DATA_CFG_REG(i));

		writel(CSI2RX_STREAM_CTRL_START,
		       csi2rx->base + CSI2RX_STREAM_CTRL_REG(i));
	}

	ret = clk_prepare_enable(csi2rx->sys_clk);
	if (ret)
		goto err_disable_pixclk;

	reset_control_deassert(csi2rx->sys_rst);

<<<<<<< HEAD
=======
	ret = v4l2_subdev_call(csi2rx->source_subdev, video, s_stream, true);
	if (ret)
		goto err_disable_sysclk;

>>>>>>> 72139106
	clk_disable_unprepare(csi2rx->p_clk);

	return 0;

err_disable_pixclk:
	for (; i > 0; i--) {
		reset_control_assert(csi2rx->pixel_rst[i - 1]);
		clk_disable_unprepare(csi2rx->pixel_clk[i - 1]);
	}

	if (csi2rx->dphy) {
		writel(0, csi2rx->base + CSI2RX_DPHY_LANE_CTRL_REG);
		phy_power_off(csi2rx->dphy);
	}
err_disable_pclk:
	clk_disable_unprepare(csi2rx->p_clk);

	return ret;
}

static void csi2rx_stop(struct csi2rx_priv *csi2rx)
{
	unsigned int i;
	u32 val;
	int ret;

	clk_prepare_enable(csi2rx->p_clk);
	reset_control_assert(csi2rx->sys_rst);
	clk_disable_unprepare(csi2rx->sys_clk);

	for (i = 0; i < csi2rx->max_streams; i++) {
		writel(CSI2RX_STREAM_CTRL_STOP,
		       csi2rx->base + CSI2RX_STREAM_CTRL_REG(i));

		ret = readl_relaxed_poll_timeout(csi2rx->base +
						 CSI2RX_STREAM_STATUS_REG(i),
						 val,
						 !(val & CSI2RX_STREAM_STATUS_RDY),
						 10, 10000);
		if (ret)
			dev_warn(csi2rx->dev,
				 "Failed to stop streaming on pad%u\n", i);

		reset_control_assert(csi2rx->pixel_rst[i]);
		clk_disable_unprepare(csi2rx->pixel_clk[i]);
	}

	reset_control_assert(csi2rx->p_rst);
	clk_disable_unprepare(csi2rx->p_clk);

	if (csi2rx->dphy) {
		writel(0, csi2rx->base + CSI2RX_DPHY_LANE_CTRL_REG);

		if (phy_power_off(csi2rx->dphy))
			dev_warn(csi2rx->dev, "Couldn't power off DPHY\n");
	}
}

static void csi2rx_update_vc_select(struct csi2rx_priv *csi2rx,
				    struct v4l2_subdev_state *state)
{
	struct v4l2_mbus_frame_desc fd = {0};
	struct v4l2_subdev_route *route;
	unsigned int i;
	int ret;

	for (i = 0; i < CSI2RX_STREAMS_MAX; i++)
		csi2rx->vc_select[i] = 0;

	ret = csi2rx_get_frame_desc_from_source(csi2rx, &fd);
	if (ret || fd.type != V4L2_MBUS_FRAME_DESC_TYPE_CSI2) {
		dev_dbg(csi2rx->dev,
			"Failed to get source frame desc, allowing only VC=0\n");
		goto err_no_fd;
	}

	/* If source provides per-stream VC info, use it to filter by VC */
	for_each_active_route(&state->routing, route) {
		int cdns_stream = route->source_pad - CSI2RX_PAD_SOURCE_STREAM0;
		u8 used_vc = 0;

		for (i = 0; i < fd.num_entries; i++) {
			if (fd.entry[i].stream == route->sink_stream) {
				used_vc = fd.entry[i].bus.csi2.vc;
				break;
			}
		}
		csi2rx->vc_select[cdns_stream] |=
			CSI2RX_STREAM_DATA_CFG_VC_SELECT(used_vc);
	}

err_no_fd:
	for (i = 0; i < CSI2RX_STREAMS_MAX; i++) {
		if (!csi2rx->vc_select[i]) {
			csi2rx->vc_select[i] =
				CSI2RX_STREAM_DATA_CFG_VC_SELECT(0);
		}
	}
}

static int csi2rx_enable_streams(struct v4l2_subdev *subdev,
				 struct v4l2_subdev_state *state, u32 pad,
				 u64 streams_mask)
{
	struct csi2rx_priv *csi2rx = v4l2_subdev_to_csi2rx(subdev);
	struct media_pad *remote_pad;
	u64 sink_streams;
	int ret;

	remote_pad = media_pad_remote_pad_first(&csi2rx->pads[CSI2RX_PAD_SINK]);
	if (!remote_pad) {
		dev_err(csi2rx->dev,
			"Failed to find connected source\n");
		return -ENODEV;
	}

	ret = pm_runtime_resume_and_get(csi2rx->dev);
	if (ret < 0)
		return ret;

	sink_streams = v4l2_subdev_state_xlate_streams(state, pad,
						       CSI2RX_PAD_SINK,
						       &streams_mask);

	mutex_lock(&csi2rx->lock);
	/*
	 * If we're not the first users, there's no need to
	 * enable the whole controller.
	 */
	if (!csi2rx->count) {
		ret = csi2rx_start(csi2rx);
		if (ret)
			goto err_stream_start;
	}

	/* Start streaming on the source */
	ret = v4l2_subdev_enable_streams(csi2rx->source_subdev, remote_pad->index,
					 sink_streams);
	if (ret) {
		dev_err(csi2rx->dev,
			"Failed to start streams %#llx on subdev\n",
			sink_streams);
		goto err_subdev_enable;
	}

	csi2rx->count++;
	mutex_unlock(&csi2rx->lock);

	return 0;

err_subdev_enable:
	if (!csi2rx->count)
		csi2rx_stop(csi2rx);
err_stream_start:
	mutex_unlock(&csi2rx->lock);
	pm_runtime_put(csi2rx->dev);
	return ret;
}

static int csi2rx_disable_streams(struct v4l2_subdev *subdev,
				  struct v4l2_subdev_state *state, u32 pad,
				  u64 streams_mask)
{
	struct csi2rx_priv *csi2rx = v4l2_subdev_to_csi2rx(subdev);
	struct media_pad *remote_pad;
	u64 sink_streams;

	sink_streams = v4l2_subdev_state_xlate_streams(state, pad,
						       CSI2RX_PAD_SINK,
						       &streams_mask);

	remote_pad = media_pad_remote_pad_first(&csi2rx->pads[CSI2RX_PAD_SINK]);
	if (!remote_pad ||
	    v4l2_subdev_disable_streams(csi2rx->source_subdev,
					remote_pad->index, sink_streams)) {
		dev_err(csi2rx->dev, "Couldn't disable our subdev\n");
	}

	mutex_lock(&csi2rx->lock);
	csi2rx->count--;
	/*
	 * Let the last user turn off the lights.
	 */
	if (!csi2rx->count)
		csi2rx_stop(csi2rx);
	mutex_unlock(&csi2rx->lock);

	pm_runtime_put(csi2rx->dev);

	return 0;
}

static int csi2rx_s_stream_fallback(struct v4l2_subdev *sd, int enable)
{
	struct v4l2_subdev_state *state;
	struct v4l2_subdev_route *route;
	u64 mask[CSI2RX_PAD_MAX] = {0};
	int i, ret;

	/* Find the stream mask on all source pads */
	state = v4l2_subdev_lock_and_get_active_state(sd);
	for (i = CSI2RX_PAD_SOURCE_STREAM0; i < CSI2RX_PAD_MAX; i++) {
		for_each_active_route(&state->routing, route) {
			if (route->source_pad == i)
				mask[i] |= BIT_ULL(route->source_stream);
		}
	}
	v4l2_subdev_unlock_state(state);

	/* Start streaming on each pad */
	for (i = CSI2RX_PAD_SOURCE_STREAM0; i < CSI2RX_PAD_MAX; i++) {
		if (enable)
			ret = v4l2_subdev_enable_streams(sd, i, mask[i]);
		else
			ret = v4l2_subdev_disable_streams(sd, i, mask[i]);
		if (ret)
			return ret;
	}

	return ret;
}

static int _csi2rx_set_routing(struct v4l2_subdev *subdev,
			       struct v4l2_subdev_state *state,
			       struct v4l2_subdev_krouting *routing)
{
	static const struct v4l2_mbus_framefmt format = {
		.width = 640,
		.height = 480,
		.code = MEDIA_BUS_FMT_UYVY8_1X16,
		.field = V4L2_FIELD_NONE,
		.colorspace = V4L2_COLORSPACE_SRGB,
		.ycbcr_enc = V4L2_YCBCR_ENC_601,
		.quantization = V4L2_QUANTIZATION_LIM_RANGE,
		.xfer_func = V4L2_XFER_FUNC_SRGB,
	};
	int ret;

	if (routing->num_routes > V4L2_FRAME_DESC_ENTRY_MAX)
		return -EINVAL;

	ret = v4l2_subdev_routing_validate(subdev, routing,
					   V4L2_SUBDEV_ROUTING_ONLY_1_TO_1);
	if (ret)
		return ret;

	ret = v4l2_subdev_set_routing_with_fmt(subdev, state, routing, &format);
	if (ret)
		return ret;

	return 0;
}

static int csi2rx_set_routing(struct v4l2_subdev *subdev,
			      struct v4l2_subdev_state *state,
			      enum v4l2_subdev_format_whence which,
			      struct v4l2_subdev_krouting *routing)
{
	struct csi2rx_priv *csi2rx = v4l2_subdev_to_csi2rx(subdev);
	int ret;

	if (which == V4L2_SUBDEV_FORMAT_ACTIVE && csi2rx->count)
		return -EBUSY;

	ret = _csi2rx_set_routing(subdev, state, routing);

	if (ret)
		return ret;

	csi2rx_update_vc_select(csi2rx, state);

	return 0;
}

static int csi2rx_set_fmt(struct v4l2_subdev *subdev,
			  struct v4l2_subdev_state *state,
			  struct v4l2_subdev_format *format)
{
	struct v4l2_mbus_framefmt *fmt;

	/* No transcoding, source and sink formats must match. */
	if (format->pad != CSI2RX_PAD_SINK)
		return v4l2_subdev_get_fmt(subdev, state, format);

	if (!csi2rx_get_fmt_by_code(format->format.code))
		format->format.code = formats[0].code;

	format->format.field = V4L2_FIELD_NONE;

	/* Set sink format */
	fmt = v4l2_subdev_state_get_stream_format(state, format->pad,
						  format->stream);
	if (!fmt)
		return -EINVAL;

	*fmt = format->format;

	/* Propagate to source format */
	fmt = v4l2_subdev_state_get_opposite_stream_format(state, format->pad,
							   format->stream);
	if (!fmt)
		return -EINVAL;

	*fmt = format->format;

	return 0;
}

static int csi2rx_init_cfg(struct v4l2_subdev *subdev,
			   struct v4l2_subdev_state *state)
{
	struct v4l2_subdev_route routes[] = {
		{
			.sink_pad = CSI2RX_PAD_SINK,
			.sink_stream = 0,
			.source_pad = CSI2RX_PAD_SOURCE_STREAM0,
			.source_stream = 0,
			.flags = V4L2_SUBDEV_ROUTE_FL_ACTIVE,
		},
	};

	struct v4l2_subdev_krouting routing = {
		.num_routes = ARRAY_SIZE(routes),
		.routes = routes,
	};

	return _csi2rx_set_routing(subdev, state, &routing);
}

static int csi2rx_get_frame_desc(struct v4l2_subdev *subdev, unsigned int pad,
				 struct v4l2_mbus_frame_desc *fd)
{
	struct csi2rx_priv *csi2rx = v4l2_subdev_to_csi2rx(subdev);
	struct v4l2_mbus_frame_desc source_fd = {0};
	struct v4l2_subdev_route *route;
	struct v4l2_subdev_state *state;
	int ret;

	ret = csi2rx_get_frame_desc_from_source(csi2rx, &source_fd);
	if (ret)
		return ret;

	fd->type = V4L2_MBUS_FRAME_DESC_TYPE_CSI2;

	state = v4l2_subdev_lock_and_get_active_state(subdev);

	for_each_active_route(&state->routing, route) {
		struct v4l2_mbus_frame_desc_entry *source_entry = NULL;
		unsigned int i;

		if (route->source_pad != pad)
			continue;

		for (i = 0; i < source_fd.num_entries; i++) {
			if (source_fd.entry[i].stream == route->sink_stream) {
				source_entry = &source_fd.entry[i];
				break;
			}
		}

		if (!source_entry) {
			dev_err(csi2rx->dev,
				"Failed to find stream from source frame desc\n");
			ret = -EPIPE;
			goto err_missing_stream;
		}

		fd->entry[fd->num_entries].stream = route->source_stream;
		fd->entry[fd->num_entries].flags = source_entry->flags;
		fd->entry[fd->num_entries].length = source_entry->length;
		fd->entry[fd->num_entries].pixelcode = source_entry->pixelcode;
		fd->entry[fd->num_entries].bus.csi2.vc =
			source_entry->bus.csi2.vc;
		fd->entry[fd->num_entries].bus.csi2.dt =
			source_entry->bus.csi2.dt;

		fd->num_entries++;
	}

err_missing_stream:
	v4l2_subdev_unlock_state(state);

	return ret;
}

static const struct v4l2_subdev_pad_ops csi2rx_pad_ops = {
	.get_fmt		= v4l2_subdev_get_fmt,
	.set_fmt		= csi2rx_set_fmt,
	.init_cfg		= csi2rx_init_cfg,
	.get_frame_desc		= csi2rx_get_frame_desc,
	.set_routing		= csi2rx_set_routing,
	.enable_streams		= csi2rx_enable_streams,
	.disable_streams	= csi2rx_disable_streams,
};

static const struct v4l2_subdev_video_ops csi2rx_video_ops = {
	.s_stream	= csi2rx_s_stream_fallback,
};

static const struct v4l2_subdev_ops csi2rx_subdev_ops = {
	.video		= &csi2rx_video_ops,
	.pad		= &csi2rx_pad_ops,
};

static const struct media_entity_operations csi2rx_media_ops = {
	.link_validate = v4l2_subdev_link_validate,
};

static int csi2rx_async_bound(struct v4l2_async_notifier *notifier,
			      struct v4l2_subdev *s_subdev,
			      struct v4l2_async_connection *asd)
{
	struct v4l2_subdev *subdev = notifier->sd;
	struct csi2rx_priv *csi2rx = v4l2_subdev_to_csi2rx(subdev);

	csi2rx->source_pad = media_entity_get_fwnode_pad(&s_subdev->entity,
							 asd->match.fwnode,
							 MEDIA_PAD_FL_SOURCE);
	if (csi2rx->source_pad < 0) {
		dev_err(csi2rx->dev, "Couldn't find output pad for subdev %s\n",
			s_subdev->name);
		return csi2rx->source_pad;
	}

	csi2rx->source_subdev = s_subdev;

	dev_dbg(csi2rx->dev, "Bound %s pad: %d\n", s_subdev->name,
		csi2rx->source_pad);

	return media_create_pad_link(&csi2rx->source_subdev->entity,
				     csi2rx->source_pad,
				     &csi2rx->subdev.entity, 0,
				     MEDIA_LNK_FL_ENABLED |
				     MEDIA_LNK_FL_IMMUTABLE);
}

static const struct v4l2_async_notifier_operations csi2rx_notifier_ops = {
	.bound		= csi2rx_async_bound,
};

static int csi2rx_get_resources(struct csi2rx_priv *csi2rx,
				struct platform_device *pdev)
{
	unsigned char i;
	u32 dev_cfg;
	int ret;

	csi2rx->base = devm_platform_ioremap_resource(pdev, 0);
	if (IS_ERR(csi2rx->base))
		return PTR_ERR(csi2rx->base);

	csi2rx->sys_clk = devm_clk_get(&pdev->dev, "sys_clk");
	if (IS_ERR(csi2rx->sys_clk)) {
		dev_err(&pdev->dev, "Couldn't get sys clock\n");
		return PTR_ERR(csi2rx->sys_clk);
	}

	csi2rx->p_clk = devm_clk_get(&pdev->dev, "p_clk");
	if (IS_ERR(csi2rx->p_clk)) {
		dev_err(&pdev->dev, "Couldn't get P clock\n");
		return PTR_ERR(csi2rx->p_clk);
	}

	csi2rx->sys_rst = devm_reset_control_get_optional_exclusive(&pdev->dev,
								    "sys");
	if (IS_ERR(csi2rx->sys_rst))
		return PTR_ERR(csi2rx->sys_rst);

	csi2rx->p_rst = devm_reset_control_get_optional_exclusive(&pdev->dev,
								  "reg_bank");
	if (IS_ERR(csi2rx->p_rst))
		return PTR_ERR(csi2rx->p_rst);

	csi2rx->dphy = devm_phy_optional_get(&pdev->dev, "dphy");
	if (IS_ERR(csi2rx->dphy)) {
		dev_err(&pdev->dev, "Couldn't get external D-PHY\n");
		return PTR_ERR(csi2rx->dphy);
	}

	ret = clk_prepare_enable(csi2rx->p_clk);
	if (ret) {
		dev_err(&pdev->dev, "Couldn't prepare and enable P clock\n");
		return ret;
	}

	dev_cfg = readl(csi2rx->base + CSI2RX_DEVICE_CFG_REG);
	clk_disable_unprepare(csi2rx->p_clk);

	csi2rx->max_lanes = dev_cfg & 7;
	if (csi2rx->max_lanes > CSI2RX_LANES_MAX) {
		dev_err(&pdev->dev, "Invalid number of lanes: %u\n",
			csi2rx->max_lanes);
		return -EINVAL;
	}

	csi2rx->max_streams = (dev_cfg >> 4) & 7;
	if (csi2rx->max_streams > CSI2RX_STREAMS_MAX) {
		dev_err(&pdev->dev, "Invalid number of streams: %u\n",
			csi2rx->max_streams);
		return -EINVAL;
	}

	csi2rx->has_internal_dphy = dev_cfg & BIT(3) ? true : false;

	/*
	 * FIXME: Once we'll have internal D-PHY support, the check
	 * will need to be removed.
	 */
	if (!csi2rx->dphy && csi2rx->has_internal_dphy) {
		dev_err(&pdev->dev, "Internal D-PHY not supported yet\n");
		return -EINVAL;
	}

	for (i = 0; i < csi2rx->max_streams; i++) {
		char name[16];

		snprintf(name, sizeof(name), "pixel_if%u_clk", i);
		csi2rx->pixel_clk[i] = devm_clk_get(&pdev->dev, name);
		if (IS_ERR(csi2rx->pixel_clk[i])) {
			dev_err(&pdev->dev, "Couldn't get clock %s\n", name);
			return PTR_ERR(csi2rx->pixel_clk[i]);
		}

		snprintf(name, sizeof(name), "pixel_if%u", i);
		csi2rx->pixel_rst[i] =
			devm_reset_control_get_optional_exclusive(&pdev->dev,
								  name);
		if (IS_ERR(csi2rx->pixel_rst[i]))
			return PTR_ERR(csi2rx->pixel_rst[i]);
	}

	return 0;
}

static int csi2rx_parse_dt(struct csi2rx_priv *csi2rx)
{
	struct v4l2_fwnode_endpoint v4l2_ep = { .bus_type = 0 };
	struct v4l2_async_connection *asd;
	struct fwnode_handle *fwh;
	struct device_node *ep;
	int ret;

	ep = of_graph_get_endpoint_by_regs(csi2rx->dev->of_node, 0, 0);
	if (!ep)
		return -EINVAL;

	fwh = of_fwnode_handle(ep);
	ret = v4l2_fwnode_endpoint_parse(fwh, &v4l2_ep);
	if (ret) {
		dev_err(csi2rx->dev, "Could not parse v4l2 endpoint\n");
		of_node_put(ep);
		return ret;
	}

	if (v4l2_ep.bus_type != V4L2_MBUS_CSI2_DPHY) {
		dev_err(csi2rx->dev, "Unsupported media bus type: 0x%x\n",
			v4l2_ep.bus_type);
		of_node_put(ep);
		return -EINVAL;
	}

	memcpy(csi2rx->lanes, v4l2_ep.bus.mipi_csi2.data_lanes,
	       sizeof(csi2rx->lanes));
	csi2rx->num_lanes = v4l2_ep.bus.mipi_csi2.num_data_lanes;
	if (csi2rx->num_lanes > csi2rx->max_lanes) {
		dev_err(csi2rx->dev, "Unsupported number of data-lanes: %d\n",
			csi2rx->num_lanes);
		of_node_put(ep);
		return -EINVAL;
	}

	v4l2_async_subdev_nf_init(&csi2rx->notifier, &csi2rx->subdev);

	asd = v4l2_async_nf_add_fwnode_remote(&csi2rx->notifier, fwh,
					      struct v4l2_async_connection);
	of_node_put(ep);
	if (IS_ERR(asd)) {
		v4l2_async_nf_cleanup(&csi2rx->notifier);
		return PTR_ERR(asd);
	}

	csi2rx->notifier.ops = &csi2rx_notifier_ops;

	ret = v4l2_async_nf_register(&csi2rx->notifier);
	if (ret)
		v4l2_async_nf_cleanup(&csi2rx->notifier);

	return ret;
}

static int csi2rx_suspend(struct device *dev)
{
	struct csi2rx_priv *csi2rx = dev_get_drvdata(dev);

	mutex_lock(&csi2rx->lock);
	if (csi2rx->count)
		csi2rx_stop(csi2rx);
	mutex_unlock(&csi2rx->lock);

	return 0;
}

static int csi2rx_resume(struct device *dev)
{
	struct csi2rx_priv *csi2rx = dev_get_drvdata(dev);

	mutex_lock(&csi2rx->lock);
	if (csi2rx->count)
		csi2rx_start(csi2rx);
	mutex_unlock(&csi2rx->lock);
	return 0;
}

static int csi2rx_probe(struct platform_device *pdev)
{
	struct csi2rx_priv *csi2rx;
	unsigned int i;
	int ret;

	csi2rx = kzalloc(sizeof(*csi2rx), GFP_KERNEL);
	if (!csi2rx)
		return -ENOMEM;
	platform_set_drvdata(pdev, csi2rx);
	csi2rx->dev = &pdev->dev;
	mutex_init(&csi2rx->lock);

	ret = csi2rx_get_resources(csi2rx, pdev);
	if (ret)
		goto err_free_priv;

	ret = csi2rx_parse_dt(csi2rx);
	if (ret)
		goto err_free_priv;

	csi2rx->subdev.owner = THIS_MODULE;
	csi2rx->subdev.dev = &pdev->dev;
	v4l2_subdev_init(&csi2rx->subdev, &csi2rx_subdev_ops);
	v4l2_set_subdevdata(&csi2rx->subdev, &pdev->dev);
	snprintf(csi2rx->subdev.name, V4L2_SUBDEV_NAME_SIZE, "%s.%s",
		 KBUILD_MODNAME, dev_name(&pdev->dev));

	/* Create our media pads */
	csi2rx->subdev.entity.function = MEDIA_ENT_F_VID_IF_BRIDGE;
	csi2rx->pads[CSI2RX_PAD_SINK].flags = MEDIA_PAD_FL_SINK;
	for (i = CSI2RX_PAD_SOURCE_STREAM0; i < CSI2RX_PAD_MAX; i++)
		csi2rx->pads[i].flags = MEDIA_PAD_FL_SOURCE;
	csi2rx->subdev.flags |= V4L2_SUBDEV_FL_HAS_DEVNODE |
		V4L2_SUBDEV_FL_STREAMS;
	csi2rx->subdev.entity.ops = &csi2rx_media_ops;

	ret = media_entity_pads_init(&csi2rx->subdev.entity, CSI2RX_PAD_MAX,
				     csi2rx->pads);
	if (ret)
		goto err_cleanup;

	ret = v4l2_subdev_init_finalize(&csi2rx->subdev);
	if (ret)
		goto err_cleanup;

	pm_runtime_enable(csi2rx->dev);
	ret = v4l2_async_register_subdev(&csi2rx->subdev);
	if (ret < 0)
		goto err_free_state;

	dev_info(&pdev->dev,
		 "Probed CSI2RX with %u/%u lanes, %u streams, %s D-PHY\n",
		 csi2rx->num_lanes, csi2rx->max_lanes, csi2rx->max_streams,
		 csi2rx->dphy ? "external" :
		 csi2rx->has_internal_dphy ? "internal" : "no");

	return 0;

err_free_state:
	v4l2_subdev_cleanup(&csi2rx->subdev);
	pm_runtime_disable(csi2rx->dev);
err_cleanup:
	v4l2_async_nf_unregister(&csi2rx->notifier);
	v4l2_async_nf_cleanup(&csi2rx->notifier);
	media_entity_cleanup(&csi2rx->subdev.entity);
err_free_priv:
	kfree(csi2rx);
	return ret;
}

static void csi2rx_remove(struct platform_device *pdev)
{
	struct csi2rx_priv *csi2rx = platform_get_drvdata(pdev);

	v4l2_async_nf_unregister(&csi2rx->notifier);
	v4l2_async_nf_cleanup(&csi2rx->notifier);
	v4l2_async_unregister_subdev(&csi2rx->subdev);
	v4l2_subdev_cleanup(&csi2rx->subdev);
	media_entity_cleanup(&csi2rx->subdev.entity);
	pm_runtime_disable(csi2rx->dev);
	kfree(csi2rx);
}

static const struct dev_pm_ops csi2rx_pm_ops = {
	SET_RUNTIME_PM_OPS(csi2rx_suspend, csi2rx_resume, NULL)
};

static const struct of_device_id csi2rx_of_table[] = {
	{ .compatible = "starfive,jh7110-csi2rx" },
	{ .compatible = "cdns,csi2rx" },
	{ },
};
MODULE_DEVICE_TABLE(of, csi2rx_of_table);

static struct platform_driver csi2rx_driver = {
	.probe	= csi2rx_probe,
	.remove_new = csi2rx_remove,

	.driver	= {
		.name		= "cdns-csi2rx",
		.of_match_table	= csi2rx_of_table,
		.pm		= &csi2rx_pm_ops,
	},
};
module_platform_driver(csi2rx_driver);
MODULE_AUTHOR("Maxime Ripard <maxime.ripard@bootlin.com>");
MODULE_DESCRIPTION("Cadence CSI2-RX controller");
MODULE_LICENSE("GPL");<|MERGE_RESOLUTION|>--- conflicted
+++ resolved
@@ -334,16 +334,16 @@
 
 	reset_control_deassert(csi2rx->sys_rst);
 
-<<<<<<< HEAD
-=======
 	ret = v4l2_subdev_call(csi2rx->source_subdev, video, s_stream, true);
 	if (ret)
 		goto err_disable_sysclk;
 
->>>>>>> 72139106
 	clk_disable_unprepare(csi2rx->p_clk);
 
 	return 0;
+
+err_disable_sysclk:
+	clk_disable_unprepare(csi2rx->sys_clk);
 
 err_disable_pixclk:
 	for (; i > 0; i--) {
