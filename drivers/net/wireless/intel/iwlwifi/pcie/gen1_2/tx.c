// SPDX-License-Identifier: GPL-2.0 OR BSD-3-Clause
/*
 * Copyright (C) 2003-2014, 2018-2021, 2023-2025 Intel Corporation
 * Copyright (C) 2013-2015 Intel Mobile Communications GmbH
 * Copyright (C) 2016-2017 Intel Deutschland GmbH
 */
#include <linux/etherdevice.h>
#include <linux/ieee80211.h>
#include <linux/dmapool.h>
#include <linux/slab.h>
#include <linux/sched.h>
#include <linux/tcp.h>
#include <net/ip6_checksum.h>
#include <net/tso.h>

#include "fw/api/commands.h"
#include "fw/api/datapath.h"
#include "fw/api/debug.h"
#include "iwl-fh.h"
#include "iwl-debug.h"
#include "iwl-csr.h"
#include "iwl-prph.h"
#include "iwl-io.h"
#include "iwl-scd.h"
#include "iwl-op-mode.h"
#include "internal.h"
#include "fw/api/tx.h"
#include "fw/dbg.h"
#include "pcie/utils.h"

/*************** DMA-QUEUE-GENERAL-FUNCTIONS  *****
 * DMA services
 *
 * Theory of operation
 *
 * A Tx or Rx queue resides in host DRAM, and is comprised of a circular buffer
 * of buffer descriptors, each of which points to one or more data buffers for
 * the device to read from or fill.  Driver and device exchange status of each
 * queue via "read" and "write" pointers.  Driver keeps minimum of 2 empty
 * entries in each circular buffer, to protect against confusing empty and full
 * queue states.
 *
 * The device reads or writes the data in the queues via the device's several
 * DMA/FIFO channels.  Each queue is mapped to a single DMA channel.
 *
 * For Tx queue, there are low mark and high mark limits. If, after queuing
 * the packet for Tx, free space become < low mark, Tx queue stopped. When
 * reclaiming packets (on 'tx done IRQ), if free space become > high mark,
 * Tx queue resumed.
 *
 ***************************************************/


int iwl_pcie_alloc_dma_ptr(struct iwl_trans *trans,
			   struct iwl_dma_ptr *ptr, size_t size)
{
	if (WARN_ON(ptr->addr))
		return -EINVAL;

	ptr->addr = dma_alloc_coherent(trans->dev, size,
				       &ptr->dma, GFP_KERNEL);
	if (!ptr->addr)
		return -ENOMEM;
	ptr->size = size;
	return 0;
}

void iwl_pcie_free_dma_ptr(struct iwl_trans *trans, struct iwl_dma_ptr *ptr)
{
	if (unlikely(!ptr->addr))
		return;

	dma_free_coherent(trans->dev, ptr->size, ptr->addr, ptr->dma);
	memset(ptr, 0, sizeof(*ptr));
}

/*
 * iwl_pcie_txq_inc_wr_ptr - Send new write index to hardware
 */
static void iwl_pcie_txq_inc_wr_ptr(struct iwl_trans *trans,
				    struct iwl_txq *txq)
{
	u32 reg = 0;
	int txq_id = txq->id;

	lockdep_assert_held(&txq->lock);

	/*
	 * explicitly wake up the NIC if:
	 * 1. shadow registers aren't enabled
	 * 2. NIC is woken up for CMD regardless of shadow outside this function
	 * 3. there is a chance that the NIC is asleep
	 */
	if (!trans->mac_cfg->base->shadow_reg_enable &&
	    txq_id != trans->conf.cmd_queue &&
	    test_bit(STATUS_TPOWER_PMI, &trans->status)) {
		/*
		 * wake up nic if it's powered down ...
		 * uCode will wake up, and interrupt us again, so next
		 * time we'll skip this part.
		 */
		reg = iwl_read32(trans, CSR_UCODE_DRV_GP1);

		if (reg & CSR_UCODE_DRV_GP1_BIT_MAC_SLEEP) {
			IWL_DEBUG_INFO(trans, "Tx queue %d requesting wakeup, GP1 = 0x%x\n",
				       txq_id, reg);
			iwl_set_bit(trans, CSR_GP_CNTRL,
				    CSR_GP_CNTRL_REG_FLAG_MAC_ACCESS_REQ);
			txq->need_update = true;
			return;
		}
	}

	/*
	 * if not in power-save mode, uCode will never sleep when we're
	 * trying to tx (during RFKILL, we're not trying to tx).
	 */
	IWL_DEBUG_TX(trans, "Q:%d WR: 0x%x\n", txq_id, txq->write_ptr);
	if (!txq->block)
		iwl_write32(trans, HBUS_TARG_WRPTR,
			    txq->write_ptr | (txq_id << 8));
}

void iwl_pcie_txq_check_wrptrs(struct iwl_trans *trans)
{
	struct iwl_trans_pcie *trans_pcie = IWL_TRANS_GET_PCIE_TRANS(trans);
	int i;

	for (i = 0; i < trans->mac_cfg->base->num_of_queues; i++) {
		struct iwl_txq *txq = trans_pcie->txqs.txq[i];

		if (!test_bit(i, trans_pcie->txqs.queue_used))
			continue;

		spin_lock_bh(&txq->lock);
		if (txq->need_update) {
			iwl_pcie_txq_inc_wr_ptr(trans, txq);
			txq->need_update = false;
		}
		spin_unlock_bh(&txq->lock);
	}
}

static inline void iwl_pcie_gen1_tfd_set_tb(struct iwl_tfd *tfd,
					    u8 idx, dma_addr_t addr, u16 len)
{
	struct iwl_tfd_tb *tb = &tfd->tbs[idx];
	u16 hi_n_len = len << 4;

	put_unaligned_le32(addr, &tb->lo);
	hi_n_len |= iwl_get_dma_hi_addr(addr);

	tb->hi_n_len = cpu_to_le16(hi_n_len);

	tfd->num_tbs = idx + 1;
}

static inline u8 iwl_txq_gen1_tfd_get_num_tbs(struct iwl_tfd *tfd)
{
	return tfd->num_tbs & 0x1f;
}

static int iwl_pcie_txq_build_tfd(struct iwl_trans *trans, struct iwl_txq *txq,
				  dma_addr_t addr, u16 len, bool reset)
{
	struct iwl_trans_pcie *trans_pcie = IWL_TRANS_GET_PCIE_TRANS(trans);
	void *tfd;
	u32 num_tbs;

	tfd = (u8 *)txq->tfds + trans_pcie->txqs.tfd.size * txq->write_ptr;

	if (reset)
		memset(tfd, 0, trans_pcie->txqs.tfd.size);

	num_tbs = iwl_txq_gen1_tfd_get_num_tbs(tfd);

	/* Each TFD can point to a maximum max_tbs Tx buffers */
	if (num_tbs >= trans_pcie->txqs.tfd.max_tbs) {
		IWL_ERR(trans, "Error can not send more than %d chunks\n",
			trans_pcie->txqs.tfd.max_tbs);
		return -EINVAL;
	}

	if (WARN(addr & ~IWL_TX_DMA_MASK,
		 "Unaligned address = %llx\n", (unsigned long long)addr))
		return -EINVAL;

	iwl_pcie_gen1_tfd_set_tb(tfd, num_tbs, addr, len);

	return num_tbs;
}

static void iwl_pcie_clear_cmd_in_flight(struct iwl_trans *trans)
{
	struct iwl_trans_pcie *trans_pcie = IWL_TRANS_GET_PCIE_TRANS(trans);

	if (!trans->mac_cfg->base->apmg_wake_up_wa)
		return;

	spin_lock(&trans_pcie->reg_lock);

	if (WARN_ON(!trans_pcie->cmd_hold_nic_awake)) {
		spin_unlock(&trans_pcie->reg_lock);
		return;
	}

	trans_pcie->cmd_hold_nic_awake = false;
	iwl_trans_clear_bit(trans, CSR_GP_CNTRL,
			    CSR_GP_CNTRL_REG_FLAG_MAC_ACCESS_REQ);
	spin_unlock(&trans_pcie->reg_lock);
}

static void iwl_pcie_free_and_unmap_tso_page(struct iwl_trans *trans,
					     struct page *page)
{
	struct iwl_tso_page_info *info = IWL_TSO_PAGE_INFO(page_address(page));

	/* Decrease internal use count and unmap/free page if needed */
	if (refcount_dec_and_test(&info->use_count)) {
		dma_unmap_page(trans->dev, info->dma_addr, PAGE_SIZE,
			       DMA_TO_DEVICE);

		__free_page(page);
	}
}

void iwl_pcie_free_tso_pages(struct iwl_trans *trans, struct sk_buff *skb,
			     struct iwl_cmd_meta *cmd_meta)
{
	struct page **page_ptr;
	struct page *next;

	page_ptr = (void *)((u8 *)skb->cb + trans->conf.cb_data_offs);
	next = *page_ptr;
	*page_ptr = NULL;

	while (next) {
		struct iwl_tso_page_info *info;
		struct page *tmp = next;

		info = IWL_TSO_PAGE_INFO(page_address(next));
		next = info->next;

		/* Unmap the scatter gather list that is on the last page */
		if (!next && cmd_meta->sg_offset) {
			struct sg_table *sgt;

			sgt = (void *)((u8 *)page_address(tmp) +
				       cmd_meta->sg_offset);

			dma_unmap_sgtable(trans->dev, sgt, DMA_TO_DEVICE, 0);
		}

		iwl_pcie_free_and_unmap_tso_page(trans, tmp);
	}
}

static inline dma_addr_t
iwl_txq_gen1_tfd_tb_get_addr(struct iwl_tfd *tfd, u8 idx)
{
	struct iwl_tfd_tb *tb = &tfd->tbs[idx];
	dma_addr_t addr;
	dma_addr_t hi_len;

	addr = get_unaligned_le32(&tb->lo);

	if (sizeof(dma_addr_t) <= sizeof(u32))
		return addr;

	hi_len = le16_to_cpu(tb->hi_n_len) & 0xF;

	/*
	 * shift by 16 twice to avoid warnings on 32-bit
	 * (where this code never runs anyway due to the
	 * if statement above)
	 */
	return addr | ((hi_len << 16) << 16);
}

static void iwl_txq_set_tfd_invalid_gen1(struct iwl_trans *trans,
					 struct iwl_tfd *tfd)
{
	struct iwl_trans_pcie *trans_pcie = IWL_TRANS_GET_PCIE_TRANS(trans);

	tfd->num_tbs = 0;

	iwl_pcie_gen1_tfd_set_tb(tfd, 0, trans_pcie->invalid_tx_cmd.dma,
				 trans_pcie->invalid_tx_cmd.size);
}

static void iwl_txq_gen1_tfd_unmap(struct iwl_trans *trans,
				   struct iwl_cmd_meta *meta,
				   struct iwl_txq *txq, int index)
{
	struct iwl_trans_pcie *trans_pcie = IWL_TRANS_GET_PCIE_TRANS(trans);
	int i, num_tbs;
	struct iwl_tfd *tfd = iwl_txq_get_tfd(trans, txq, index);

	/* Sanity check on number of chunks */
	num_tbs = iwl_txq_gen1_tfd_get_num_tbs(tfd);

	if (num_tbs > trans_pcie->txqs.tfd.max_tbs) {
		IWL_ERR(trans, "Too many chunks: %i\n", num_tbs);
		/* @todo issue fatal error, it is quite serious situation */
		return;
	}

	/* TB1 is mapped directly, the rest is the TSO page and SG list. */
	if (meta->sg_offset)
		num_tbs = 2;

	/* first TB is never freed - it's the bidirectional DMA data */

	for (i = 1; i < num_tbs; i++) {
		if (meta->tbs & BIT(i))
			dma_unmap_page(trans->dev,
				       iwl_txq_gen1_tfd_tb_get_addr(tfd, i),
				       iwl_txq_gen1_tfd_tb_get_len(trans,
								   tfd, i),
				       DMA_TO_DEVICE);
		else
			dma_unmap_single(trans->dev,
					 iwl_txq_gen1_tfd_tb_get_addr(tfd, i),
					 iwl_txq_gen1_tfd_tb_get_len(trans,
								     tfd, i),
					 DMA_TO_DEVICE);
	}

	meta->tbs = 0;

	iwl_txq_set_tfd_invalid_gen1(trans, tfd);
}

/**
 * iwl_txq_free_tfd - Free all chunks referenced by TFD [txq->q.read_ptr]
 * @trans: transport private data
 * @txq: tx queue
 * @read_ptr: the TXQ read_ptr to free
 *
 * Does NOT advance any TFD circular buffer read/write indexes
 * Does NOT free the TFD itself (which is within circular buffer)
 */
static void iwl_txq_free_tfd(struct iwl_trans *trans, struct iwl_txq *txq,
			     int read_ptr)
{
	/* rd_ptr is bounded by TFD_QUEUE_SIZE_MAX and
	 * idx is bounded by n_window
	 */
	int idx = iwl_txq_get_cmd_index(txq, read_ptr);
	struct sk_buff *skb;

	lockdep_assert_held(&txq->reclaim_lock);

	if (!txq->entries)
		return;

	/* We have only q->n_window txq->entries, but we use
	 * TFD_QUEUE_SIZE_MAX tfds
	 */
	if (trans->mac_cfg->gen2)
		iwl_txq_gen2_tfd_unmap(trans, &txq->entries[idx].meta,
				       iwl_txq_get_tfd(trans, txq, read_ptr));
	else
		iwl_txq_gen1_tfd_unmap(trans, &txq->entries[idx].meta,
				       txq, read_ptr);

	/* free SKB */
	skb = txq->entries[idx].skb;

	/* Can be called from irqs-disabled context
	 * If skb is not NULL, it means that the whole queue is being
	 * freed and that the queue is not empty - free the skb
	 */
	if (skb) {
		iwl_op_mode_free_skb(trans->op_mode, skb);
		txq->entries[idx].skb = NULL;
	}
}

/*
 * iwl_pcie_txq_unmap -  Unmap any remaining DMA mappings and free skb's
 */
static void iwl_pcie_txq_unmap(struct iwl_trans *trans, int txq_id)
{
	struct iwl_trans_pcie *trans_pcie = IWL_TRANS_GET_PCIE_TRANS(trans);
	struct iwl_txq *txq = trans_pcie->txqs.txq[txq_id];

	if (!txq) {
		IWL_ERR(trans, "Trying to free a queue that wasn't allocated?\n");
		return;
	}

	spin_lock_bh(&txq->reclaim_lock);
	spin_lock(&txq->lock);
	while (txq->write_ptr != txq->read_ptr) {
		IWL_DEBUG_TX_REPLY(trans, "Q %d Free %d\n",
				   txq_id, txq->read_ptr);

		if (txq_id != trans->conf.cmd_queue) {
			struct sk_buff *skb = txq->entries[txq->read_ptr].skb;
			struct iwl_cmd_meta *cmd_meta =
				&txq->entries[txq->read_ptr].meta;

			if (WARN_ON_ONCE(!skb))
				continue;

			iwl_pcie_free_tso_pages(trans, skb, cmd_meta);
		}
		iwl_txq_free_tfd(trans, txq, txq->read_ptr);
		txq->read_ptr = iwl_txq_inc_wrap(trans, txq->read_ptr);

		if (txq->read_ptr == txq->write_ptr &&
		    txq_id == trans->conf.cmd_queue)
			iwl_pcie_clear_cmd_in_flight(trans);
	}

	while (!skb_queue_empty(&txq->overflow_q)) {
		struct sk_buff *skb = __skb_dequeue(&txq->overflow_q);

		iwl_op_mode_free_skb(trans->op_mode, skb);
	}

	spin_unlock(&txq->lock);
	spin_unlock_bh(&txq->reclaim_lock);

	/* just in case - this queue may have been stopped */
	iwl_trans_pcie_wake_queue(trans, txq);
}

/*
 * iwl_pcie_txq_free - Deallocate DMA queue.
 * @txq: Transmit queue to deallocate.
 *
 * Empty queue by removing and destroying all BD's.
 * Free all buffers.
 * 0-fill, but do not free "txq" descriptor structure.
 */
static void iwl_pcie_txq_free(struct iwl_trans *trans, int txq_id)
{
	struct iwl_trans_pcie *trans_pcie = IWL_TRANS_GET_PCIE_TRANS(trans);
	struct iwl_txq *txq = trans_pcie->txqs.txq[txq_id];
	struct device *dev = trans->dev;
	int i;

	if (WARN_ON(!txq))
		return;

	iwl_pcie_txq_unmap(trans, txq_id);

	/* De-alloc array of command/tx buffers */
	if (txq_id == trans->conf.cmd_queue)
		for (i = 0; i < txq->n_window; i++) {
			kfree_sensitive(txq->entries[i].cmd);
			kfree_sensitive(txq->entries[i].free_buf);
		}

	/* De-alloc circular buffer of TFDs */
	if (txq->tfds) {
		dma_free_coherent(dev,
				  trans_pcie->txqs.tfd.size *
				  trans->mac_cfg->base->max_tfd_queue_size,
				  txq->tfds, txq->dma_addr);
		txq->dma_addr = 0;
		txq->tfds = NULL;

		dma_free_coherent(dev,
				  sizeof(*txq->first_tb_bufs) * txq->n_window,
				  txq->first_tb_bufs, txq->first_tb_dma);
	}

	kfree(txq->entries);
	txq->entries = NULL;

	timer_delete_sync(&txq->stuck_timer);

	/* 0-fill queue descriptor structure */
	memset(txq, 0, sizeof(*txq));
}

void iwl_pcie_tx_start(struct iwl_trans *trans)
{
	struct iwl_trans_pcie *trans_pcie = IWL_TRANS_GET_PCIE_TRANS(trans);
	int nq = trans->mac_cfg->base->num_of_queues;
	int chan;
	u32 reg_val;
	int clear_dwords = (SCD_TRANS_TBL_OFFSET_QUEUE(nq) -
				SCD_CONTEXT_MEM_LOWER_BOUND) / sizeof(u32);

	/* make sure all queue are not stopped/used */
	memset(trans_pcie->txqs.queue_stopped, 0,
	       sizeof(trans_pcie->txqs.queue_stopped));
	memset(trans_pcie->txqs.queue_used, 0,
	       sizeof(trans_pcie->txqs.queue_used));

	trans_pcie->scd_base_addr =
		iwl_read_prph(trans, SCD_SRAM_BASE_ADDR);

	/* reset context data, TX status and translation data */
	iwl_trans_write_mem(trans, trans_pcie->scd_base_addr +
				   SCD_CONTEXT_MEM_LOWER_BOUND,
			    NULL, clear_dwords);

	iwl_write_prph(trans, SCD_DRAM_BASE_ADDR,
		       trans_pcie->txqs.scd_bc_tbls.dma >> 10);

	/* The chain extension of the SCD doesn't work well. This feature is
	 * enabled by default by the HW, so we need to disable it manually.
	 */
	if (trans->mac_cfg->base->scd_chain_ext_wa)
		iwl_write_prph(trans, SCD_CHAINEXT_EN, 0);

	iwl_trans_ac_txq_enable(trans, trans->conf.cmd_queue,
				trans->conf.cmd_fifo,
				IWL_DEF_WD_TIMEOUT);

	/* Activate all Tx DMA/FIFO channels */
	iwl_scd_activate_fifos(trans);

	/* Enable DMA channel */
	for (chan = 0; chan < FH_TCSR_CHNL_NUM; chan++)
		iwl_write_direct32(trans, FH_TCSR_CHNL_TX_CONFIG_REG(chan),
				   FH_TCSR_TX_CONFIG_REG_VAL_DMA_CHNL_ENABLE |
				   FH_TCSR_TX_CONFIG_REG_VAL_DMA_CREDIT_ENABLE);

	/* Update FH chicken bits */
	reg_val = iwl_read_direct32(trans, FH_TX_CHICKEN_BITS_REG);
	iwl_write_direct32(trans, FH_TX_CHICKEN_BITS_REG,
			   reg_val | FH_TX_CHICKEN_BITS_SCD_AUTO_RETRY_EN);

	/* Enable L1-Active */
	if (trans->mac_cfg->device_family < IWL_DEVICE_FAMILY_8000)
		iwl_clear_bits_prph(trans, APMG_PCIDEV_STT_REG,
				    APMG_PCIDEV_STT_VAL_L1_ACT_DIS);
}

void iwl_trans_pcie_tx_reset(struct iwl_trans *trans)
{
	struct iwl_trans_pcie *trans_pcie = IWL_TRANS_GET_PCIE_TRANS(trans);
	int txq_id;

	/*
	 * we should never get here in gen2 trans mode return early to avoid
	 * having invalid accesses
	 */
	if (WARN_ON_ONCE(trans->mac_cfg->gen2))
		return;

	for (txq_id = 0; txq_id < trans->mac_cfg->base->num_of_queues;
	     txq_id++) {
		struct iwl_txq *txq = trans_pcie->txqs.txq[txq_id];
		if (trans->mac_cfg->gen2)
			iwl_write_direct64(trans,
					   FH_MEM_CBBC_QUEUE(trans, txq_id),
					   txq->dma_addr);
		else
			iwl_write_direct32(trans,
					   FH_MEM_CBBC_QUEUE(trans, txq_id),
					   txq->dma_addr >> 8);
		iwl_pcie_txq_unmap(trans, txq_id);
		txq->read_ptr = 0;
		txq->write_ptr = 0;
	}

	/* Tell NIC where to find the "keep warm" buffer */
	iwl_write_direct32(trans, FH_KW_MEM_ADDR_REG,
			   trans_pcie->kw.dma >> 4);

	/*
	 * Send 0 as the scd_base_addr since the device may have be reset
	 * while we were in WoWLAN in which case SCD_SRAM_BASE_ADDR will
	 * contain garbage.
	 */
	iwl_pcie_tx_start(trans);
}

static void iwl_pcie_tx_stop_fh(struct iwl_trans *trans)
{
	struct iwl_trans_pcie *trans_pcie = IWL_TRANS_GET_PCIE_TRANS(trans);
	int ch, ret;
	u32 mask = 0;

	spin_lock_bh(&trans_pcie->irq_lock);

	if (!iwl_trans_grab_nic_access(trans))
		goto out;

	/* Stop each Tx DMA channel */
	for (ch = 0; ch < FH_TCSR_CHNL_NUM; ch++) {
		iwl_write32(trans, FH_TCSR_CHNL_TX_CONFIG_REG(ch), 0x0);
		mask |= FH_TSSR_TX_STATUS_REG_MSK_CHNL_IDLE(ch);
	}

	/* Wait for DMA channels to be idle */
	ret = iwl_poll_bits(trans, FH_TSSR_TX_STATUS_REG, mask, 5000);
	if (ret)
		IWL_ERR(trans,
			"Failing on timeout while stopping DMA channel %d [0x%08x]\n",
			ch, iwl_read32(trans, FH_TSSR_TX_STATUS_REG));

	iwl_trans_release_nic_access(trans);

out:
	spin_unlock_bh(&trans_pcie->irq_lock);
}

/*
 * iwl_pcie_tx_stop - Stop all Tx DMA channels
 */
int iwl_pcie_tx_stop(struct iwl_trans *trans)
{
	struct iwl_trans_pcie *trans_pcie = IWL_TRANS_GET_PCIE_TRANS(trans);
	int txq_id;

	/* Turn off all Tx DMA fifos */
	iwl_scd_deactivate_fifos(trans);

	/* Turn off all Tx DMA channels */
	iwl_pcie_tx_stop_fh(trans);

	/*
	 * This function can be called before the op_mode disabled the
	 * queues. This happens when we have an rfkill interrupt.
	 * Since we stop Tx altogether - mark the queues as stopped.
	 */
	memset(trans_pcie->txqs.queue_stopped, 0,
	       sizeof(trans_pcie->txqs.queue_stopped));
	memset(trans_pcie->txqs.queue_used, 0,
	       sizeof(trans_pcie->txqs.queue_used));

	/* This can happen: start_hw, stop_device */
	if (!trans_pcie->txq_memory)
		return 0;

	/* Unmap DMA from host system and free skb's */
	for (txq_id = 0; txq_id < trans->mac_cfg->base->num_of_queues;
	     txq_id++)
		iwl_pcie_txq_unmap(trans, txq_id);

	return 0;
}

/*
 * iwl_trans_tx_free - Free TXQ Context
 *
 * Destroy all TX DMA queues and structures
 */
void iwl_pcie_tx_free(struct iwl_trans *trans)
{
	int txq_id;
	struct iwl_trans_pcie *trans_pcie = IWL_TRANS_GET_PCIE_TRANS(trans);

	memset(trans_pcie->txqs.queue_used, 0,
	       sizeof(trans_pcie->txqs.queue_used));

	/* Tx queues */
	if (trans_pcie->txq_memory) {
		for (txq_id = 0;
		     txq_id < trans->mac_cfg->base->num_of_queues;
		     txq_id++) {
			iwl_pcie_txq_free(trans, txq_id);
			trans_pcie->txqs.txq[txq_id] = NULL;
		}
	}

	kfree(trans_pcie->txq_memory);
	trans_pcie->txq_memory = NULL;

	iwl_pcie_free_dma_ptr(trans, &trans_pcie->kw);

	iwl_pcie_free_dma_ptr(trans, &trans_pcie->txqs.scd_bc_tbls);
}

void iwl_txq_log_scd_error(struct iwl_trans *trans, struct iwl_txq *txq)
{
	u32 txq_id = txq->id;
	u32 status;
	bool active;
	u8 fifo;

	if (trans->mac_cfg->gen2) {
		IWL_ERR(trans, "Queue %d is stuck %d %d\n", txq_id,
			txq->read_ptr, txq->write_ptr);
		/* TODO: access new SCD registers and dump them */
		return;
	}

	status = iwl_read_prph(trans, SCD_QUEUE_STATUS_BITS(txq_id));
	fifo = (status >> SCD_QUEUE_STTS_REG_POS_TXF) & 0x7;
	active = !!(status & BIT(SCD_QUEUE_STTS_REG_POS_ACTIVE));

	IWL_ERR(trans,
		"Queue %d is %sactive on fifo %d and stuck for %u ms. SW [%d, %d] HW [%d, %d] FH TRB=0x0%x\n",
		txq_id, active ? "" : "in", fifo,
		jiffies_to_msecs(txq->wd_timeout),
		txq->read_ptr, txq->write_ptr,
		iwl_read_prph(trans, SCD_QUEUE_RDPTR(txq_id)) &
			(trans->mac_cfg->base->max_tfd_queue_size - 1),
			iwl_read_prph(trans, SCD_QUEUE_WRPTR(txq_id)) &
			(trans->mac_cfg->base->max_tfd_queue_size - 1),
			iwl_read_direct32(trans, FH_TX_TRB_REG(fifo)));
}

static void iwl_txq_stuck_timer(struct timer_list *t)
{
	struct iwl_txq *txq = timer_container_of(txq, t, stuck_timer);
	struct iwl_trans *trans = txq->trans;

	spin_lock(&txq->lock);
	/* check if triggered erroneously */
	if (txq->read_ptr == txq->write_ptr) {
		spin_unlock(&txq->lock);
		return;
	}
	spin_unlock(&txq->lock);

	iwl_txq_log_scd_error(trans, txq);

	iwl_force_nmi(trans);
}

int iwl_pcie_txq_alloc(struct iwl_trans *trans, struct iwl_txq *txq,
		       int slots_num, bool cmd_queue)
{
	struct iwl_trans_pcie *trans_pcie = IWL_TRANS_GET_PCIE_TRANS(trans);
	size_t num_entries = trans->mac_cfg->gen2 ?
		slots_num : trans->mac_cfg->base->max_tfd_queue_size;
	size_t tfd_sz;
	size_t tb0_buf_sz;
	int i;

	if (WARN_ONCE(slots_num <= 0, "Invalid slots num:%d\n", slots_num))
		return -EINVAL;

	if (WARN_ON(txq->entries || txq->tfds))
		return -EINVAL;

	tfd_sz = trans_pcie->txqs.tfd.size * num_entries;

	timer_setup(&txq->stuck_timer, iwl_txq_stuck_timer, 0);
	txq->trans = trans;

	txq->n_window = slots_num;

	txq->entries = kcalloc(slots_num,
			       sizeof(struct iwl_pcie_txq_entry),
			       GFP_KERNEL);

	if (!txq->entries)
		goto error;

	if (cmd_queue)
		for (i = 0; i < slots_num; i++) {
			txq->entries[i].cmd =
				kmalloc(sizeof(struct iwl_device_cmd),
					GFP_KERNEL);
			if (!txq->entries[i].cmd)
				goto error;
		}

	/* Circular buffer of transmit frame descriptors (TFDs),
	 * shared with device
	 */
	txq->tfds = dma_alloc_coherent(trans->dev, tfd_sz,
				       &txq->dma_addr, GFP_KERNEL);
	if (!txq->tfds)
		goto error;

	BUILD_BUG_ON(sizeof(*txq->first_tb_bufs) != IWL_FIRST_TB_SIZE_ALIGN);

	tb0_buf_sz = sizeof(*txq->first_tb_bufs) * slots_num;

	txq->first_tb_bufs = dma_alloc_coherent(trans->dev, tb0_buf_sz,
						&txq->first_tb_dma,
						GFP_KERNEL);
	if (!txq->first_tb_bufs)
		goto err_free_tfds;

	for (i = 0; i < num_entries; i++) {
		void *tfd = iwl_txq_get_tfd(trans, txq, i);

		if (trans->mac_cfg->gen2)
			iwl_txq_set_tfd_invalid_gen2(trans, tfd);
		else
			iwl_txq_set_tfd_invalid_gen1(trans, tfd);
	}

	return 0;
err_free_tfds:
	dma_free_coherent(trans->dev, tfd_sz, txq->tfds, txq->dma_addr);
	txq->tfds = NULL;
error:
	if (txq->entries && cmd_queue)
		for (i = 0; i < slots_num; i++)
			kfree(txq->entries[i].cmd);
	kfree(txq->entries);
	txq->entries = NULL;

	return -ENOMEM;
}

#define BC_TABLE_SIZE	(sizeof(struct iwl_bc_tbl_entry) * TFD_QUEUE_BC_SIZE)

/*
 * iwl_pcie_tx_alloc - allocate TX context
 * Allocate all Tx DMA structures and initialize them
 */
static int iwl_pcie_tx_alloc(struct iwl_trans *trans)
{
	int ret;
	int txq_id, slots_num;
	struct iwl_trans_pcie *trans_pcie = IWL_TRANS_GET_PCIE_TRANS(trans);
	u16 bc_tbls_size = trans->mac_cfg->base->num_of_queues;

	if (WARN_ON(trans->mac_cfg->device_family >= IWL_DEVICE_FAMILY_AX210))
		return -EINVAL;

	bc_tbls_size *= BC_TABLE_SIZE;

	/*It is not allowed to alloc twice, so warn when this happens.
	 * We cannot rely on the previous allocation, so free and fail */
	if (WARN_ON(trans_pcie->txq_memory)) {
		ret = -EINVAL;
		goto error;
	}

	ret = iwl_pcie_alloc_dma_ptr(trans, &trans_pcie->txqs.scd_bc_tbls,
				     bc_tbls_size);
	if (ret) {
		IWL_ERR(trans, "Scheduler BC Table allocation failed\n");
		goto error;
	}

	/* Alloc keep-warm buffer */
	ret = iwl_pcie_alloc_dma_ptr(trans, &trans_pcie->kw, IWL_KW_SIZE);
	if (ret) {
		IWL_ERR(trans, "Keep Warm allocation failed\n");
		goto error;
	}

	trans_pcie->txq_memory =
		kcalloc(trans->mac_cfg->base->num_of_queues,
			sizeof(struct iwl_txq), GFP_KERNEL);
	if (!trans_pcie->txq_memory) {
		IWL_ERR(trans, "Not enough memory for txq\n");
		ret = -ENOMEM;
		goto error;
	}

	/* Alloc and init all Tx queues, including the command queue (#4/#9) */
	for (txq_id = 0; txq_id < trans->mac_cfg->base->num_of_queues;
	     txq_id++) {
		bool cmd_queue = (txq_id == trans->conf.cmd_queue);

		if (cmd_queue)
			slots_num = max_t(u32, IWL_CMD_QUEUE_SIZE,
					  trans->mac_cfg->base->min_txq_size);
		else
			slots_num = max_t(u32, IWL_DEFAULT_QUEUE_SIZE,
					  trans->mac_cfg->base->min_ba_txq_size);
		trans_pcie->txqs.txq[txq_id] = &trans_pcie->txq_memory[txq_id];
		ret = iwl_pcie_txq_alloc(trans, trans_pcie->txqs.txq[txq_id],
					 slots_num, cmd_queue);
		if (ret) {
			IWL_ERR(trans, "Tx %d queue alloc failed\n", txq_id);
			goto error;
		}
		trans_pcie->txqs.txq[txq_id]->id = txq_id;
	}

	return 0;

error:
	iwl_pcie_tx_free(trans);

	return ret;
}

/*
 * iwl_queue_init - Initialize queue's high/low-water and read/write indexes
 */
static int iwl_queue_init(struct iwl_txq *q, int slots_num)
{
	q->n_window = slots_num;

	/* slots_num must be power-of-two size, otherwise
	 * iwl_txq_get_cmd_index is broken.
	 */
	if (WARN_ON(!is_power_of_2(slots_num)))
		return -EINVAL;

	q->low_mark = q->n_window / 4;
	if (q->low_mark < 4)
		q->low_mark = 4;

	q->high_mark = q->n_window / 8;
	if (q->high_mark < 2)
		q->high_mark = 2;

	q->write_ptr = 0;
	q->read_ptr = 0;

	return 0;
}

int iwl_txq_init(struct iwl_trans *trans, struct iwl_txq *txq,
		 int slots_num, bool cmd_queue)
{
	u32 tfd_queue_max_size =
		trans->mac_cfg->base->max_tfd_queue_size;
	int ret;

	txq->need_update = false;

	/* max_tfd_queue_size must be power-of-two size, otherwise
	 * iwl_txq_inc_wrap and iwl_txq_dec_wrap are broken.
	 */
	if (WARN_ONCE(tfd_queue_max_size & (tfd_queue_max_size - 1),
		      "Max tfd queue size must be a power of two, but is %d",
		      tfd_queue_max_size))
		return -EINVAL;

	/* Initialize queue's high/low-water marks, and head/tail indexes */
	ret = iwl_queue_init(txq, slots_num);
	if (ret)
		return ret;

	spin_lock_init(&txq->lock);
	spin_lock_init(&txq->reclaim_lock);

	if (cmd_queue) {
		static struct lock_class_key iwl_txq_cmd_queue_lock_class;

		lockdep_set_class(&txq->lock, &iwl_txq_cmd_queue_lock_class);
	}

	__skb_queue_head_init(&txq->overflow_q);

	return 0;
}

int iwl_pcie_tx_init(struct iwl_trans *trans)
{
	struct iwl_trans_pcie *trans_pcie = IWL_TRANS_GET_PCIE_TRANS(trans);
	int ret;
	int txq_id, slots_num;
	bool alloc = false;

	if (!trans_pcie->txq_memory) {
		ret = iwl_pcie_tx_alloc(trans);
		if (ret)
			goto error;
		alloc = true;
	}

	spin_lock_bh(&trans_pcie->irq_lock);

	/* Turn off all Tx DMA fifos */
	iwl_scd_deactivate_fifos(trans);

	/* Tell NIC where to find the "keep warm" buffer */
	iwl_write_direct32(trans, FH_KW_MEM_ADDR_REG,
			   trans_pcie->kw.dma >> 4);

	spin_unlock_bh(&trans_pcie->irq_lock);

	/* Alloc and init all Tx queues, including the command queue (#4/#9) */
	for (txq_id = 0; txq_id < trans->mac_cfg->base->num_of_queues;
	     txq_id++) {
		bool cmd_queue = (txq_id == trans->conf.cmd_queue);

		if (cmd_queue)
			slots_num = max_t(u32, IWL_CMD_QUEUE_SIZE,
					  trans->mac_cfg->base->min_txq_size);
		else
			slots_num = max_t(u32, IWL_DEFAULT_QUEUE_SIZE,
					  trans->mac_cfg->base->min_ba_txq_size);
		ret = iwl_txq_init(trans, trans_pcie->txqs.txq[txq_id], slots_num,
				   cmd_queue);
		if (ret) {
			IWL_ERR(trans, "Tx %d queue init failed\n", txq_id);
			goto error;
		}

		/*
		 * Tell nic where to find circular buffer of TFDs for a
		 * given Tx queue, and enable the DMA channel used for that
		 * queue.
		 * Circular buffer (TFD queue in DRAM) physical base address
		 */
		iwl_write_direct32(trans, FH_MEM_CBBC_QUEUE(trans, txq_id),
				   trans_pcie->txqs.txq[txq_id]->dma_addr >> 8);
	}

	iwl_set_bits_prph(trans, SCD_GP_CTRL, SCD_GP_CTRL_AUTO_ACTIVE_MODE);
	if (trans->mac_cfg->base->num_of_queues > 20)
		iwl_set_bits_prph(trans, SCD_GP_CTRL,
				  SCD_GP_CTRL_ENABLE_31_QUEUES);

	return 0;
error:
	/*Upon error, free only if we allocated something */
	if (alloc)
		iwl_pcie_tx_free(trans);
	return ret;
}

static int iwl_pcie_set_cmd_in_flight(struct iwl_trans *trans,
				      const struct iwl_host_cmd *cmd)
{
	struct iwl_trans_pcie *trans_pcie = IWL_TRANS_GET_PCIE_TRANS(trans);

	/* Make sure the NIC is still alive in the bus */
	if (test_bit(STATUS_TRANS_DEAD, &trans->status))
		return -ENODEV;

	if (!trans->mac_cfg->base->apmg_wake_up_wa)
		return 0;

	/*
	 * wake up the NIC to make sure that the firmware will see the host
	 * command - we will let the NIC sleep once all the host commands
	 * returned. This needs to be done only on NICs that have
	 * apmg_wake_up_wa set (see above.)
	 */
	if (!_iwl_trans_pcie_grab_nic_access(trans, false))
		return -EIO;

	/*
	 * In iwl_trans_grab_nic_access(), we've acquired the reg_lock.
	 * There, we also returned immediately if cmd_hold_nic_awake is
	 * already true, so it's OK to unconditionally set it to true.
	 */
	trans_pcie->cmd_hold_nic_awake = true;
	spin_unlock(&trans_pcie->reg_lock);

	return 0;
}

static void iwl_txq_progress(struct iwl_txq *txq)
{
	lockdep_assert_held(&txq->lock);

	if (!txq->wd_timeout)
		return;

	/*
	 * station is asleep and we send data - that must
	 * be uAPSD or PS-Poll. Don't rearm the timer.
	 */
	if (txq->frozen)
		return;

	/*
	 * if empty delete timer, otherwise move timer forward
	 * since we're making progress on this queue
	 */
	if (txq->read_ptr == txq->write_ptr)
		timer_delete(&txq->stuck_timer);
	else
		mod_timer(&txq->stuck_timer, jiffies + txq->wd_timeout);
}

static inline bool iwl_txq_used(const struct iwl_txq *q, int i,
				int read_ptr, int write_ptr)
{
	int index = iwl_txq_get_cmd_index(q, i);
	int r = iwl_txq_get_cmd_index(q, read_ptr);
	int w = iwl_txq_get_cmd_index(q, write_ptr);

	return w >= r ?
		(index >= r && index < w) :
		!(index < r && index >= w);
}

/*
 * iwl_pcie_cmdq_reclaim - Reclaim TX command queue entries already Tx'd
 *
 * When FW advances 'R' index, all entries between old and new 'R' index
 * need to be reclaimed. As result, some free space forms.  If there is
 * enough free space (> low mark), wake the stack that feeds us.
 */
static void iwl_pcie_cmdq_reclaim(struct iwl_trans *trans, int txq_id, int idx)
{
	struct iwl_trans_pcie *trans_pcie = IWL_TRANS_GET_PCIE_TRANS(trans);
	struct iwl_txq *txq = trans_pcie->txqs.txq[txq_id];
	int nfreed = 0;
	u16 r;

	lockdep_assert_held(&txq->lock);

	idx = iwl_txq_get_cmd_index(txq, idx);
	r = iwl_txq_get_cmd_index(txq, txq->read_ptr);

	if (idx >= trans->mac_cfg->base->max_tfd_queue_size ||
	    (!iwl_txq_used(txq, idx, txq->read_ptr, txq->write_ptr))) {
		WARN_ONCE(test_bit(txq_id, trans_pcie->txqs.queue_used),
			  "%s: Read index for DMA queue txq id (%d), index %d is out of range [0-%d] %d %d.\n",
			  __func__, txq_id, idx,
			  trans->mac_cfg->base->max_tfd_queue_size,
			  txq->write_ptr, txq->read_ptr);
		return;
	}

	for (idx = iwl_txq_inc_wrap(trans, idx); r != idx;
	     r = iwl_txq_inc_wrap(trans, r)) {
		txq->read_ptr = iwl_txq_inc_wrap(trans, txq->read_ptr);

		if (nfreed++ > 0) {
			IWL_ERR(trans, "HCMD skipped: index (%d) %d %d\n",
				idx, txq->write_ptr, r);
			iwl_force_nmi(trans);
		}
	}

	if (txq->read_ptr == txq->write_ptr)
		iwl_pcie_clear_cmd_in_flight(trans);

	iwl_txq_progress(txq);
}

static int iwl_pcie_txq_set_ratid_map(struct iwl_trans *trans, u16 ra_tid,
				 u16 txq_id)
{
	struct iwl_trans_pcie *trans_pcie = IWL_TRANS_GET_PCIE_TRANS(trans);
	u32 tbl_dw_addr;
	u32 tbl_dw;
	u16 scd_q2ratid;

	scd_q2ratid = ra_tid & SCD_QUEUE_RA_TID_MAP_RATID_MSK;

	tbl_dw_addr = trans_pcie->scd_base_addr +
			SCD_TRANS_TBL_OFFSET_QUEUE(txq_id);

	tbl_dw = iwl_trans_read_mem32(trans, tbl_dw_addr);

	if (txq_id & 0x1)
		tbl_dw = (scd_q2ratid << 16) | (tbl_dw & 0x0000FFFF);
	else
		tbl_dw = scd_q2ratid | (tbl_dw & 0xFFFF0000);

	iwl_trans_write_mem32(trans, tbl_dw_addr, tbl_dw);

	return 0;
}

/* Receiver address (actually, Rx station's index into station table),
 * combined with Traffic ID (QOS priority), in format used by Tx Scheduler */
#define BUILD_RAxTID(sta_id, tid)	(((sta_id) << 4) + (tid))

bool iwl_trans_pcie_txq_enable(struct iwl_trans *trans, int txq_id, u16 ssn,
			       const struct iwl_trans_txq_scd_cfg *cfg,
			       unsigned int wdg_timeout)
{
	struct iwl_trans_pcie *trans_pcie = IWL_TRANS_GET_PCIE_TRANS(trans);
	struct iwl_txq *txq = trans_pcie->txqs.txq[txq_id];
	int fifo = -1;
	bool scd_bug = false;

	if (test_and_set_bit(txq_id, trans_pcie->txqs.queue_used))
		WARN_ONCE(1, "queue %d already used - expect issues", txq_id);

	txq->wd_timeout = msecs_to_jiffies(wdg_timeout);

	if (cfg) {
		fifo = cfg->fifo;

		/* Disable the scheduler prior configuring the cmd queue */
		if (txq_id == trans->conf.cmd_queue &&
		    trans->conf.scd_set_active)
			iwl_scd_enable_set_active(trans, 0);

		/* Stop this Tx queue before configuring it */
		iwl_scd_txq_set_inactive(trans, txq_id);

		/* Set this queue as a chain-building queue unless it is CMD */
		if (txq_id != trans->conf.cmd_queue)
			iwl_scd_txq_set_chain(trans, txq_id);

		if (cfg->aggregate) {
			u16 ra_tid = BUILD_RAxTID(cfg->sta_id, cfg->tid);

			/* Map receiver-address / traffic-ID to this queue */
			iwl_pcie_txq_set_ratid_map(trans, ra_tid, txq_id);

			/* enable aggregations for the queue */
			iwl_scd_txq_enable_agg(trans, txq_id);
			txq->ampdu = true;
		} else {
			/*
			 * disable aggregations for the queue, this will also
			 * make the ra_tid mapping configuration irrelevant
			 * since it is now a non-AGG queue.
			 */
			iwl_scd_txq_disable_agg(trans, txq_id);

			ssn = txq->read_ptr;
		}
	} else {
		/*
		 * If we need to move the SCD write pointer by steps of
		 * 0x40, 0x80 or 0xc0, it gets stuck. Avoids this and let
		 * the op_mode know by returning true later.
		 * Do this only in case cfg is NULL since this trick can
		 * be done only if we have DQA enabled which is true for mvm
		 * only. And mvm never sets a cfg pointer.
		 * This is really ugly, but this is the easiest way out for
		 * this sad hardware issue.
		 * This bug has been fixed on devices 9000 and up.
		 */
		scd_bug = !trans->mac_cfg->mq_rx_supported &&
			!((ssn - txq->write_ptr) & 0x3f) &&
			(ssn != txq->write_ptr);
		if (scd_bug)
			ssn++;
	}

	/* Place first TFD at index corresponding to start sequence number.
	 * Assumes that ssn_idx is valid (!= 0xFFF) */
	txq->read_ptr = (ssn & 0xff);
	txq->write_ptr = (ssn & 0xff);
	iwl_write_direct32(trans, HBUS_TARG_WRPTR,
			   (ssn & 0xff) | (txq_id << 8));

	if (cfg) {
		u8 frame_limit = cfg->frame_limit;

		iwl_write_prph(trans, SCD_QUEUE_RDPTR(txq_id), ssn);

		/* Set up Tx window size and frame limit for this queue */
		iwl_trans_write_mem32(trans, trans_pcie->scd_base_addr +
				SCD_CONTEXT_QUEUE_OFFSET(txq_id), 0);
		iwl_trans_write_mem32(trans,
			trans_pcie->scd_base_addr +
			SCD_CONTEXT_QUEUE_OFFSET(txq_id) + sizeof(u32),
			SCD_QUEUE_CTX_REG2_VAL(WIN_SIZE, frame_limit) |
			SCD_QUEUE_CTX_REG2_VAL(FRAME_LIMIT, frame_limit));

		/* Set up status area in SRAM, map to Tx DMA/FIFO, activate */
		iwl_write_prph(trans, SCD_QUEUE_STATUS_BITS(txq_id),
			       (1 << SCD_QUEUE_STTS_REG_POS_ACTIVE) |
			       (cfg->fifo << SCD_QUEUE_STTS_REG_POS_TXF) |
			       (1 << SCD_QUEUE_STTS_REG_POS_WSL) |
			       SCD_QUEUE_STTS_REG_MSK);

		/* enable the scheduler for this queue (only) */
		if (txq_id == trans->conf.cmd_queue &&
		    trans->conf.scd_set_active)
			iwl_scd_enable_set_active(trans, BIT(txq_id));

		IWL_DEBUG_TX_QUEUES(trans,
				    "Activate queue %d on FIFO %d WrPtr: %d\n",
				    txq_id, fifo, ssn & 0xff);
	} else {
		IWL_DEBUG_TX_QUEUES(trans,
				    "Activate queue %d WrPtr: %d\n",
				    txq_id, ssn & 0xff);
	}

	return scd_bug;
}

void iwl_trans_pcie_txq_set_shared_mode(struct iwl_trans *trans, u32 txq_id,
					bool shared_mode)
{
	struct iwl_trans_pcie *trans_pcie = IWL_TRANS_GET_PCIE_TRANS(trans);
	struct iwl_txq *txq = trans_pcie->txqs.txq[txq_id];

	txq->ampdu = !shared_mode;
}

void iwl_trans_pcie_txq_disable(struct iwl_trans *trans, int txq_id,
				bool configure_scd)
{
	struct iwl_trans_pcie *trans_pcie = IWL_TRANS_GET_PCIE_TRANS(trans);
	u32 stts_addr = trans_pcie->scd_base_addr +
			SCD_TX_STTS_QUEUE_OFFSET(txq_id);
	static const u32 zero_val[4] = {};

	trans_pcie->txqs.txq[txq_id]->frozen_expiry_remainder = 0;
	trans_pcie->txqs.txq[txq_id]->frozen = false;

	/*
	 * Upon HW Rfkill - we stop the device, and then stop the queues
	 * in the op_mode. Just for the sake of the simplicity of the op_mode,
	 * allow the op_mode to call txq_disable after it already called
	 * stop_device.
	 */
	if (!test_and_clear_bit(txq_id, trans_pcie->txqs.queue_used)) {
		WARN_ONCE(test_bit(STATUS_DEVICE_ENABLED, &trans->status),
			  "queue %d not used", txq_id);
		return;
	}

	if (configure_scd) {
		iwl_scd_txq_set_inactive(trans, txq_id);

		iwl_trans_write_mem(trans, stts_addr, (const void *)zero_val,
				    ARRAY_SIZE(zero_val));
	}

	iwl_pcie_txq_unmap(trans, txq_id);
	trans_pcie->txqs.txq[txq_id]->ampdu = false;

	IWL_DEBUG_TX_QUEUES(trans, "Deactivate queue %d\n", txq_id);
}

/*************** HOST COMMAND QUEUE FUNCTIONS   *****/

static void iwl_trans_pcie_block_txq_ptrs(struct iwl_trans *trans, bool block)
{
	struct iwl_trans_pcie *trans_pcie = IWL_TRANS_GET_PCIE_TRANS(trans);
	int i;

	for (i = 0; i < trans->mac_cfg->base->num_of_queues; i++) {
		struct iwl_txq *txq = trans_pcie->txqs.txq[i];

		if (i == trans->conf.cmd_queue)
			continue;

		/* we skip the command queue (obviously) so it's OK to nest */
		spin_lock_nested(&txq->lock, 1);

		if (!block && !(WARN_ON_ONCE(!txq->block))) {
			txq->block--;
			if (!txq->block) {
				iwl_write32(trans, HBUS_TARG_WRPTR,
					    txq->write_ptr | (i << 8));
			}
		} else if (block) {
			txq->block++;
		}

		spin_unlock(&txq->lock);
	}
}

/*
 * iwl_pcie_enqueue_hcmd - enqueue a uCode command
 * @priv: device private data point
 * @cmd: a pointer to the ucode command structure
 *
 * The function returns < 0 values to indicate the operation
 * failed. On success, it returns the index (>= 0) of command in the
 * command queue.
 */
int iwl_pcie_enqueue_hcmd(struct iwl_trans *trans,
			  struct iwl_host_cmd *cmd)
{
	struct iwl_trans_pcie *trans_pcie = IWL_TRANS_GET_PCIE_TRANS(trans);
	struct iwl_txq *txq = trans_pcie->txqs.txq[trans->conf.cmd_queue];
	struct iwl_device_cmd *out_cmd;
	struct iwl_cmd_meta *out_meta;
	void *dup_buf = NULL;
	dma_addr_t phys_addr;
	int idx;
	u16 copy_size, cmd_size, tb0_size;
	bool had_nocopy = false;
	u8 group_id = iwl_cmd_groupid(cmd->id);
	int i, ret;
	u32 cmd_pos;
	const u8 *cmddata[IWL_MAX_CMD_TBS_PER_TFD];
	u16 cmdlen[IWL_MAX_CMD_TBS_PER_TFD];
	unsigned long flags;

	if (WARN(!trans->conf.wide_cmd_header &&
		 group_id > IWL_ALWAYS_LONG_GROUP,
		 "unsupported wide command %#x\n", cmd->id))
		return -EINVAL;

	if (group_id != 0) {
		copy_size = sizeof(struct iwl_cmd_header_wide);
		cmd_size = sizeof(struct iwl_cmd_header_wide);
	} else {
		copy_size = sizeof(struct iwl_cmd_header);
		cmd_size = sizeof(struct iwl_cmd_header);
	}

	/* need one for the header if the first is NOCOPY */
	BUILD_BUG_ON(IWL_MAX_CMD_TBS_PER_TFD > IWL_NUM_OF_TBS - 1);

	for (i = 0; i < IWL_MAX_CMD_TBS_PER_TFD; i++) {
		cmddata[i] = cmd->data[i];
		cmdlen[i] = cmd->len[i];

		if (!cmd->len[i])
			continue;

		/* need at least IWL_FIRST_TB_SIZE copied */
		if (copy_size < IWL_FIRST_TB_SIZE) {
			int copy = IWL_FIRST_TB_SIZE - copy_size;

			if (copy > cmdlen[i])
				copy = cmdlen[i];
			cmdlen[i] -= copy;
			cmddata[i] += copy;
			copy_size += copy;
		}

		if (cmd->dataflags[i] & IWL_HCMD_DFL_NOCOPY) {
			had_nocopy = true;
			if (WARN_ON(cmd->dataflags[i] & IWL_HCMD_DFL_DUP)) {
				idx = -EINVAL;
				goto free_dup_buf;
			}
		} else if (cmd->dataflags[i] & IWL_HCMD_DFL_DUP) {
			/*
			 * This is also a chunk that isn't copied
			 * to the static buffer so set had_nocopy.
			 */
			had_nocopy = true;

			/* only allowed once */
			if (WARN_ON(dup_buf)) {
				idx = -EINVAL;
				goto free_dup_buf;
			}

			dup_buf = kmemdup(cmddata[i], cmdlen[i],
					  GFP_ATOMIC);
			if (!dup_buf)
				return -ENOMEM;
		} else {
			/* NOCOPY must not be followed by normal! */
			if (WARN_ON(had_nocopy)) {
				idx = -EINVAL;
				goto free_dup_buf;
			}
			copy_size += cmdlen[i];
		}
		cmd_size += cmd->len[i];
	}

	/*
	 * If any of the command structures end up being larger than
	 * the TFD_MAX_PAYLOAD_SIZE and they aren't dynamically
	 * allocated into separate TFDs, then we will need to
	 * increase the size of the buffers.
	 */
	if (WARN(copy_size > TFD_MAX_PAYLOAD_SIZE,
		 "Command %s (%#x) is too large (%d bytes)\n",
		 iwl_get_cmd_string(trans, cmd->id),
		 cmd->id, copy_size)) {
		idx = -EINVAL;
		goto free_dup_buf;
	}

	spin_lock_irqsave(&txq->lock, flags);

	if (iwl_txq_space(trans, txq) < ((cmd->flags & CMD_ASYNC) ? 2 : 1)) {
		spin_unlock_irqrestore(&txq->lock, flags);

		IWL_ERR(trans, "No space in command queue\n");
		iwl_op_mode_nic_error(trans->op_mode,
				      IWL_ERR_TYPE_CMD_QUEUE_FULL);
		iwl_trans_schedule_reset(trans, IWL_ERR_TYPE_CMD_QUEUE_FULL);
		idx = -ENOSPC;
		goto free_dup_buf;
	}

	idx = iwl_txq_get_cmd_index(txq, txq->write_ptr);
	out_cmd = txq->entries[idx].cmd;
	out_meta = &txq->entries[idx].meta;

	/* re-initialize, this also marks the SG list as unused */
	memset(out_meta, 0, sizeof(*out_meta));
	if (cmd->flags & CMD_WANT_SKB)
		out_meta->source = cmd;

	/* set up the header */
	if (group_id != 0) {
		out_cmd->hdr_wide.cmd = iwl_cmd_opcode(cmd->id);
		out_cmd->hdr_wide.group_id = group_id;
		out_cmd->hdr_wide.version = iwl_cmd_version(cmd->id);
		out_cmd->hdr_wide.length =
			cpu_to_le16(cmd_size -
				    sizeof(struct iwl_cmd_header_wide));
		out_cmd->hdr_wide.reserved = 0;
		out_cmd->hdr_wide.sequence =
			cpu_to_le16(QUEUE_TO_SEQ(trans->conf.cmd_queue) |
						 INDEX_TO_SEQ(txq->write_ptr));

		cmd_pos = sizeof(struct iwl_cmd_header_wide);
		copy_size = sizeof(struct iwl_cmd_header_wide);
	} else {
		out_cmd->hdr.cmd = iwl_cmd_opcode(cmd->id);
		out_cmd->hdr.sequence =
			cpu_to_le16(QUEUE_TO_SEQ(trans->conf.cmd_queue) |
						 INDEX_TO_SEQ(txq->write_ptr));
		out_cmd->hdr.group_id = 0;

		cmd_pos = sizeof(struct iwl_cmd_header);
		copy_size = sizeof(struct iwl_cmd_header);
	}

	/* and copy the data that needs to be copied */
	for (i = 0; i < IWL_MAX_CMD_TBS_PER_TFD; i++) {
		int copy;

		if (!cmd->len[i])
			continue;

		/* copy everything if not nocopy/dup */
		if (!(cmd->dataflags[i] & (IWL_HCMD_DFL_NOCOPY |
					   IWL_HCMD_DFL_DUP))) {
			copy = cmd->len[i];

			memcpy((u8 *)out_cmd + cmd_pos, cmd->data[i], copy);
			cmd_pos += copy;
			copy_size += copy;
			continue;
		}

		/*
		 * Otherwise we need at least IWL_FIRST_TB_SIZE copied
		 * in total (for bi-directional DMA), but copy up to what
		 * we can fit into the payload for debug dump purposes.
		 */
		copy = min_t(int, TFD_MAX_PAYLOAD_SIZE - cmd_pos, cmd->len[i]);

		memcpy((u8 *)out_cmd + cmd_pos, cmd->data[i], copy);
		cmd_pos += copy;

		/* However, treat copy_size the proper way, we need it below */
		if (copy_size < IWL_FIRST_TB_SIZE) {
			copy = IWL_FIRST_TB_SIZE - copy_size;

			if (copy > cmd->len[i])
				copy = cmd->len[i];
			copy_size += copy;
		}
	}

	IWL_DEBUG_HC(trans,
		     "Sending command %s (%.2x.%.2x), seq: 0x%04X, %d bytes at %d[%d]:%d\n",
		     iwl_get_cmd_string(trans, cmd->id),
		     group_id, out_cmd->hdr.cmd,
		     le16_to_cpu(out_cmd->hdr.sequence),
		     cmd_size, txq->write_ptr, idx, trans->conf.cmd_queue);

	/* start the TFD with the minimum copy bytes */
	tb0_size = min_t(int, copy_size, IWL_FIRST_TB_SIZE);
	memcpy(&txq->first_tb_bufs[idx], &out_cmd->hdr, tb0_size);
	iwl_pcie_txq_build_tfd(trans, txq,
			       iwl_txq_get_first_tb_dma(txq, idx),
			       tb0_size, true);

	/* map first command fragment, if any remains */
	if (copy_size > tb0_size) {
		phys_addr = dma_map_single(trans->dev,
					   ((u8 *)&out_cmd->hdr) + tb0_size,
					   copy_size - tb0_size,
					   DMA_TO_DEVICE);
		if (dma_mapping_error(trans->dev, phys_addr)) {
			iwl_txq_gen1_tfd_unmap(trans, out_meta, txq,
					       txq->write_ptr);
			idx = -ENOMEM;
			goto out;
		}

		iwl_pcie_txq_build_tfd(trans, txq, phys_addr,
				       copy_size - tb0_size, false);
	}

	/* map the remaining (adjusted) nocopy/dup fragments */
	for (i = 0; i < IWL_MAX_CMD_TBS_PER_TFD; i++) {
		void *data = (void *)(uintptr_t)cmddata[i];

		if (!cmdlen[i])
			continue;
		if (!(cmd->dataflags[i] & (IWL_HCMD_DFL_NOCOPY |
					   IWL_HCMD_DFL_DUP)))
			continue;
		if (cmd->dataflags[i] & IWL_HCMD_DFL_DUP)
			data = dup_buf;
		phys_addr = dma_map_single(trans->dev, data,
					   cmdlen[i], DMA_TO_DEVICE);
		if (dma_mapping_error(trans->dev, phys_addr)) {
			iwl_txq_gen1_tfd_unmap(trans, out_meta, txq,
					       txq->write_ptr);
			idx = -ENOMEM;
			goto out;
		}

		iwl_pcie_txq_build_tfd(trans, txq, phys_addr, cmdlen[i], false);
	}

	BUILD_BUG_ON(IWL_TFH_NUM_TBS > sizeof(out_meta->tbs) * BITS_PER_BYTE);
	out_meta->flags = cmd->flags;
	if (WARN_ON_ONCE(txq->entries[idx].free_buf))
		kfree_sensitive(txq->entries[idx].free_buf);
	txq->entries[idx].free_buf = dup_buf;

	trace_iwlwifi_dev_hcmd(trans->dev, cmd, cmd_size, &out_cmd->hdr_wide);

	/* start timer if queue currently empty */
	if (txq->read_ptr == txq->write_ptr && txq->wd_timeout)
		mod_timer(&txq->stuck_timer, jiffies + txq->wd_timeout);

	ret = iwl_pcie_set_cmd_in_flight(trans, cmd);
	if (ret < 0) {
		idx = ret;
		goto out;
	}

	if (cmd->flags & CMD_BLOCK_TXQS)
		iwl_trans_pcie_block_txq_ptrs(trans, true);

	/* Increment and update queue's write index */
	txq->write_ptr = iwl_txq_inc_wrap(trans, txq->write_ptr);
	iwl_pcie_txq_inc_wr_ptr(trans, txq);

 out:
	spin_unlock_irqrestore(&txq->lock, flags);
 free_dup_buf:
	if (idx < 0)
		kfree(dup_buf);
	return idx;
}

/*
 * iwl_pcie_hcmd_complete - Pull unused buffers off the queue and reclaim them
 * @rxb: Rx buffer to reclaim
 */
void iwl_pcie_hcmd_complete(struct iwl_trans *trans,
			    struct iwl_rx_cmd_buffer *rxb)
{
	struct iwl_rx_packet *pkt = rxb_addr(rxb);
	u16 sequence = le16_to_cpu(pkt->hdr.sequence);
	u8 group_id;
	u32 cmd_id;
	int txq_id = SEQ_TO_QUEUE(sequence);
	int index = SEQ_TO_INDEX(sequence);
	int cmd_index;
	struct iwl_device_cmd *cmd;
	struct iwl_cmd_meta *meta;
	struct iwl_trans_pcie *trans_pcie = IWL_TRANS_GET_PCIE_TRANS(trans);
	struct iwl_txq *txq = trans_pcie->txqs.txq[trans->conf.cmd_queue];

	/* If a Tx command is being handled and it isn't in the actual
	 * command queue then there a command routing bug has been introduced
	 * in the queue management code. */
	if (IWL_FW_CHECK(trans, txq_id != trans->conf.cmd_queue,
			 "wrong command queue %d (should be %d), sequence 0x%X readp=%d writep=%d pkt=%*phN\n",
			 txq_id, trans->conf.cmd_queue, sequence, txq->read_ptr,
			 txq->write_ptr, 32, pkt))
		return;

	spin_lock_bh(&txq->lock);

	cmd_index = iwl_txq_get_cmd_index(txq, index);
	cmd = txq->entries[cmd_index].cmd;
	meta = &txq->entries[cmd_index].meta;
	group_id = cmd->hdr.group_id;
	cmd_id = WIDE_ID(group_id, cmd->hdr.cmd);

	if (trans->mac_cfg->gen2)
		iwl_txq_gen2_tfd_unmap(trans, meta,
				       iwl_txq_get_tfd(trans, txq, index));
	else
		iwl_txq_gen1_tfd_unmap(trans, meta, txq, index);

	/* Input error checking is done when commands are added to queue. */
	if (meta->flags & CMD_WANT_SKB) {
		struct page *p = rxb_steal_page(rxb);

		meta->source->resp_pkt = pkt;
		meta->source->_rx_page_addr = (unsigned long)page_address(p);
		meta->source->_rx_page_order = trans_pcie->rx_page_order;
	}

	if (meta->flags & CMD_BLOCK_TXQS)
		iwl_trans_pcie_block_txq_ptrs(trans, false);

	iwl_pcie_cmdq_reclaim(trans, txq_id, index);

	if (!(meta->flags & CMD_ASYNC)) {
		if (!test_bit(STATUS_SYNC_HCMD_ACTIVE, &trans->status)) {
			IWL_WARN(trans,
				 "HCMD_ACTIVE already clear for command %s\n",
				 iwl_get_cmd_string(trans, cmd_id));
		}
		clear_bit(STATUS_SYNC_HCMD_ACTIVE, &trans->status);
		IWL_DEBUG_INFO(trans, "Clearing HCMD_ACTIVE for command %s\n",
			       iwl_get_cmd_string(trans, cmd_id));
		wake_up(&trans_pcie->wait_command_queue);
	}

	meta->flags = 0;

	spin_unlock_bh(&txq->lock);
}

static int iwl_fill_data_tbs(struct iwl_trans *trans, struct sk_buff *skb,
			     struct iwl_txq *txq, u8 hdr_len,
			     struct iwl_cmd_meta *out_meta)
{
	u16 head_tb_len;
	int i;

	/*
	 * Set up TFD's third entry to point directly to remainder
	 * of skb's head, if any
	 */
	head_tb_len = skb_headlen(skb) - hdr_len;

	if (head_tb_len > 0) {
		dma_addr_t tb_phys = dma_map_single(trans->dev,
						    skb->data + hdr_len,
						    head_tb_len, DMA_TO_DEVICE);
		if (unlikely(dma_mapping_error(trans->dev, tb_phys)))
			return -EINVAL;
		trace_iwlwifi_dev_tx_tb(trans->dev, skb, skb->data + hdr_len,
					tb_phys, head_tb_len);
		iwl_pcie_txq_build_tfd(trans, txq, tb_phys, head_tb_len, false);
	}

	/* set up the remaining entries to point to the data */
	for (i = 0; i < skb_shinfo(skb)->nr_frags; i++) {
		const skb_frag_t *frag = &skb_shinfo(skb)->frags[i];
		dma_addr_t tb_phys;
		int tb_idx;

		if (!skb_frag_size(frag))
			continue;

		tb_phys = skb_frag_dma_map(trans->dev, frag, 0,
					   skb_frag_size(frag), DMA_TO_DEVICE);

		if (unlikely(dma_mapping_error(trans->dev, tb_phys)))
			return -EINVAL;
		trace_iwlwifi_dev_tx_tb(trans->dev, skb, skb_frag_address(frag),
					tb_phys, skb_frag_size(frag));
		tb_idx = iwl_pcie_txq_build_tfd(trans, txq, tb_phys,
						skb_frag_size(frag), false);
		if (tb_idx < 0)
			return tb_idx;

		out_meta->tbs |= BIT(tb_idx);
	}

	return 0;
}

#ifdef CONFIG_INET
static void *iwl_pcie_get_page_hdr(struct iwl_trans *trans,
				   size_t len, struct sk_buff *skb)
{
	struct iwl_trans_pcie *trans_pcie = IWL_TRANS_GET_PCIE_TRANS(trans);
	struct iwl_tso_hdr_page *p = this_cpu_ptr(trans_pcie->txqs.tso_hdr_page);
	struct iwl_tso_page_info *info;
	struct page **page_ptr;
	dma_addr_t phys;
	void *ret;

	page_ptr = (void *)((u8 *)skb->cb + trans->conf.cb_data_offs);

	if (WARN_ON(*page_ptr))
		return NULL;

	if (!p->page)
		goto alloc;

	/*
	 * Check if there's enough room on this page
	 *
	 * Note that we put a page chaining pointer *last* in the
	 * page - we need it somewhere, and if it's there then we
	 * avoid DMA mapping the last bits of the page which may
	 * trigger the 32-bit boundary hardware bug.
	 *
	 * (see also get_workaround_page() in tx-gen2.c)
	 */
	if (((unsigned long)p->pos & ~PAGE_MASK) + len < IWL_TSO_PAGE_DATA_SIZE) {
		info = IWL_TSO_PAGE_INFO(page_address(p->page));
		goto out;
	}

	/* We don't have enough room on this page, get a new one. */
	iwl_pcie_free_and_unmap_tso_page(trans, p->page);

alloc:
	p->page = alloc_page(GFP_ATOMIC);
	if (!p->page)
		return NULL;
	p->pos = page_address(p->page);

	info = IWL_TSO_PAGE_INFO(page_address(p->page));

	/* set the chaining pointer to NULL */
	info->next = NULL;

	/* Create a DMA mapping for the page */
	phys = dma_map_page_attrs(trans->dev, p->page, 0, PAGE_SIZE,
				  DMA_TO_DEVICE, DMA_ATTR_SKIP_CPU_SYNC);
	if (unlikely(dma_mapping_error(trans->dev, phys))) {
		__free_page(p->page);
		p->page = NULL;

		return NULL;
	}

	/* Store physical address and set use count */
	info->dma_addr = phys;
	refcount_set(&info->use_count, 1);
out:
	*page_ptr = p->page;
	/* Return an internal reference for the caller */
	refcount_inc(&info->use_count);
	ret = p->pos;
	p->pos += len;

	return ret;
}

/**
 * iwl_pcie_get_sgt_tb_phys - Find TB address in mapped SG list
 * @sgt: scatter gather table
 * @offset: Offset into the mapped memory (i.e. SKB payload data)
 * @len: Length of the area
 *
 * Find the DMA address that corresponds to the SKB payload data at the
 * position given by @offset.
 *
 * Returns: Address for TB entry
 */
dma_addr_t iwl_pcie_get_sgt_tb_phys(struct sg_table *sgt, unsigned int offset,
				    unsigned int len)
{
	struct scatterlist *sg;
	unsigned int sg_offset = 0;
	int i;

	/*
	 * Search the mapped DMA areas in the SG for the area that contains the
	 * data at offset with the given length.
	 */
	for_each_sgtable_dma_sg(sgt, sg, i) {
		if (offset >= sg_offset &&
		    offset + len <= sg_offset + sg_dma_len(sg))
			return sg_dma_address(sg) + offset - sg_offset;

		sg_offset += sg_dma_len(sg);
	}

	WARN_ON_ONCE(1);

	return DMA_MAPPING_ERROR;
}

/**
 * iwl_pcie_prep_tso - Prepare TSO page and SKB for sending
 * @trans: transport private data
 * @skb: the SKB to map
 * @cmd_meta: command meta to store the scatter list information for unmapping
 * @hdr: output argument for TSO headers
 * @hdr_room: requested length for TSO headers
 * @offset: offset into the data from which mapping should start
 *
 * Allocate space for a scatter gather list and TSO headers and map the SKB
 * using the scatter gather list. The SKB is unmapped again when the page is
 * free'ed again at the end of the operation.
 *
 * Returns: newly allocated and mapped scatter gather table with list
 */
struct sg_table *iwl_pcie_prep_tso(struct iwl_trans *trans, struct sk_buff *skb,
				   struct iwl_cmd_meta *cmd_meta,
				   u8 **hdr, unsigned int hdr_room,
				   unsigned int offset)
{
	struct sg_table *sgt;
	unsigned int n_segments = skb_shinfo(skb)->nr_frags + 1;
	int orig_nents;

	if (WARN_ON_ONCE(skb_has_frag_list(skb)))
		return NULL;

	*hdr = iwl_pcie_get_page_hdr(trans,
				     hdr_room + __alignof__(struct sg_table) +
				     sizeof(struct sg_table) +
				     n_segments * sizeof(struct scatterlist),
				     skb);
	if (!*hdr)
		return NULL;

	sgt = (void *)PTR_ALIGN(*hdr + hdr_room, __alignof__(struct sg_table));
	sgt->sgl = (void *)(sgt + 1);

	sg_init_table(sgt->sgl, n_segments);

	/* Only map the data, not the header (it is copied to the TSO page) */
	orig_nents = skb_to_sgvec(skb, sgt->sgl, offset, skb->len - offset);
	if (WARN_ON_ONCE(orig_nents <= 0))
		return NULL;

	sgt->orig_nents = orig_nents;

	/* And map the entire SKB */
	if (dma_map_sgtable(trans->dev, sgt, DMA_TO_DEVICE, 0) < 0)
		return NULL;

	/* Store non-zero (i.e. valid) offset for unmapping */
	cmd_meta->sg_offset = (unsigned long) sgt & ~PAGE_MASK;

	return sgt;
}

static int iwl_fill_data_tbs_amsdu(struct iwl_trans *trans, struct sk_buff *skb,
				   struct iwl_txq *txq, u8 hdr_len,
				   struct iwl_cmd_meta *out_meta,
				   struct iwl_device_tx_cmd *dev_cmd,
				   u16 tb1_len)
{
	struct iwl_trans_pcie *trans_pcie = IWL_TRANS_GET_PCIE_TRANS(trans);
	struct iwl_tx_cmd_v6 *tx_cmd = (void *)dev_cmd->payload;
	struct ieee80211_hdr *hdr = (void *)skb->data;
	unsigned int snap_ip_tcp_hdrlen, ip_hdrlen, total_len, hdr_room;
	unsigned int mss = skb_shinfo(skb)->gso_size;
	unsigned int data_offset = 0;
	u16 length, iv_len, amsdu_pad;
	dma_addr_t start_hdr_phys;
	u8 *start_hdr, *pos_hdr;
	struct sg_table *sgt;
	struct tso_t tso;

	/* if the packet is protected, then it must be CCMP or GCMP */
	BUILD_BUG_ON(IEEE80211_CCMP_HDR_LEN != IEEE80211_GCMP_HDR_LEN);
	iv_len = ieee80211_has_protected(hdr->frame_control) ?
		IEEE80211_CCMP_HDR_LEN : 0;

	trace_iwlwifi_dev_tx(trans->dev, skb,
			     iwl_txq_get_tfd(trans, txq, txq->write_ptr),
			     trans_pcie->txqs.tfd.size,
			     &dev_cmd->hdr, IWL_FIRST_TB_SIZE + tb1_len, 0);

	ip_hdrlen = skb_network_header_len(skb);
	snap_ip_tcp_hdrlen = 8 + ip_hdrlen + tcp_hdrlen(skb);
	total_len = skb->len - snap_ip_tcp_hdrlen - hdr_len - iv_len;
	amsdu_pad = 0;

	/* total amount of header we may need for this A-MSDU */
	hdr_room = DIV_ROUND_UP(total_len, mss) *
		(3 + snap_ip_tcp_hdrlen + sizeof(struct ethhdr)) + iv_len;

	/* Our device supports 9 segments at most, it will fit in 1 page */
	sgt = iwl_pcie_prep_tso(trans, skb, out_meta, &start_hdr, hdr_room,
				snap_ip_tcp_hdrlen + hdr_len + iv_len);
	if (!sgt)
		return -ENOMEM;

	start_hdr_phys = iwl_pcie_get_tso_page_phys(start_hdr);
	pos_hdr = start_hdr;
	memcpy(pos_hdr, skb->data + hdr_len, iv_len);
	pos_hdr += iv_len;

	/*
	 * Pull the ieee80211 header + IV to be able to use TSO core,
	 * we will restore it for the tx_status flow.
	 */
	skb_pull(skb, hdr_len + iv_len);

	/*
	 * Remove the length of all the headers that we don't actually
	 * have in the MPDU by themselves, but that we duplicate into
	 * all the different MSDUs inside the A-MSDU.
	 */
	le16_add_cpu(&tx_cmd->params.len, -snap_ip_tcp_hdrlen);

	tso_start(skb, &tso);

	while (total_len) {
		/* this is the data left for this subframe */
		unsigned int data_left =
			min_t(unsigned int, mss, total_len);
		unsigned int hdr_tb_len;
		dma_addr_t hdr_tb_phys;
		u8 *subf_hdrs_start = pos_hdr;

		total_len -= data_left;

		memset(pos_hdr, 0, amsdu_pad);
		pos_hdr += amsdu_pad;
		amsdu_pad = (4 - (sizeof(struct ethhdr) + snap_ip_tcp_hdrlen +
				  data_left)) & 0x3;
		ether_addr_copy(pos_hdr, ieee80211_get_DA(hdr));
		pos_hdr += ETH_ALEN;
		ether_addr_copy(pos_hdr, ieee80211_get_SA(hdr));
		pos_hdr += ETH_ALEN;

		length = snap_ip_tcp_hdrlen + data_left;
		*((__be16 *)pos_hdr) = cpu_to_be16(length);
		pos_hdr += sizeof(length);

		/*
		 * This will copy the SNAP as well which will be considered
		 * as MAC header.
		 */
		tso_build_hdr(skb, pos_hdr, &tso, data_left, !total_len);

		pos_hdr += snap_ip_tcp_hdrlen;

		hdr_tb_len = pos_hdr - start_hdr;
		hdr_tb_phys = iwl_pcie_get_tso_page_phys(start_hdr);

		iwl_pcie_txq_build_tfd(trans, txq, hdr_tb_phys,
				       hdr_tb_len, false);
		trace_iwlwifi_dev_tx_tb(trans->dev, skb, start_hdr,
					hdr_tb_phys, hdr_tb_len);
		/* add this subframe's headers' length to the tx_cmd */
		le16_add_cpu(&tx_cmd->params.len, pos_hdr - subf_hdrs_start);

		/* prepare the start_hdr for the next subframe */
		start_hdr = pos_hdr;

		/* put the payload */
		while (data_left) {
			unsigned int size = min_t(unsigned int, tso.size,
						  data_left);
			dma_addr_t tb_phys;

			tb_phys = iwl_pcie_get_sgt_tb_phys(sgt, data_offset, size);
			/* Not a real mapping error, use direct comparison */
			if (unlikely(tb_phys == DMA_MAPPING_ERROR))
				return -EINVAL;

			iwl_pcie_txq_build_tfd(trans, txq, tb_phys,
					       size, false);
			trace_iwlwifi_dev_tx_tb(trans->dev, skb, tso.data,
						tb_phys, size);

			data_left -= size;
			data_offset += size;
			tso_build_data(skb, &tso, size);
		}
	}

	dma_sync_single_for_device(trans->dev, start_hdr_phys, hdr_room,
				   DMA_TO_DEVICE);

	/* re -add the WiFi header and IV */
	skb_push(skb, hdr_len + iv_len);

	return 0;
}
#else /* CONFIG_INET */
static int iwl_fill_data_tbs_amsdu(struct iwl_trans *trans, struct sk_buff *skb,
				   struct iwl_txq *txq, u8 hdr_len,
				   struct iwl_cmd_meta *out_meta,
				   struct iwl_device_tx_cmd *dev_cmd,
				   u16 tb1_len)
{
	/* No A-MSDU without CONFIG_INET */
	WARN_ON(1);

	return -1;
}
#endif /* CONFIG_INET */

#define IWL_TX_CRC_SIZE 4
#define IWL_TX_DELIMITER_SIZE 4

/*
 * iwl_txq_gen1_update_byte_cnt_tbl - Set up entry in Tx byte-count array
 */
static void iwl_txq_gen1_update_byte_cnt_tbl(struct iwl_trans *trans,
					     struct iwl_txq *txq, u16 byte_cnt,
					     int num_tbs)
{
	struct iwl_trans_pcie *trans_pcie = IWL_TRANS_GET_PCIE_TRANS(trans);
	struct iwl_bc_tbl_entry *scd_bc_tbl;
	int write_ptr = txq->write_ptr;
	int txq_id = txq->id;
	u8 sec_ctl = 0;
	u16 len = byte_cnt + IWL_TX_CRC_SIZE + IWL_TX_DELIMITER_SIZE;
	__le16 bc_ent;
	struct iwl_device_tx_cmd *dev_cmd = txq->entries[txq->write_ptr].cmd;
	struct iwl_tx_cmd_v6 *tx_cmd = (void *)dev_cmd->payload;
	u8 sta_id = tx_cmd->params.sta_id;

	scd_bc_tbl = trans_pcie->txqs.scd_bc_tbls.addr;

	sec_ctl = tx_cmd->params.sec_ctl;

	switch (sec_ctl & TX_CMD_SEC_MSK) {
	case TX_CMD_SEC_CCM:
		len += IEEE80211_CCMP_MIC_LEN;
		break;
	case TX_CMD_SEC_TKIP:
		len += IEEE80211_TKIP_ICV_LEN;
		break;
	case TX_CMD_SEC_WEP:
		len += IEEE80211_WEP_IV_LEN + IEEE80211_WEP_ICV_LEN;
		break;
	}

<<<<<<< HEAD
	if (trans->mac_cfg->device_family >= IWL_DEVICE_FAMILY_9000 &&
=======
	if (trans->mac_cfg->device_family >= IWL_DEVICE_FAMILY_7000 &&
>>>>>>> 66e2d96b
	    trans->mac_cfg->device_family < IWL_DEVICE_FAMILY_AX210)
		len = DIV_ROUND_UP(len, 4);

	if (WARN_ON(len > 0xFFF || write_ptr >= TFD_QUEUE_SIZE_MAX))
		return;

	bc_ent = cpu_to_le16(len | (sta_id << 12));

	scd_bc_tbl[txq_id * TFD_QUEUE_BC_SIZE + write_ptr].tfd_offset = bc_ent;

	if (write_ptr < TFD_QUEUE_SIZE_BC_DUP)
		scd_bc_tbl[txq_id * TFD_QUEUE_BC_SIZE + TFD_QUEUE_SIZE_MAX + write_ptr].tfd_offset =
			bc_ent;
}

int iwl_trans_pcie_tx(struct iwl_trans *trans, struct sk_buff *skb,
		      struct iwl_device_tx_cmd *dev_cmd, int txq_id)
{
	struct iwl_trans_pcie *trans_pcie = IWL_TRANS_GET_PCIE_TRANS(trans);
	struct ieee80211_hdr *hdr;
	struct iwl_tx_cmd_v6 *tx_cmd = (struct iwl_tx_cmd_v6 *)dev_cmd->payload;
	struct iwl_cmd_meta *out_meta;
	struct iwl_txq *txq;
	dma_addr_t tb0_phys, tb1_phys, scratch_phys;
	void *tb1_addr;
	void *tfd;
	u16 len, tb1_len;
	bool wait_write_ptr;
	__le16 fc;
	u8 hdr_len;
	u16 wifi_seq;
	bool amsdu;

	txq = trans_pcie->txqs.txq[txq_id];

	if (WARN_ONCE(!test_bit(txq_id, trans_pcie->txqs.queue_used),
		      "TX on unused queue %d\n", txq_id))
		return -EINVAL;

	if (skb_is_nonlinear(skb) &&
	    skb_shinfo(skb)->nr_frags > IWL_TRANS_PCIE_MAX_FRAGS(trans_pcie) &&
	    __skb_linearize(skb))
		return -ENOMEM;

	/* mac80211 always puts the full header into the SKB's head,
	 * so there's no need to check if it's readable there
	 */
	hdr = (struct ieee80211_hdr *)skb->data;
	fc = hdr->frame_control;
	hdr_len = ieee80211_hdrlen(fc);

	spin_lock(&txq->lock);

	if (iwl_txq_space(trans, txq) < txq->high_mark) {
		iwl_txq_stop(trans, txq);

		/* don't put the packet on the ring, if there is no room */
		if (unlikely(iwl_txq_space(trans, txq) < 3)) {
			struct iwl_device_tx_cmd **dev_cmd_ptr;

			dev_cmd_ptr = (void *)((u8 *)skb->cb +
					       trans->conf.cb_data_offs +
					       sizeof(void *));

			*dev_cmd_ptr = dev_cmd;
			__skb_queue_tail(&txq->overflow_q, skb);

			spin_unlock(&txq->lock);
			return 0;
		}
	}

	/* In AGG mode, the index in the ring must correspond to the WiFi
	 * sequence number. This is a HW requirements to help the SCD to parse
	 * the BA.
	 * Check here that the packets are in the right place on the ring.
	 */
	wifi_seq = IEEE80211_SEQ_TO_SN(le16_to_cpu(hdr->seq_ctrl));
	WARN_ONCE(txq->ampdu &&
		  (wifi_seq & 0xff) != txq->write_ptr,
		  "Q: %d WiFi Seq %d tfdNum %d",
		  txq_id, wifi_seq, txq->write_ptr);

	/* Set up driver data for this TFD */
	txq->entries[txq->write_ptr].skb = skb;
	txq->entries[txq->write_ptr].cmd = dev_cmd;

	dev_cmd->hdr.sequence =
		cpu_to_le16((u16)(QUEUE_TO_SEQ(txq_id) |
			    INDEX_TO_SEQ(txq->write_ptr)));

	tb0_phys = iwl_txq_get_first_tb_dma(txq, txq->write_ptr);
	scratch_phys = tb0_phys + sizeof(struct iwl_cmd_header) +
		       offsetof(struct iwl_tx_cmd_v6_params, scratch);

	tx_cmd->params.dram_lsb_ptr = cpu_to_le32(scratch_phys);
	tx_cmd->params.dram_msb_ptr = iwl_get_dma_hi_addr(scratch_phys);

	/* Set up first empty entry in queue's array of Tx/cmd buffers */
	out_meta = &txq->entries[txq->write_ptr].meta;
	memset(out_meta, 0, sizeof(*out_meta));

	/*
	 * The second TB (tb1) points to the remainder of the TX command
	 * and the 802.11 header - dword aligned size
	 * (This calculation modifies the TX command, so do it before the
	 * setup of the first TB)
	 */
	len = sizeof(struct iwl_tx_cmd_v6) + sizeof(struct iwl_cmd_header) +
	      hdr_len - IWL_FIRST_TB_SIZE;
	/* do not align A-MSDU to dword as the subframe header aligns it */
	amsdu = ieee80211_is_data_qos(fc) &&
		(*ieee80211_get_qos_ctl(hdr) &
		 IEEE80211_QOS_CTL_A_MSDU_PRESENT);
	if (!amsdu) {
		tb1_len = ALIGN(len, 4);
		/* Tell NIC about any 2-byte padding after MAC header */
		if (tb1_len != len)
			tx_cmd->params.tx_flags |= cpu_to_le32(TX_CMD_FLG_MH_PAD);
	} else {
		tb1_len = len;
	}

	/*
	 * The first TB points to bi-directional DMA data, we'll
	 * memcpy the data into it later.
	 */
	iwl_pcie_txq_build_tfd(trans, txq, tb0_phys,
			       IWL_FIRST_TB_SIZE, true);

	/* there must be data left over for TB1 or this code must be changed */
	BUILD_BUG_ON(sizeof(struct iwl_tx_cmd_v6) < IWL_FIRST_TB_SIZE);
	BUILD_BUG_ON(sizeof(struct iwl_cmd_header) +
		     offsetofend(struct iwl_tx_cmd_v6_params, scratch) >
		     IWL_FIRST_TB_SIZE);

	/* map the data for TB1 */
	tb1_addr = ((u8 *)&dev_cmd->hdr) + IWL_FIRST_TB_SIZE;
	tb1_phys = dma_map_single(trans->dev, tb1_addr, tb1_len, DMA_TO_DEVICE);
	if (unlikely(dma_mapping_error(trans->dev, tb1_phys)))
		goto out_err;
	iwl_pcie_txq_build_tfd(trans, txq, tb1_phys, tb1_len, false);

	trace_iwlwifi_dev_tx(trans->dev, skb,
			     iwl_txq_get_tfd(trans, txq, txq->write_ptr),
			     trans_pcie->txqs.tfd.size,
			     &dev_cmd->hdr, IWL_FIRST_TB_SIZE + tb1_len,
			     hdr_len);

	/*
	 * If gso_size wasn't set, don't give the frame "amsdu treatment"
	 * (adding subframes, etc.).
	 * This can happen in some testing flows when the amsdu was already
	 * pre-built, and we just need to send the resulting skb.
	 */
	if (amsdu && skb_shinfo(skb)->gso_size) {
		if (unlikely(iwl_fill_data_tbs_amsdu(trans, skb, txq, hdr_len,
						     out_meta, dev_cmd,
						     tb1_len)))
			goto out_err;
	} else {
		struct sk_buff *frag;

		if (unlikely(iwl_fill_data_tbs(trans, skb, txq, hdr_len,
					       out_meta)))
			goto out_err;

		skb_walk_frags(skb, frag) {
			if (unlikely(iwl_fill_data_tbs(trans, frag, txq, 0,
						       out_meta)))
				goto out_err;
		}
	}

	/* building the A-MSDU might have changed this data, so memcpy it now */
	memcpy(&txq->first_tb_bufs[txq->write_ptr], dev_cmd, IWL_FIRST_TB_SIZE);

	tfd = iwl_txq_get_tfd(trans, txq, txq->write_ptr);
	/* Set up entry for this TFD in Tx byte-count array */
	iwl_txq_gen1_update_byte_cnt_tbl(trans, txq, le16_to_cpu(tx_cmd->params.len),
					 iwl_txq_gen1_tfd_get_num_tbs(tfd));

	wait_write_ptr = ieee80211_has_morefrags(fc);

	/* start timer if queue currently empty */
	if (txq->read_ptr == txq->write_ptr && txq->wd_timeout) {
		/*
		 * If the TXQ is active, then set the timer, if not,
		 * set the timer in remainder so that the timer will
		 * be armed with the right value when the station will
		 * wake up.
		 */
		if (!txq->frozen)
			mod_timer(&txq->stuck_timer,
				  jiffies + txq->wd_timeout);
		else
			txq->frozen_expiry_remainder = txq->wd_timeout;
	}

	/* Tell device the write index *just past* this latest filled TFD */
	txq->write_ptr = iwl_txq_inc_wrap(trans, txq->write_ptr);
	if (!wait_write_ptr)
		iwl_pcie_txq_inc_wr_ptr(trans, txq);

	/*
	 * At this point the frame is "transmitted" successfully
	 * and we will get a TX status notification eventually.
	 */
	spin_unlock(&txq->lock);
	return 0;
out_err:
	iwl_txq_gen1_tfd_unmap(trans, out_meta, txq, txq->write_ptr);
	spin_unlock(&txq->lock);
	return -1;
}

static void iwl_txq_gen1_inval_byte_cnt_tbl(struct iwl_trans *trans,
					    struct iwl_txq *txq,
					    int read_ptr)
{
	struct iwl_trans_pcie *trans_pcie = IWL_TRANS_GET_PCIE_TRANS(trans);
	struct iwl_bc_tbl_entry *scd_bc_tbl = trans_pcie->txqs.scd_bc_tbls.addr;
	int txq_id = txq->id;
	u8 sta_id = 0;
	__le16 bc_ent;
	struct iwl_device_tx_cmd *dev_cmd = txq->entries[read_ptr].cmd;
	struct iwl_tx_cmd_v6 *tx_cmd = (void *)dev_cmd->payload;

	WARN_ON(read_ptr >= TFD_QUEUE_SIZE_MAX);

	if (txq_id != trans->conf.cmd_queue)
		sta_id = tx_cmd->params.sta_id;

	bc_ent = cpu_to_le16(1 | (sta_id << 12));

	scd_bc_tbl[txq_id * TFD_QUEUE_BC_SIZE + read_ptr].tfd_offset = bc_ent;

	if (read_ptr < TFD_QUEUE_SIZE_BC_DUP)
		scd_bc_tbl[txq_id * TFD_QUEUE_BC_SIZE + TFD_QUEUE_SIZE_MAX + read_ptr].tfd_offset =
			bc_ent;
}

/* Frees buffers until index _not_ inclusive */
void iwl_pcie_reclaim(struct iwl_trans *trans, int txq_id, int ssn,
		      struct sk_buff_head *skbs, bool is_flush)
{
	struct iwl_trans_pcie *trans_pcie = IWL_TRANS_GET_PCIE_TRANS(trans);
	struct iwl_txq *txq = trans_pcie->txqs.txq[txq_id];
	int tfd_num, read_ptr, last_to_free;
	int txq_read_ptr, txq_write_ptr;

	/* This function is not meant to release cmd queue*/
	if (WARN_ON(txq_id == trans->conf.cmd_queue))
		return;

	if (WARN_ON(!txq))
		return;

	tfd_num = iwl_txq_get_cmd_index(txq, ssn);

	spin_lock_bh(&txq->reclaim_lock);

	spin_lock(&txq->lock);
	txq_read_ptr = txq->read_ptr;
	txq_write_ptr = txq->write_ptr;
	spin_unlock(&txq->lock);

	/* There is nothing to do if we are flushing an empty queue */
	if (is_flush && txq_write_ptr == txq_read_ptr)
		goto out;

	read_ptr = iwl_txq_get_cmd_index(txq, txq_read_ptr);

	if (!test_bit(txq_id, trans_pcie->txqs.queue_used)) {
		IWL_DEBUG_TX_QUEUES(trans, "Q %d inactive - ignoring idx %d\n",
				    txq_id, ssn);
		goto out;
	}

	if (read_ptr == tfd_num)
		goto out;

	IWL_DEBUG_TX_REPLY(trans, "[Q %d] %d (%d) -> %d (%d)\n",
			   txq_id, read_ptr, txq_read_ptr, tfd_num, ssn);

	/* Since we free until index _not_ inclusive, the one before index is
	 * the last we will free. This one must be used
	 */
	last_to_free = iwl_txq_dec_wrap(trans, tfd_num);

	if (!iwl_txq_used(txq, last_to_free, txq_read_ptr, txq_write_ptr)) {
		IWL_ERR(trans,
			"%s: Read index for txq id (%d), last_to_free %d is out of range [0-%d] %d %d.\n",
			__func__, txq_id, last_to_free,
			trans->mac_cfg->base->max_tfd_queue_size,
			txq_write_ptr, txq_read_ptr);

		iwl_op_mode_time_point(trans->op_mode,
				       IWL_FW_INI_TIME_POINT_FAKE_TX,
				       NULL);
		goto out;
	}

	if (WARN_ON(!skb_queue_empty(skbs)))
		goto out;

	for (;
	     read_ptr != tfd_num;
	     txq_read_ptr = iwl_txq_inc_wrap(trans, txq_read_ptr),
	     read_ptr = iwl_txq_get_cmd_index(txq, txq_read_ptr)) {
		struct iwl_cmd_meta *cmd_meta = &txq->entries[read_ptr].meta;
		struct sk_buff *skb = txq->entries[read_ptr].skb;

		if (WARN_ONCE(!skb, "no SKB at %d (%d) on queue %d\n",
			      read_ptr, txq_read_ptr, txq_id))
			continue;

		iwl_pcie_free_tso_pages(trans, skb, cmd_meta);

		__skb_queue_tail(skbs, skb);

		txq->entries[read_ptr].skb = NULL;

		if (!trans->mac_cfg->gen2)
			iwl_txq_gen1_inval_byte_cnt_tbl(trans, txq,
							txq_read_ptr);

		iwl_txq_free_tfd(trans, txq, txq_read_ptr);
	}

	spin_lock(&txq->lock);
	txq->read_ptr = txq_read_ptr;

	iwl_txq_progress(txq);

	if (iwl_txq_space(trans, txq) > txq->low_mark &&
	    test_bit(txq_id, trans_pcie->txqs.queue_stopped)) {
		struct sk_buff_head overflow_skbs;
		struct sk_buff *skb;

		__skb_queue_head_init(&overflow_skbs);
		skb_queue_splice_init(&txq->overflow_q,
				      is_flush ? skbs : &overflow_skbs);

		/*
		 * We are going to transmit from the overflow queue.
		 * Remember this state so that wait_for_txq_empty will know we
		 * are adding more packets to the TFD queue. It cannot rely on
		 * the state of &txq->overflow_q, as we just emptied it, but
		 * haven't TXed the content yet.
		 */
		txq->overflow_tx = true;

		/*
		 * This is tricky: we are in reclaim path and are holding
		 * reclaim_lock, so noone will try to access the txq data
		 * from that path. We stopped tx, so we can't have tx as well.
		 * Bottom line, we can unlock and re-lock later.
		 */
		spin_unlock(&txq->lock);

		while ((skb = __skb_dequeue(&overflow_skbs))) {
			struct iwl_device_tx_cmd *dev_cmd_ptr;

			dev_cmd_ptr = *(void **)((u8 *)skb->cb +
						 trans->conf.cb_data_offs +
						 sizeof(void *));

			/*
			 * Note that we can very well be overflowing again.
			 * In that case, iwl_txq_space will be small again
			 * and we won't wake mac80211's queue.
			 */
			iwl_trans_tx(trans, skb, dev_cmd_ptr, txq_id);
		}

		if (iwl_txq_space(trans, txq) > txq->low_mark)
			iwl_trans_pcie_wake_queue(trans, txq);

		spin_lock(&txq->lock);
		txq->overflow_tx = false;
	}

	spin_unlock(&txq->lock);
out:
	spin_unlock_bh(&txq->reclaim_lock);
}

/* Set wr_ptr of specific device and txq  */
void iwl_pcie_set_q_ptrs(struct iwl_trans *trans, int txq_id, int ptr)
{
	struct iwl_trans_pcie *trans_pcie = IWL_TRANS_GET_PCIE_TRANS(trans);
	struct iwl_txq *txq = trans_pcie->txqs.txq[txq_id];

	spin_lock_bh(&txq->lock);

	txq->write_ptr = ptr;
	txq->read_ptr = txq->write_ptr;

	spin_unlock_bh(&txq->lock);
}

void iwl_pcie_freeze_txq_timer(struct iwl_trans *trans,
			       unsigned long txqs, bool freeze)
{
	struct iwl_trans_pcie *trans_pcie = IWL_TRANS_GET_PCIE_TRANS(trans);
	int queue;

	for_each_set_bit(queue, &txqs, BITS_PER_LONG) {
		struct iwl_txq *txq = trans_pcie->txqs.txq[queue];
		unsigned long now;

		spin_lock_bh(&txq->lock);

		now = jiffies;

		if (txq->frozen == freeze)
			goto next_queue;

		IWL_DEBUG_TX_QUEUES(trans, "%s TXQ %d\n",
				    freeze ? "Freezing" : "Waking", queue);

		txq->frozen = freeze;

		if (txq->read_ptr == txq->write_ptr)
			goto next_queue;

		if (freeze) {
			if (unlikely(time_after(now,
						txq->stuck_timer.expires))) {
				/*
				 * The timer should have fired, maybe it is
				 * spinning right now on the lock.
				 */
				goto next_queue;
			}
			/* remember how long until the timer fires */
			txq->frozen_expiry_remainder =
				txq->stuck_timer.expires - now;
			timer_delete(&txq->stuck_timer);
			goto next_queue;
		}

		/*
		 * Wake a non-empty queue -> arm timer with the
		 * remainder before it froze
		 */
		mod_timer(&txq->stuck_timer,
			  now + txq->frozen_expiry_remainder);

next_queue:
		spin_unlock_bh(&txq->lock);
	}
}

#define HOST_COMPLETE_TIMEOUT	(2 * HZ)

static int iwl_trans_pcie_send_hcmd_sync(struct iwl_trans *trans,
					 struct iwl_host_cmd *cmd,
					 const char *cmd_str)
{
	struct iwl_trans_pcie *trans_pcie = IWL_TRANS_GET_PCIE_TRANS(trans);
	struct iwl_txq *txq = trans_pcie->txqs.txq[trans->conf.cmd_queue];
	int cmd_idx;
	int ret;

	IWL_DEBUG_INFO(trans, "Attempting to send sync command %s\n", cmd_str);

	if (WARN(test_and_set_bit(STATUS_SYNC_HCMD_ACTIVE,
				  &trans->status),
		 "Command %s: a command is already active!\n", cmd_str))
		return -EIO;

	IWL_DEBUG_INFO(trans, "Setting HCMD_ACTIVE for command %s\n", cmd_str);

	if (trans->mac_cfg->gen2)
		cmd_idx = iwl_pcie_gen2_enqueue_hcmd(trans, cmd);
	else
		cmd_idx = iwl_pcie_enqueue_hcmd(trans, cmd);

	if (cmd_idx < 0) {
		ret = cmd_idx;
		clear_bit(STATUS_SYNC_HCMD_ACTIVE, &trans->status);
		IWL_ERR(trans, "Error sending %s: enqueue_hcmd failed: %d\n",
			cmd_str, ret);
		return ret;
	}

	ret = wait_event_timeout(trans_pcie->wait_command_queue,
				 !test_bit(STATUS_SYNC_HCMD_ACTIVE,
					   &trans->status),
				 HOST_COMPLETE_TIMEOUT);
	if (!ret) {
		IWL_ERR(trans, "Error sending %s: time out after %dms.\n",
			cmd_str, jiffies_to_msecs(HOST_COMPLETE_TIMEOUT));

		IWL_ERR(trans, "Current CMD queue read_ptr %d write_ptr %d\n",
			txq->read_ptr, txq->write_ptr);

		clear_bit(STATUS_SYNC_HCMD_ACTIVE, &trans->status);
		IWL_DEBUG_INFO(trans, "Clearing HCMD_ACTIVE for command %s\n",
			       cmd_str);
		ret = -ETIMEDOUT;

		iwl_trans_pcie_sync_nmi(trans);
		goto cancel;
	}

	if (test_bit(STATUS_FW_ERROR, &trans->status)) {
		if (!test_and_clear_bit(STATUS_SUPPRESS_CMD_ERROR_ONCE,
					&trans->status)) {
			IWL_ERR(trans, "FW error in SYNC CMD %s\n", cmd_str);
			dump_stack();
		}
		ret = -EIO;
		goto cancel;
	}

	if (!(cmd->flags & CMD_SEND_IN_RFKILL) &&
	    test_bit(STATUS_RFKILL_OPMODE, &trans->status)) {
		IWL_DEBUG_RF_KILL(trans, "RFKILL in SYNC CMD... no rsp\n");
		ret = -ERFKILL;
		goto cancel;
	}

	if ((cmd->flags & CMD_WANT_SKB) && !cmd->resp_pkt) {
		IWL_ERR(trans, "Error: Response NULL in '%s'\n", cmd_str);
		ret = -EIO;
		goto cancel;
	}

	return 0;

cancel:
	if (cmd->flags & CMD_WANT_SKB) {
		/*
		 * Cancel the CMD_WANT_SKB flag for the cmd in the
		 * TX cmd queue. Otherwise in case the cmd comes
		 * in later, it will possibly set an invalid
		 * address (cmd->meta.source).
		 */
		txq->entries[cmd_idx].meta.flags &= ~CMD_WANT_SKB;
	}

	if (cmd->resp_pkt) {
		iwl_free_resp(cmd);
		cmd->resp_pkt = NULL;
	}

	return ret;
}

int iwl_trans_pcie_send_hcmd(struct iwl_trans *trans,
			     struct iwl_host_cmd *cmd)
{
	const char *cmd_str = iwl_get_cmd_string(trans, cmd->id);

	/* Make sure the NIC is still alive in the bus */
	if (test_bit(STATUS_TRANS_DEAD, &trans->status))
		return -ENODEV;

	if (!(cmd->flags & CMD_SEND_IN_RFKILL) &&
	    test_bit(STATUS_RFKILL_OPMODE, &trans->status)) {
		IWL_DEBUG_RF_KILL(trans, "Dropping CMD 0x%x: RF KILL\n",
				  cmd->id);
		return -ERFKILL;
	}

	if (cmd->flags & CMD_ASYNC) {
		int ret;

		IWL_DEBUG_INFO(trans, "Sending async command %s\n", cmd_str);

		/* An asynchronous command can not expect an SKB to be set. */
		if (WARN_ON(cmd->flags & CMD_WANT_SKB))
			return -EINVAL;

		if (trans->mac_cfg->gen2)
			ret = iwl_pcie_gen2_enqueue_hcmd(trans, cmd);
		else
			ret = iwl_pcie_enqueue_hcmd(trans, cmd);

		if (ret < 0) {
			IWL_ERR(trans,
				"Error sending %s: enqueue_hcmd failed: %d\n",
				iwl_get_cmd_string(trans, cmd->id), ret);
			return ret;
		}
		return 0;
	}

	return iwl_trans_pcie_send_hcmd_sync(trans, cmd, cmd_str);
}<|MERGE_RESOLUTION|>--- conflicted
+++ resolved
@@ -2092,11 +2092,7 @@
 		break;
 	}
 
-<<<<<<< HEAD
-	if (trans->mac_cfg->device_family >= IWL_DEVICE_FAMILY_9000 &&
-=======
 	if (trans->mac_cfg->device_family >= IWL_DEVICE_FAMILY_7000 &&
->>>>>>> 66e2d96b
 	    trans->mac_cfg->device_family < IWL_DEVICE_FAMILY_AX210)
 		len = DIV_ROUND_UP(len, 4);
 
