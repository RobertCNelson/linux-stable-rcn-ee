--- conflicted
+++ resolved
@@ -168,13 +168,10 @@
 	if (err)
 		goto napi_deinit;
 
-<<<<<<< HEAD
-=======
 	mlxbf_gige_enable_mac_rx_filter(priv, MLXBF_GIGE_BCAST_MAC_FILTER_IDX);
 	mlxbf_gige_enable_mac_rx_filter(priv, MLXBF_GIGE_LOCAL_MAC_FILTER_IDX);
 	mlxbf_gige_enable_multicast_rx(priv);
 
->>>>>>> 82cc63dc
 	/* Set bits in INT_EN that we care about */
 	int_en = MLXBF_GIGE_INT_EN_HW_ACCESS_ERROR |
 		 MLXBF_GIGE_INT_EN_TX_CHECKSUM_INPUTS |
