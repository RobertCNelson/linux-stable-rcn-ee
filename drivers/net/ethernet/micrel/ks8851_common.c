// SPDX-License-Identifier: GPL-2.0-only
/* drivers/net/ethernet/micrel/ks8851.c
 *
 * Copyright 2009 Simtec Electronics
 *	http://www.simtec.co.uk/
 *	Ben Dooks <ben@simtec.co.uk>
 */

#define pr_fmt(fmt) KBUILD_MODNAME ": " fmt

#include <linux/interrupt.h>
#include <linux/module.h>
#include <linux/kernel.h>
#include <linux/netdevice.h>
#include <linux/etherdevice.h>
#include <linux/ethtool.h>
#include <linux/cache.h>
#include <linux/crc32.h>
#include <linux/mii.h>
#include <linux/gpio/consumer.h>
#include <linux/regulator/consumer.h>

#include <linux/of_mdio.h>
#include <linux/of_net.h>

#include "ks8851.h"

/**
 * ks8851_lock - register access lock
 * @ks: The chip state
 * @flags: Spinlock flags
 *
 * Claim chip register access lock
 */
static void ks8851_lock(struct ks8851_net *ks, unsigned long *flags)
{
	ks->lock(ks, flags);
}

/**
 * ks8851_unlock - register access unlock
 * @ks: The chip state
 * @flags: Spinlock flags
 *
 * Release chip register access lock
 */
static void ks8851_unlock(struct ks8851_net *ks, unsigned long *flags)
{
	ks->unlock(ks, flags);
}

/**
 * ks8851_wrreg16 - write 16bit register value to chip
 * @ks: The chip state
 * @reg: The register address
 * @val: The value to write
 *
 * Issue a write to put the value @val into the register specified in @reg.
 */
static void ks8851_wrreg16(struct ks8851_net *ks, unsigned int reg,
			   unsigned int val)
{
	ks->wrreg16(ks, reg, val);
}

/**
 * ks8851_rdreg16 - read 16 bit register from device
 * @ks: The chip information
 * @reg: The register address
 *
 * Read a 16bit register from the chip, returning the result
 */
static unsigned int ks8851_rdreg16(struct ks8851_net *ks,
				   unsigned int reg)
{
	return ks->rdreg16(ks, reg);
}

/**
 * ks8851_soft_reset - issue one of the soft reset to the device
 * @ks: The device state.
 * @op: The bit(s) to set in the GRR
 *
 * Issue the relevant soft-reset command to the device's GRR register
 * specified by @op.
 *
 * Note, the delays are in there as a caution to ensure that the reset
 * has time to take effect and then complete. Since the datasheet does
 * not currently specify the exact sequence, we have chosen something
 * that seems to work with our device.
 */
static void ks8851_soft_reset(struct ks8851_net *ks, unsigned op)
{
	ks8851_wrreg16(ks, KS_GRR, op);
	mdelay(1);	/* wait a short time to effect reset */
	ks8851_wrreg16(ks, KS_GRR, 0);
	mdelay(1);	/* wait for condition to clear */
}

/**
 * ks8851_set_powermode - set power mode of the device
 * @ks: The device state
 * @pwrmode: The power mode value to write to KS_PMECR.
 *
 * Change the power mode of the chip.
 */
static void ks8851_set_powermode(struct ks8851_net *ks, unsigned pwrmode)
{
	unsigned pmecr;

	netif_dbg(ks, hw, ks->netdev, "setting power mode %d\n", pwrmode);

	pmecr = ks8851_rdreg16(ks, KS_PMECR);
	pmecr &= ~PMECR_PM_MASK;
	pmecr |= pwrmode;

	ks8851_wrreg16(ks, KS_PMECR, pmecr);
}

/**
 * ks8851_write_mac_addr - write mac address to device registers
 * @dev: The network device
 *
 * Update the KS8851 MAC address registers from the address in @dev.
 *
 * This call assumes that the chip is not running, so there is no need to
 * shutdown the RXQ process whilst setting this.
*/
static int ks8851_write_mac_addr(struct net_device *dev)
{
	struct ks8851_net *ks = netdev_priv(dev);
	unsigned long flags;
	u16 val;
	int i;

	ks8851_lock(ks, &flags);

	/*
	 * Wake up chip in case it was powered off when stopped; otherwise,
	 * the first write to the MAC address does not take effect.
	 */
	ks8851_set_powermode(ks, PMECR_PM_NORMAL);

	for (i = 0; i < ETH_ALEN; i += 2) {
		val = (dev->dev_addr[i] << 8) | dev->dev_addr[i + 1];
		ks8851_wrreg16(ks, KS_MAR(i), val);
	}

	if (!netif_running(dev))
		ks8851_set_powermode(ks, PMECR_PM_SOFTDOWN);

	ks8851_unlock(ks, &flags);

	return 0;
}

/**
 * ks8851_read_mac_addr - read mac address from device registers
 * @dev: The network device
 *
 * Update our copy of the KS8851 MAC address from the registers of @dev.
*/
static void ks8851_read_mac_addr(struct net_device *dev)
{
	struct ks8851_net *ks = netdev_priv(dev);
	unsigned long flags;
	u8 addr[ETH_ALEN];
	u16 reg;
	int i;

	ks8851_lock(ks, &flags);

	for (i = 0; i < ETH_ALEN; i += 2) {
		reg = ks8851_rdreg16(ks, KS_MAR(i));
		addr[i] = reg >> 8;
		addr[i + 1] = reg & 0xff;
	}
	eth_hw_addr_set(dev, addr);

	ks8851_unlock(ks, &flags);
}

/**
 * ks8851_init_mac - initialise the mac address
 * @ks: The device structure
 * @np: The device node pointer
 *
 * Get or create the initial mac address for the device and then set that
 * into the station address register. A mac address supplied in the device
 * tree takes precedence. Otherwise, if there is an EEPROM present, then
 * we try that. If no valid mac address is found we use eth_random_addr()
 * to create a new one.
 */
static void ks8851_init_mac(struct ks8851_net *ks, struct device_node *np)
{
	struct net_device *dev = ks->netdev;
	int ret;

	ret = of_get_ethdev_address(np, dev);
	if (!ret) {
		ks8851_write_mac_addr(dev);
		return;
	}

	if (ks->rc_ccr & CCR_EEPROM) {
		ks8851_read_mac_addr(dev);
		if (is_valid_ether_addr(dev->dev_addr))
			return;

		netdev_err(ks->netdev, "invalid mac address read %pM\n",
				dev->dev_addr);
	}

	eth_hw_addr_random(dev);
	ks8851_write_mac_addr(dev);
}

/**
 * ks8851_dbg_dumpkkt - dump initial packet contents to debug
 * @ks: The device state
 * @rxpkt: The data for the received packet
 *
 * Dump the initial data from the packet to dev_dbg().
 */
static void ks8851_dbg_dumpkkt(struct ks8851_net *ks, u8 *rxpkt)
{
	netdev_dbg(ks->netdev,
		   "pkt %02x%02x%02x%02x %02x%02x%02x%02x %02x%02x%02x%02x\n",
		   rxpkt[4], rxpkt[5], rxpkt[6], rxpkt[7],
		   rxpkt[8], rxpkt[9], rxpkt[10], rxpkt[11],
		   rxpkt[12], rxpkt[13], rxpkt[14], rxpkt[15]);
}

/**
 * ks8851_rx_pkts - receive packets from the host
 * @ks: The device information.
 * @rxq: Queue of packets received in this function.
 *
 * This is called from the IRQ work queue when the system detects that there
 * are packets in the receive queue. Find out how many packets there are and
 * read them from the FIFO.
 */
static void ks8851_rx_pkts(struct ks8851_net *ks, struct sk_buff_head *rxq)
{
	struct sk_buff *skb;
	unsigned rxfc;
	unsigned rxlen;
	unsigned rxstat;
	u8 *rxpkt;

	rxfc = (ks8851_rdreg16(ks, KS_RXFCTR) >> 8) & 0xff;

	netif_dbg(ks, rx_status, ks->netdev,
		  "%s: %d packets\n", __func__, rxfc);

	/* Currently we're issuing a read per packet, but we could possibly
	 * improve the code by issuing a single read, getting the receive
	 * header, allocating the packet and then reading the packet data
	 * out in one go.
	 *
	 * This form of operation would require us to hold the SPI bus'
	 * chipselect low during the entie transaction to avoid any
	 * reset to the data stream coming from the chip.
	 */

	for (; rxfc != 0; rxfc--) {
		rxstat = ks8851_rdreg16(ks, KS_RXFHSR);
		rxlen = ks8851_rdreg16(ks, KS_RXFHBCR) & RXFHBCR_CNT_MASK;

		netif_dbg(ks, rx_status, ks->netdev,
			  "rx: stat 0x%04x, len 0x%04x\n", rxstat, rxlen);

		/* the length of the packet includes the 32bit CRC */

		/* set dma read address */
		ks8851_wrreg16(ks, KS_RXFDPR, RXFDPR_RXFPAI | 0x00);

		/* start DMA access */
		ks8851_wrreg16(ks, KS_RXQCR, ks->rc_rxqcr | RXQCR_SDA);

		if (rxlen > 4) {
			unsigned int rxalign;

			rxlen -= 4;
			rxalign = ALIGN(rxlen, 4);
			skb = netdev_alloc_skb_ip_align(ks->netdev, rxalign);
			if (skb) {

				/* 4 bytes of status header + 4 bytes of
				 * garbage: we put them before ethernet
				 * header, so that they are copied,
				 * but ignored.
				 */

				rxpkt = skb_put(skb, rxlen) - 8;

				ks->rdfifo(ks, rxpkt, rxalign + 8);

				if (netif_msg_pktdata(ks))
					ks8851_dbg_dumpkkt(ks, rxpkt);

				skb->protocol = eth_type_trans(skb, ks->netdev);
				__skb_queue_tail(rxq, skb);

				ks->netdev->stats.rx_packets++;
				ks->netdev->stats.rx_bytes += rxlen;
			}
		}

		/* end DMA access and dequeue packet */
		ks8851_wrreg16(ks, KS_RXQCR, ks->rc_rxqcr | RXQCR_RRXEF);
	}
}

/**
 * ks8851_irq - IRQ handler for dealing with interrupt requests
 * @irq: IRQ number
 * @_ks: cookie
 *
 * This handler is invoked when the IRQ line asserts to find out what happened.
 * As we cannot allow ourselves to sleep in HARDIRQ context, this handler runs
 * in thread context.
 *
 * Read the interrupt status, work out what needs to be done and then clear
 * any of the interrupts that are not needed.
 */
static irqreturn_t ks8851_irq(int irq, void *_ks)
{
	struct ks8851_net *ks = _ks;
	struct sk_buff_head rxq;
	unsigned long flags;
	unsigned int status;
	struct sk_buff *skb;

	ks8851_lock(ks, &flags);

	status = ks8851_rdreg16(ks, KS_ISR);
	ks8851_wrreg16(ks, KS_ISR, status);

	netif_dbg(ks, intr, ks->netdev,
		  "%s: status 0x%04x\n", __func__, status);

	if (status & IRQ_LDI) {
		u16 pmecr = ks8851_rdreg16(ks, KS_PMECR);
		pmecr &= ~PMECR_WKEVT_MASK;
		ks8851_wrreg16(ks, KS_PMECR, pmecr | PMECR_WKEVT_LINK);
	}

	if (status & IRQ_TXI) {
		unsigned short tx_space = ks8851_rdreg16(ks, KS_TXMIR);

		netif_dbg(ks, intr, ks->netdev,
			  "%s: txspace %d\n", __func__, tx_space);

		spin_lock_bh(&ks->statelock);
		ks->tx_space = tx_space;
		if (netif_queue_stopped(ks->netdev))
			netif_wake_queue(ks->netdev);
<<<<<<< HEAD
		spin_unlock(&ks->statelock);
=======
		spin_unlock_bh(&ks->statelock);
>>>>>>> 82cc63dc
	}

	if (status & IRQ_SPIBEI) {
		netdev_err(ks->netdev, "%s: spi bus error\n", __func__);
	}

	if (status & IRQ_RXI) {
		/* the datasheet says to disable the rx interrupt during
		 * packet read-out, however we're masking the interrupt
		 * from the device so do not bother masking just the RX
		 * from the device. */

		__skb_queue_head_init(&rxq);
		ks8851_rx_pkts(ks, &rxq);
	}

	/* if something stopped the rx process, probably due to wanting
	 * to change the rx settings, then do something about restarting
	 * it. */
	if (status & IRQ_RXPSI) {
		struct ks8851_rxctrl *rxc = &ks->rxctrl;

		/* update the multicast hash table */
		ks8851_wrreg16(ks, KS_MAHTR0, rxc->mchash[0]);
		ks8851_wrreg16(ks, KS_MAHTR1, rxc->mchash[1]);
		ks8851_wrreg16(ks, KS_MAHTR2, rxc->mchash[2]);
		ks8851_wrreg16(ks, KS_MAHTR3, rxc->mchash[3]);

		ks8851_wrreg16(ks, KS_RXCR2, rxc->rxcr2);
		ks8851_wrreg16(ks, KS_RXCR1, rxc->rxcr1);
	}

	ks8851_unlock(ks, &flags);

	if (status & IRQ_LCI)
		mii_check_link(&ks->mii);

	if (status & IRQ_RXI)
		while ((skb = __skb_dequeue(&rxq)))
			netif_rx(skb);

	return IRQ_HANDLED;
}

/**
 * ks8851_flush_tx_work - flush outstanding TX work
 * @ks: The device state
 */
static void ks8851_flush_tx_work(struct ks8851_net *ks)
{
	if (ks->flush_tx_work)
		ks->flush_tx_work(ks);
}

/**
 * ks8851_net_open - open network device
 * @dev: The network device being opened.
 *
 * Called when the network device is marked active, such as a user executing
 * 'ifconfig up' on the device.
 */
static int ks8851_net_open(struct net_device *dev)
{
	struct ks8851_net *ks = netdev_priv(dev);
	unsigned long flags;
	int ret;

	ret = request_threaded_irq(dev->irq, NULL, ks8851_irq,
				   IRQF_TRIGGER_LOW | IRQF_ONESHOT,
				   dev->name, ks);
	if (ret < 0) {
		netdev_err(dev, "failed to get irq\n");
		return ret;
	}

	/* lock the card, even if we may not actually be doing anything
	 * else at the moment */
	ks8851_lock(ks, &flags);

	netif_dbg(ks, ifup, ks->netdev, "opening\n");

	/* bring chip out of any power saving mode it was in */
	ks8851_set_powermode(ks, PMECR_PM_NORMAL);

	/* issue a soft reset to the RX/TX QMU to put it into a known
	 * state. */
	ks8851_soft_reset(ks, GRR_QMU);

	/* setup transmission parameters */

	ks8851_wrreg16(ks, KS_TXCR, (TXCR_TXE | /* enable transmit process */
				     TXCR_TXPE | /* pad to min length */
				     TXCR_TXCRC | /* add CRC */
				     TXCR_TXFCE)); /* enable flow control */

	/* auto-increment tx data, reset tx pointer */
	ks8851_wrreg16(ks, KS_TXFDPR, TXFDPR_TXFPAI);

	/* setup receiver control */

	ks8851_wrreg16(ks, KS_RXCR1, (RXCR1_RXPAFMA | /*  from mac filter */
				      RXCR1_RXFCE | /* enable flow control */
				      RXCR1_RXBE | /* broadcast enable */
				      RXCR1_RXUE | /* unicast enable */
				      RXCR1_RXE)); /* enable rx block */

	/* transfer entire frames out in one go */
	ks8851_wrreg16(ks, KS_RXCR2, RXCR2_SRDBL_FRAME);

	/* set receive counter timeouts */
	ks8851_wrreg16(ks, KS_RXDTTR, 1000); /* 1ms after first frame to IRQ */
	ks8851_wrreg16(ks, KS_RXDBCTR, 4096); /* >4Kbytes in buffer to IRQ */
	ks8851_wrreg16(ks, KS_RXFCTR, 10);  /* 10 frames to IRQ */

	ks->rc_rxqcr = (RXQCR_RXFCTE |  /* IRQ on frame count exceeded */
			RXQCR_RXDBCTE | /* IRQ on byte count exceeded */
			RXQCR_RXDTTE);  /* IRQ on time exceeded */

	ks8851_wrreg16(ks, KS_RXQCR, ks->rc_rxqcr);

	/* clear then enable interrupts */
	ks8851_wrreg16(ks, KS_ISR, ks->rc_ier);
	ks8851_wrreg16(ks, KS_IER, ks->rc_ier);

	ks->queued_len = 0;
	ks->tx_space = ks8851_rdreg16(ks, KS_TXMIR);
	netif_start_queue(ks->netdev);

	netif_dbg(ks, ifup, ks->netdev, "network device up\n");

	ks8851_unlock(ks, &flags);
	mii_check_link(&ks->mii);
	return 0;
}

/**
 * ks8851_net_stop - close network device
 * @dev: The device being closed.
 *
 * Called to close down a network device which has been active. Cancell any
 * work, shutdown the RX and TX process and then place the chip into a low
 * power state whilst it is not being used.
 */
static int ks8851_net_stop(struct net_device *dev)
{
	struct ks8851_net *ks = netdev_priv(dev);
	unsigned long flags;

	netif_info(ks, ifdown, dev, "shutting down\n");

	netif_stop_queue(dev);

	ks8851_lock(ks, &flags);
	/* turn off the IRQs and ack any outstanding */
	ks8851_wrreg16(ks, KS_IER, 0x0000);
	ks8851_wrreg16(ks, KS_ISR, 0xffff);
	ks8851_unlock(ks, &flags);

	/* stop any outstanding work */
	ks8851_flush_tx_work(ks);
	flush_work(&ks->rxctrl_work);

	ks8851_lock(ks, &flags);
	/* shutdown RX process */
	ks8851_wrreg16(ks, KS_RXCR1, 0x0000);

	/* shutdown TX process */
	ks8851_wrreg16(ks, KS_TXCR, 0x0000);

	/* set powermode to soft power down to save power */
	ks8851_set_powermode(ks, PMECR_PM_SOFTDOWN);
	ks8851_unlock(ks, &flags);

	/* ensure any queued tx buffers are dumped */
	while (!skb_queue_empty(&ks->txq)) {
		struct sk_buff *txb = skb_dequeue(&ks->txq);

		netif_dbg(ks, ifdown, ks->netdev,
			  "%s: freeing txb %p\n", __func__, txb);

		dev_kfree_skb(txb);
	}

	free_irq(dev->irq, ks);

	return 0;
}

/**
 * ks8851_start_xmit - transmit packet
 * @skb: The buffer to transmit
 * @dev: The device used to transmit the packet.
 *
 * Called by the network layer to transmit the @skb. Queue the packet for
 * the device and schedule the necessary work to transmit the packet when
 * it is free.
 *
 * We do this to firstly avoid sleeping with the network device locked,
 * and secondly so we can round up more than one packet to transmit which
 * means we can try and avoid generating too many transmit done interrupts.
 */
static netdev_tx_t ks8851_start_xmit(struct sk_buff *skb,
				     struct net_device *dev)
{
	struct ks8851_net *ks = netdev_priv(dev);

	return ks->start_xmit(skb, dev);
}

/**
 * ks8851_rxctrl_work - work handler to change rx mode
 * @work: The work structure this belongs to.
 *
 * Lock the device and issue the necessary changes to the receive mode from
 * the network device layer. This is done so that we can do this without
 * having to sleep whilst holding the network device lock.
 *
 * Since the recommendation from Micrel is that the RXQ is shutdown whilst the
 * receive parameters are programmed, we issue a write to disable the RXQ and
 * then wait for the interrupt handler to be triggered once the RXQ shutdown is
 * complete. The interrupt handler then writes the new values into the chip.
 */
static void ks8851_rxctrl_work(struct work_struct *work)
{
	struct ks8851_net *ks = container_of(work, struct ks8851_net, rxctrl_work);
	unsigned long flags;

	ks8851_lock(ks, &flags);

	/* need to shutdown RXQ before modifying filter parameters */
	ks8851_wrreg16(ks, KS_RXCR1, 0x00);

	ks8851_unlock(ks, &flags);
}

static void ks8851_set_rx_mode(struct net_device *dev)
{
	struct ks8851_net *ks = netdev_priv(dev);
	struct ks8851_rxctrl rxctrl;

	memset(&rxctrl, 0, sizeof(rxctrl));

	if (dev->flags & IFF_PROMISC) {
		/* interface to receive everything */

		rxctrl.rxcr1 = RXCR1_RXAE | RXCR1_RXINVF;
	} else if (dev->flags & IFF_ALLMULTI) {
		/* accept all multicast packets */

		rxctrl.rxcr1 = (RXCR1_RXME | RXCR1_RXAE |
				RXCR1_RXPAFMA | RXCR1_RXMAFMA);
	} else if (dev->flags & IFF_MULTICAST && !netdev_mc_empty(dev)) {
		struct netdev_hw_addr *ha;
		u32 crc;

		/* accept some multicast */

		netdev_for_each_mc_addr(ha, dev) {
			crc = ether_crc(ETH_ALEN, ha->addr);
			crc >>= (32 - 6);  /* get top six bits */

			rxctrl.mchash[crc >> 4] |= (1 << (crc & 0xf));
		}

		rxctrl.rxcr1 = RXCR1_RXME | RXCR1_RXPAFMA;
	} else {
		/* just accept broadcast / unicast */
		rxctrl.rxcr1 = RXCR1_RXPAFMA;
	}

	rxctrl.rxcr1 |= (RXCR1_RXUE | /* unicast enable */
			 RXCR1_RXBE | /* broadcast enable */
			 RXCR1_RXE | /* RX process enable */
			 RXCR1_RXFCE); /* enable flow control */

	rxctrl.rxcr2 |= RXCR2_SRDBL_FRAME;

	/* schedule work to do the actual set of the data if needed */

	spin_lock_bh(&ks->statelock);

	if (memcmp(&rxctrl, &ks->rxctrl, sizeof(rxctrl)) != 0) {
		memcpy(&ks->rxctrl, &rxctrl, sizeof(ks->rxctrl));
		schedule_work(&ks->rxctrl_work);
	}

	spin_unlock_bh(&ks->statelock);
}

static int ks8851_set_mac_address(struct net_device *dev, void *addr)
{
	struct sockaddr *sa = addr;

	if (netif_running(dev))
		return -EBUSY;

	if (!is_valid_ether_addr(sa->sa_data))
		return -EADDRNOTAVAIL;

	eth_hw_addr_set(dev, sa->sa_data);
	return ks8851_write_mac_addr(dev);
}

static int ks8851_net_ioctl(struct net_device *dev, struct ifreq *req, int cmd)
{
	struct ks8851_net *ks = netdev_priv(dev);

	if (!netif_running(dev))
		return -EINVAL;

	return generic_mii_ioctl(&ks->mii, if_mii(req), cmd, NULL);
}

static const struct net_device_ops ks8851_netdev_ops = {
	.ndo_open		= ks8851_net_open,
	.ndo_stop		= ks8851_net_stop,
	.ndo_eth_ioctl		= ks8851_net_ioctl,
	.ndo_start_xmit		= ks8851_start_xmit,
	.ndo_set_mac_address	= ks8851_set_mac_address,
	.ndo_set_rx_mode	= ks8851_set_rx_mode,
	.ndo_validate_addr	= eth_validate_addr,
};

/* ethtool support */

static void ks8851_get_drvinfo(struct net_device *dev,
			       struct ethtool_drvinfo *di)
{
	strscpy(di->driver, "KS8851", sizeof(di->driver));
	strscpy(di->version, "1.00", sizeof(di->version));
	strscpy(di->bus_info, dev_name(dev->dev.parent), sizeof(di->bus_info));
}

static u32 ks8851_get_msglevel(struct net_device *dev)
{
	struct ks8851_net *ks = netdev_priv(dev);
	return ks->msg_enable;
}

static void ks8851_set_msglevel(struct net_device *dev, u32 to)
{
	struct ks8851_net *ks = netdev_priv(dev);
	ks->msg_enable = to;
}

static int ks8851_get_link_ksettings(struct net_device *dev,
				     struct ethtool_link_ksettings *cmd)
{
	struct ks8851_net *ks = netdev_priv(dev);

	mii_ethtool_get_link_ksettings(&ks->mii, cmd);

	return 0;
}

static int ks8851_set_link_ksettings(struct net_device *dev,
				     const struct ethtool_link_ksettings *cmd)
{
	struct ks8851_net *ks = netdev_priv(dev);
	return mii_ethtool_set_link_ksettings(&ks->mii, cmd);
}

static u32 ks8851_get_link(struct net_device *dev)
{
	struct ks8851_net *ks = netdev_priv(dev);
	return mii_link_ok(&ks->mii);
}

static int ks8851_nway_reset(struct net_device *dev)
{
	struct ks8851_net *ks = netdev_priv(dev);
	return mii_nway_restart(&ks->mii);
}

/* EEPROM support */

static void ks8851_eeprom_regread(struct eeprom_93cx6 *ee)
{
	struct ks8851_net *ks = ee->data;
	unsigned val;

	val = ks8851_rdreg16(ks, KS_EEPCR);

	ee->reg_data_out = (val & EEPCR_EESB) ? 1 : 0;
	ee->reg_data_clock = (val & EEPCR_EESCK) ? 1 : 0;
	ee->reg_chip_select = (val & EEPCR_EECS) ? 1 : 0;
}

static void ks8851_eeprom_regwrite(struct eeprom_93cx6 *ee)
{
	struct ks8851_net *ks = ee->data;
	unsigned val = EEPCR_EESA;	/* default - eeprom access on */

	if (ee->drive_data)
		val |= EEPCR_EESRWA;
	if (ee->reg_data_in)
		val |= EEPCR_EEDO;
	if (ee->reg_data_clock)
		val |= EEPCR_EESCK;
	if (ee->reg_chip_select)
		val |= EEPCR_EECS;

	ks8851_wrreg16(ks, KS_EEPCR, val);
}

/**
 * ks8851_eeprom_claim - claim device EEPROM and activate the interface
 * @ks: The network device state.
 *
 * Check for the presence of an EEPROM, and then activate software access
 * to the device.
 */
static int ks8851_eeprom_claim(struct ks8851_net *ks)
{
	/* start with clock low, cs high */
	ks8851_wrreg16(ks, KS_EEPCR, EEPCR_EESA | EEPCR_EECS);
	return 0;
}

/**
 * ks8851_eeprom_release - release the EEPROM interface
 * @ks: The device state
 *
 * Release the software access to the device EEPROM
 */
static void ks8851_eeprom_release(struct ks8851_net *ks)
{
	unsigned val = ks8851_rdreg16(ks, KS_EEPCR);

	ks8851_wrreg16(ks, KS_EEPCR, val & ~EEPCR_EESA);
}

#define KS_EEPROM_MAGIC (0x00008851)

static int ks8851_set_eeprom(struct net_device *dev,
			     struct ethtool_eeprom *ee, u8 *data)
{
	struct ks8851_net *ks = netdev_priv(dev);
	int offset = ee->offset;
	unsigned long flags;
	int len = ee->len;
	u16 tmp;

	/* currently only support byte writing */
	if (len != 1)
		return -EINVAL;

	if (ee->magic != KS_EEPROM_MAGIC)
		return -EINVAL;

	if (!(ks->rc_ccr & CCR_EEPROM))
		return -ENOENT;

	ks8851_lock(ks, &flags);

	ks8851_eeprom_claim(ks);

	eeprom_93cx6_wren(&ks->eeprom, true);

	/* ethtool currently only supports writing bytes, which means
	 * we have to read/modify/write our 16bit EEPROMs */

	eeprom_93cx6_read(&ks->eeprom, offset/2, &tmp);

	if (offset & 1) {
		tmp &= 0xff;
		tmp |= *data << 8;
	} else {
		tmp &= 0xff00;
		tmp |= *data;
	}

	eeprom_93cx6_write(&ks->eeprom, offset/2, tmp);
	eeprom_93cx6_wren(&ks->eeprom, false);

	ks8851_eeprom_release(ks);
	ks8851_unlock(ks, &flags);

	return 0;
}

static int ks8851_get_eeprom(struct net_device *dev,
			     struct ethtool_eeprom *ee, u8 *data)
{
	struct ks8851_net *ks = netdev_priv(dev);
	int offset = ee->offset;
	unsigned long flags;
	int len = ee->len;

	/* must be 2 byte aligned */
	if (len & 1 || offset & 1)
		return -EINVAL;

	if (!(ks->rc_ccr & CCR_EEPROM))
		return -ENOENT;

	ks8851_lock(ks, &flags);

	ks8851_eeprom_claim(ks);

	ee->magic = KS_EEPROM_MAGIC;

	eeprom_93cx6_multiread(&ks->eeprom, offset/2, (__le16 *)data, len/2);
	ks8851_eeprom_release(ks);
	ks8851_unlock(ks, &flags);

	return 0;
}

static int ks8851_get_eeprom_len(struct net_device *dev)
{
	struct ks8851_net *ks = netdev_priv(dev);

	/* currently, we assume it is an 93C46 attached, so return 128 */
	return ks->rc_ccr & CCR_EEPROM ? 128 : 0;
}

static const struct ethtool_ops ks8851_ethtool_ops = {
	.get_drvinfo	= ks8851_get_drvinfo,
	.get_msglevel	= ks8851_get_msglevel,
	.set_msglevel	= ks8851_set_msglevel,
	.get_link	= ks8851_get_link,
	.nway_reset	= ks8851_nway_reset,
	.get_eeprom_len	= ks8851_get_eeprom_len,
	.get_eeprom	= ks8851_get_eeprom,
	.set_eeprom	= ks8851_set_eeprom,
	.get_link_ksettings = ks8851_get_link_ksettings,
	.set_link_ksettings = ks8851_set_link_ksettings,
};

/* MII interface controls */

/**
 * ks8851_phy_reg - convert MII register into a KS8851 register
 * @reg: MII register number.
 *
 * Return the KS8851 register number for the corresponding MII PHY register
 * if possible. Return zero if the MII register has no direct mapping to the
 * KS8851 register set.
 */
static int ks8851_phy_reg(int reg)
{
	switch (reg) {
	case MII_BMCR:
		return KS_P1MBCR;
	case MII_BMSR:
		return KS_P1MBSR;
	case MII_PHYSID1:
		return KS_PHY1ILR;
	case MII_PHYSID2:
		return KS_PHY1IHR;
	case MII_ADVERTISE:
		return KS_P1ANAR;
	case MII_LPA:
		return KS_P1ANLPR;
	}

	return -EOPNOTSUPP;
}

static int ks8851_phy_read_common(struct net_device *dev, int phy_addr, int reg)
{
	struct ks8851_net *ks = netdev_priv(dev);
	unsigned long flags;
	int result;
	int ksreg;

	ksreg = ks8851_phy_reg(reg);
	if (ksreg < 0)
		return ksreg;

	ks8851_lock(ks, &flags);
	result = ks8851_rdreg16(ks, ksreg);
	ks8851_unlock(ks, &flags);

	return result;
}

/**
 * ks8851_phy_read - MII interface PHY register read.
 * @dev: The network device the PHY is on.
 * @phy_addr: Address of PHY (ignored as we only have one)
 * @reg: The register to read.
 *
 * This call reads data from the PHY register specified in @reg. Since the
 * device does not support all the MII registers, the non-existent values
 * are always returned as zero.
 *
 * We return zero for unsupported registers as the MII code does not check
 * the value returned for any error status, and simply returns it to the
 * caller. The mii-tool that the driver was tested with takes any -ve error
 * as real PHY capabilities, thus displaying incorrect data to the user.
 */
static int ks8851_phy_read(struct net_device *dev, int phy_addr, int reg)
{
	int ret;

	ret = ks8851_phy_read_common(dev, phy_addr, reg);
	if (ret < 0)
		return 0x0;	/* no error return allowed, so use zero */

	return ret;
}

static void ks8851_phy_write(struct net_device *dev,
			     int phy, int reg, int value)
{
	struct ks8851_net *ks = netdev_priv(dev);
	unsigned long flags;
	int ksreg;

	ksreg = ks8851_phy_reg(reg);
	if (ksreg >= 0) {
		ks8851_lock(ks, &flags);
		ks8851_wrreg16(ks, ksreg, value);
		ks8851_unlock(ks, &flags);
	}
}

static int ks8851_mdio_read(struct mii_bus *bus, int phy_id, int reg)
{
	struct ks8851_net *ks = bus->priv;

	if (phy_id != 0)
		return -EOPNOTSUPP;

	/* KS8851 PHY ID registers are swapped in HW, swap them back. */
	if (reg == MII_PHYSID1)
		reg = MII_PHYSID2;
	else if (reg == MII_PHYSID2)
		reg = MII_PHYSID1;

	return ks8851_phy_read_common(ks->netdev, phy_id, reg);
}

static int ks8851_mdio_write(struct mii_bus *bus, int phy_id, int reg, u16 val)
{
	struct ks8851_net *ks = bus->priv;

	ks8851_phy_write(ks->netdev, phy_id, reg, val);
	return 0;
}

/**
 * ks8851_read_selftest - read the selftest memory info.
 * @ks: The device state
 *
 * Read and check the TX/RX memory selftest information.
 */
static void ks8851_read_selftest(struct ks8851_net *ks)
{
	unsigned both_done = MBIR_TXMBF | MBIR_RXMBF;
	unsigned rd;

	rd = ks8851_rdreg16(ks, KS_MBIR);

	if ((rd & both_done) != both_done) {
		netdev_warn(ks->netdev, "Memory selftest not finished\n");
		return;
	}

	if (rd & MBIR_TXMBFA)
		netdev_err(ks->netdev, "TX memory selftest fail\n");

	if (rd & MBIR_RXMBFA)
		netdev_err(ks->netdev, "RX memory selftest fail\n");
}

/* driver bus management functions */

#ifdef CONFIG_PM_SLEEP

int ks8851_suspend(struct device *dev)
{
	struct ks8851_net *ks = dev_get_drvdata(dev);
	struct net_device *netdev = ks->netdev;

	if (netif_running(netdev)) {
		netif_device_detach(netdev);
		ks8851_net_stop(netdev);
	}

	return 0;
}
EXPORT_SYMBOL_GPL(ks8851_suspend);

int ks8851_resume(struct device *dev)
{
	struct ks8851_net *ks = dev_get_drvdata(dev);
	struct net_device *netdev = ks->netdev;

	if (netif_running(netdev)) {
		ks8851_net_open(netdev);
		netif_device_attach(netdev);
	}

	return 0;
}
EXPORT_SYMBOL_GPL(ks8851_resume);
#endif

static int ks8851_register_mdiobus(struct ks8851_net *ks, struct device *dev)
{
	struct mii_bus *mii_bus;
	int ret;

	mii_bus = mdiobus_alloc();
	if (!mii_bus)
		return -ENOMEM;

	mii_bus->name = "ks8851_eth_mii";
	mii_bus->read = ks8851_mdio_read;
	mii_bus->write = ks8851_mdio_write;
	mii_bus->priv = ks;
	mii_bus->parent = dev;
	mii_bus->phy_mask = ~((u32)BIT(0));
	snprintf(mii_bus->id, MII_BUS_ID_SIZE, "%s", dev_name(dev));

	ret = mdiobus_register(mii_bus);
	if (ret)
		goto err_mdiobus_register;

	ks->mii_bus = mii_bus;

	return 0;

err_mdiobus_register:
	mdiobus_free(mii_bus);
	return ret;
}

static void ks8851_unregister_mdiobus(struct ks8851_net *ks)
{
	mdiobus_unregister(ks->mii_bus);
	mdiobus_free(ks->mii_bus);
}

int ks8851_probe_common(struct net_device *netdev, struct device *dev,
			int msg_en)
{
	struct ks8851_net *ks = netdev_priv(netdev);
	unsigned cider;
	int ret;

	ks->netdev = netdev;

	ks->gpio = devm_gpiod_get_optional(dev, "reset", GPIOD_OUT_HIGH);
	ret = PTR_ERR_OR_ZERO(ks->gpio);
	if (ret) {
		if (ret != -EPROBE_DEFER)
			dev_err(dev, "reset gpio request failed: %d\n", ret);
		return ret;
	}

	ret = gpiod_set_consumer_name(ks->gpio, "ks8851_rst_n");
	if (ret) {
		dev_err(dev, "failed to set reset gpio name: %d\n", ret);
		return ret;
	}

	ks->vdd_io = devm_regulator_get(dev, "vdd-io");
	if (IS_ERR(ks->vdd_io)) {
		ret = PTR_ERR(ks->vdd_io);
		goto err_reg_io;
	}

	ret = regulator_enable(ks->vdd_io);
	if (ret) {
		dev_err(dev, "regulator vdd_io enable fail: %d\n", ret);
		goto err_reg_io;
	}

	ks->vdd_reg = devm_regulator_get(dev, "vdd");
	if (IS_ERR(ks->vdd_reg)) {
		ret = PTR_ERR(ks->vdd_reg);
		goto err_reg;
	}

	ret = regulator_enable(ks->vdd_reg);
	if (ret) {
		dev_err(dev, "regulator vdd enable fail: %d\n", ret);
		goto err_reg;
	}

	if (ks->gpio) {
		usleep_range(10000, 11000);
		gpiod_set_value_cansleep(ks->gpio, 0);
	}

	spin_lock_init(&ks->statelock);

	INIT_WORK(&ks->rxctrl_work, ks8851_rxctrl_work);

	SET_NETDEV_DEV(netdev, dev);

	/* setup EEPROM state */
	ks->eeprom.data = ks;
	ks->eeprom.width = PCI_EEPROM_WIDTH_93C46;
	ks->eeprom.register_read = ks8851_eeprom_regread;
	ks->eeprom.register_write = ks8851_eeprom_regwrite;

	/* setup mii state */
	ks->mii.dev		= netdev;
	ks->mii.phy_id		= 1;
	ks->mii.phy_id_mask	= 1;
	ks->mii.reg_num_mask	= 0xf;
	ks->mii.mdio_read	= ks8851_phy_read;
	ks->mii.mdio_write	= ks8851_phy_write;

	dev_info(dev, "message enable is %d\n", msg_en);

	ret = ks8851_register_mdiobus(ks, dev);
	if (ret)
		goto err_mdio;

	/* set the default message enable */
	ks->msg_enable = netif_msg_init(msg_en, NETIF_MSG_DRV |
						NETIF_MSG_PROBE |
						NETIF_MSG_LINK);

	skb_queue_head_init(&ks->txq);

	netdev->ethtool_ops = &ks8851_ethtool_ops;

	dev_set_drvdata(dev, ks);

	netif_carrier_off(ks->netdev);
	netdev->if_port = IF_PORT_100BASET;
	netdev->netdev_ops = &ks8851_netdev_ops;

	/* issue a global soft reset to reset the device. */
	ks8851_soft_reset(ks, GRR_GSR);

	/* simple check for a valid chip being connected to the bus */
	cider = ks8851_rdreg16(ks, KS_CIDER);
	if ((cider & ~CIDER_REV_MASK) != CIDER_ID) {
		dev_err(dev, "failed to read device ID\n");
		ret = -ENODEV;
		goto err_id;
	}

	/* cache the contents of the CCR register for EEPROM, etc. */
	ks->rc_ccr = ks8851_rdreg16(ks, KS_CCR);

	ks8851_read_selftest(ks);
	ks8851_init_mac(ks, dev->of_node);

	ret = register_netdev(netdev);
	if (ret) {
		dev_err(dev, "failed to register network device\n");
		goto err_id;
	}

	netdev_info(netdev, "revision %d, MAC %pM, IRQ %d, %s EEPROM\n",
		    CIDER_REV_GET(cider), netdev->dev_addr, netdev->irq,
		    ks->rc_ccr & CCR_EEPROM ? "has" : "no");

	return 0;

err_id:
	ks8851_unregister_mdiobus(ks);
err_mdio:
	if (ks->gpio)
		gpiod_set_value_cansleep(ks->gpio, 1);
	regulator_disable(ks->vdd_reg);
err_reg:
	regulator_disable(ks->vdd_io);
err_reg_io:
	return ret;
}
EXPORT_SYMBOL_GPL(ks8851_probe_common);

void ks8851_remove_common(struct device *dev)
{
	struct ks8851_net *priv = dev_get_drvdata(dev);

	ks8851_unregister_mdiobus(priv);

	if (netif_msg_drv(priv))
		dev_info(dev, "remove\n");

	unregister_netdev(priv->netdev);
	if (priv->gpio)
		gpiod_set_value_cansleep(priv->gpio, 1);
	regulator_disable(priv->vdd_reg);
	regulator_disable(priv->vdd_io);
}
EXPORT_SYMBOL_GPL(ks8851_remove_common);

MODULE_DESCRIPTION("KS8851 Network driver");
MODULE_AUTHOR("Ben Dooks <ben@simtec.co.uk>");
MODULE_LICENSE("GPL");<|MERGE_RESOLUTION|>--- conflicted
+++ resolved
@@ -356,11 +356,7 @@
 		ks->tx_space = tx_space;
 		if (netif_queue_stopped(ks->netdev))
 			netif_wake_queue(ks->netdev);
-<<<<<<< HEAD
-		spin_unlock(&ks->statelock);
-=======
 		spin_unlock_bh(&ks->statelock);
->>>>>>> 82cc63dc
 	}
 
 	if (status & IRQ_SPIBEI) {
