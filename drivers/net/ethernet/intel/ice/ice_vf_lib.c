// SPDX-License-Identifier: GPL-2.0
/* Copyright (C) 2022, Intel Corporation. */

#include "ice_vf_lib_private.h"
#include "ice.h"
#include "ice_lib.h"
#include "ice_fltr.h"
#include "ice_virtchnl_allowlist.h"

/* Public functions which may be accessed by all driver files */

/**
 * ice_get_vf_by_id - Get pointer to VF by ID
 * @pf: the PF private structure
 * @vf_id: the VF ID to locate
 *
 * Locate and return a pointer to the VF structure associated with a given ID.
 * Returns NULL if the ID does not have a valid VF structure associated with
 * it.
 *
 * This function takes a reference to the VF, which must be released by
 * calling ice_put_vf() once the caller is finished accessing the VF structure
 * returned.
 */
struct ice_vf *ice_get_vf_by_id(struct ice_pf *pf, u16 vf_id)
{
	struct ice_vf *vf;

	rcu_read_lock();
	hash_for_each_possible_rcu(pf->vfs.table, vf, entry, vf_id) {
		if (vf->vf_id == vf_id) {
			struct ice_vf *found;

			if (kref_get_unless_zero(&vf->refcnt))
				found = vf;
			else
				found = NULL;

			rcu_read_unlock();
			return found;
		}
	}
	rcu_read_unlock();

	return NULL;
}

/**
 * ice_release_vf - Release VF associated with a refcount
 * @ref: the kref decremented to zero
 *
 * Callback function for kref_put to release a VF once its reference count has
 * hit zero.
 */
static void ice_release_vf(struct kref *ref)
{
	struct ice_vf *vf = container_of(ref, struct ice_vf, refcnt);

	pci_dev_put(vf->vfdev);

	vf->vf_ops->free(vf);
}

/**
 * ice_put_vf - Release a reference to a VF
 * @vf: the VF structure to decrease reference count on
 *
 * Decrease the reference count for a VF, and free the entry if it is no
 * longer in use.
 *
 * This must be called after ice_get_vf_by_id() once the reference to the VF
 * structure is no longer used. Otherwise, the VF structure will never be
 * freed.
 */
void ice_put_vf(struct ice_vf *vf)
{
	kref_put(&vf->refcnt, ice_release_vf);
}

/**
 * ice_has_vfs - Return true if the PF has any associated VFs
 * @pf: the PF private structure
 *
 * Return whether or not the PF has any allocated VFs.
 *
 * Note that this function only guarantees that there are no VFs at the point
 * of calling it. It does not guarantee that no more VFs will be added.
 */
bool ice_has_vfs(struct ice_pf *pf)
{
	/* A simple check that the hash table is not empty does not require
	 * the mutex or rcu_read_lock.
	 */
	return !hash_empty(pf->vfs.table);
}

/**
 * ice_get_num_vfs - Get number of allocated VFs
 * @pf: the PF private structure
 *
 * Return the total number of allocated VFs. NOTE: VF IDs are not guaranteed
 * to be contiguous. Do not assume that a VF ID is guaranteed to be less than
 * the output of this function.
 */
u16 ice_get_num_vfs(struct ice_pf *pf)
{
	struct ice_vf *vf;
	unsigned int bkt;
	u16 num_vfs = 0;

	rcu_read_lock();
	ice_for_each_vf_rcu(pf, bkt, vf)
		num_vfs++;
	rcu_read_unlock();

	return num_vfs;
}

/**
 * ice_get_vf_vsi - get VF's VSI based on the stored index
 * @vf: VF used to get VSI
 */
struct ice_vsi *ice_get_vf_vsi(struct ice_vf *vf)
{
	if (vf->lan_vsi_idx == ICE_NO_VSI)
		return NULL;

	return vf->pf->vsi[vf->lan_vsi_idx];
}

/**
 * ice_is_vf_disabled
 * @vf: pointer to the VF info
 *
 * If the PF has been disabled, there is no need resetting VF until PF is
 * active again. Similarly, if the VF has been disabled, this means something
 * else is resetting the VF, so we shouldn't continue.
 *
 * Returns true if the caller should consider the VF as disabled whether
 * because that single VF is explicitly disabled or because the PF is
 * currently disabled.
 */
bool ice_is_vf_disabled(struct ice_vf *vf)
{
	struct ice_pf *pf = vf->pf;

	return (test_bit(ICE_VF_DIS, pf->state) ||
		test_bit(ICE_VF_STATE_DIS, vf->vf_states));
}

/**
 * ice_wait_on_vf_reset - poll to make sure a given VF is ready after reset
 * @vf: The VF being resseting
 *
 * The max poll time is about ~800ms, which is about the maximum time it takes
 * for a VF to be reset and/or a VF driver to be removed.
 */
static void ice_wait_on_vf_reset(struct ice_vf *vf)
{
	int i;

	for (i = 0; i < ICE_MAX_VF_RESET_TRIES; i++) {
		if (test_bit(ICE_VF_STATE_INIT, vf->vf_states))
			break;
		msleep(ICE_MAX_VF_RESET_SLEEP_MS);
	}
}

/**
 * ice_check_vf_ready_for_cfg - check if VF is ready to be configured/queried
 * @vf: VF to check if it's ready to be configured/queried
 *
 * The purpose of this function is to make sure the VF is not in reset, not
 * disabled, and initialized so it can be configured and/or queried by a host
 * administrator.
 */
int ice_check_vf_ready_for_cfg(struct ice_vf *vf)
{
	ice_wait_on_vf_reset(vf);

	if (ice_is_vf_disabled(vf))
		return -EINVAL;

	if (ice_check_vf_init(vf))
		return -EBUSY;

	return 0;
}

/**
 * ice_trigger_vf_reset - Reset a VF on HW
 * @vf: pointer to the VF structure
 * @is_vflr: true if VFLR was issued, false if not
 * @is_pfr: true if the reset was triggered due to a previous PFR
 *
 * Trigger hardware to start a reset for a particular VF. Expects the caller
 * to wait the proper amount of time to allow hardware to reset the VF before
 * it cleans up and restores VF functionality.
 */
static void ice_trigger_vf_reset(struct ice_vf *vf, bool is_vflr, bool is_pfr)
{
	/* Inform VF that it is no longer active, as a warning */
	clear_bit(ICE_VF_STATE_ACTIVE, vf->vf_states);

	/* Disable VF's configuration API during reset. The flag is re-enabled
	 * when it's safe again to access VF's VSI.
	 */
	clear_bit(ICE_VF_STATE_INIT, vf->vf_states);

	/* VF_MBX_ARQLEN and VF_MBX_ATQLEN are cleared by PFR, so the driver
	 * needs to clear them in the case of VFR/VFLR. If this is done for
	 * PFR, it can mess up VF resets because the VF driver may already
	 * have started cleanup by the time we get here.
	 */
	if (!is_pfr)
		vf->vf_ops->clear_mbx_register(vf);

	vf->vf_ops->trigger_reset_register(vf, is_vflr);
}

static void ice_vf_clear_counters(struct ice_vf *vf)
{
	struct ice_vsi *vsi = ice_get_vf_vsi(vf);

	if (vsi)
		vsi->num_vlan = 0;

	vf->num_mac = 0;
	memset(&vf->mdd_tx_events, 0, sizeof(vf->mdd_tx_events));
	memset(&vf->mdd_rx_events, 0, sizeof(vf->mdd_rx_events));
}

/**
 * ice_vf_pre_vsi_rebuild - tasks to be done prior to VSI rebuild
 * @vf: VF to perform pre VSI rebuild tasks
 *
 * These tasks are items that don't need to be amortized since they are most
 * likely called in a for loop with all VF(s) in the reset_all_vfs() case.
 */
static void ice_vf_pre_vsi_rebuild(struct ice_vf *vf)
{
	/* Close any IRQ mapping now */
	if (vf->vf_ops->irq_close)
		vf->vf_ops->irq_close(vf);

	ice_vf_clear_counters(vf);
	vf->vf_ops->clear_reset_trigger(vf);
}

/**
 * ice_vf_reconfig_vsi - Reconfigure a VF VSI with the device
 * @vf: VF to reconfigure the VSI for
 *
 * This is called when a single VF is being reset (i.e. VVF, VFLR, host VF
 * configuration change, etc).
 *
 * It brings the VSI down and then reconfigures it with the hardware.
 */
int ice_vf_reconfig_vsi(struct ice_vf *vf)
{
	struct ice_vsi *vsi = ice_get_vf_vsi(vf);
<<<<<<< HEAD
	struct ice_vsi_cfg_params params = {};
=======
>>>>>>> 0c383648
	struct ice_pf *pf = vf->pf;
	int err;

	if (WARN_ON(!vsi))
		return -EINVAL;

<<<<<<< HEAD
	params = ice_vsi_to_params(vsi);
	params.flags = ICE_VSI_FLAG_NO_INIT;

	ice_vsi_decfg(vsi);
	ice_fltr_remove_all(vsi);

	err = ice_vsi_cfg(vsi, &params);
=======
	vsi->flags = ICE_VSI_FLAG_NO_INIT;

	ice_vsi_decfg(vsi);
	ice_fltr_remove_all(vsi);

	err = ice_vsi_cfg(vsi);
>>>>>>> 0c383648
	if (err) {
		dev_err(ice_pf_to_dev(pf),
			"Failed to reconfigure the VF%u's VSI, error %d\n",
			vf->vf_id, err);
		return err;
	}

	return 0;
}

/**
 * ice_vf_rebuild_vsi - rebuild the VF's VSI
 * @vf: VF to rebuild the VSI for
 *
 * This is only called when all VF(s) are being reset (i.e. PCIe Reset on the
 * host, PFR, CORER, etc.).
 *
 * It reprograms the VSI configuration back into hardware.
 */
static int ice_vf_rebuild_vsi(struct ice_vf *vf)
{
	struct ice_vsi *vsi = ice_get_vf_vsi(vf);
	struct ice_pf *pf = vf->pf;

	if (WARN_ON(!vsi))
		return -EINVAL;

	if (ice_vsi_rebuild(vsi, ICE_VSI_FLAG_INIT)) {
		dev_err(ice_pf_to_dev(pf), "failed to rebuild VF %d VSI\n",
			vf->vf_id);
		return -EIO;
	}
	/* vsi->idx will remain the same in this case so don't update
	 * vf->lan_vsi_idx
	 */
	vsi->vsi_num = ice_get_hw_vsi_num(&pf->hw, vsi->idx);

	return 0;
}

/**
 * ice_vf_rebuild_host_vlan_cfg - add VLAN 0 filter or rebuild the Port VLAN
 * @vf: VF to add MAC filters for
 * @vsi: Pointer to VSI
 *
 * Called after a VF VSI has been re-added/rebuilt during reset. The PF driver
 * always re-adds either a VLAN 0 or port VLAN based filter after reset.
 */
static int ice_vf_rebuild_host_vlan_cfg(struct ice_vf *vf, struct ice_vsi *vsi)
{
	struct ice_vsi_vlan_ops *vlan_ops = ice_get_compat_vsi_vlan_ops(vsi);
	struct device *dev = ice_pf_to_dev(vf->pf);
	int err;

	if (ice_vf_is_port_vlan_ena(vf)) {
		err = vlan_ops->set_port_vlan(vsi, &vf->port_vlan_info);
		if (err) {
			dev_err(dev, "failed to configure port VLAN via VSI parameters for VF %u, error %d\n",
				vf->vf_id, err);
			return err;
		}

		err = vlan_ops->add_vlan(vsi, &vf->port_vlan_info);
	} else {
		err = ice_vsi_add_vlan_zero(vsi);
	}

	if (err) {
		dev_err(dev, "failed to add VLAN %u filter for VF %u during VF rebuild, error %d\n",
			ice_vf_is_port_vlan_ena(vf) ?
			ice_vf_get_port_vlan_id(vf) : 0, vf->vf_id, err);
		return err;
	}

	err = vlan_ops->ena_rx_filtering(vsi);
	if (err)
		dev_warn(dev, "failed to enable Rx VLAN filtering for VF %d VSI %d during VF rebuild, error %d\n",
			 vf->vf_id, vsi->idx, err);

	return 0;
}

/**
 * ice_vf_rebuild_host_tx_rate_cfg - re-apply the Tx rate limiting configuration
 * @vf: VF to re-apply the configuration for
 *
 * Called after a VF VSI has been re-added/rebuild during reset. The PF driver
 * needs to re-apply the host configured Tx rate limiting configuration.
 */
static int ice_vf_rebuild_host_tx_rate_cfg(struct ice_vf *vf)
{
	struct device *dev = ice_pf_to_dev(vf->pf);
	struct ice_vsi *vsi = ice_get_vf_vsi(vf);
	int err;

	if (WARN_ON(!vsi))
		return -EINVAL;

	if (vf->min_tx_rate) {
		err = ice_set_min_bw_limit(vsi, (u64)vf->min_tx_rate * 1000);
		if (err) {
			dev_err(dev, "failed to set min Tx rate to %d Mbps for VF %u, error %d\n",
				vf->min_tx_rate, vf->vf_id, err);
			return err;
		}
	}

	if (vf->max_tx_rate) {
		err = ice_set_max_bw_limit(vsi, (u64)vf->max_tx_rate * 1000);
		if (err) {
			dev_err(dev, "failed to set max Tx rate to %d Mbps for VF %u, error %d\n",
				vf->max_tx_rate, vf->vf_id, err);
			return err;
		}
	}

	return 0;
}

/**
 * ice_vf_set_host_trust_cfg - set trust setting based on pre-reset value
 * @vf: VF to configure trust setting for
 */
static void ice_vf_set_host_trust_cfg(struct ice_vf *vf)
{
	assign_bit(ICE_VIRTCHNL_VF_CAP_PRIVILEGE, &vf->vf_caps, vf->trusted);
}

/**
 * ice_vf_rebuild_host_mac_cfg - add broadcast and the VF's perm_addr/LAA
 * @vf: VF to add MAC filters for
 *
 * Called after a VF VSI has been re-added/rebuilt during reset. The PF driver
 * always re-adds a broadcast filter and the VF's perm_addr/LAA after reset.
 */
static int ice_vf_rebuild_host_mac_cfg(struct ice_vf *vf)
{
	struct device *dev = ice_pf_to_dev(vf->pf);
	struct ice_vsi *vsi = ice_get_vf_vsi(vf);
	u8 broadcast[ETH_ALEN];
	int status;

	if (WARN_ON(!vsi))
		return -EINVAL;

	if (ice_is_eswitch_mode_switchdev(vf->pf))
		return 0;

	eth_broadcast_addr(broadcast);
	status = ice_fltr_add_mac(vsi, broadcast, ICE_FWD_TO_VSI);
	if (status) {
		dev_err(dev, "failed to add broadcast MAC filter for VF %u, error %d\n",
			vf->vf_id, status);
		return status;
	}

	vf->num_mac++;

	if (is_valid_ether_addr(vf->hw_lan_addr)) {
		status = ice_fltr_add_mac(vsi, vf->hw_lan_addr,
					  ICE_FWD_TO_VSI);
		if (status) {
			dev_err(dev, "failed to add default unicast MAC filter %pM for VF %u, error %d\n",
				&vf->hw_lan_addr[0], vf->vf_id,
				status);
			return status;
		}
		vf->num_mac++;

		ether_addr_copy(vf->dev_lan_addr, vf->hw_lan_addr);
	}

	return 0;
}

/**
 * ice_vf_rebuild_aggregator_node_cfg - rebuild aggregator node config
 * @vsi: Pointer to VSI
 *
 * This function moves VSI into corresponding scheduler aggregator node
 * based on cached value of "aggregator node info" per VSI
 */
static void ice_vf_rebuild_aggregator_node_cfg(struct ice_vsi *vsi)
{
	struct ice_pf *pf = vsi->back;
	struct device *dev;
	int status;

	if (!vsi->agg_node)
		return;

	dev = ice_pf_to_dev(pf);
	if (vsi->agg_node->num_vsis == ICE_MAX_VSIS_IN_AGG_NODE) {
		dev_dbg(dev,
			"agg_id %u already has reached max_num_vsis %u\n",
			vsi->agg_node->agg_id, vsi->agg_node->num_vsis);
		return;
	}

	status = ice_move_vsi_to_agg(pf->hw.port_info, vsi->agg_node->agg_id,
				     vsi->idx, vsi->tc_cfg.ena_tc);
	if (status)
		dev_dbg(dev, "unable to move VSI idx %u into aggregator %u node",
			vsi->idx, vsi->agg_node->agg_id);
	else
		vsi->agg_node->num_vsis++;
}

/**
 * ice_vf_rebuild_host_cfg - host admin configuration is persistent across reset
 * @vf: VF to rebuild host configuration on
 */
static void ice_vf_rebuild_host_cfg(struct ice_vf *vf)
{
	struct device *dev = ice_pf_to_dev(vf->pf);
	struct ice_vsi *vsi = ice_get_vf_vsi(vf);

	if (WARN_ON(!vsi))
		return;

	ice_vf_set_host_trust_cfg(vf);

	if (ice_vf_rebuild_host_mac_cfg(vf))
		dev_err(dev, "failed to rebuild default MAC configuration for VF %d\n",
			vf->vf_id);

	if (ice_vf_rebuild_host_vlan_cfg(vf, vsi))
		dev_err(dev, "failed to rebuild VLAN configuration for VF %u\n",
			vf->vf_id);

	if (ice_vf_rebuild_host_tx_rate_cfg(vf))
		dev_err(dev, "failed to rebuild Tx rate limiting configuration for VF %u\n",
			vf->vf_id);

	if (ice_vsi_apply_spoofchk(vsi, vf->spoofchk))
		dev_err(dev, "failed to rebuild spoofchk configuration for VF %d\n",
			vf->vf_id);

	/* rebuild aggregator node config for main VF VSI */
	ice_vf_rebuild_aggregator_node_cfg(vsi);
}

/**
 * ice_set_vf_state_qs_dis - Set VF queues state to disabled
 * @vf: pointer to the VF structure
 */
static void ice_set_vf_state_qs_dis(struct ice_vf *vf)
{
	/* Clear Rx/Tx enabled queues flag */
	bitmap_zero(vf->txq_ena, ICE_MAX_RSS_QS_PER_VF);
	bitmap_zero(vf->rxq_ena, ICE_MAX_RSS_QS_PER_VF);
	clear_bit(ICE_VF_STATE_QS_ENA, vf->vf_states);
}

/**
 * ice_vf_set_initialized - VF is ready for VIRTCHNL communication
 * @vf: VF to set in initialized state
 *
 * After this function the VF will be ready to receive/handle the
 * VIRTCHNL_OP_GET_VF_RESOURCES message
 */
static void ice_vf_set_initialized(struct ice_vf *vf)
{
	ice_set_vf_state_qs_dis(vf);
	clear_bit(ICE_VF_STATE_MC_PROMISC, vf->vf_states);
	clear_bit(ICE_VF_STATE_UC_PROMISC, vf->vf_states);
	clear_bit(ICE_VF_STATE_DIS, vf->vf_states);
	set_bit(ICE_VF_STATE_INIT, vf->vf_states);
	memset(&vf->vlan_v2_caps, 0, sizeof(vf->vlan_v2_caps));
}

/**
 * ice_vf_post_vsi_rebuild - Reset tasks that occur after VSI rebuild
 * @vf: the VF being reset
 *
 * Perform reset tasks which must occur after the VSI has been re-created or
 * rebuilt during a VF reset.
 */
static void ice_vf_post_vsi_rebuild(struct ice_vf *vf)
{
	ice_vf_rebuild_host_cfg(vf);
	ice_vf_set_initialized(vf);

	vf->vf_ops->post_vsi_rebuild(vf);
}

/**
 * ice_is_any_vf_in_unicast_promisc - check if any VF(s)
 * are in unicast promiscuous mode
 * @pf: PF structure for accessing VF(s)
 *
 * Return false if no VF(s) are in unicast promiscuous mode,
 * else return true
 */
bool ice_is_any_vf_in_unicast_promisc(struct ice_pf *pf)
{
	bool is_vf_promisc = false;
	struct ice_vf *vf;
	unsigned int bkt;

	rcu_read_lock();
	ice_for_each_vf_rcu(pf, bkt, vf) {
		/* found a VF that has promiscuous mode configured */
		if (test_bit(ICE_VF_STATE_UC_PROMISC, vf->vf_states)) {
			is_vf_promisc = true;
			break;
		}
	}
	rcu_read_unlock();

	return is_vf_promisc;
}

/**
 * ice_vf_get_promisc_masks - Calculate masks for promiscuous modes
 * @vf: the VF pointer
 * @vsi: the VSI to configure
 * @ucast_m: promiscuous mask to apply to unicast
 * @mcast_m: promiscuous mask to apply to multicast
 *
 * Decide which mask should be used for unicast and multicast filter,
 * based on presence of VLANs
 */
void
ice_vf_get_promisc_masks(struct ice_vf *vf, struct ice_vsi *vsi,
			 u8 *ucast_m, u8 *mcast_m)
{
	if (ice_vf_is_port_vlan_ena(vf) ||
	    ice_vsi_has_non_zero_vlans(vsi)) {
		*mcast_m = ICE_MCAST_VLAN_PROMISC_BITS;
		*ucast_m = ICE_UCAST_VLAN_PROMISC_BITS;
	} else {
		*mcast_m = ICE_MCAST_PROMISC_BITS;
		*ucast_m = ICE_UCAST_PROMISC_BITS;
	}
}

/**
 * ice_vf_clear_all_promisc_modes - Clear promisc/allmulticast on VF VSI
 * @vf: the VF pointer
 * @vsi: the VSI to configure
 *
 * Clear all promiscuous/allmulticast filters for a VF
 */
static int
ice_vf_clear_all_promisc_modes(struct ice_vf *vf, struct ice_vsi *vsi)
{
	struct ice_pf *pf = vf->pf;
	u8 ucast_m, mcast_m;
	int ret = 0;

	ice_vf_get_promisc_masks(vf, vsi, &ucast_m, &mcast_m);
	if (test_bit(ICE_VF_STATE_UC_PROMISC, vf->vf_states)) {
		if (!test_bit(ICE_FLAG_VF_TRUE_PROMISC_ENA, pf->flags)) {
			if (ice_is_dflt_vsi_in_use(vsi->port_info))
				ret = ice_clear_dflt_vsi(vsi);
		} else {
			ret = ice_vf_clear_vsi_promisc(vf, vsi, ucast_m);
		}

		if (ret) {
			dev_err(ice_pf_to_dev(vf->pf), "Disabling promiscuous mode failed\n");
		} else {
			clear_bit(ICE_VF_STATE_UC_PROMISC, vf->vf_states);
			dev_info(ice_pf_to_dev(vf->pf), "Disabling promiscuous mode succeeded\n");
		}
	}

	if (test_bit(ICE_VF_STATE_MC_PROMISC, vf->vf_states)) {
		ret = ice_vf_clear_vsi_promisc(vf, vsi, mcast_m);
		if (ret) {
			dev_err(ice_pf_to_dev(vf->pf), "Disabling allmulticast mode failed\n");
		} else {
			clear_bit(ICE_VF_STATE_MC_PROMISC, vf->vf_states);
			dev_info(ice_pf_to_dev(vf->pf), "Disabling allmulticast mode succeeded\n");
		}
	}
	return ret;
}

/**
 * ice_vf_set_vsi_promisc - Enable promiscuous mode for a VF VSI
 * @vf: the VF to configure
 * @vsi: the VF's VSI
 * @promisc_m: the promiscuous mode to enable
 */
int
ice_vf_set_vsi_promisc(struct ice_vf *vf, struct ice_vsi *vsi, u8 promisc_m)
{
	struct ice_hw *hw = &vsi->back->hw;
	int status;

	if (ice_vf_is_port_vlan_ena(vf))
		status = ice_fltr_set_vsi_promisc(hw, vsi->idx, promisc_m,
						  ice_vf_get_port_vlan_id(vf));
	else if (ice_vsi_has_non_zero_vlans(vsi))
		status = ice_fltr_set_vlan_vsi_promisc(hw, vsi, promisc_m);
	else
		status = ice_fltr_set_vsi_promisc(hw, vsi->idx, promisc_m, 0);

	if (status && status != -EEXIST) {
		dev_err(ice_pf_to_dev(vsi->back), "enable Tx/Rx filter promiscuous mode on VF-%u failed, error: %d\n",
			vf->vf_id, status);
		return status;
	}

	return 0;
}

/**
 * ice_vf_clear_vsi_promisc - Disable promiscuous mode for a VF VSI
 * @vf: the VF to configure
 * @vsi: the VF's VSI
 * @promisc_m: the promiscuous mode to disable
 */
int
ice_vf_clear_vsi_promisc(struct ice_vf *vf, struct ice_vsi *vsi, u8 promisc_m)
{
	struct ice_hw *hw = &vsi->back->hw;
	int status;

	if (ice_vf_is_port_vlan_ena(vf))
		status = ice_fltr_clear_vsi_promisc(hw, vsi->idx, promisc_m,
						    ice_vf_get_port_vlan_id(vf));
	else if (ice_vsi_has_non_zero_vlans(vsi))
		status = ice_fltr_clear_vlan_vsi_promisc(hw, vsi, promisc_m);
	else
		status = ice_fltr_clear_vsi_promisc(hw, vsi->idx, promisc_m, 0);

	if (status && status != -ENOENT) {
		dev_err(ice_pf_to_dev(vsi->back), "disable Tx/Rx filter promiscuous mode on VF-%u failed, error: %d\n",
			vf->vf_id, status);
		return status;
	}

	return 0;
}

/**
 * ice_reset_all_vfs - reset all allocated VFs in one go
 * @pf: pointer to the PF structure
 *
 * Reset all VFs at once, in response to a PF or other device reset.
 *
 * First, tell the hardware to reset each VF, then do all the waiting in one
 * chunk, and finally finish restoring each VF after the wait. This is useful
 * during PF routines which need to reset all VFs, as otherwise it must perform
 * these resets in a serialized fashion.
 */
void ice_reset_all_vfs(struct ice_pf *pf)
{
	struct device *dev = ice_pf_to_dev(pf);
	struct ice_hw *hw = &pf->hw;
	struct ice_vf *vf;
	unsigned int bkt;

	/* If we don't have any VFs, then there is nothing to reset */
	if (!ice_has_vfs(pf))
		return;

	mutex_lock(&pf->vfs.table_lock);

	/* clear all malicious info if the VFs are getting reset */
	ice_for_each_vf(pf, bkt, vf)
		ice_mbx_clear_malvf(&vf->mbx_info);

	/* If VFs have been disabled, there is no need to reset */
	if (test_and_set_bit(ICE_VF_DIS, pf->state)) {
		mutex_unlock(&pf->vfs.table_lock);
		return;
	}

	/* Begin reset on all VFs at once */
	ice_for_each_vf(pf, bkt, vf)
		ice_trigger_vf_reset(vf, true, true);

	/* HW requires some time to make sure it can flush the FIFO for a VF
	 * when it resets it. Now that we've triggered all of the VFs, iterate
	 * the table again and wait for each VF to complete.
	 */
	ice_for_each_vf(pf, bkt, vf) {
		if (!vf->vf_ops->poll_reset_status(vf)) {
			/* Display a warning if at least one VF didn't manage
			 * to reset in time, but continue on with the
			 * operation.
			 */
			dev_warn(dev, "VF %u reset check timeout\n", vf->vf_id);
			break;
		}
	}

	/* free VF resources to begin resetting the VSI state */
	ice_for_each_vf(pf, bkt, vf) {
		mutex_lock(&vf->cfg_lock);

		ice_eswitch_detach(pf, vf);
		vf->driver_caps = 0;
		ice_vc_set_default_allowlist(vf);

		ice_vf_fdir_exit(vf);
		ice_vf_fdir_init(vf);
		/* clean VF control VSI when resetting VFs since it should be
		 * setup only when VF creates its first FDIR rule.
		 */
		if (vf->ctrl_vsi_idx != ICE_NO_VSI)
			ice_vf_ctrl_invalidate_vsi(vf);

		ice_vf_pre_vsi_rebuild(vf);
		ice_vf_rebuild_vsi(vf);
		ice_vf_post_vsi_rebuild(vf);

		ice_eswitch_attach(pf, vf);

		mutex_unlock(&vf->cfg_lock);
	}

	ice_flush(hw);
	clear_bit(ICE_VF_DIS, pf->state);

	mutex_unlock(&pf->vfs.table_lock);
}

/**
 * ice_notify_vf_reset - Notify VF of a reset event
 * @vf: pointer to the VF structure
 */
static void ice_notify_vf_reset(struct ice_vf *vf)
{
	struct ice_hw *hw = &vf->pf->hw;
	struct virtchnl_pf_event pfe;

	/* Bail out if VF is in disabled state, neither initialized, nor active
	 * state - otherwise proceed with notifications
	 */
	if ((!test_bit(ICE_VF_STATE_INIT, vf->vf_states) &&
	     !test_bit(ICE_VF_STATE_ACTIVE, vf->vf_states)) ||
	    test_bit(ICE_VF_STATE_DIS, vf->vf_states))
		return;

	pfe.event = VIRTCHNL_EVENT_RESET_IMPENDING;
	pfe.severity = PF_EVENT_SEVERITY_CERTAIN_DOOM;
	ice_aq_send_msg_to_vf(hw, vf->vf_id, VIRTCHNL_OP_EVENT,
			      VIRTCHNL_STATUS_SUCCESS, (u8 *)&pfe, sizeof(pfe),
			      NULL);
}

/**
 * ice_reset_vf - Reset a particular VF
 * @vf: pointer to the VF structure
 * @flags: flags controlling behavior of the reset
 *
 * Flags:
 *   ICE_VF_RESET_VFLR - Indicates a reset is due to VFLR event
 *   ICE_VF_RESET_NOTIFY - Send VF a notification prior to reset
 *   ICE_VF_RESET_LOCK - Acquire VF cfg_lock before resetting
 *
 * Returns 0 if the VF is currently in reset, if resets are disabled, or if
 * the VF resets successfully. Returns an error code if the VF fails to
 * rebuild.
 */
int ice_reset_vf(struct ice_vf *vf, u32 flags)
{
	struct ice_pf *pf = vf->pf;
	struct ice_lag *lag;
	struct ice_vsi *vsi;
	u8 act_prt, pri_prt;
	struct device *dev;
	int err = 0;
	bool rsd;

	dev = ice_pf_to_dev(pf);
	act_prt = ICE_LAG_INVALID_PORT;
	pri_prt = pf->hw.port_info->lport;

	if (flags & ICE_VF_RESET_NOTIFY)
		ice_notify_vf_reset(vf);

	if (test_bit(ICE_VF_RESETS_DISABLED, pf->state)) {
		dev_dbg(dev, "Trying to reset VF %d, but all VF resets are disabled\n",
			vf->vf_id);
		return 0;
	}

	if (flags & ICE_VF_RESET_LOCK)
		mutex_lock(&vf->cfg_lock);
	else
		lockdep_assert_held(&vf->cfg_lock);

	lag = pf->lag;
	mutex_lock(&pf->lag_mutex);
	if (lag && lag->bonded && lag->primary) {
		act_prt = lag->active_port;
		if (act_prt != pri_prt && act_prt != ICE_LAG_INVALID_PORT &&
		    lag->upper_netdev)
			ice_lag_move_vf_nodes_cfg(lag, act_prt, pri_prt);
		else
			act_prt = ICE_LAG_INVALID_PORT;
	}

	if (ice_is_vf_disabled(vf)) {
		vsi = ice_get_vf_vsi(vf);
		if (!vsi) {
			dev_dbg(dev, "VF is already removed\n");
			err = -EINVAL;
			goto out_unlock;
		}
		ice_vsi_stop_lan_tx_rings(vsi, ICE_NO_RESET, vf->vf_id);

		if (ice_vsi_is_rx_queue_active(vsi))
			ice_vsi_stop_all_rx_rings(vsi);

		dev_dbg(dev, "VF is already disabled, there is no need for resetting it, telling VM, all is fine %d\n",
			vf->vf_id);
		goto out_unlock;
	}

	/* Set VF disable bit state here, before triggering reset */
	set_bit(ICE_VF_STATE_DIS, vf->vf_states);
	ice_trigger_vf_reset(vf, flags & ICE_VF_RESET_VFLR, false);

	vsi = ice_get_vf_vsi(vf);
	if (WARN_ON(!vsi)) {
		err = -EIO;
		goto out_unlock;
	}

	ice_dis_vf_qs(vf);

	/* Call Disable LAN Tx queue AQ whether or not queues are
	 * enabled. This is needed for successful completion of VFR.
	 */
	ice_dis_vsi_txq(vsi->port_info, vsi->idx, 0, 0, NULL, NULL,
			NULL, vf->vf_ops->reset_type, vf->vf_id, NULL);

	/* poll VPGEN_VFRSTAT reg to make sure
	 * that reset is complete
	 */
	rsd = vf->vf_ops->poll_reset_status(vf);

	/* Display a warning if VF didn't manage to reset in time, but need to
	 * continue on with the operation.
	 */
	if (!rsd)
		dev_warn(dev, "VF reset check timeout on VF %d\n", vf->vf_id);

	vf->driver_caps = 0;
	ice_vc_set_default_allowlist(vf);

	/* disable promiscuous modes in case they were enabled
	 * ignore any error if disabling process failed
	 */
	ice_vf_clear_all_promisc_modes(vf, vsi);

	ice_vf_fdir_exit(vf);
	ice_vf_fdir_init(vf);
	/* clean VF control VSI when resetting VF since it should be setup
	 * only when VF creates its first FDIR rule.
	 */
	if (vf->ctrl_vsi_idx != ICE_NO_VSI)
		ice_vf_ctrl_vsi_release(vf);

	ice_vf_pre_vsi_rebuild(vf);

	if (ice_vf_reconfig_vsi(vf)) {
		dev_err(dev, "Failed to release and setup the VF%u's VSI\n",
			vf->vf_id);
		err = -EFAULT;
		goto out_unlock;
	}

	ice_vf_post_vsi_rebuild(vf);
	vsi = ice_get_vf_vsi(vf);
	if (WARN_ON(!vsi)) {
		err = -EINVAL;
		goto out_unlock;
	}

	ice_eswitch_update_repr(vf->repr_id, vsi);

	/* if the VF has been reset allow it to come up again */
	ice_mbx_clear_malvf(&vf->mbx_info);

out_unlock:
	if (lag && lag->bonded && lag->primary &&
	    act_prt != ICE_LAG_INVALID_PORT)
		ice_lag_move_vf_nodes_cfg(lag, pri_prt, act_prt);
	mutex_unlock(&pf->lag_mutex);

	if (flags & ICE_VF_RESET_LOCK)
		mutex_unlock(&vf->cfg_lock);

	return err;
}

/**
 * ice_set_vf_state_dis - Set VF state to disabled
 * @vf: pointer to the VF structure
 */
void ice_set_vf_state_dis(struct ice_vf *vf)
{
	ice_set_vf_state_qs_dis(vf);
	vf->vf_ops->clear_reset_state(vf);
}

/* Private functions only accessed from other virtualization files */

/**
 * ice_initialize_vf_entry - Initialize a VF entry
 * @vf: pointer to the VF structure
 */
void ice_initialize_vf_entry(struct ice_vf *vf)
{
	struct ice_pf *pf = vf->pf;
	struct ice_vfs *vfs;

	vfs = &pf->vfs;

	/* assign default capabilities */
	vf->spoofchk = true;
	ice_vc_set_default_allowlist(vf);
	ice_virtchnl_set_dflt_ops(vf);

	/* set default number of MSI-X */
	vf->num_msix = vfs->num_msix_per;
	vf->num_vf_qs = vfs->num_qps_per;

	/* ctrl_vsi_idx will be set to a valid value only when iAVF
	 * creates its first fdir rule.
	 */
	ice_vf_ctrl_invalidate_vsi(vf);
	ice_vf_fdir_init(vf);

	/* Initialize mailbox info for this VF */
	ice_mbx_init_vf_info(&pf->hw, &vf->mbx_info);

	mutex_init(&vf->cfg_lock);
}

/**
 * ice_dis_vf_qs - Disable the VF queues
 * @vf: pointer to the VF structure
 */
void ice_dis_vf_qs(struct ice_vf *vf)
{
	struct ice_vsi *vsi = ice_get_vf_vsi(vf);

	if (WARN_ON(!vsi))
		return;

	ice_vsi_stop_lan_tx_rings(vsi, ICE_NO_RESET, vf->vf_id);
	ice_vsi_stop_all_rx_rings(vsi);
	ice_set_vf_state_qs_dis(vf);
}

/**
 * ice_err_to_virt_err - translate errors for VF return code
 * @err: error return code
 */
enum virtchnl_status_code ice_err_to_virt_err(int err)
{
	switch (err) {
	case 0:
		return VIRTCHNL_STATUS_SUCCESS;
	case -EINVAL:
	case -ENODEV:
		return VIRTCHNL_STATUS_ERR_PARAM;
	case -ENOMEM:
		return VIRTCHNL_STATUS_ERR_NO_MEMORY;
	case -EALREADY:
	case -EBUSY:
	case -EIO:
	case -ENOSPC:
		return VIRTCHNL_STATUS_ERR_ADMIN_QUEUE_ERROR;
	default:
		return VIRTCHNL_STATUS_ERR_NOT_SUPPORTED;
	}
}

/**
 * ice_check_vf_init - helper to check if VF init complete
 * @vf: the pointer to the VF to check
 */
int ice_check_vf_init(struct ice_vf *vf)
{
	struct ice_pf *pf = vf->pf;

	if (!test_bit(ICE_VF_STATE_INIT, vf->vf_states)) {
		dev_err(ice_pf_to_dev(pf), "VF ID: %u in reset. Try again.\n",
			vf->vf_id);
		return -EBUSY;
	}
	return 0;
}

/**
 * ice_vf_get_port_info - Get the VF's port info structure
 * @vf: VF used to get the port info structure for
 */
struct ice_port_info *ice_vf_get_port_info(struct ice_vf *vf)
{
	return vf->pf->hw.port_info;
}

/**
 * ice_cfg_mac_antispoof - Configure MAC antispoof checking behavior
 * @vsi: the VSI to configure
 * @enable: whether to enable or disable the spoof checking
 *
 * Configure a VSI to enable (or disable) spoof checking behavior.
 */
static int ice_cfg_mac_antispoof(struct ice_vsi *vsi, bool enable)
{
	struct ice_vsi_ctx *ctx;
	int err;

	ctx = kzalloc(sizeof(*ctx), GFP_KERNEL);
	if (!ctx)
		return -ENOMEM;

	ctx->info.sec_flags = vsi->info.sec_flags;
	ctx->info.valid_sections = cpu_to_le16(ICE_AQ_VSI_PROP_SECURITY_VALID);

	if (enable)
		ctx->info.sec_flags |= ICE_AQ_VSI_SEC_FLAG_ENA_MAC_ANTI_SPOOF;
	else
		ctx->info.sec_flags &= ~ICE_AQ_VSI_SEC_FLAG_ENA_MAC_ANTI_SPOOF;

	err = ice_update_vsi(&vsi->back->hw, vsi->idx, ctx, NULL);
	if (err)
		dev_err(ice_pf_to_dev(vsi->back), "Failed to configure Tx MAC anti-spoof %s for VSI %d, error %d\n",
			enable ? "ON" : "OFF", vsi->vsi_num, err);
	else
		vsi->info.sec_flags = ctx->info.sec_flags;

	kfree(ctx);

	return err;
}

/**
 * ice_vsi_ena_spoofchk - enable Tx spoof checking for this VSI
 * @vsi: VSI to enable Tx spoof checking for
 */
static int ice_vsi_ena_spoofchk(struct ice_vsi *vsi)
{
	struct ice_vsi_vlan_ops *vlan_ops;
	int err = 0;

	vlan_ops = ice_get_compat_vsi_vlan_ops(vsi);

	/* Allow VF with VLAN 0 only to send all tagged traffic */
	if (vsi->type != ICE_VSI_VF || ice_vsi_has_non_zero_vlans(vsi)) {
		err = vlan_ops->ena_tx_filtering(vsi);
		if (err)
			return err;
	}

	return ice_cfg_mac_antispoof(vsi, true);
}

/**
 * ice_vsi_dis_spoofchk - disable Tx spoof checking for this VSI
 * @vsi: VSI to disable Tx spoof checking for
 */
static int ice_vsi_dis_spoofchk(struct ice_vsi *vsi)
{
	struct ice_vsi_vlan_ops *vlan_ops;
	int err;

	vlan_ops = ice_get_compat_vsi_vlan_ops(vsi);

	err = vlan_ops->dis_tx_filtering(vsi);
	if (err)
		return err;

	return ice_cfg_mac_antispoof(vsi, false);
}

/**
 * ice_vsi_apply_spoofchk - Apply Tx spoof checking setting to a VSI
 * @vsi: VSI associated to the VF
 * @enable: whether to enable or disable the spoof checking
 */
int ice_vsi_apply_spoofchk(struct ice_vsi *vsi, bool enable)
{
	int err;

	if (enable)
		err = ice_vsi_ena_spoofchk(vsi);
	else
		err = ice_vsi_dis_spoofchk(vsi);

	return err;
}

/**
 * ice_is_vf_trusted
 * @vf: pointer to the VF info
 */
bool ice_is_vf_trusted(struct ice_vf *vf)
{
	return test_bit(ICE_VIRTCHNL_VF_CAP_PRIVILEGE, &vf->vf_caps);
}

/**
 * ice_vf_has_no_qs_ena - check if the VF has any Rx or Tx queues enabled
 * @vf: the VF to check
 *
 * Returns true if the VF has no Rx and no Tx queues enabled and returns false
 * otherwise
 */
bool ice_vf_has_no_qs_ena(struct ice_vf *vf)
{
	return (!bitmap_weight(vf->rxq_ena, ICE_MAX_RSS_QS_PER_VF) &&
		!bitmap_weight(vf->txq_ena, ICE_MAX_RSS_QS_PER_VF));
}

/**
 * ice_is_vf_link_up - check if the VF's link is up
 * @vf: VF to check if link is up
 */
bool ice_is_vf_link_up(struct ice_vf *vf)
{
	struct ice_port_info *pi = ice_vf_get_port_info(vf);

	if (ice_check_vf_init(vf))
		return false;

	if (ice_vf_has_no_qs_ena(vf))
		return false;
	else if (vf->link_forced)
		return vf->link_up;
	else
		return pi->phy.link_info.link_info &
			ICE_AQ_LINK_UP;
}

/**
 * ice_vf_ctrl_invalidate_vsi - invalidate ctrl_vsi_idx to remove VSI access
 * @vf: VF that control VSI is being invalidated on
 */
void ice_vf_ctrl_invalidate_vsi(struct ice_vf *vf)
{
	vf->ctrl_vsi_idx = ICE_NO_VSI;
}

/**
 * ice_vf_ctrl_vsi_release - invalidate the VF's control VSI after freeing it
 * @vf: VF that control VSI is being released on
 */
void ice_vf_ctrl_vsi_release(struct ice_vf *vf)
{
	ice_vsi_release(vf->pf->vsi[vf->ctrl_vsi_idx]);
	ice_vf_ctrl_invalidate_vsi(vf);
}

/**
 * ice_vf_ctrl_vsi_setup - Set up a VF control VSI
 * @vf: VF to setup control VSI for
 *
 * Returns pointer to the successfully allocated VSI struct on success,
 * otherwise returns NULL on failure.
 */
struct ice_vsi *ice_vf_ctrl_vsi_setup(struct ice_vf *vf)
{
	struct ice_vsi_cfg_params params = {};
	struct ice_pf *pf = vf->pf;
	struct ice_vsi *vsi;

	params.type = ICE_VSI_CTRL;
	params.port_info = ice_vf_get_port_info(vf);
	params.vf = vf;
	params.flags = ICE_VSI_FLAG_INIT;

	vsi = ice_vsi_setup(pf, &params);
	if (!vsi) {
		dev_err(ice_pf_to_dev(pf), "Failed to create VF control VSI\n");
		ice_vf_ctrl_invalidate_vsi(vf);
	}

	return vsi;
}

/**
 * ice_vf_init_host_cfg - Initialize host admin configuration
 * @vf: VF to initialize
 * @vsi: the VSI created at initialization
 *
 * Initialize the VF host configuration. Called during VF creation to setup
 * VLAN 0, add the VF VSI broadcast filter, and setup spoof checking. It
 * should only be called during VF creation.
 */
int ice_vf_init_host_cfg(struct ice_vf *vf, struct ice_vsi *vsi)
{
	struct ice_vsi_vlan_ops *vlan_ops;
	struct ice_pf *pf = vf->pf;
	u8 broadcast[ETH_ALEN];
	struct device *dev;
	int err;

	dev = ice_pf_to_dev(pf);

	err = ice_vsi_add_vlan_zero(vsi);
	if (err) {
		dev_warn(dev, "Failed to add VLAN 0 filter for VF %d\n",
			 vf->vf_id);
		return err;
	}

	vlan_ops = ice_get_compat_vsi_vlan_ops(vsi);
	err = vlan_ops->ena_rx_filtering(vsi);
	if (err) {
		dev_warn(dev, "Failed to enable Rx VLAN filtering for VF %d\n",
			 vf->vf_id);
		return err;
	}

	eth_broadcast_addr(broadcast);
	err = ice_fltr_add_mac(vsi, broadcast, ICE_FWD_TO_VSI);
	if (err) {
		dev_err(dev, "Failed to add broadcast MAC filter for VF %d, status %d\n",
			vf->vf_id, err);
		return err;
	}

	vf->num_mac = 1;

	err = ice_vsi_apply_spoofchk(vsi, vf->spoofchk);
	if (err) {
		dev_warn(dev, "Failed to initialize spoofchk setting for VF %d\n",
			 vf->vf_id);
		return err;
	}

	return 0;
}

/**
 * ice_vf_invalidate_vsi - invalidate vsi_idx to remove VSI access
 * @vf: VF to remove access to VSI for
 */
void ice_vf_invalidate_vsi(struct ice_vf *vf)
{
	vf->lan_vsi_idx = ICE_NO_VSI;
}

/**
 * ice_vf_vsi_release - Release the VF VSI and invalidate indexes
 * @vf: pointer to the VF structure
 *
 * Release the VF associated with this VSI and then invalidate the VSI
 * indexes.
 */
void ice_vf_vsi_release(struct ice_vf *vf)
{
	struct ice_vsi *vsi = ice_get_vf_vsi(vf);

	if (WARN_ON(!vsi))
		return;

	ice_vsi_release(vsi);
	ice_vf_invalidate_vsi(vf);
}

/**
 * ice_get_vf_ctrl_vsi - Get first VF control VSI pointer
 * @pf: the PF private structure
 * @vsi: pointer to the VSI
 *
 * Return first found VF control VSI other than the vsi
 * passed by parameter. This function is used to determine
 * whether new resources have to be allocated for control VSI
 * or they can be shared with existing one.
 *
 * Return found VF control VSI pointer other itself. Return
 * NULL Otherwise.
 *
 */
struct ice_vsi *ice_get_vf_ctrl_vsi(struct ice_pf *pf, struct ice_vsi *vsi)
{
	struct ice_vsi *ctrl_vsi = NULL;
	struct ice_vf *vf;
	unsigned int bkt;

	rcu_read_lock();
	ice_for_each_vf_rcu(pf, bkt, vf) {
		if (vf != vsi->vf && vf->ctrl_vsi_idx != ICE_NO_VSI) {
			ctrl_vsi = pf->vsi[vf->ctrl_vsi_idx];
			break;
		}
	}

	rcu_read_unlock();
	return ctrl_vsi;
}<|MERGE_RESOLUTION|>--- conflicted
+++ resolved
@@ -259,32 +259,18 @@
 int ice_vf_reconfig_vsi(struct ice_vf *vf)
 {
 	struct ice_vsi *vsi = ice_get_vf_vsi(vf);
-<<<<<<< HEAD
-	struct ice_vsi_cfg_params params = {};
-=======
->>>>>>> 0c383648
 	struct ice_pf *pf = vf->pf;
 	int err;
 
 	if (WARN_ON(!vsi))
 		return -EINVAL;
 
-<<<<<<< HEAD
-	params = ice_vsi_to_params(vsi);
-	params.flags = ICE_VSI_FLAG_NO_INIT;
+	vsi->flags = ICE_VSI_FLAG_NO_INIT;
 
 	ice_vsi_decfg(vsi);
 	ice_fltr_remove_all(vsi);
 
-	err = ice_vsi_cfg(vsi, &params);
-=======
-	vsi->flags = ICE_VSI_FLAG_NO_INIT;
-
-	ice_vsi_decfg(vsi);
-	ice_fltr_remove_all(vsi);
-
 	err = ice_vsi_cfg(vsi);
->>>>>>> 0c383648
 	if (err) {
 		dev_err(ice_pf_to_dev(pf),
 			"Failed to reconfigure the VF%u's VSI, error %d\n",
