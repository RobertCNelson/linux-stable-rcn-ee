// SPDX-License-Identifier: GPL-2.0
/* Copyright(c) 1999 - 2018 Intel Corporation. */

/* 82562G 10/100 Network Connection
 * 82562G-2 10/100 Network Connection
 * 82562GT 10/100 Network Connection
 * 82562GT-2 10/100 Network Connection
 * 82562V 10/100 Network Connection
 * 82562V-2 10/100 Network Connection
 * 82566DC-2 Gigabit Network Connection
 * 82566DC Gigabit Network Connection
 * 82566DM-2 Gigabit Network Connection
 * 82566DM Gigabit Network Connection
 * 82566MC Gigabit Network Connection
 * 82566MM Gigabit Network Connection
 * 82567LM Gigabit Network Connection
 * 82567LF Gigabit Network Connection
 * 82567V Gigabit Network Connection
 * 82567LM-2 Gigabit Network Connection
 * 82567LF-2 Gigabit Network Connection
 * 82567V-2 Gigabit Network Connection
 * 82567LF-3 Gigabit Network Connection
 * 82567LM-3 Gigabit Network Connection
 * 82567LM-4 Gigabit Network Connection
 * 82577LM Gigabit Network Connection
 * 82577LC Gigabit Network Connection
 * 82578DM Gigabit Network Connection
 * 82578DC Gigabit Network Connection
 * 82579LM Gigabit Network Connection
 * 82579V Gigabit Network Connection
 * Ethernet Connection I217-LM
 * Ethernet Connection I217-V
 * Ethernet Connection I218-V
 * Ethernet Connection I218-LM
 * Ethernet Connection (2) I218-LM
 * Ethernet Connection (2) I218-V
 * Ethernet Connection (3) I218-LM
 * Ethernet Connection (3) I218-V
 */

#include "e1000.h"

/* ICH GbE Flash Hardware Sequencing Flash Status Register bit breakdown */
/* Offset 04h HSFSTS */
union ich8_hws_flash_status {
	struct ich8_hsfsts {
		u16 flcdone:1;	/* bit 0 Flash Cycle Done */
		u16 flcerr:1;	/* bit 1 Flash Cycle Error */
		u16 dael:1;	/* bit 2 Direct Access error Log */
		u16 berasesz:2;	/* bit 4:3 Sector Erase Size */
		u16 flcinprog:1;	/* bit 5 flash cycle in Progress */
		u16 reserved1:2;	/* bit 13:6 Reserved */
		u16 reserved2:6;	/* bit 13:6 Reserved */
		u16 fldesvalid:1;	/* bit 14 Flash Descriptor Valid */
		u16 flockdn:1;	/* bit 15 Flash Config Lock-Down */
	} hsf_status;
	u16 regval;
};

/* ICH GbE Flash Hardware Sequencing Flash control Register bit breakdown */
/* Offset 06h FLCTL */
union ich8_hws_flash_ctrl {
	struct ich8_hsflctl {
		u16 flcgo:1;	/* 0 Flash Cycle Go */
		u16 flcycle:2;	/* 2:1 Flash Cycle */
		u16 reserved:5;	/* 7:3 Reserved  */
		u16 fldbcount:2;	/* 9:8 Flash Data Byte Count */
		u16 flockdn:6;	/* 15:10 Reserved */
	} hsf_ctrl;
	u16 regval;
};

/* ICH Flash Region Access Permissions */
union ich8_hws_flash_regacc {
	struct ich8_flracc {
		u32 grra:8;	/* 0:7 GbE region Read Access */
		u32 grwa:8;	/* 8:15 GbE region Write Access */
		u32 gmrag:8;	/* 23:16 GbE Master Read Access Grant */
		u32 gmwag:8;	/* 31:24 GbE Master Write Access Grant */
	} hsf_flregacc;
	u16 regval;
};

/* ICH Flash Protected Region */
union ich8_flash_protected_range {
	struct ich8_pr {
		u32 base:13;	/* 0:12 Protected Range Base */
		u32 reserved1:2;	/* 13:14 Reserved */
		u32 rpe:1;	/* 15 Read Protection Enable */
		u32 limit:13;	/* 16:28 Protected Range Limit */
		u32 reserved2:2;	/* 29:30 Reserved */
		u32 wpe:1;	/* 31 Write Protection Enable */
	} range;
	u32 regval;
};

static void e1000_clear_hw_cntrs_ich8lan(struct e1000_hw *hw);
static void e1000_initialize_hw_bits_ich8lan(struct e1000_hw *hw);
static s32 e1000_erase_flash_bank_ich8lan(struct e1000_hw *hw, u32 bank);
static s32 e1000_retry_write_flash_byte_ich8lan(struct e1000_hw *hw,
						u32 offset, u8 byte);
static s32 e1000_read_flash_byte_ich8lan(struct e1000_hw *hw, u32 offset,
					 u8 *data);
static s32 e1000_read_flash_word_ich8lan(struct e1000_hw *hw, u32 offset,
					 u16 *data);
static s32 e1000_read_flash_data_ich8lan(struct e1000_hw *hw, u32 offset,
					 u8 size, u16 *data);
static s32 e1000_read_flash_data32_ich8lan(struct e1000_hw *hw, u32 offset,
					   u32 *data);
static s32 e1000_read_flash_dword_ich8lan(struct e1000_hw *hw,
					  u32 offset, u32 *data);
static s32 e1000_write_flash_data32_ich8lan(struct e1000_hw *hw,
					    u32 offset, u32 data);
static s32 e1000_retry_write_flash_dword_ich8lan(struct e1000_hw *hw,
						 u32 offset, u32 dword);
static s32 e1000_kmrn_lock_loss_workaround_ich8lan(struct e1000_hw *hw);
static s32 e1000_cleanup_led_ich8lan(struct e1000_hw *hw);
static s32 e1000_led_on_ich8lan(struct e1000_hw *hw);
static s32 e1000_led_off_ich8lan(struct e1000_hw *hw);
static s32 e1000_id_led_init_pchlan(struct e1000_hw *hw);
static s32 e1000_setup_led_pchlan(struct e1000_hw *hw);
static s32 e1000_cleanup_led_pchlan(struct e1000_hw *hw);
static s32 e1000_led_on_pchlan(struct e1000_hw *hw);
static s32 e1000_led_off_pchlan(struct e1000_hw *hw);
static s32 e1000_set_lplu_state_pchlan(struct e1000_hw *hw, bool active);
static void e1000_power_down_phy_copper_ich8lan(struct e1000_hw *hw);
static void e1000_lan_init_done_ich8lan(struct e1000_hw *hw);
static s32 e1000_k1_gig_workaround_hv(struct e1000_hw *hw, bool link);
static s32 e1000_set_mdio_slow_mode_hv(struct e1000_hw *hw);
static bool e1000_check_mng_mode_ich8lan(struct e1000_hw *hw);
static bool e1000_check_mng_mode_pchlan(struct e1000_hw *hw);
static int e1000_rar_set_pch2lan(struct e1000_hw *hw, u8 *addr, u32 index);
static int e1000_rar_set_pch_lpt(struct e1000_hw *hw, u8 *addr, u32 index);
static u32 e1000_rar_get_count_pch_lpt(struct e1000_hw *hw);
static s32 e1000_k1_workaround_lv(struct e1000_hw *hw);
static void e1000_gate_hw_phy_config_ich8lan(struct e1000_hw *hw, bool gate);
static s32 e1000_disable_ulp_lpt_lp(struct e1000_hw *hw, bool force);
static s32 e1000_setup_copper_link_pch_lpt(struct e1000_hw *hw);
static s32 e1000_oem_bits_config_ich8lan(struct e1000_hw *hw, bool d0_state);

static inline u16 __er16flash(struct e1000_hw *hw, unsigned long reg)
{
	return readw(hw->flash_address + reg);
}

static inline u32 __er32flash(struct e1000_hw *hw, unsigned long reg)
{
	return readl(hw->flash_address + reg);
}

static inline void __ew16flash(struct e1000_hw *hw, unsigned long reg, u16 val)
{
	writew(val, hw->flash_address + reg);
}

static inline void __ew32flash(struct e1000_hw *hw, unsigned long reg, u32 val)
{
	writel(val, hw->flash_address + reg);
}

#define er16flash(reg)		__er16flash(hw, (reg))
#define er32flash(reg)		__er32flash(hw, (reg))
#define ew16flash(reg, val)	__ew16flash(hw, (reg), (val))
#define ew32flash(reg, val)	__ew32flash(hw, (reg), (val))

/**
 *  e1000_phy_is_accessible_pchlan - Check if able to access PHY registers
 *  @hw: pointer to the HW structure
 *
 *  Test access to the PHY registers by reading the PHY ID registers.  If
 *  the PHY ID is already known (e.g. resume path) compare it with known ID,
 *  otherwise assume the read PHY ID is correct if it is valid.
 *
 *  Assumes the sw/fw/hw semaphore is already acquired.
 **/
static bool e1000_phy_is_accessible_pchlan(struct e1000_hw *hw)
{
	u16 phy_reg = 0;
	u32 phy_id = 0;
	s32 ret_val = 0;
	u16 retry_count;
	u32 mac_reg = 0;

	for (retry_count = 0; retry_count < 2; retry_count++) {
		ret_val = e1e_rphy_locked(hw, MII_PHYSID1, &phy_reg);
		if (ret_val || (phy_reg == 0xFFFF))
			continue;
		phy_id = (u32)(phy_reg << 16);

		ret_val = e1e_rphy_locked(hw, MII_PHYSID2, &phy_reg);
		if (ret_val || (phy_reg == 0xFFFF)) {
			phy_id = 0;
			continue;
		}
		phy_id |= (u32)(phy_reg & PHY_REVISION_MASK);
		break;
	}

	if (hw->phy.id) {
		if (hw->phy.id == phy_id)
			goto out;
	} else if (phy_id) {
		hw->phy.id = phy_id;
		hw->phy.revision = (u32)(phy_reg & ~PHY_REVISION_MASK);
		goto out;
	}

	/* In case the PHY needs to be in mdio slow mode,
	 * set slow mode and try to get the PHY id again.
	 */
	if (hw->mac.type < e1000_pch_lpt) {
		hw->phy.ops.release(hw);
		ret_val = e1000_set_mdio_slow_mode_hv(hw);
		if (!ret_val)
			ret_val = e1000e_get_phy_id(hw);
		hw->phy.ops.acquire(hw);
	}

	if (ret_val)
		return false;
out:
	if (hw->mac.type >= e1000_pch_lpt) {
		/* Only unforce SMBus if ME is not active */
		if (!(er32(FWSM) & E1000_ICH_FWSM_FW_VALID)) {
			/* Switching PHY interface always returns MDI error
			 * so disable retry mechanism to avoid wasting time
			 */
			e1000e_disable_phy_retry(hw);

			/* Unforce SMBus mode in PHY */
			e1e_rphy_locked(hw, CV_SMB_CTRL, &phy_reg);
			phy_reg &= ~CV_SMB_CTRL_FORCE_SMBUS;
			e1e_wphy_locked(hw, CV_SMB_CTRL, phy_reg);

			e1000e_enable_phy_retry(hw);

			/* Unforce SMBus mode in MAC */
			mac_reg = er32(CTRL_EXT);
			mac_reg &= ~E1000_CTRL_EXT_FORCE_SMBUS;
			ew32(CTRL_EXT, mac_reg);
		}
	}

	return true;
}

/**
 *  e1000_toggle_lanphypc_pch_lpt - toggle the LANPHYPC pin value
 *  @hw: pointer to the HW structure
 *
 *  Toggling the LANPHYPC pin value fully power-cycles the PHY and is
 *  used to reset the PHY to a quiescent state when necessary.
 **/
static void e1000_toggle_lanphypc_pch_lpt(struct e1000_hw *hw)
{
	u32 mac_reg;

	/* Set Phy Config Counter to 50msec */
	mac_reg = er32(FEXTNVM3);
	mac_reg &= ~E1000_FEXTNVM3_PHY_CFG_COUNTER_MASK;
	mac_reg |= E1000_FEXTNVM3_PHY_CFG_COUNTER_50MSEC;
	ew32(FEXTNVM3, mac_reg);

	/* Toggle LANPHYPC Value bit */
	mac_reg = er32(CTRL);
	mac_reg |= E1000_CTRL_LANPHYPC_OVERRIDE;
	mac_reg &= ~E1000_CTRL_LANPHYPC_VALUE;
	ew32(CTRL, mac_reg);
	e1e_flush();
	usleep_range(10, 20);
	mac_reg &= ~E1000_CTRL_LANPHYPC_OVERRIDE;
	ew32(CTRL, mac_reg);
	e1e_flush();

	if (hw->mac.type < e1000_pch_lpt) {
		msleep(50);
	} else {
		u16 count = 20;

		do {
			usleep_range(5000, 6000);
		} while (!(er32(CTRL_EXT) & E1000_CTRL_EXT_LPCD) && count--);

		msleep(30);
	}
}

/**
 *  e1000_init_phy_workarounds_pchlan - PHY initialization workarounds
 *  @hw: pointer to the HW structure
 *
 *  Workarounds/flow necessary for PHY initialization during driver load
 *  and resume paths.
 **/
static s32 e1000_init_phy_workarounds_pchlan(struct e1000_hw *hw)
{
	struct e1000_adapter *adapter = hw->adapter;
	u32 mac_reg, fwsm = er32(FWSM);
	s32 ret_val;

	/* Gate automatic PHY configuration by hardware on managed and
	 * non-managed 82579 and newer adapters.
	 */
	e1000_gate_hw_phy_config_ich8lan(hw, true);

	/* It is not possible to be certain of the current state of ULP
	 * so forcibly disable it.
	 */
	hw->dev_spec.ich8lan.ulp_state = e1000_ulp_state_unknown;
	ret_val = e1000_disable_ulp_lpt_lp(hw, true);
	if (ret_val)
		e_warn("Failed to disable ULP\n");

	ret_val = hw->phy.ops.acquire(hw);
	if (ret_val) {
		e_dbg("Failed to initialize PHY flow\n");
		goto out;
	}

	/* There is no guarantee that the PHY is accessible at this time
	 * so disable retry mechanism to avoid wasting time
	 */
	e1000e_disable_phy_retry(hw);

	/* The MAC-PHY interconnect may be in SMBus mode.  If the PHY is
	 * inaccessible and resetting the PHY is not blocked, toggle the
	 * LANPHYPC Value bit to force the interconnect to PCIe mode.
	 */
	switch (hw->mac.type) {
	case e1000_pch_lpt:
	case e1000_pch_spt:
	case e1000_pch_cnp:
	case e1000_pch_tgp:
	case e1000_pch_adp:
	case e1000_pch_mtp:
	case e1000_pch_lnp:
	case e1000_pch_ptp:
	case e1000_pch_nvp:
		if (e1000_phy_is_accessible_pchlan(hw))
			break;

		/* Before toggling LANPHYPC, see if PHY is accessible by
		 * forcing MAC to SMBus mode first.
		 */
		mac_reg = er32(CTRL_EXT);
		mac_reg |= E1000_CTRL_EXT_FORCE_SMBUS;
		ew32(CTRL_EXT, mac_reg);

		/* Wait 50 milliseconds for MAC to finish any retries
		 * that it might be trying to perform from previous
		 * attempts to acknowledge any phy read requests.
		 */
		msleep(50);

		fallthrough;
	case e1000_pch2lan:
		if (e1000_phy_is_accessible_pchlan(hw))
			break;

		fallthrough;
	case e1000_pchlan:
		if ((hw->mac.type == e1000_pchlan) &&
		    (fwsm & E1000_ICH_FWSM_FW_VALID))
			break;

		if (hw->phy.ops.check_reset_block(hw)) {
			e_dbg("Required LANPHYPC toggle blocked by ME\n");
			ret_val = -E1000_ERR_PHY;
			break;
		}

		/* Toggle LANPHYPC Value bit */
		e1000_toggle_lanphypc_pch_lpt(hw);
		if (hw->mac.type >= e1000_pch_lpt) {
			if (e1000_phy_is_accessible_pchlan(hw))
				break;

			/* Toggling LANPHYPC brings the PHY out of SMBus mode
			 * so ensure that the MAC is also out of SMBus mode
			 */
			mac_reg = er32(CTRL_EXT);
			mac_reg &= ~E1000_CTRL_EXT_FORCE_SMBUS;
			ew32(CTRL_EXT, mac_reg);

			if (e1000_phy_is_accessible_pchlan(hw))
				break;

			ret_val = -E1000_ERR_PHY;
		}
		break;
	default:
		break;
	}

	e1000e_enable_phy_retry(hw);

	hw->phy.ops.release(hw);
	if (!ret_val) {

		/* Check to see if able to reset PHY.  Print error if not */
		if (hw->phy.ops.check_reset_block(hw)) {
			e_err("Reset blocked by ME\n");
			goto out;
		}

		/* Reset the PHY before any access to it.  Doing so, ensures
		 * that the PHY is in a known good state before we read/write
		 * PHY registers.  The generic reset is sufficient here,
		 * because we haven't determined the PHY type yet.
		 */
		ret_val = e1000e_phy_hw_reset_generic(hw);
		if (ret_val)
			goto out;

		/* On a successful reset, possibly need to wait for the PHY
		 * to quiesce to an accessible state before returning control
		 * to the calling function.  If the PHY does not quiesce, then
		 * return E1000E_BLK_PHY_RESET, as this is the condition that
		 *  the PHY is in.
		 */
		ret_val = hw->phy.ops.check_reset_block(hw);
		if (ret_val)
			e_err("ME blocked access to PHY after reset\n");
	}

out:
	/* Ungate automatic PHY configuration on non-managed 82579 */
	if ((hw->mac.type == e1000_pch2lan) &&
	    !(fwsm & E1000_ICH_FWSM_FW_VALID)) {
		usleep_range(10000, 11000);
		e1000_gate_hw_phy_config_ich8lan(hw, false);
	}

	return ret_val;
}

/**
 *  e1000_init_phy_params_pchlan - Initialize PHY function pointers
 *  @hw: pointer to the HW structure
 *
 *  Initialize family-specific PHY parameters and function pointers.
 **/
static s32 e1000_init_phy_params_pchlan(struct e1000_hw *hw)
{
	struct e1000_phy_info *phy = &hw->phy;
	s32 ret_val;

	phy->addr = 1;
	phy->reset_delay_us = 100;

	phy->ops.set_page = e1000_set_page_igp;
	phy->ops.read_reg = e1000_read_phy_reg_hv;
	phy->ops.read_reg_locked = e1000_read_phy_reg_hv_locked;
	phy->ops.read_reg_page = e1000_read_phy_reg_page_hv;
	phy->ops.set_d0_lplu_state = e1000_set_lplu_state_pchlan;
	phy->ops.set_d3_lplu_state = e1000_set_lplu_state_pchlan;
	phy->ops.write_reg = e1000_write_phy_reg_hv;
	phy->ops.write_reg_locked = e1000_write_phy_reg_hv_locked;
	phy->ops.write_reg_page = e1000_write_phy_reg_page_hv;
	phy->ops.power_up = e1000_power_up_phy_copper;
	phy->ops.power_down = e1000_power_down_phy_copper_ich8lan;
	phy->autoneg_mask = AUTONEG_ADVERTISE_SPEED_DEFAULT;

	phy->id = e1000_phy_unknown;

	if (hw->mac.type == e1000_pch_mtp) {
		phy->retry_count = 2;
		e1000e_enable_phy_retry(hw);
	}

	ret_val = e1000_init_phy_workarounds_pchlan(hw);
	if (ret_val)
		return ret_val;

	if (phy->id == e1000_phy_unknown)
		switch (hw->mac.type) {
		default:
			ret_val = e1000e_get_phy_id(hw);
			if (ret_val)
				return ret_val;
			if ((phy->id != 0) && (phy->id != PHY_REVISION_MASK))
				break;
			fallthrough;
		case e1000_pch2lan:
		case e1000_pch_lpt:
		case e1000_pch_spt:
		case e1000_pch_cnp:
		case e1000_pch_tgp:
		case e1000_pch_adp:
		case e1000_pch_mtp:
		case e1000_pch_lnp:
		case e1000_pch_ptp:
		case e1000_pch_nvp:
			/* In case the PHY needs to be in mdio slow mode,
			 * set slow mode and try to get the PHY id again.
			 */
			ret_val = e1000_set_mdio_slow_mode_hv(hw);
			if (ret_val)
				return ret_val;
			ret_val = e1000e_get_phy_id(hw);
			if (ret_val)
				return ret_val;
			break;
		}
	phy->type = e1000e_get_phy_type_from_id(phy->id);

	switch (phy->type) {
	case e1000_phy_82577:
	case e1000_phy_82579:
	case e1000_phy_i217:
		phy->ops.check_polarity = e1000_check_polarity_82577;
		phy->ops.force_speed_duplex =
		    e1000_phy_force_speed_duplex_82577;
		phy->ops.get_cable_length = e1000_get_cable_length_82577;
		phy->ops.get_info = e1000_get_phy_info_82577;
		phy->ops.commit = e1000e_phy_sw_reset;
		break;
	case e1000_phy_82578:
		phy->ops.check_polarity = e1000_check_polarity_m88;
		phy->ops.force_speed_duplex = e1000e_phy_force_speed_duplex_m88;
		phy->ops.get_cable_length = e1000e_get_cable_length_m88;
		phy->ops.get_info = e1000e_get_phy_info_m88;
		break;
	default:
		ret_val = -E1000_ERR_PHY;
		break;
	}

	return ret_val;
}

/**
 *  e1000_init_phy_params_ich8lan - Initialize PHY function pointers
 *  @hw: pointer to the HW structure
 *
 *  Initialize family-specific PHY parameters and function pointers.
 **/
static s32 e1000_init_phy_params_ich8lan(struct e1000_hw *hw)
{
	struct e1000_phy_info *phy = &hw->phy;
	s32 ret_val;
	u16 i = 0;

	phy->addr = 1;
	phy->reset_delay_us = 100;

	phy->ops.power_up = e1000_power_up_phy_copper;
	phy->ops.power_down = e1000_power_down_phy_copper_ich8lan;

	/* We may need to do this twice - once for IGP and if that fails,
	 * we'll set BM func pointers and try again
	 */
	ret_val = e1000e_determine_phy_address(hw);
	if (ret_val) {
		phy->ops.write_reg = e1000e_write_phy_reg_bm;
		phy->ops.read_reg = e1000e_read_phy_reg_bm;
		ret_val = e1000e_determine_phy_address(hw);
		if (ret_val) {
			e_dbg("Cannot determine PHY addr. Erroring out\n");
			return ret_val;
		}
	}

	phy->id = 0;
	while ((e1000_phy_unknown == e1000e_get_phy_type_from_id(phy->id)) &&
	       (i++ < 100)) {
		usleep_range(1000, 1100);
		ret_val = e1000e_get_phy_id(hw);
		if (ret_val)
			return ret_val;
	}

	/* Verify phy id */
	switch (phy->id) {
	case IGP03E1000_E_PHY_ID:
		phy->type = e1000_phy_igp_3;
		phy->autoneg_mask = AUTONEG_ADVERTISE_SPEED_DEFAULT;
		phy->ops.read_reg_locked = e1000e_read_phy_reg_igp_locked;
		phy->ops.write_reg_locked = e1000e_write_phy_reg_igp_locked;
		phy->ops.get_info = e1000e_get_phy_info_igp;
		phy->ops.check_polarity = e1000_check_polarity_igp;
		phy->ops.force_speed_duplex = e1000e_phy_force_speed_duplex_igp;
		break;
	case IFE_E_PHY_ID:
	case IFE_PLUS_E_PHY_ID:
	case IFE_C_E_PHY_ID:
		phy->type = e1000_phy_ife;
		phy->autoneg_mask = E1000_ALL_NOT_GIG;
		phy->ops.get_info = e1000_get_phy_info_ife;
		phy->ops.check_polarity = e1000_check_polarity_ife;
		phy->ops.force_speed_duplex = e1000_phy_force_speed_duplex_ife;
		break;
	case BME1000_E_PHY_ID:
		phy->type = e1000_phy_bm;
		phy->autoneg_mask = AUTONEG_ADVERTISE_SPEED_DEFAULT;
		phy->ops.read_reg = e1000e_read_phy_reg_bm;
		phy->ops.write_reg = e1000e_write_phy_reg_bm;
		phy->ops.commit = e1000e_phy_sw_reset;
		phy->ops.get_info = e1000e_get_phy_info_m88;
		phy->ops.check_polarity = e1000_check_polarity_m88;
		phy->ops.force_speed_duplex = e1000e_phy_force_speed_duplex_m88;
		break;
	default:
		return -E1000_ERR_PHY;
	}

	return 0;
}

/**
 *  e1000_init_nvm_params_ich8lan - Initialize NVM function pointers
 *  @hw: pointer to the HW structure
 *
 *  Initialize family-specific NVM parameters and function
 *  pointers.
 **/
static s32 e1000_init_nvm_params_ich8lan(struct e1000_hw *hw)
{
	struct e1000_nvm_info *nvm = &hw->nvm;
	struct e1000_dev_spec_ich8lan *dev_spec = &hw->dev_spec.ich8lan;
	u32 gfpreg, sector_base_addr, sector_end_addr;
	u16 i;
	u32 nvm_size;

	nvm->type = e1000_nvm_flash_sw;

	if (hw->mac.type >= e1000_pch_spt) {
		/* in SPT, gfpreg doesn't exist. NVM size is taken from the
		 * STRAP register. This is because in SPT the GbE Flash region
		 * is no longer accessed through the flash registers. Instead,
		 * the mechanism has changed, and the Flash region access
		 * registers are now implemented in GbE memory space.
		 */
		nvm->flash_base_addr = 0;
		nvm_size = (((er32(STRAP) >> 1) & 0x1F) + 1)
		    * NVM_SIZE_MULTIPLIER;
		nvm->flash_bank_size = nvm_size / 2;
		/* Adjust to word count */
		nvm->flash_bank_size /= sizeof(u16);
		/* Set the base address for flash register access */
		hw->flash_address = hw->hw_addr + E1000_FLASH_BASE_ADDR;
	} else {
		/* Can't read flash registers if register set isn't mapped. */
		if (!hw->flash_address) {
			e_dbg("ERROR: Flash registers not mapped\n");
			return -E1000_ERR_CONFIG;
		}

		gfpreg = er32flash(ICH_FLASH_GFPREG);

		/* sector_X_addr is a "sector"-aligned address (4096 bytes)
		 * Add 1 to sector_end_addr since this sector is included in
		 * the overall size.
		 */
		sector_base_addr = gfpreg & FLASH_GFPREG_BASE_MASK;
		sector_end_addr = ((gfpreg >> 16) & FLASH_GFPREG_BASE_MASK) + 1;

		/* flash_base_addr is byte-aligned */
		nvm->flash_base_addr = sector_base_addr
		    << FLASH_SECTOR_ADDR_SHIFT;

		/* find total size of the NVM, then cut in half since the total
		 * size represents two separate NVM banks.
		 */
		nvm->flash_bank_size = ((sector_end_addr - sector_base_addr)
					<< FLASH_SECTOR_ADDR_SHIFT);
		nvm->flash_bank_size /= 2;
		/* Adjust to word count */
		nvm->flash_bank_size /= sizeof(u16);
	}

	nvm->word_size = E1000_ICH8_SHADOW_RAM_WORDS;

	/* Clear shadow ram */
	for (i = 0; i < nvm->word_size; i++) {
		dev_spec->shadow_ram[i].modified = false;
		dev_spec->shadow_ram[i].value = 0xFFFF;
	}

	return 0;
}

/**
 *  e1000_init_mac_params_ich8lan - Initialize MAC function pointers
 *  @hw: pointer to the HW structure
 *
 *  Initialize family-specific MAC parameters and function
 *  pointers.
 **/
static s32 e1000_init_mac_params_ich8lan(struct e1000_hw *hw)
{
	struct e1000_mac_info *mac = &hw->mac;

	/* Set media type function pointer */
	hw->phy.media_type = e1000_media_type_copper;

	/* Set mta register count */
	mac->mta_reg_count = 32;
	/* Set rar entry count */
	mac->rar_entry_count = E1000_ICH_RAR_ENTRIES;
	if (mac->type == e1000_ich8lan)
		mac->rar_entry_count--;
	/* FWSM register */
	mac->has_fwsm = true;
	/* ARC subsystem not supported */
	mac->arc_subsystem_valid = false;
	/* Adaptive IFS supported */
	mac->adaptive_ifs = true;

	/* LED and other operations */
	switch (mac->type) {
	case e1000_ich8lan:
	case e1000_ich9lan:
	case e1000_ich10lan:
		/* check management mode */
		mac->ops.check_mng_mode = e1000_check_mng_mode_ich8lan;
		/* ID LED init */
		mac->ops.id_led_init = e1000e_id_led_init_generic;
		/* blink LED */
		mac->ops.blink_led = e1000e_blink_led_generic;
		/* setup LED */
		mac->ops.setup_led = e1000e_setup_led_generic;
		/* cleanup LED */
		mac->ops.cleanup_led = e1000_cleanup_led_ich8lan;
		/* turn on/off LED */
		mac->ops.led_on = e1000_led_on_ich8lan;
		mac->ops.led_off = e1000_led_off_ich8lan;
		break;
	case e1000_pch2lan:
		mac->rar_entry_count = E1000_PCH2_RAR_ENTRIES;
		mac->ops.rar_set = e1000_rar_set_pch2lan;
		fallthrough;
	case e1000_pch_lpt:
	case e1000_pch_spt:
	case e1000_pch_cnp:
	case e1000_pch_tgp:
	case e1000_pch_adp:
	case e1000_pch_mtp:
	case e1000_pch_lnp:
	case e1000_pch_ptp:
	case e1000_pch_nvp:
	case e1000_pchlan:
		/* check management mode */
		mac->ops.check_mng_mode = e1000_check_mng_mode_pchlan;
		/* ID LED init */
		mac->ops.id_led_init = e1000_id_led_init_pchlan;
		/* setup LED */
		mac->ops.setup_led = e1000_setup_led_pchlan;
		/* cleanup LED */
		mac->ops.cleanup_led = e1000_cleanup_led_pchlan;
		/* turn on/off LED */
		mac->ops.led_on = e1000_led_on_pchlan;
		mac->ops.led_off = e1000_led_off_pchlan;
		break;
	default:
		break;
	}

	if (mac->type >= e1000_pch_lpt) {
		mac->rar_entry_count = E1000_PCH_LPT_RAR_ENTRIES;
		mac->ops.rar_set = e1000_rar_set_pch_lpt;
		mac->ops.setup_physical_interface =
		    e1000_setup_copper_link_pch_lpt;
		mac->ops.rar_get_count = e1000_rar_get_count_pch_lpt;
	}

	/* Enable PCS Lock-loss workaround for ICH8 */
	if (mac->type == e1000_ich8lan)
		e1000e_set_kmrn_lock_loss_workaround_ich8lan(hw, true);

	return 0;
}

/**
 *  __e1000_access_emi_reg_locked - Read/write EMI register
 *  @hw: pointer to the HW structure
 *  @address: EMI address to program
 *  @data: pointer to value to read/write from/to the EMI address
 *  @read: boolean flag to indicate read or write
 *
 *  This helper function assumes the SW/FW/HW Semaphore is already acquired.
 **/
static s32 __e1000_access_emi_reg_locked(struct e1000_hw *hw, u16 address,
					 u16 *data, bool read)
{
	s32 ret_val;

	ret_val = e1e_wphy_locked(hw, I82579_EMI_ADDR, address);
	if (ret_val)
		return ret_val;

	if (read)
		ret_val = e1e_rphy_locked(hw, I82579_EMI_DATA, data);
	else
		ret_val = e1e_wphy_locked(hw, I82579_EMI_DATA, *data);

	return ret_val;
}

/**
 *  e1000_read_emi_reg_locked - Read Extended Management Interface register
 *  @hw: pointer to the HW structure
 *  @addr: EMI address to program
 *  @data: value to be read from the EMI address
 *
 *  Assumes the SW/FW/HW Semaphore is already acquired.
 **/
s32 e1000_read_emi_reg_locked(struct e1000_hw *hw, u16 addr, u16 *data)
{
	return __e1000_access_emi_reg_locked(hw, addr, data, true);
}

/**
 *  e1000_write_emi_reg_locked - Write Extended Management Interface register
 *  @hw: pointer to the HW structure
 *  @addr: EMI address to program
 *  @data: value to be written to the EMI address
 *
 *  Assumes the SW/FW/HW Semaphore is already acquired.
 **/
s32 e1000_write_emi_reg_locked(struct e1000_hw *hw, u16 addr, u16 data)
{
	return __e1000_access_emi_reg_locked(hw, addr, &data, false);
}

/**
 *  e1000_set_eee_pchlan - Enable/disable EEE support
 *  @hw: pointer to the HW structure
 *
 *  Enable/disable EEE based on setting in dev_spec structure, the duplex of
 *  the link and the EEE capabilities of the link partner.  The LPI Control
 *  register bits will remain set only if/when link is up.
 *
 *  EEE LPI must not be asserted earlier than one second after link is up.
 *  On 82579, EEE LPI should not be enabled until such time otherwise there
 *  can be link issues with some switches.  Other devices can have EEE LPI
 *  enabled immediately upon link up since they have a timer in hardware which
 *  prevents LPI from being asserted too early.
 **/
s32 e1000_set_eee_pchlan(struct e1000_hw *hw)
{
	struct e1000_dev_spec_ich8lan *dev_spec = &hw->dev_spec.ich8lan;
	s32 ret_val;
	u16 lpa, pcs_status, adv, adv_addr, lpi_ctrl, data;

	switch (hw->phy.type) {
	case e1000_phy_82579:
		lpa = I82579_EEE_LP_ABILITY;
		pcs_status = I82579_EEE_PCS_STATUS;
		adv_addr = I82579_EEE_ADVERTISEMENT;
		break;
	case e1000_phy_i217:
		lpa = I217_EEE_LP_ABILITY;
		pcs_status = I217_EEE_PCS_STATUS;
		adv_addr = I217_EEE_ADVERTISEMENT;
		break;
	default:
		return 0;
	}

	ret_val = hw->phy.ops.acquire(hw);
	if (ret_val)
		return ret_val;

	ret_val = e1e_rphy_locked(hw, I82579_LPI_CTRL, &lpi_ctrl);
	if (ret_val)
		goto release;

	/* Clear bits that enable EEE in various speeds */
	lpi_ctrl &= ~I82579_LPI_CTRL_ENABLE_MASK;

	/* Enable EEE if not disabled by user */
	if (!dev_spec->eee_disable) {
		/* Save off link partner's EEE ability */
		ret_val = e1000_read_emi_reg_locked(hw, lpa,
						    &dev_spec->eee_lp_ability);
		if (ret_val)
			goto release;

		/* Read EEE advertisement */
		ret_val = e1000_read_emi_reg_locked(hw, adv_addr, &adv);
		if (ret_val)
			goto release;

		/* Enable EEE only for speeds in which the link partner is
		 * EEE capable and for which we advertise EEE.
		 */
		if (adv & dev_spec->eee_lp_ability & I82579_EEE_1000_SUPPORTED)
			lpi_ctrl |= I82579_LPI_CTRL_1000_ENABLE;

		if (adv & dev_spec->eee_lp_ability & I82579_EEE_100_SUPPORTED) {
			e1e_rphy_locked(hw, MII_LPA, &data);
			if (data & LPA_100FULL)
				lpi_ctrl |= I82579_LPI_CTRL_100_ENABLE;
			else
				/* EEE is not supported in 100Half, so ignore
				 * partner's EEE in 100 ability if full-duplex
				 * is not advertised.
				 */
				dev_spec->eee_lp_ability &=
				    ~I82579_EEE_100_SUPPORTED;
		}
	}

	if (hw->phy.type == e1000_phy_82579) {
		ret_val = e1000_read_emi_reg_locked(hw, I82579_LPI_PLL_SHUT,
						    &data);
		if (ret_val)
			goto release;

		data &= ~I82579_LPI_100_PLL_SHUT;
		ret_val = e1000_write_emi_reg_locked(hw, I82579_LPI_PLL_SHUT,
						     data);
	}

	/* R/Clr IEEE MMD 3.1 bits 11:10 - Tx/Rx LPI Received */
	ret_val = e1000_read_emi_reg_locked(hw, pcs_status, &data);
	if (ret_val)
		goto release;

	ret_val = e1e_wphy_locked(hw, I82579_LPI_CTRL, lpi_ctrl);
release:
	hw->phy.ops.release(hw);

	return ret_val;
}

/**
 *  e1000_k1_workaround_lpt_lp - K1 workaround on Lynxpoint-LP
 *  @hw:   pointer to the HW structure
 *  @link: link up bool flag
 *
 *  When K1 is enabled for 1Gbps, the MAC can miss 2 DMA completion indications
 *  preventing further DMA write requests.  Workaround the issue by disabling
 *  the de-assertion of the clock request when in 1Gpbs mode.
 *  Also, set appropriate Tx re-transmission timeouts for 10 and 100Half link
 *  speeds in order to avoid Tx hangs.
 **/
static s32 e1000_k1_workaround_lpt_lp(struct e1000_hw *hw, bool link)
{
	u32 fextnvm6 = er32(FEXTNVM6);
	u32 status = er32(STATUS);
	s32 ret_val = 0;
	u16 reg;

	if (link && (status & E1000_STATUS_SPEED_1000)) {
		ret_val = hw->phy.ops.acquire(hw);
		if (ret_val)
			return ret_val;

		ret_val =
		    e1000e_read_kmrn_reg_locked(hw, E1000_KMRNCTRLSTA_K1_CONFIG,
						&reg);
		if (ret_val)
			goto release;

		ret_val =
		    e1000e_write_kmrn_reg_locked(hw,
						 E1000_KMRNCTRLSTA_K1_CONFIG,
						 reg &
						 ~E1000_KMRNCTRLSTA_K1_ENABLE);
		if (ret_val)
			goto release;

		usleep_range(10, 20);

		ew32(FEXTNVM6, fextnvm6 | E1000_FEXTNVM6_REQ_PLL_CLK);

		ret_val =
		    e1000e_write_kmrn_reg_locked(hw,
						 E1000_KMRNCTRLSTA_K1_CONFIG,
						 reg);
release:
		hw->phy.ops.release(hw);
	} else {
		/* clear FEXTNVM6 bit 8 on link down or 10/100 */
		fextnvm6 &= ~E1000_FEXTNVM6_REQ_PLL_CLK;

		if ((hw->phy.revision > 5) || !link ||
		    ((status & E1000_STATUS_SPEED_100) &&
		     (status & E1000_STATUS_FD)))
			goto update_fextnvm6;

		ret_val = e1e_rphy(hw, I217_INBAND_CTRL, &reg);
		if (ret_val)
			return ret_val;

		/* Clear link status transmit timeout */
		reg &= ~I217_INBAND_CTRL_LINK_STAT_TX_TIMEOUT_MASK;

		if (status & E1000_STATUS_SPEED_100) {
			/* Set inband Tx timeout to 5x10us for 100Half */
			reg |= 5 << I217_INBAND_CTRL_LINK_STAT_TX_TIMEOUT_SHIFT;

			/* Do not extend the K1 entry latency for 100Half */
			fextnvm6 &= ~E1000_FEXTNVM6_ENABLE_K1_ENTRY_CONDITION;
		} else {
			/* Set inband Tx timeout to 50x10us for 10Full/Half */
			reg |= 50 <<
			    I217_INBAND_CTRL_LINK_STAT_TX_TIMEOUT_SHIFT;

			/* Extend the K1 entry latency for 10 Mbps */
			fextnvm6 |= E1000_FEXTNVM6_ENABLE_K1_ENTRY_CONDITION;
		}

		ret_val = e1e_wphy(hw, I217_INBAND_CTRL, reg);
		if (ret_val)
			return ret_val;

update_fextnvm6:
		ew32(FEXTNVM6, fextnvm6);
	}

	return ret_val;
}

/**
 *  e1000_platform_pm_pch_lpt - Set platform power management values
 *  @hw: pointer to the HW structure
 *  @link: bool indicating link status
 *
 *  Set the Latency Tolerance Reporting (LTR) values for the "PCIe-like"
 *  GbE MAC in the Lynx Point PCH based on Rx buffer size and link speed
 *  when link is up (which must not exceed the maximum latency supported
 *  by the platform), otherwise specify there is no LTR requirement.
 *  Unlike true-PCIe devices which set the LTR maximum snoop/no-snoop
 *  latencies in the LTR Extended Capability Structure in the PCIe Extended
 *  Capability register set, on this device LTR is set by writing the
 *  equivalent snoop/no-snoop latencies in the LTRV register in the MAC and
 *  set the SEND bit to send an Intel On-chip System Fabric sideband (IOSF-SB)
 *  message to the PMC.
 **/
static s32 e1000_platform_pm_pch_lpt(struct e1000_hw *hw, bool link)
{
	u32 reg = link << (E1000_LTRV_REQ_SHIFT + E1000_LTRV_NOSNOOP_SHIFT) |
	    link << E1000_LTRV_REQ_SHIFT | E1000_LTRV_SEND;
	u32 max_ltr_enc_d = 0;	/* maximum LTR decoded by platform */
	u32 lat_enc_d = 0;	/* latency decoded */
	u16 lat_enc = 0;	/* latency encoded */

	if (link) {
		u16 speed, duplex, scale = 0;
		u16 max_snoop, max_nosnoop;
		u16 max_ltr_enc;	/* max LTR latency encoded */
		u64 value;
		u32 rxa;

		if (!hw->adapter->max_frame_size) {
			e_dbg("max_frame_size not set.\n");
			return -E1000_ERR_CONFIG;
		}

		hw->mac.ops.get_link_up_info(hw, &speed, &duplex);
		if (!speed) {
			e_dbg("Speed not set.\n");
			return -E1000_ERR_CONFIG;
		}

		/* Rx Packet Buffer Allocation size (KB) */
		rxa = er32(PBA) & E1000_PBA_RXA_MASK;

		/* Determine the maximum latency tolerated by the device.
		 *
		 * Per the PCIe spec, the tolerated latencies are encoded as
		 * a 3-bit encoded scale (only 0-5 are valid) multiplied by
		 * a 10-bit value (0-1023) to provide a range from 1 ns to
		 * 2^25*(2^10-1) ns.  The scale is encoded as 0=2^0ns,
		 * 1=2^5ns, 2=2^10ns,...5=2^25ns.
		 */
		rxa *= 512;
		value = (rxa > hw->adapter->max_frame_size) ?
			(rxa - hw->adapter->max_frame_size) * (16000 / speed) :
			0;

		while (value > PCI_LTR_VALUE_MASK) {
			scale++;
			value = DIV_ROUND_UP(value, BIT(5));
		}
		if (scale > E1000_LTRV_SCALE_MAX) {
			e_dbg("Invalid LTR latency scale %d\n", scale);
			return -E1000_ERR_CONFIG;
		}
		lat_enc = (u16)((scale << PCI_LTR_SCALE_SHIFT) | value);

		/* Determine the maximum latency tolerated by the platform */
		pci_read_config_word(hw->adapter->pdev, E1000_PCI_LTR_CAP_LPT,
				     &max_snoop);
		pci_read_config_word(hw->adapter->pdev,
				     E1000_PCI_LTR_CAP_LPT + 2, &max_nosnoop);
		max_ltr_enc = max_t(u16, max_snoop, max_nosnoop);

		lat_enc_d = (lat_enc & E1000_LTRV_VALUE_MASK) *
			     (1U << (E1000_LTRV_SCALE_FACTOR *
			     FIELD_GET(E1000_LTRV_SCALE_MASK, lat_enc)));

		max_ltr_enc_d = (max_ltr_enc & E1000_LTRV_VALUE_MASK) *
			(1U << (E1000_LTRV_SCALE_FACTOR *
				FIELD_GET(E1000_LTRV_SCALE_MASK, max_ltr_enc)));

		if (lat_enc_d > max_ltr_enc_d)
			lat_enc = max_ltr_enc;
	}

	/* Set Snoop and No-Snoop latencies the same */
	reg |= lat_enc | (lat_enc << E1000_LTRV_NOSNOOP_SHIFT);
	ew32(LTRV, reg);

	return 0;
}

/**
 *  e1000_enable_ulp_lpt_lp - configure Ultra Low Power mode for LynxPoint-LP
 *  @hw: pointer to the HW structure
 *  @to_sx: boolean indicating a system power state transition to Sx
 *
 *  When link is down, configure ULP mode to significantly reduce the power
 *  to the PHY.  If on a Manageability Engine (ME) enabled system, tell the
 *  ME firmware to start the ULP configuration.  If not on an ME enabled
 *  system, configure the ULP mode by software.
 */
s32 e1000_enable_ulp_lpt_lp(struct e1000_hw *hw, bool to_sx)
{
	u32 mac_reg;
	s32 ret_val = 0;
	u16 phy_reg;
	u16 oem_reg = 0;

	if ((hw->mac.type < e1000_pch_lpt) ||
	    (hw->adapter->pdev->device == E1000_DEV_ID_PCH_LPT_I217_LM) ||
	    (hw->adapter->pdev->device == E1000_DEV_ID_PCH_LPT_I217_V) ||
	    (hw->adapter->pdev->device == E1000_DEV_ID_PCH_I218_LM2) ||
	    (hw->adapter->pdev->device == E1000_DEV_ID_PCH_I218_V2) ||
	    (hw->dev_spec.ich8lan.ulp_state == e1000_ulp_state_on))
		return 0;

	if (er32(FWSM) & E1000_ICH_FWSM_FW_VALID) {
		/* Request ME configure ULP mode in the PHY */
		mac_reg = er32(H2ME);
		mac_reg |= E1000_H2ME_ULP | E1000_H2ME_ENFORCE_SETTINGS;
		ew32(H2ME, mac_reg);

		goto out;
	}

	if (!to_sx) {
		int i = 0;

		/* Poll up to 5 seconds for Cable Disconnected indication */
		while (!(er32(FEXT) & E1000_FEXT_PHY_CABLE_DISCONNECTED)) {
			/* Bail if link is re-acquired */
			if (er32(STATUS) & E1000_STATUS_LU)
				return -E1000_ERR_PHY;

			if (i++ == 100)
				break;

			msleep(50);
		}
		e_dbg("CABLE_DISCONNECTED %s set after %dmsec\n",
		      (er32(FEXT) &
		       E1000_FEXT_PHY_CABLE_DISCONNECTED) ? "" : "not", i * 50);
	}

	ret_val = hw->phy.ops.acquire(hw);
	if (ret_val)
		goto out;

	/* Si workaround for ULP entry flow on i127/rev6 h/w.  Enable
	 * LPLU and disable Gig speed when entering ULP
	 */
	if ((hw->phy.type == e1000_phy_i217) && (hw->phy.revision == 6)) {
		ret_val = e1000_read_phy_reg_hv_locked(hw, HV_OEM_BITS,
						       &oem_reg);
		if (ret_val)
			goto release;

		phy_reg = oem_reg;
		phy_reg |= HV_OEM_BITS_LPLU | HV_OEM_BITS_GBE_DIS;

		ret_val = e1000_write_phy_reg_hv_locked(hw, HV_OEM_BITS,
							phy_reg);

		if (ret_val)
			goto release;
	}

	/* Set Inband ULP Exit, Reset to SMBus mode and
	 * Disable SMBus Release on PERST# in PHY
	 */
	ret_val = e1000_read_phy_reg_hv_locked(hw, I218_ULP_CONFIG1, &phy_reg);
	if (ret_val)
		goto release;
	phy_reg |= (I218_ULP_CONFIG1_RESET_TO_SMBUS |
		    I218_ULP_CONFIG1_DISABLE_SMB_PERST);
	if (to_sx) {
		if (er32(WUFC) & E1000_WUFC_LNKC)
			phy_reg |= I218_ULP_CONFIG1_WOL_HOST;
		else
			phy_reg &= ~I218_ULP_CONFIG1_WOL_HOST;

		phy_reg |= I218_ULP_CONFIG1_STICKY_ULP;
		phy_reg &= ~I218_ULP_CONFIG1_INBAND_EXIT;
	} else {
		phy_reg |= I218_ULP_CONFIG1_INBAND_EXIT;
		phy_reg &= ~I218_ULP_CONFIG1_STICKY_ULP;
		phy_reg &= ~I218_ULP_CONFIG1_WOL_HOST;
	}
	e1000_write_phy_reg_hv_locked(hw, I218_ULP_CONFIG1, phy_reg);

	/* Set Disable SMBus Release on PERST# in MAC */
	mac_reg = er32(FEXTNVM7);
	mac_reg |= E1000_FEXTNVM7_DISABLE_SMB_PERST;
	ew32(FEXTNVM7, mac_reg);

	/* Commit ULP changes in PHY by starting auto ULP configuration */
	phy_reg |= I218_ULP_CONFIG1_START;
	e1000_write_phy_reg_hv_locked(hw, I218_ULP_CONFIG1, phy_reg);

	if ((hw->phy.type == e1000_phy_i217) && (hw->phy.revision == 6) &&
	    to_sx && (er32(STATUS) & E1000_STATUS_LU)) {
		ret_val = e1000_write_phy_reg_hv_locked(hw, HV_OEM_BITS,
							oem_reg);
		if (ret_val)
			goto release;
	}

release:
	hw->phy.ops.release(hw);
out:
	if (ret_val)
		e_dbg("Error in ULP enable flow: %d\n", ret_val);
	else
		hw->dev_spec.ich8lan.ulp_state = e1000_ulp_state_on;

	return ret_val;
}

/**
 *  e1000_disable_ulp_lpt_lp - unconfigure Ultra Low Power mode for LynxPoint-LP
 *  @hw: pointer to the HW structure
 *  @force: boolean indicating whether or not to force disabling ULP
 *
 *  Un-configure ULP mode when link is up, the system is transitioned from
 *  Sx or the driver is unloaded.  If on a Manageability Engine (ME) enabled
 *  system, poll for an indication from ME that ULP has been un-configured.
 *  If not on an ME enabled system, un-configure the ULP mode by software.
 *
 *  During nominal operation, this function is called when link is acquired
 *  to disable ULP mode (force=false); otherwise, for example when unloading
 *  the driver or during Sx->S0 transitions, this is called with force=true
 *  to forcibly disable ULP.
 */
static s32 e1000_disable_ulp_lpt_lp(struct e1000_hw *hw, bool force)
{
	s32 ret_val = 0;
	u32 mac_reg;
	u16 phy_reg;
	int i = 0;

	if ((hw->mac.type < e1000_pch_lpt) ||
	    (hw->adapter->pdev->device == E1000_DEV_ID_PCH_LPT_I217_LM) ||
	    (hw->adapter->pdev->device == E1000_DEV_ID_PCH_LPT_I217_V) ||
	    (hw->adapter->pdev->device == E1000_DEV_ID_PCH_I218_LM2) ||
	    (hw->adapter->pdev->device == E1000_DEV_ID_PCH_I218_V2) ||
	    (hw->dev_spec.ich8lan.ulp_state == e1000_ulp_state_off))
		return 0;

	if (er32(FWSM) & E1000_ICH_FWSM_FW_VALID) {
		struct e1000_adapter *adapter = hw->adapter;
		bool firmware_bug = false;

		if (force) {
			/* Request ME un-configure ULP mode in the PHY */
			mac_reg = er32(H2ME);
			mac_reg &= ~E1000_H2ME_ULP;
			mac_reg |= E1000_H2ME_ENFORCE_SETTINGS;
			ew32(H2ME, mac_reg);
		}

		/* Poll up to 2.5 seconds for ME to clear ULP_CFG_DONE.
		 * If this takes more than 1 second, show a warning indicating a
		 * firmware bug
		 */
		while (er32(FWSM) & E1000_FWSM_ULP_CFG_DONE) {
			if (i++ == 250) {
				ret_val = -E1000_ERR_PHY;
				goto out;
			}
			if (i > 100 && !firmware_bug)
				firmware_bug = true;

			usleep_range(10000, 11000);
		}
		if (firmware_bug)
			e_warn("ULP_CONFIG_DONE took %d msec. This is a firmware bug\n",
			       i * 10);
		else
			e_dbg("ULP_CONFIG_DONE cleared after %d msec\n",
			      i * 10);

		if (force) {
			mac_reg = er32(H2ME);
			mac_reg &= ~E1000_H2ME_ENFORCE_SETTINGS;
			ew32(H2ME, mac_reg);
		} else {
			/* Clear H2ME.ULP after ME ULP configuration */
			mac_reg = er32(H2ME);
			mac_reg &= ~E1000_H2ME_ULP;
			ew32(H2ME, mac_reg);
		}

		goto out;
	}

	ret_val = hw->phy.ops.acquire(hw);
	if (ret_val)
		goto out;

	if (force)
		/* Toggle LANPHYPC Value bit */
		e1000_toggle_lanphypc_pch_lpt(hw);

	/* Switching PHY interface always returns MDI error
	 * so disable retry mechanism to avoid wasting time
	 */
	e1000e_disable_phy_retry(hw);

	/* Unforce SMBus mode in PHY */
	ret_val = e1000_read_phy_reg_hv_locked(hw, CV_SMB_CTRL, &phy_reg);
	if (ret_val) {
		/* The MAC might be in PCIe mode, so temporarily force to
		 * SMBus mode in order to access the PHY.
		 */
		mac_reg = er32(CTRL_EXT);
		mac_reg |= E1000_CTRL_EXT_FORCE_SMBUS;
		ew32(CTRL_EXT, mac_reg);

		msleep(50);

		ret_val = e1000_read_phy_reg_hv_locked(hw, CV_SMB_CTRL,
						       &phy_reg);
		if (ret_val)
			goto release;
	}
	phy_reg &= ~CV_SMB_CTRL_FORCE_SMBUS;
	e1000_write_phy_reg_hv_locked(hw, CV_SMB_CTRL, phy_reg);

	e1000e_enable_phy_retry(hw);

	/* Unforce SMBus mode in MAC */
	mac_reg = er32(CTRL_EXT);
	mac_reg &= ~E1000_CTRL_EXT_FORCE_SMBUS;
	ew32(CTRL_EXT, mac_reg);

	/* When ULP mode was previously entered, K1 was disabled by the
	 * hardware.  Re-Enable K1 in the PHY when exiting ULP.
	 */
	ret_val = e1000_read_phy_reg_hv_locked(hw, HV_PM_CTRL, &phy_reg);
	if (ret_val)
		goto release;
	phy_reg |= HV_PM_CTRL_K1_ENABLE;
	e1000_write_phy_reg_hv_locked(hw, HV_PM_CTRL, phy_reg);

	/* Clear ULP enabled configuration */
	ret_val = e1000_read_phy_reg_hv_locked(hw, I218_ULP_CONFIG1, &phy_reg);
	if (ret_val)
		goto release;
	phy_reg &= ~(I218_ULP_CONFIG1_IND |
		     I218_ULP_CONFIG1_STICKY_ULP |
		     I218_ULP_CONFIG1_RESET_TO_SMBUS |
		     I218_ULP_CONFIG1_WOL_HOST |
		     I218_ULP_CONFIG1_INBAND_EXIT |
		     I218_ULP_CONFIG1_EN_ULP_LANPHYPC |
		     I218_ULP_CONFIG1_DIS_CLR_STICKY_ON_PERST |
		     I218_ULP_CONFIG1_DISABLE_SMB_PERST);
	e1000_write_phy_reg_hv_locked(hw, I218_ULP_CONFIG1, phy_reg);

	/* Commit ULP changes by starting auto ULP configuration */
	phy_reg |= I218_ULP_CONFIG1_START;
	e1000_write_phy_reg_hv_locked(hw, I218_ULP_CONFIG1, phy_reg);

	/* Clear Disable SMBus Release on PERST# in MAC */
	mac_reg = er32(FEXTNVM7);
	mac_reg &= ~E1000_FEXTNVM7_DISABLE_SMB_PERST;
	ew32(FEXTNVM7, mac_reg);

release:
	hw->phy.ops.release(hw);
	if (force) {
		e1000_phy_hw_reset(hw);
		msleep(50);
	}
out:
	if (ret_val)
		e_dbg("Error in ULP disable flow: %d\n", ret_val);
	else
		hw->dev_spec.ich8lan.ulp_state = e1000_ulp_state_off;

	return ret_val;
}

/**
 *  e1000_check_for_copper_link_ich8lan - Check for link (Copper)
 *  @hw: pointer to the HW structure
 *
 *  Checks to see of the link status of the hardware has changed.  If a
 *  change in link status has been detected, then we read the PHY registers
 *  to get the current speed/duplex if link exists.
 **/
static s32 e1000_check_for_copper_link_ich8lan(struct e1000_hw *hw)
{
	struct e1000_mac_info *mac = &hw->mac;
	s32 ret_val, tipg_reg = 0;
	u16 emi_addr, emi_val = 0;
	bool link;
	u16 phy_reg;

	/* We only want to go out to the PHY registers to see if Auto-Neg
	 * has completed and/or if our link status has changed.  The
	 * get_link_status flag is set upon receiving a Link Status
	 * Change or Rx Sequence Error interrupt.
	 */
	if (!mac->get_link_status)
		return 0;
	mac->get_link_status = false;

	/* First we want to see if the MII Status Register reports
	 * link.  If so, then we want to get the current speed/duplex
	 * of the PHY.
	 */
	ret_val = e1000e_phy_has_link_generic(hw, 1, 0, &link);
	if (ret_val)
		goto out;

	if (hw->mac.type == e1000_pchlan) {
		ret_val = e1000_k1_gig_workaround_hv(hw, link);
		if (ret_val)
			goto out;
	}

	/* When connected at 10Mbps half-duplex, some parts are excessively
	 * aggressive resulting in many collisions. To avoid this, increase
	 * the IPG and reduce Rx latency in the PHY.
	 */
	if ((hw->mac.type >= e1000_pch2lan) && link) {
		u16 speed, duplex;

		e1000e_get_speed_and_duplex_copper(hw, &speed, &duplex);
		tipg_reg = er32(TIPG);
		tipg_reg &= ~E1000_TIPG_IPGT_MASK;

		if (duplex == HALF_DUPLEX && speed == SPEED_10) {
			tipg_reg |= 0xFF;
			/* Reduce Rx latency in analog PHY */
			emi_val = 0;
		} else if (hw->mac.type >= e1000_pch_spt &&
			   duplex == FULL_DUPLEX && speed != SPEED_1000) {
			tipg_reg |= 0xC;
			emi_val = 1;
		} else {

			/* Roll back the default values */
			tipg_reg |= 0x08;
			emi_val = 1;
		}

		ew32(TIPG, tipg_reg);

		ret_val = hw->phy.ops.acquire(hw);
		if (ret_val)
			goto out;

		if (hw->mac.type == e1000_pch2lan)
			emi_addr = I82579_RX_CONFIG;
		else
			emi_addr = I217_RX_CONFIG;
		ret_val = e1000_write_emi_reg_locked(hw, emi_addr, emi_val);

		if (hw->mac.type >= e1000_pch_lpt) {
			u16 phy_reg;

			e1e_rphy_locked(hw, I217_PLL_CLOCK_GATE_REG, &phy_reg);
			phy_reg &= ~I217_PLL_CLOCK_GATE_MASK;
			if (speed == SPEED_100 || speed == SPEED_10)
				phy_reg |= 0x3E8;
			else
				phy_reg |= 0xFA;
			e1e_wphy_locked(hw, I217_PLL_CLOCK_GATE_REG, phy_reg);

			if (speed == SPEED_1000) {
				hw->phy.ops.read_reg_locked(hw, HV_PM_CTRL,
							    &phy_reg);

				phy_reg |= HV_PM_CTRL_K1_CLK_REQ;

				hw->phy.ops.write_reg_locked(hw, HV_PM_CTRL,
							     phy_reg);
			}
		}
		hw->phy.ops.release(hw);

		if (ret_val)
			goto out;

		if (hw->mac.type >= e1000_pch_spt) {
			u16 data;
			u16 ptr_gap;

			if (speed == SPEED_1000) {
				ret_val = hw->phy.ops.acquire(hw);
				if (ret_val)
					goto out;

				ret_val = e1e_rphy_locked(hw,
							  PHY_REG(776, 20),
							  &data);
				if (ret_val) {
					hw->phy.ops.release(hw);
					goto out;
				}

				ptr_gap = (data & (0x3FF << 2)) >> 2;
				if (ptr_gap < 0x18) {
					data &= ~(0x3FF << 2);
					data |= (0x18 << 2);
					ret_val =
					    e1e_wphy_locked(hw,
							    PHY_REG(776, 20),
							    data);
				}
				hw->phy.ops.release(hw);
				if (ret_val)
					goto out;
			} else {
				ret_val = hw->phy.ops.acquire(hw);
				if (ret_val)
					goto out;

				ret_val = e1e_wphy_locked(hw,
							  PHY_REG(776, 20),
							  0xC023);
				hw->phy.ops.release(hw);
				if (ret_val)
					goto out;

			}
		}
	}

	/* I217 Packet Loss issue:
	 * ensure that FEXTNVM4 Beacon Duration is set correctly
	 * on power up.
	 * Set the Beacon Duration for I217 to 8 usec
	 */
	if (hw->mac.type >= e1000_pch_lpt) {
		u32 mac_reg;

		mac_reg = er32(FEXTNVM4);
		mac_reg &= ~E1000_FEXTNVM4_BEACON_DURATION_MASK;
		mac_reg |= E1000_FEXTNVM4_BEACON_DURATION_8USEC;
		ew32(FEXTNVM4, mac_reg);
	}

	/* Work-around I218 hang issue */
	if ((hw->adapter->pdev->device == E1000_DEV_ID_PCH_LPTLP_I218_LM) ||
	    (hw->adapter->pdev->device == E1000_DEV_ID_PCH_LPTLP_I218_V) ||
	    (hw->adapter->pdev->device == E1000_DEV_ID_PCH_I218_LM3) ||
	    (hw->adapter->pdev->device == E1000_DEV_ID_PCH_I218_V3)) {
		ret_val = e1000_k1_workaround_lpt_lp(hw, link);
		if (ret_val)
			goto out;
	}
	if (hw->mac.type >= e1000_pch_lpt) {
		/* Set platform power management values for
		 * Latency Tolerance Reporting (LTR)
		 */
		ret_val = e1000_platform_pm_pch_lpt(hw, link);
		if (ret_val)
			goto out;
	}

	/* Clear link partner's EEE ability */
	hw->dev_spec.ich8lan.eee_lp_ability = 0;

	if (hw->mac.type >= e1000_pch_lpt) {
		u32 fextnvm6 = er32(FEXTNVM6);

		if (hw->mac.type == e1000_pch_spt) {
			/* FEXTNVM6 K1-off workaround - for SPT only */
			u32 pcieanacfg = er32(PCIEANACFG);

			if (pcieanacfg & E1000_FEXTNVM6_K1_OFF_ENABLE)
				fextnvm6 |= E1000_FEXTNVM6_K1_OFF_ENABLE;
			else
				fextnvm6 &= ~E1000_FEXTNVM6_K1_OFF_ENABLE;
		}

		ew32(FEXTNVM6, fextnvm6);
	}

	if (!link)
		goto out;

	switch (hw->mac.type) {
	case e1000_pch2lan:
		ret_val = e1000_k1_workaround_lv(hw);
		if (ret_val)
			return ret_val;
		fallthrough;
	case e1000_pchlan:
		if (hw->phy.type == e1000_phy_82578) {
			ret_val = e1000_link_stall_workaround_hv(hw);
			if (ret_val)
				return ret_val;
		}

		/* Workaround for PCHx parts in half-duplex:
		 * Set the number of preambles removed from the packet
		 * when it is passed from the PHY to the MAC to prevent
		 * the MAC from misinterpreting the packet type.
		 */
		e1e_rphy(hw, HV_KMRN_FIFO_CTRLSTA, &phy_reg);
		phy_reg &= ~HV_KMRN_FIFO_CTRLSTA_PREAMBLE_MASK;

		if ((er32(STATUS) & E1000_STATUS_FD) != E1000_STATUS_FD)
			phy_reg |= BIT(HV_KMRN_FIFO_CTRLSTA_PREAMBLE_SHIFT);

		e1e_wphy(hw, HV_KMRN_FIFO_CTRLSTA, phy_reg);
		break;
	default:
		break;
	}

	/* Check if there was DownShift, must be checked
	 * immediately after link-up
	 */
	e1000e_check_downshift(hw);

	/* Enable/Disable EEE after link up */
	if (hw->phy.type > e1000_phy_82579) {
		ret_val = e1000_set_eee_pchlan(hw);
		if (ret_val)
			return ret_val;
	}

	/* If we are forcing speed/duplex, then we simply return since
	 * we have already determined whether we have link or not.
	 */
	if (!mac->autoneg)
		return -E1000_ERR_CONFIG;

	/* Auto-Neg is enabled.  Auto Speed Detection takes care
	 * of MAC speed/duplex configuration.  So we only need to
	 * configure Collision Distance in the MAC.
	 */
	mac->ops.config_collision_dist(hw);

	/* Configure Flow Control now that Auto-Neg has completed.
	 * First, we need to restore the desired flow control
	 * settings because we may have had to re-autoneg with a
	 * different link partner.
	 */
	ret_val = e1000e_config_fc_after_link_up(hw);
	if (ret_val)
		e_dbg("Error configuring flow control\n");

	return ret_val;

out:
	mac->get_link_status = true;
	return ret_val;
}

static s32 e1000_get_variants_ich8lan(struct e1000_adapter *adapter)
{
	struct e1000_hw *hw = &adapter->hw;
	s32 rc;

	rc = e1000_init_mac_params_ich8lan(hw);
	if (rc)
		return rc;

	rc = e1000_init_nvm_params_ich8lan(hw);
	if (rc)
		return rc;

	switch (hw->mac.type) {
	case e1000_ich8lan:
	case e1000_ich9lan:
	case e1000_ich10lan:
		rc = e1000_init_phy_params_ich8lan(hw);
		break;
	case e1000_pchlan:
	case e1000_pch2lan:
	case e1000_pch_lpt:
	case e1000_pch_spt:
	case e1000_pch_cnp:
	case e1000_pch_tgp:
	case e1000_pch_adp:
	case e1000_pch_mtp:
	case e1000_pch_lnp:
	case e1000_pch_ptp:
	case e1000_pch_nvp:
		rc = e1000_init_phy_params_pchlan(hw);
		break;
	default:
		break;
	}
	if (rc)
		return rc;

	/* Disable Jumbo Frame support on parts with Intel 10/100 PHY or
	 * on parts with MACsec enabled in NVM (reflected in CTRL_EXT).
	 */
	if ((adapter->hw.phy.type == e1000_phy_ife) ||
	    ((adapter->hw.mac.type >= e1000_pch2lan) &&
	     (!(er32(CTRL_EXT) & E1000_CTRL_EXT_LSECCK)))) {
		adapter->flags &= ~FLAG_HAS_JUMBO_FRAMES;
		adapter->max_hw_frame_size = VLAN_ETH_FRAME_LEN + ETH_FCS_LEN;

		hw->mac.ops.blink_led = NULL;
	}

	if ((adapter->hw.mac.type == e1000_ich8lan) &&
	    (adapter->hw.phy.type != e1000_phy_ife))
		adapter->flags |= FLAG_LSC_GIG_SPEED_DROP;

	/* Enable workaround for 82579 w/ ME enabled */
	if ((adapter->hw.mac.type == e1000_pch2lan) &&
	    (er32(FWSM) & E1000_ICH_FWSM_FW_VALID))
		adapter->flags2 |= FLAG2_PCIM2PCI_ARBITER_WA;

	return 0;
}

static DEFINE_MUTEX(nvm_mutex);

/**
 *  e1000_acquire_nvm_ich8lan - Acquire NVM mutex
 *  @hw: pointer to the HW structure
 *
 *  Acquires the mutex for performing NVM operations.
 **/
static s32 e1000_acquire_nvm_ich8lan(struct e1000_hw __always_unused *hw)
{
	mutex_lock(&nvm_mutex);

	return 0;
}

/**
 *  e1000_release_nvm_ich8lan - Release NVM mutex
 *  @hw: pointer to the HW structure
 *
 *  Releases the mutex used while performing NVM operations.
 **/
static void e1000_release_nvm_ich8lan(struct e1000_hw __always_unused *hw)
{
	mutex_unlock(&nvm_mutex);
}

/**
 *  e1000_acquire_swflag_ich8lan - Acquire software control flag
 *  @hw: pointer to the HW structure
 *
 *  Acquires the software control flag for performing PHY and select
 *  MAC CSR accesses.
 **/
static s32 e1000_acquire_swflag_ich8lan(struct e1000_hw *hw)
{
	u32 extcnf_ctrl, timeout = PHY_CFG_TIMEOUT;
	s32 ret_val = 0;

	if (test_and_set_bit(__E1000_ACCESS_SHARED_RESOURCE,
			     &hw->adapter->state)) {
		e_dbg("contention for Phy access\n");
		return -E1000_ERR_PHY;
	}

	while (timeout) {
		extcnf_ctrl = er32(EXTCNF_CTRL);
		if (!(extcnf_ctrl & E1000_EXTCNF_CTRL_SWFLAG))
			break;

		mdelay(1);
		timeout--;
	}

	if (!timeout) {
		e_dbg("SW has already locked the resource.\n");
		ret_val = -E1000_ERR_CONFIG;
		goto out;
	}

	timeout = SW_FLAG_TIMEOUT;

	extcnf_ctrl |= E1000_EXTCNF_CTRL_SWFLAG;
	ew32(EXTCNF_CTRL, extcnf_ctrl);

	while (timeout) {
		extcnf_ctrl = er32(EXTCNF_CTRL);
		if (extcnf_ctrl & E1000_EXTCNF_CTRL_SWFLAG)
			break;

		mdelay(1);
		timeout--;
	}

	if (!timeout) {
		e_dbg("Failed to acquire the semaphore, FW or HW has it: FWSM=0x%8.8x EXTCNF_CTRL=0x%8.8x)\n",
		      er32(FWSM), extcnf_ctrl);
		extcnf_ctrl &= ~E1000_EXTCNF_CTRL_SWFLAG;
		ew32(EXTCNF_CTRL, extcnf_ctrl);
		ret_val = -E1000_ERR_CONFIG;
		goto out;
	}

out:
	if (ret_val)
		clear_bit(__E1000_ACCESS_SHARED_RESOURCE, &hw->adapter->state);

	return ret_val;
}

/**
 *  e1000_release_swflag_ich8lan - Release software control flag
 *  @hw: pointer to the HW structure
 *
 *  Releases the software control flag for performing PHY and select
 *  MAC CSR accesses.
 **/
static void e1000_release_swflag_ich8lan(struct e1000_hw *hw)
{
	u32 extcnf_ctrl;

	extcnf_ctrl = er32(EXTCNF_CTRL);

	if (extcnf_ctrl & E1000_EXTCNF_CTRL_SWFLAG) {
		extcnf_ctrl &= ~E1000_EXTCNF_CTRL_SWFLAG;
		ew32(EXTCNF_CTRL, extcnf_ctrl);
	} else {
		e_dbg("Semaphore unexpectedly released by sw/fw/hw\n");
	}

	clear_bit(__E1000_ACCESS_SHARED_RESOURCE, &hw->adapter->state);
}

/**
 *  e1000_check_mng_mode_ich8lan - Checks management mode
 *  @hw: pointer to the HW structure
 *
 *  This checks if the adapter has any manageability enabled.
 *  This is a function pointer entry point only called by read/write
 *  routines for the PHY and NVM parts.
 **/
static bool e1000_check_mng_mode_ich8lan(struct e1000_hw *hw)
{
	u32 fwsm;

	fwsm = er32(FWSM);
	return (fwsm & E1000_ICH_FWSM_FW_VALID) &&
		((fwsm & E1000_FWSM_MODE_MASK) ==
		 (E1000_ICH_MNG_IAMT_MODE << E1000_FWSM_MODE_SHIFT));
}

/**
 *  e1000_check_mng_mode_pchlan - Checks management mode
 *  @hw: pointer to the HW structure
 *
 *  This checks if the adapter has iAMT enabled.
 *  This is a function pointer entry point only called by read/write
 *  routines for the PHY and NVM parts.
 **/
static bool e1000_check_mng_mode_pchlan(struct e1000_hw *hw)
{
	u32 fwsm;

	fwsm = er32(FWSM);
	return (fwsm & E1000_ICH_FWSM_FW_VALID) &&
	    (fwsm & (E1000_ICH_MNG_IAMT_MODE << E1000_FWSM_MODE_SHIFT));
}

/**
 *  e1000_rar_set_pch2lan - Set receive address register
 *  @hw: pointer to the HW structure
 *  @addr: pointer to the receive address
 *  @index: receive address array register
 *
 *  Sets the receive address array register at index to the address passed
 *  in by addr.  For 82579, RAR[0] is the base address register that is to
 *  contain the MAC address but RAR[1-6] are reserved for manageability (ME).
 *  Use SHRA[0-3] in place of those reserved for ME.
 **/
static int e1000_rar_set_pch2lan(struct e1000_hw *hw, u8 *addr, u32 index)
{
	u32 rar_low, rar_high;

	/* HW expects these in little endian so we reverse the byte order
	 * from network order (big endian) to little endian
	 */
	rar_low = ((u32)addr[0] |
		   ((u32)addr[1] << 8) |
		   ((u32)addr[2] << 16) | ((u32)addr[3] << 24));

	rar_high = ((u32)addr[4] | ((u32)addr[5] << 8));

	/* If MAC address zero, no need to set the AV bit */
	if (rar_low || rar_high)
		rar_high |= E1000_RAH_AV;

	if (index == 0) {
		ew32(RAL(index), rar_low);
		e1e_flush();
		ew32(RAH(index), rar_high);
		e1e_flush();
		return 0;
	}

	/* RAR[1-6] are owned by manageability.  Skip those and program the
	 * next address into the SHRA register array.
	 */
	if (index < (u32)(hw->mac.rar_entry_count)) {
		s32 ret_val;

		ret_val = e1000_acquire_swflag_ich8lan(hw);
		if (ret_val)
			goto out;

		ew32(SHRAL(index - 1), rar_low);
		e1e_flush();
		ew32(SHRAH(index - 1), rar_high);
		e1e_flush();

		e1000_release_swflag_ich8lan(hw);

		/* verify the register updates */
		if ((er32(SHRAL(index - 1)) == rar_low) &&
		    (er32(SHRAH(index - 1)) == rar_high))
			return 0;

		e_dbg("SHRA[%d] might be locked by ME - FWSM=0x%8.8x\n",
		      (index - 1), er32(FWSM));
	}

out:
	e_dbg("Failed to write receive address at index %d\n", index);
	return -E1000_ERR_CONFIG;
}

/**
 *  e1000_rar_get_count_pch_lpt - Get the number of available SHRA
 *  @hw: pointer to the HW structure
 *
 *  Get the number of available receive registers that the Host can
 *  program. SHRA[0-10] are the shared receive address registers
 *  that are shared between the Host and manageability engine (ME).
 *  ME can reserve any number of addresses and the host needs to be
 *  able to tell how many available registers it has access to.
 **/
static u32 e1000_rar_get_count_pch_lpt(struct e1000_hw *hw)
{
	u32 wlock_mac;
	u32 num_entries;

	wlock_mac = er32(FWSM) & E1000_FWSM_WLOCK_MAC_MASK;
	wlock_mac >>= E1000_FWSM_WLOCK_MAC_SHIFT;

	switch (wlock_mac) {
	case 0:
		/* All SHRA[0..10] and RAR[0] available */
		num_entries = hw->mac.rar_entry_count;
		break;
	case 1:
		/* Only RAR[0] available */
		num_entries = 1;
		break;
	default:
		/* SHRA[0..(wlock_mac - 1)] available + RAR[0] */
		num_entries = wlock_mac + 1;
		break;
	}

	return num_entries;
}

/**
 *  e1000_rar_set_pch_lpt - Set receive address registers
 *  @hw: pointer to the HW structure
 *  @addr: pointer to the receive address
 *  @index: receive address array register
 *
 *  Sets the receive address register array at index to the address passed
 *  in by addr. For LPT, RAR[0] is the base address register that is to
 *  contain the MAC address. SHRA[0-10] are the shared receive address
 *  registers that are shared between the Host and manageability engine (ME).
 **/
static int e1000_rar_set_pch_lpt(struct e1000_hw *hw, u8 *addr, u32 index)
{
	u32 rar_low, rar_high;
	u32 wlock_mac;

	/* HW expects these in little endian so we reverse the byte order
	 * from network order (big endian) to little endian
	 */
	rar_low = ((u32)addr[0] | ((u32)addr[1] << 8) |
		   ((u32)addr[2] << 16) | ((u32)addr[3] << 24));

	rar_high = ((u32)addr[4] | ((u32)addr[5] << 8));

	/* If MAC address zero, no need to set the AV bit */
	if (rar_low || rar_high)
		rar_high |= E1000_RAH_AV;

	if (index == 0) {
		ew32(RAL(index), rar_low);
		e1e_flush();
		ew32(RAH(index), rar_high);
		e1e_flush();
		return 0;
	}

	/* The manageability engine (ME) can lock certain SHRAR registers that
	 * it is using - those registers are unavailable for use.
	 */
	if (index < hw->mac.rar_entry_count) {
		wlock_mac = er32(FWSM) & E1000_FWSM_WLOCK_MAC_MASK;
		wlock_mac >>= E1000_FWSM_WLOCK_MAC_SHIFT;

		/* Check if all SHRAR registers are locked */
		if (wlock_mac == 1)
			goto out;

		if ((wlock_mac == 0) || (index <= wlock_mac)) {
			s32 ret_val;

			ret_val = e1000_acquire_swflag_ich8lan(hw);

			if (ret_val)
				goto out;

			ew32(SHRAL_PCH_LPT(index - 1), rar_low);
			e1e_flush();
			ew32(SHRAH_PCH_LPT(index - 1), rar_high);
			e1e_flush();

			e1000_release_swflag_ich8lan(hw);

			/* verify the register updates */
			if ((er32(SHRAL_PCH_LPT(index - 1)) == rar_low) &&
			    (er32(SHRAH_PCH_LPT(index - 1)) == rar_high))
				return 0;
		}
	}

out:
	e_dbg("Failed to write receive address at index %d\n", index);
	return -E1000_ERR_CONFIG;
}

/**
 *  e1000_check_reset_block_ich8lan - Check if PHY reset is blocked
 *  @hw: pointer to the HW structure
 *
 *  Checks if firmware is blocking the reset of the PHY.
 *  This is a function pointer entry point only called by
 *  reset routines.
 **/
static s32 e1000_check_reset_block_ich8lan(struct e1000_hw *hw)
{
	bool blocked = false;
	int i = 0;

	while ((blocked = !(er32(FWSM) & E1000_ICH_FWSM_RSPCIPHY)) &&
	       (i++ < 30))
		usleep_range(10000, 11000);
	return blocked ? E1000_BLK_PHY_RESET : 0;
}

/**
 *  e1000_write_smbus_addr - Write SMBus address to PHY needed during Sx states
 *  @hw: pointer to the HW structure
 *
 *  Assumes semaphore already acquired.
 *
 **/
static s32 e1000_write_smbus_addr(struct e1000_hw *hw)
{
	u16 phy_data;
	u32 strap = er32(STRAP);
	u32 freq = FIELD_GET(E1000_STRAP_SMT_FREQ_MASK, strap);
	s32 ret_val;

	strap &= E1000_STRAP_SMBUS_ADDRESS_MASK;

	ret_val = e1000_read_phy_reg_hv_locked(hw, HV_SMB_ADDR, &phy_data);
	if (ret_val)
		return ret_val;

	phy_data &= ~HV_SMB_ADDR_MASK;
	phy_data |= (strap >> E1000_STRAP_SMBUS_ADDRESS_SHIFT);
	phy_data |= HV_SMB_ADDR_PEC_EN | HV_SMB_ADDR_VALID;

	if (hw->phy.type == e1000_phy_i217) {
		/* Restore SMBus frequency */
		if (freq--) {
			phy_data &= ~HV_SMB_ADDR_FREQ_MASK;
			phy_data |= (freq & BIT(0)) <<
			    HV_SMB_ADDR_FREQ_LOW_SHIFT;
			phy_data |= (freq & BIT(1)) <<
			    (HV_SMB_ADDR_FREQ_HIGH_SHIFT - 1);
		} else {
			e_dbg("Unsupported SMB frequency in PHY\n");
		}
	}

	return e1000_write_phy_reg_hv_locked(hw, HV_SMB_ADDR, phy_data);
}

/**
 *  e1000_sw_lcd_config_ich8lan - SW-based LCD Configuration
 *  @hw:   pointer to the HW structure
 *
 *  SW should configure the LCD from the NVM extended configuration region
 *  as a workaround for certain parts.
 **/
static s32 e1000_sw_lcd_config_ich8lan(struct e1000_hw *hw)
{
	struct e1000_phy_info *phy = &hw->phy;
	u32 i, data, cnf_size, cnf_base_addr, sw_cfg_mask;
	s32 ret_val = 0;
	u16 word_addr, reg_data, reg_addr, phy_page = 0;

	/* Initialize the PHY from the NVM on ICH platforms.  This
	 * is needed due to an issue where the NVM configuration is
	 * not properly autoloaded after power transitions.
	 * Therefore, after each PHY reset, we will load the
	 * configuration data out of the NVM manually.
	 */
	switch (hw->mac.type) {
	case e1000_ich8lan:
		if (phy->type != e1000_phy_igp_3)
			return ret_val;

		if ((hw->adapter->pdev->device == E1000_DEV_ID_ICH8_IGP_AMT) ||
		    (hw->adapter->pdev->device == E1000_DEV_ID_ICH8_IGP_C)) {
			sw_cfg_mask = E1000_FEXTNVM_SW_CONFIG;
			break;
		}
		fallthrough;
	case e1000_pchlan:
	case e1000_pch2lan:
	case e1000_pch_lpt:
	case e1000_pch_spt:
	case e1000_pch_cnp:
	case e1000_pch_tgp:
	case e1000_pch_adp:
	case e1000_pch_mtp:
	case e1000_pch_lnp:
	case e1000_pch_ptp:
	case e1000_pch_nvp:
		sw_cfg_mask = E1000_FEXTNVM_SW_CONFIG_ICH8M;
		break;
	default:
		return ret_val;
	}

	ret_val = hw->phy.ops.acquire(hw);
	if (ret_val)
		return ret_val;

	data = er32(FEXTNVM);
	if (!(data & sw_cfg_mask))
		goto release;

	/* Make sure HW does not configure LCD from PHY
	 * extended configuration before SW configuration
	 */
	data = er32(EXTCNF_CTRL);
	if ((hw->mac.type < e1000_pch2lan) &&
	    (data & E1000_EXTCNF_CTRL_LCD_WRITE_ENABLE))
		goto release;

	cnf_size = er32(EXTCNF_SIZE);
	cnf_size &= E1000_EXTCNF_SIZE_EXT_PCIE_LENGTH_MASK;
	cnf_size >>= E1000_EXTCNF_SIZE_EXT_PCIE_LENGTH_SHIFT;
	if (!cnf_size)
		goto release;

	cnf_base_addr = data & E1000_EXTCNF_CTRL_EXT_CNF_POINTER_MASK;
	cnf_base_addr >>= E1000_EXTCNF_CTRL_EXT_CNF_POINTER_SHIFT;

	if (((hw->mac.type == e1000_pchlan) &&
	     !(data & E1000_EXTCNF_CTRL_OEM_WRITE_ENABLE)) ||
	    (hw->mac.type > e1000_pchlan)) {
		/* HW configures the SMBus address and LEDs when the
		 * OEM and LCD Write Enable bits are set in the NVM.
		 * When both NVM bits are cleared, SW will configure
		 * them instead.
		 */
		ret_val = e1000_write_smbus_addr(hw);
		if (ret_val)
			goto release;

		data = er32(LEDCTL);
		ret_val = e1000_write_phy_reg_hv_locked(hw, HV_LED_CONFIG,
							(u16)data);
		if (ret_val)
			goto release;
	}

	/* Configure LCD from extended configuration region. */

	/* cnf_base_addr is in DWORD */
	word_addr = (u16)(cnf_base_addr << 1);

	for (i = 0; i < cnf_size; i++) {
		ret_val = e1000_read_nvm(hw, (word_addr + i * 2), 1, &reg_data);
		if (ret_val)
			goto release;

		ret_val = e1000_read_nvm(hw, (word_addr + i * 2 + 1),
					 1, &reg_addr);
		if (ret_val)
			goto release;

		/* Save off the PHY page for future writes. */
		if (reg_addr == IGP01E1000_PHY_PAGE_SELECT) {
			phy_page = reg_data;
			continue;
		}

		reg_addr &= PHY_REG_MASK;
		reg_addr |= phy_page;

		ret_val = e1e_wphy_locked(hw, (u32)reg_addr, reg_data);
		if (ret_val)
			goto release;
	}

release:
	hw->phy.ops.release(hw);
	return ret_val;
}

/**
 *  e1000_k1_gig_workaround_hv - K1 Si workaround
 *  @hw:   pointer to the HW structure
 *  @link: link up bool flag
 *
 *  If K1 is enabled for 1Gbps, the MAC might stall when transitioning
 *  from a lower speed.  This workaround disables K1 whenever link is at 1Gig
 *  If link is down, the function will restore the default K1 setting located
 *  in the NVM.
 **/
static s32 e1000_k1_gig_workaround_hv(struct e1000_hw *hw, bool link)
{
	s32 ret_val = 0;
	u16 status_reg = 0;
	bool k1_enable = hw->dev_spec.ich8lan.nvm_k1_enabled;

	if (hw->mac.type != e1000_pchlan)
		return 0;

	/* Wrap the whole flow with the sw flag */
	ret_val = hw->phy.ops.acquire(hw);
	if (ret_val)
		return ret_val;

	/* Disable K1 when link is 1Gbps, otherwise use the NVM setting */
	if (link) {
		if (hw->phy.type == e1000_phy_82578) {
			ret_val = e1e_rphy_locked(hw, BM_CS_STATUS,
						  &status_reg);
			if (ret_val)
				goto release;

			status_reg &= (BM_CS_STATUS_LINK_UP |
				       BM_CS_STATUS_RESOLVED |
				       BM_CS_STATUS_SPEED_MASK);

			if (status_reg == (BM_CS_STATUS_LINK_UP |
					   BM_CS_STATUS_RESOLVED |
					   BM_CS_STATUS_SPEED_1000))
				k1_enable = false;
		}

		if (hw->phy.type == e1000_phy_82577) {
			ret_val = e1e_rphy_locked(hw, HV_M_STATUS, &status_reg);
			if (ret_val)
				goto release;

			status_reg &= (HV_M_STATUS_LINK_UP |
				       HV_M_STATUS_AUTONEG_COMPLETE |
				       HV_M_STATUS_SPEED_MASK);

			if (status_reg == (HV_M_STATUS_LINK_UP |
					   HV_M_STATUS_AUTONEG_COMPLETE |
					   HV_M_STATUS_SPEED_1000))
				k1_enable = false;
		}

		/* Link stall fix for link up */
		ret_val = e1e_wphy_locked(hw, PHY_REG(770, 19), 0x0100);
		if (ret_val)
			goto release;

	} else {
		/* Link stall fix for link down */
		ret_val = e1e_wphy_locked(hw, PHY_REG(770, 19), 0x4100);
		if (ret_val)
			goto release;
	}

	ret_val = e1000_configure_k1_ich8lan(hw, k1_enable);

release:
	hw->phy.ops.release(hw);

	return ret_val;
}

/**
 *  e1000_configure_k1_ich8lan - Configure K1 power state
 *  @hw: pointer to the HW structure
 *  @k1_enable: K1 state to configure
 *
 *  Configure the K1 power state based on the provided parameter.
 *  Assumes semaphore already acquired.
 *
 *  Success returns 0, Failure returns -E1000_ERR_PHY (-2)
 **/
s32 e1000_configure_k1_ich8lan(struct e1000_hw *hw, bool k1_enable)
{
	s32 ret_val;
	u32 ctrl_reg = 0;
	u32 ctrl_ext = 0;
	u32 reg = 0;
	u16 kmrn_reg = 0;

	ret_val = e1000e_read_kmrn_reg_locked(hw, E1000_KMRNCTRLSTA_K1_CONFIG,
					      &kmrn_reg);
	if (ret_val)
		return ret_val;

	if (k1_enable)
		kmrn_reg |= E1000_KMRNCTRLSTA_K1_ENABLE;
	else
		kmrn_reg &= ~E1000_KMRNCTRLSTA_K1_ENABLE;

	ret_val = e1000e_write_kmrn_reg_locked(hw, E1000_KMRNCTRLSTA_K1_CONFIG,
					       kmrn_reg);
	if (ret_val)
		return ret_val;

	usleep_range(20, 40);
	ctrl_ext = er32(CTRL_EXT);
	ctrl_reg = er32(CTRL);

	reg = ctrl_reg & ~(E1000_CTRL_SPD_1000 | E1000_CTRL_SPD_100);
	reg |= E1000_CTRL_FRCSPD;
	ew32(CTRL, reg);

	ew32(CTRL_EXT, ctrl_ext | E1000_CTRL_EXT_SPD_BYPS);
	e1e_flush();
	usleep_range(20, 40);
	ew32(CTRL, ctrl_reg);
	ew32(CTRL_EXT, ctrl_ext);
	e1e_flush();
	usleep_range(20, 40);

	return 0;
}

/**
 *  e1000_oem_bits_config_ich8lan - SW-based LCD Configuration
 *  @hw:       pointer to the HW structure
 *  @d0_state: boolean if entering d0 or d3 device state
 *
 *  SW will configure Gbe Disable and LPLU based on the NVM. The four bits are
 *  collectively called OEM bits.  The OEM Write Enable bit and SW Config bit
 *  in NVM determines whether HW should configure LPLU and Gbe Disable.
 **/
static s32 e1000_oem_bits_config_ich8lan(struct e1000_hw *hw, bool d0_state)
{
	s32 ret_val = 0;
	u32 mac_reg;
	u16 oem_reg;

	if (hw->mac.type < e1000_pchlan)
		return ret_val;

	ret_val = hw->phy.ops.acquire(hw);
	if (ret_val)
		return ret_val;

	if (hw->mac.type == e1000_pchlan) {
		mac_reg = er32(EXTCNF_CTRL);
		if (mac_reg & E1000_EXTCNF_CTRL_OEM_WRITE_ENABLE)
			goto release;
	}

	mac_reg = er32(FEXTNVM);
	if (!(mac_reg & E1000_FEXTNVM_SW_CONFIG_ICH8M))
		goto release;

	mac_reg = er32(PHY_CTRL);

	ret_val = e1e_rphy_locked(hw, HV_OEM_BITS, &oem_reg);
	if (ret_val)
		goto release;

	oem_reg &= ~(HV_OEM_BITS_GBE_DIS | HV_OEM_BITS_LPLU);

	if (d0_state) {
		if (mac_reg & E1000_PHY_CTRL_GBE_DISABLE)
			oem_reg |= HV_OEM_BITS_GBE_DIS;

		if (mac_reg & E1000_PHY_CTRL_D0A_LPLU)
			oem_reg |= HV_OEM_BITS_LPLU;
	} else {
		if (mac_reg & (E1000_PHY_CTRL_GBE_DISABLE |
			       E1000_PHY_CTRL_NOND0A_GBE_DISABLE))
			oem_reg |= HV_OEM_BITS_GBE_DIS;

		if (mac_reg & (E1000_PHY_CTRL_D0A_LPLU |
			       E1000_PHY_CTRL_NOND0A_LPLU))
			oem_reg |= HV_OEM_BITS_LPLU;
	}

	/* Set Restart auto-neg to activate the bits */
	if ((d0_state || (hw->mac.type != e1000_pchlan)) &&
	    !hw->phy.ops.check_reset_block(hw))
		oem_reg |= HV_OEM_BITS_RESTART_AN;

	ret_val = e1e_wphy_locked(hw, HV_OEM_BITS, oem_reg);

release:
	hw->phy.ops.release(hw);

	return ret_val;
}

/**
 *  e1000_set_mdio_slow_mode_hv - Set slow MDIO access mode
 *  @hw:   pointer to the HW structure
 **/
static s32 e1000_set_mdio_slow_mode_hv(struct e1000_hw *hw)
{
	s32 ret_val;
	u16 data;

	ret_val = e1e_rphy(hw, HV_KMRN_MODE_CTRL, &data);
	if (ret_val)
		return ret_val;

	data |= HV_KMRN_MDIO_SLOW;

	ret_val = e1e_wphy(hw, HV_KMRN_MODE_CTRL, data);

	return ret_val;
}

/**
 *  e1000_hv_phy_workarounds_ich8lan - apply PHY workarounds
 *  @hw: pointer to the HW structure
 *
 *  A series of PHY workarounds to be done after every PHY reset.
 **/
static s32 e1000_hv_phy_workarounds_ich8lan(struct e1000_hw *hw)
{
	s32 ret_val = 0;
	u16 phy_data;

	if (hw->mac.type != e1000_pchlan)
		return 0;

	/* Set MDIO slow mode before any other MDIO access */
	if (hw->phy.type == e1000_phy_82577) {
		ret_val = e1000_set_mdio_slow_mode_hv(hw);
		if (ret_val)
			return ret_val;
	}

	if (((hw->phy.type == e1000_phy_82577) &&
	     ((hw->phy.revision == 1) || (hw->phy.revision == 2))) ||
	    ((hw->phy.type == e1000_phy_82578) && (hw->phy.revision == 1))) {
		/* Disable generation of early preamble */
		ret_val = e1e_wphy(hw, PHY_REG(769, 25), 0x4431);
		if (ret_val)
			return ret_val;

		/* Preamble tuning for SSC */
		ret_val = e1e_wphy(hw, HV_KMRN_FIFO_CTRLSTA, 0xA204);
		if (ret_val)
			return ret_val;
	}

	if (hw->phy.type == e1000_phy_82578) {
		/* Return registers to default by doing a soft reset then
		 * writing 0x3140 to the control register.
		 */
		if (hw->phy.revision < 2) {
			e1000e_phy_sw_reset(hw);
			ret_val = e1e_wphy(hw, MII_BMCR, 0x3140);
			if (ret_val)
				return ret_val;
		}
	}

	/* Select page 0 */
	ret_val = hw->phy.ops.acquire(hw);
	if (ret_val)
		return ret_val;

	hw->phy.addr = 1;
	ret_val = e1000e_write_phy_reg_mdic(hw, IGP01E1000_PHY_PAGE_SELECT, 0);
	hw->phy.ops.release(hw);
	if (ret_val)
		return ret_val;

	/* Configure the K1 Si workaround during phy reset assuming there is
	 * link so that it disables K1 if link is in 1Gbps.
	 */
	ret_val = e1000_k1_gig_workaround_hv(hw, true);
	if (ret_val)
		return ret_val;

	/* Workaround for link disconnects on a busy hub in half duplex */
	ret_val = hw->phy.ops.acquire(hw);
	if (ret_val)
		return ret_val;
	ret_val = e1e_rphy_locked(hw, BM_PORT_GEN_CFG, &phy_data);
	if (ret_val)
		goto release;
	ret_val = e1e_wphy_locked(hw, BM_PORT_GEN_CFG, phy_data & 0x00FF);
	if (ret_val)
		goto release;

	/* set MSE higher to enable link to stay up when noise is high */
	ret_val = e1000_write_emi_reg_locked(hw, I82577_MSE_THRESHOLD, 0x0034);
release:
	hw->phy.ops.release(hw);

	return ret_val;
}

/**
 *  e1000_copy_rx_addrs_to_phy_ich8lan - Copy Rx addresses from MAC to PHY
 *  @hw:   pointer to the HW structure
 **/
void e1000_copy_rx_addrs_to_phy_ich8lan(struct e1000_hw *hw)
{
	u32 mac_reg;
	u16 i, phy_reg = 0;
	s32 ret_val;

	ret_val = hw->phy.ops.acquire(hw);
	if (ret_val)
		return;
	ret_val = e1000_enable_phy_wakeup_reg_access_bm(hw, &phy_reg);
	if (ret_val)
		goto release;

	/* Copy both RAL/H (rar_entry_count) and SHRAL/H to PHY */
	for (i = 0; i < (hw->mac.rar_entry_count); i++) {
		mac_reg = er32(RAL(i));
		hw->phy.ops.write_reg_page(hw, BM_RAR_L(i),
					   (u16)(mac_reg & 0xFFFF));
		hw->phy.ops.write_reg_page(hw, BM_RAR_M(i),
					   (u16)((mac_reg >> 16) & 0xFFFF));

		mac_reg = er32(RAH(i));
		hw->phy.ops.write_reg_page(hw, BM_RAR_H(i),
					   (u16)(mac_reg & 0xFFFF));
		hw->phy.ops.write_reg_page(hw, BM_RAR_CTRL(i),
<<<<<<< HEAD
					   FIELD_GET(E1000_RAH_AV, mac_reg));
=======
					   (u16)((mac_reg & E1000_RAH_AV) >> 16));
>>>>>>> 82cc63dc
	}

	e1000_disable_phy_wakeup_reg_access_bm(hw, &phy_reg);

release:
	hw->phy.ops.release(hw);
}

/**
 *  e1000_lv_jumbo_workaround_ich8lan - required for jumbo frame operation
 *  with 82579 PHY
 *  @hw: pointer to the HW structure
 *  @enable: flag to enable/disable workaround when enabling/disabling jumbos
 **/
s32 e1000_lv_jumbo_workaround_ich8lan(struct e1000_hw *hw, bool enable)
{
	s32 ret_val = 0;
	u16 phy_reg, data;
	u32 mac_reg;
	u16 i;

	if (hw->mac.type < e1000_pch2lan)
		return 0;

	/* disable Rx path while enabling/disabling workaround */
	e1e_rphy(hw, PHY_REG(769, 20), &phy_reg);
	ret_val = e1e_wphy(hw, PHY_REG(769, 20), phy_reg | BIT(14));
	if (ret_val)
		return ret_val;

	if (enable) {
		/* Write Rx addresses (rar_entry_count for RAL/H, and
		 * SHRAL/H) and initial CRC values to the MAC
		 */
		for (i = 0; i < hw->mac.rar_entry_count; i++) {
			u8 mac_addr[ETH_ALEN] = { 0 };
			u32 addr_high, addr_low;

			addr_high = er32(RAH(i));
			if (!(addr_high & E1000_RAH_AV))
				continue;
			addr_low = er32(RAL(i));
			mac_addr[0] = (addr_low & 0xFF);
			mac_addr[1] = ((addr_low >> 8) & 0xFF);
			mac_addr[2] = ((addr_low >> 16) & 0xFF);
			mac_addr[3] = ((addr_low >> 24) & 0xFF);
			mac_addr[4] = (addr_high & 0xFF);
			mac_addr[5] = ((addr_high >> 8) & 0xFF);

			ew32(PCH_RAICC(i), ~ether_crc_le(ETH_ALEN, mac_addr));
		}

		/* Write Rx addresses to the PHY */
		e1000_copy_rx_addrs_to_phy_ich8lan(hw);

		/* Enable jumbo frame workaround in the MAC */
		mac_reg = er32(FFLT_DBG);
		mac_reg &= ~BIT(14);
		mac_reg |= (7 << 15);
		ew32(FFLT_DBG, mac_reg);

		mac_reg = er32(RCTL);
		mac_reg |= E1000_RCTL_SECRC;
		ew32(RCTL, mac_reg);

		ret_val = e1000e_read_kmrn_reg(hw,
					       E1000_KMRNCTRLSTA_CTRL_OFFSET,
					       &data);
		if (ret_val)
			return ret_val;
		ret_val = e1000e_write_kmrn_reg(hw,
						E1000_KMRNCTRLSTA_CTRL_OFFSET,
						data | BIT(0));
		if (ret_val)
			return ret_val;
		ret_val = e1000e_read_kmrn_reg(hw,
					       E1000_KMRNCTRLSTA_HD_CTRL,
					       &data);
		if (ret_val)
			return ret_val;
		data &= ~(0xF << 8);
		data |= (0xB << 8);
		ret_val = e1000e_write_kmrn_reg(hw,
						E1000_KMRNCTRLSTA_HD_CTRL,
						data);
		if (ret_val)
			return ret_val;

		/* Enable jumbo frame workaround in the PHY */
		e1e_rphy(hw, PHY_REG(769, 23), &data);
		data &= ~(0x7F << 5);
		data |= (0x37 << 5);
		ret_val = e1e_wphy(hw, PHY_REG(769, 23), data);
		if (ret_val)
			return ret_val;
		e1e_rphy(hw, PHY_REG(769, 16), &data);
		data &= ~BIT(13);
		ret_val = e1e_wphy(hw, PHY_REG(769, 16), data);
		if (ret_val)
			return ret_val;
		e1e_rphy(hw, PHY_REG(776, 20), &data);
		data &= ~(0x3FF << 2);
		data |= (E1000_TX_PTR_GAP << 2);
		ret_val = e1e_wphy(hw, PHY_REG(776, 20), data);
		if (ret_val)
			return ret_val;
		ret_val = e1e_wphy(hw, PHY_REG(776, 23), 0xF100);
		if (ret_val)
			return ret_val;
		e1e_rphy(hw, HV_PM_CTRL, &data);
		ret_val = e1e_wphy(hw, HV_PM_CTRL, data | BIT(10));
		if (ret_val)
			return ret_val;
	} else {
		/* Write MAC register values back to h/w defaults */
		mac_reg = er32(FFLT_DBG);
		mac_reg &= ~(0xF << 14);
		ew32(FFLT_DBG, mac_reg);

		mac_reg = er32(RCTL);
		mac_reg &= ~E1000_RCTL_SECRC;
		ew32(RCTL, mac_reg);

		ret_val = e1000e_read_kmrn_reg(hw,
					       E1000_KMRNCTRLSTA_CTRL_OFFSET,
					       &data);
		if (ret_val)
			return ret_val;
		ret_val = e1000e_write_kmrn_reg(hw,
						E1000_KMRNCTRLSTA_CTRL_OFFSET,
						data & ~BIT(0));
		if (ret_val)
			return ret_val;
		ret_val = e1000e_read_kmrn_reg(hw,
					       E1000_KMRNCTRLSTA_HD_CTRL,
					       &data);
		if (ret_val)
			return ret_val;
		data &= ~(0xF << 8);
		data |= (0xB << 8);
		ret_val = e1000e_write_kmrn_reg(hw,
						E1000_KMRNCTRLSTA_HD_CTRL,
						data);
		if (ret_val)
			return ret_val;

		/* Write PHY register values back to h/w defaults */
		e1e_rphy(hw, PHY_REG(769, 23), &data);
		data &= ~(0x7F << 5);
		ret_val = e1e_wphy(hw, PHY_REG(769, 23), data);
		if (ret_val)
			return ret_val;
		e1e_rphy(hw, PHY_REG(769, 16), &data);
		data |= BIT(13);
		ret_val = e1e_wphy(hw, PHY_REG(769, 16), data);
		if (ret_val)
			return ret_val;
		e1e_rphy(hw, PHY_REG(776, 20), &data);
		data &= ~(0x3FF << 2);
		data |= (0x8 << 2);
		ret_val = e1e_wphy(hw, PHY_REG(776, 20), data);
		if (ret_val)
			return ret_val;
		ret_val = e1e_wphy(hw, PHY_REG(776, 23), 0x7E00);
		if (ret_val)
			return ret_val;
		e1e_rphy(hw, HV_PM_CTRL, &data);
		ret_val = e1e_wphy(hw, HV_PM_CTRL, data & ~BIT(10));
		if (ret_val)
			return ret_val;
	}

	/* re-enable Rx path after enabling/disabling workaround */
	return e1e_wphy(hw, PHY_REG(769, 20), phy_reg & ~BIT(14));
}

/**
 *  e1000_lv_phy_workarounds_ich8lan - apply ich8 specific workarounds
 *  @hw: pointer to the HW structure
 *
 *  A series of PHY workarounds to be done after every PHY reset.
 **/
static s32 e1000_lv_phy_workarounds_ich8lan(struct e1000_hw *hw)
{
	s32 ret_val = 0;

	if (hw->mac.type != e1000_pch2lan)
		return 0;

	/* Set MDIO slow mode before any other MDIO access */
	ret_val = e1000_set_mdio_slow_mode_hv(hw);
	if (ret_val)
		return ret_val;

	ret_val = hw->phy.ops.acquire(hw);
	if (ret_val)
		return ret_val;
	/* set MSE higher to enable link to stay up when noise is high */
	ret_val = e1000_write_emi_reg_locked(hw, I82579_MSE_THRESHOLD, 0x0034);
	if (ret_val)
		goto release;
	/* drop link after 5 times MSE threshold was reached */
	ret_val = e1000_write_emi_reg_locked(hw, I82579_MSE_LINK_DOWN, 0x0005);
release:
	hw->phy.ops.release(hw);

	return ret_val;
}

/**
 *  e1000_k1_workaround_lv - K1 Si workaround
 *  @hw:   pointer to the HW structure
 *
 *  Workaround to set the K1 beacon duration for 82579 parts in 10Mbps
 *  Disable K1 in 1000Mbps and 100Mbps
 **/
static s32 e1000_k1_workaround_lv(struct e1000_hw *hw)
{
	s32 ret_val = 0;
	u16 status_reg = 0;

	if (hw->mac.type != e1000_pch2lan)
		return 0;

	/* Set K1 beacon duration based on 10Mbs speed */
	ret_val = e1e_rphy(hw, HV_M_STATUS, &status_reg);
	if (ret_val)
		return ret_val;

	if ((status_reg & (HV_M_STATUS_LINK_UP | HV_M_STATUS_AUTONEG_COMPLETE))
	    == (HV_M_STATUS_LINK_UP | HV_M_STATUS_AUTONEG_COMPLETE)) {
		if (status_reg &
		    (HV_M_STATUS_SPEED_1000 | HV_M_STATUS_SPEED_100)) {
			u16 pm_phy_reg;

			/* LV 1G/100 Packet drop issue wa  */
			ret_val = e1e_rphy(hw, HV_PM_CTRL, &pm_phy_reg);
			if (ret_val)
				return ret_val;
			pm_phy_reg &= ~HV_PM_CTRL_K1_ENABLE;
			ret_val = e1e_wphy(hw, HV_PM_CTRL, pm_phy_reg);
			if (ret_val)
				return ret_val;
		} else {
			u32 mac_reg;

			mac_reg = er32(FEXTNVM4);
			mac_reg &= ~E1000_FEXTNVM4_BEACON_DURATION_MASK;
			mac_reg |= E1000_FEXTNVM4_BEACON_DURATION_16USEC;
			ew32(FEXTNVM4, mac_reg);
		}
	}

	return ret_val;
}

/**
 *  e1000_gate_hw_phy_config_ich8lan - disable PHY config via hardware
 *  @hw:   pointer to the HW structure
 *  @gate: boolean set to true to gate, false to ungate
 *
 *  Gate/ungate the automatic PHY configuration via hardware; perform
 *  the configuration via software instead.
 **/
static void e1000_gate_hw_phy_config_ich8lan(struct e1000_hw *hw, bool gate)
{
	u32 extcnf_ctrl;

	if (hw->mac.type < e1000_pch2lan)
		return;

	extcnf_ctrl = er32(EXTCNF_CTRL);

	if (gate)
		extcnf_ctrl |= E1000_EXTCNF_CTRL_GATE_PHY_CFG;
	else
		extcnf_ctrl &= ~E1000_EXTCNF_CTRL_GATE_PHY_CFG;

	ew32(EXTCNF_CTRL, extcnf_ctrl);
}

/**
 *  e1000_lan_init_done_ich8lan - Check for PHY config completion
 *  @hw: pointer to the HW structure
 *
 *  Check the appropriate indication the MAC has finished configuring the
 *  PHY after a software reset.
 **/
static void e1000_lan_init_done_ich8lan(struct e1000_hw *hw)
{
	u32 data, loop = E1000_ICH8_LAN_INIT_TIMEOUT;

	/* Wait for basic configuration completes before proceeding */
	do {
		data = er32(STATUS);
		data &= E1000_STATUS_LAN_INIT_DONE;
		usleep_range(100, 200);
	} while ((!data) && --loop);

	/* If basic configuration is incomplete before the above loop
	 * count reaches 0, loading the configuration from NVM will
	 * leave the PHY in a bad state possibly resulting in no link.
	 */
	if (loop == 0)
		e_dbg("LAN_INIT_DONE not set, increase timeout\n");

	/* Clear the Init Done bit for the next init event */
	data = er32(STATUS);
	data &= ~E1000_STATUS_LAN_INIT_DONE;
	ew32(STATUS, data);
}

/**
 *  e1000_post_phy_reset_ich8lan - Perform steps required after a PHY reset
 *  @hw: pointer to the HW structure
 **/
static s32 e1000_post_phy_reset_ich8lan(struct e1000_hw *hw)
{
	s32 ret_val = 0;
	u16 reg;

	if (hw->phy.ops.check_reset_block(hw))
		return 0;

	/* Allow time for h/w to get to quiescent state after reset */
	usleep_range(10000, 11000);

	/* Perform any necessary post-reset workarounds */
	switch (hw->mac.type) {
	case e1000_pchlan:
		ret_val = e1000_hv_phy_workarounds_ich8lan(hw);
		if (ret_val)
			return ret_val;
		break;
	case e1000_pch2lan:
		ret_val = e1000_lv_phy_workarounds_ich8lan(hw);
		if (ret_val)
			return ret_val;
		break;
	default:
		break;
	}

	/* Clear the host wakeup bit after lcd reset */
	if (hw->mac.type >= e1000_pchlan) {
		e1e_rphy(hw, BM_PORT_GEN_CFG, &reg);
		reg &= ~BM_WUC_HOST_WU_BIT;
		e1e_wphy(hw, BM_PORT_GEN_CFG, reg);
	}

	/* Configure the LCD with the extended configuration region in NVM */
	ret_val = e1000_sw_lcd_config_ich8lan(hw);
	if (ret_val)
		return ret_val;

	/* Configure the LCD with the OEM bits in NVM */
	ret_val = e1000_oem_bits_config_ich8lan(hw, true);

	if (hw->mac.type == e1000_pch2lan) {
		/* Ungate automatic PHY configuration on non-managed 82579 */
		if (!(er32(FWSM) & E1000_ICH_FWSM_FW_VALID)) {
			usleep_range(10000, 11000);
			e1000_gate_hw_phy_config_ich8lan(hw, false);
		}

		/* Set EEE LPI Update Timer to 200usec */
		ret_val = hw->phy.ops.acquire(hw);
		if (ret_val)
			return ret_val;
		ret_val = e1000_write_emi_reg_locked(hw,
						     I82579_LPI_UPDATE_TIMER,
						     0x1387);
		hw->phy.ops.release(hw);
	}

	return ret_val;
}

/**
 *  e1000_phy_hw_reset_ich8lan - Performs a PHY reset
 *  @hw: pointer to the HW structure
 *
 *  Resets the PHY
 *  This is a function pointer entry point called by drivers
 *  or other shared routines.
 **/
static s32 e1000_phy_hw_reset_ich8lan(struct e1000_hw *hw)
{
	s32 ret_val = 0;

	/* Gate automatic PHY configuration by hardware on non-managed 82579 */
	if ((hw->mac.type == e1000_pch2lan) &&
	    !(er32(FWSM) & E1000_ICH_FWSM_FW_VALID))
		e1000_gate_hw_phy_config_ich8lan(hw, true);

	ret_val = e1000e_phy_hw_reset_generic(hw);
	if (ret_val)
		return ret_val;

	return e1000_post_phy_reset_ich8lan(hw);
}

/**
 *  e1000_set_lplu_state_pchlan - Set Low Power Link Up state
 *  @hw: pointer to the HW structure
 *  @active: true to enable LPLU, false to disable
 *
 *  Sets the LPLU state according to the active flag.  For PCH, if OEM write
 *  bit are disabled in the NVM, writing the LPLU bits in the MAC will not set
 *  the phy speed. This function will manually set the LPLU bit and restart
 *  auto-neg as hw would do. D3 and D0 LPLU will call the same function
 *  since it configures the same bit.
 **/
static s32 e1000_set_lplu_state_pchlan(struct e1000_hw *hw, bool active)
{
	s32 ret_val;
	u16 oem_reg;

	ret_val = e1e_rphy(hw, HV_OEM_BITS, &oem_reg);
	if (ret_val)
		return ret_val;

	if (active)
		oem_reg |= HV_OEM_BITS_LPLU;
	else
		oem_reg &= ~HV_OEM_BITS_LPLU;

	if (!hw->phy.ops.check_reset_block(hw))
		oem_reg |= HV_OEM_BITS_RESTART_AN;

	return e1e_wphy(hw, HV_OEM_BITS, oem_reg);
}

/**
 *  e1000_set_d0_lplu_state_ich8lan - Set Low Power Linkup D0 state
 *  @hw: pointer to the HW structure
 *  @active: true to enable LPLU, false to disable
 *
 *  Sets the LPLU D0 state according to the active flag.  When
 *  activating LPLU this function also disables smart speed
 *  and vice versa.  LPLU will not be activated unless the
 *  device autonegotiation advertisement meets standards of
 *  either 10 or 10/100 or 10/100/1000 at all duplexes.
 *  This is a function pointer entry point only called by
 *  PHY setup routines.
 **/
static s32 e1000_set_d0_lplu_state_ich8lan(struct e1000_hw *hw, bool active)
{
	struct e1000_phy_info *phy = &hw->phy;
	u32 phy_ctrl;
	s32 ret_val = 0;
	u16 data;

	if (phy->type == e1000_phy_ife)
		return 0;

	phy_ctrl = er32(PHY_CTRL);

	if (active) {
		phy_ctrl |= E1000_PHY_CTRL_D0A_LPLU;
		ew32(PHY_CTRL, phy_ctrl);

		if (phy->type != e1000_phy_igp_3)
			return 0;

		/* Call gig speed drop workaround on LPLU before accessing
		 * any PHY registers
		 */
		if (hw->mac.type == e1000_ich8lan)
			e1000e_gig_downshift_workaround_ich8lan(hw);

		/* When LPLU is enabled, we should disable SmartSpeed */
		ret_val = e1e_rphy(hw, IGP01E1000_PHY_PORT_CONFIG, &data);
		if (ret_val)
			return ret_val;
		data &= ~IGP01E1000_PSCFR_SMART_SPEED;
		ret_val = e1e_wphy(hw, IGP01E1000_PHY_PORT_CONFIG, data);
		if (ret_val)
			return ret_val;
	} else {
		phy_ctrl &= ~E1000_PHY_CTRL_D0A_LPLU;
		ew32(PHY_CTRL, phy_ctrl);

		if (phy->type != e1000_phy_igp_3)
			return 0;

		/* LPLU and SmartSpeed are mutually exclusive.  LPLU is used
		 * during Dx states where the power conservation is most
		 * important.  During driver activity we should enable
		 * SmartSpeed, so performance is maintained.
		 */
		if (phy->smart_speed == e1000_smart_speed_on) {
			ret_val = e1e_rphy(hw, IGP01E1000_PHY_PORT_CONFIG,
					   &data);
			if (ret_val)
				return ret_val;

			data |= IGP01E1000_PSCFR_SMART_SPEED;
			ret_val = e1e_wphy(hw, IGP01E1000_PHY_PORT_CONFIG,
					   data);
			if (ret_val)
				return ret_val;
		} else if (phy->smart_speed == e1000_smart_speed_off) {
			ret_val = e1e_rphy(hw, IGP01E1000_PHY_PORT_CONFIG,
					   &data);
			if (ret_val)
				return ret_val;

			data &= ~IGP01E1000_PSCFR_SMART_SPEED;
			ret_val = e1e_wphy(hw, IGP01E1000_PHY_PORT_CONFIG,
					   data);
			if (ret_val)
				return ret_val;
		}
	}

	return 0;
}

/**
 *  e1000_set_d3_lplu_state_ich8lan - Set Low Power Linkup D3 state
 *  @hw: pointer to the HW structure
 *  @active: true to enable LPLU, false to disable
 *
 *  Sets the LPLU D3 state according to the active flag.  When
 *  activating LPLU this function also disables smart speed
 *  and vice versa.  LPLU will not be activated unless the
 *  device autonegotiation advertisement meets standards of
 *  either 10 or 10/100 or 10/100/1000 at all duplexes.
 *  This is a function pointer entry point only called by
 *  PHY setup routines.
 **/
static s32 e1000_set_d3_lplu_state_ich8lan(struct e1000_hw *hw, bool active)
{
	struct e1000_phy_info *phy = &hw->phy;
	u32 phy_ctrl;
	s32 ret_val = 0;
	u16 data;

	phy_ctrl = er32(PHY_CTRL);

	if (!active) {
		phy_ctrl &= ~E1000_PHY_CTRL_NOND0A_LPLU;
		ew32(PHY_CTRL, phy_ctrl);

		if (phy->type != e1000_phy_igp_3)
			return 0;

		/* LPLU and SmartSpeed are mutually exclusive.  LPLU is used
		 * during Dx states where the power conservation is most
		 * important.  During driver activity we should enable
		 * SmartSpeed, so performance is maintained.
		 */
		if (phy->smart_speed == e1000_smart_speed_on) {
			ret_val = e1e_rphy(hw, IGP01E1000_PHY_PORT_CONFIG,
					   &data);
			if (ret_val)
				return ret_val;

			data |= IGP01E1000_PSCFR_SMART_SPEED;
			ret_val = e1e_wphy(hw, IGP01E1000_PHY_PORT_CONFIG,
					   data);
			if (ret_val)
				return ret_val;
		} else if (phy->smart_speed == e1000_smart_speed_off) {
			ret_val = e1e_rphy(hw, IGP01E1000_PHY_PORT_CONFIG,
					   &data);
			if (ret_val)
				return ret_val;

			data &= ~IGP01E1000_PSCFR_SMART_SPEED;
			ret_val = e1e_wphy(hw, IGP01E1000_PHY_PORT_CONFIG,
					   data);
			if (ret_val)
				return ret_val;
		}
	} else if ((phy->autoneg_advertised == E1000_ALL_SPEED_DUPLEX) ||
		   (phy->autoneg_advertised == E1000_ALL_NOT_GIG) ||
		   (phy->autoneg_advertised == E1000_ALL_10_SPEED)) {
		phy_ctrl |= E1000_PHY_CTRL_NOND0A_LPLU;
		ew32(PHY_CTRL, phy_ctrl);

		if (phy->type != e1000_phy_igp_3)
			return 0;

		/* Call gig speed drop workaround on LPLU before accessing
		 * any PHY registers
		 */
		if (hw->mac.type == e1000_ich8lan)
			e1000e_gig_downshift_workaround_ich8lan(hw);

		/* When LPLU is enabled, we should disable SmartSpeed */
		ret_val = e1e_rphy(hw, IGP01E1000_PHY_PORT_CONFIG, &data);
		if (ret_val)
			return ret_val;

		data &= ~IGP01E1000_PSCFR_SMART_SPEED;
		ret_val = e1e_wphy(hw, IGP01E1000_PHY_PORT_CONFIG, data);
	}

	return ret_val;
}

/**
 *  e1000_valid_nvm_bank_detect_ich8lan - finds out the valid bank 0 or 1
 *  @hw: pointer to the HW structure
 *  @bank:  pointer to the variable that returns the active bank
 *
 *  Reads signature byte from the NVM using the flash access registers.
 *  Word 0x13 bits 15:14 = 10b indicate a valid signature for that bank.
 **/
static s32 e1000_valid_nvm_bank_detect_ich8lan(struct e1000_hw *hw, u32 *bank)
{
	u32 eecd;
	struct e1000_nvm_info *nvm = &hw->nvm;
	u32 bank1_offset = nvm->flash_bank_size * sizeof(u16);
	u32 act_offset = E1000_ICH_NVM_SIG_WORD * 2 + 1;
	u32 nvm_dword = 0;
	u8 sig_byte = 0;
	s32 ret_val;

	switch (hw->mac.type) {
	case e1000_pch_spt:
	case e1000_pch_cnp:
	case e1000_pch_tgp:
	case e1000_pch_adp:
	case e1000_pch_mtp:
	case e1000_pch_lnp:
	case e1000_pch_ptp:
	case e1000_pch_nvp:
		bank1_offset = nvm->flash_bank_size;
		act_offset = E1000_ICH_NVM_SIG_WORD;

		/* set bank to 0 in case flash read fails */
		*bank = 0;

		/* Check bank 0 */
		ret_val = e1000_read_flash_dword_ich8lan(hw, act_offset,
							 &nvm_dword);
		if (ret_val)
			return ret_val;
		sig_byte = FIELD_GET(0xFF00, nvm_dword);
		if ((sig_byte & E1000_ICH_NVM_VALID_SIG_MASK) ==
		    E1000_ICH_NVM_SIG_VALUE) {
			*bank = 0;
			return 0;
		}

		/* Check bank 1 */
		ret_val = e1000_read_flash_dword_ich8lan(hw, act_offset +
							 bank1_offset,
							 &nvm_dword);
		if (ret_val)
			return ret_val;
		sig_byte = FIELD_GET(0xFF00, nvm_dword);
		if ((sig_byte & E1000_ICH_NVM_VALID_SIG_MASK) ==
		    E1000_ICH_NVM_SIG_VALUE) {
			*bank = 1;
			return 0;
		}

		e_dbg("ERROR: No valid NVM bank present\n");
		return -E1000_ERR_NVM;
	case e1000_ich8lan:
	case e1000_ich9lan:
		eecd = er32(EECD);
		if ((eecd & E1000_EECD_SEC1VAL_VALID_MASK) ==
		    E1000_EECD_SEC1VAL_VALID_MASK) {
			if (eecd & E1000_EECD_SEC1VAL)
				*bank = 1;
			else
				*bank = 0;

			return 0;
		}
		e_dbg("Unable to determine valid NVM bank via EEC - reading flash signature\n");
		fallthrough;
	default:
		/* set bank to 0 in case flash read fails */
		*bank = 0;

		/* Check bank 0 */
		ret_val = e1000_read_flash_byte_ich8lan(hw, act_offset,
							&sig_byte);
		if (ret_val)
			return ret_val;
		if ((sig_byte & E1000_ICH_NVM_VALID_SIG_MASK) ==
		    E1000_ICH_NVM_SIG_VALUE) {
			*bank = 0;
			return 0;
		}

		/* Check bank 1 */
		ret_val = e1000_read_flash_byte_ich8lan(hw, act_offset +
							bank1_offset,
							&sig_byte);
		if (ret_val)
			return ret_val;
		if ((sig_byte & E1000_ICH_NVM_VALID_SIG_MASK) ==
		    E1000_ICH_NVM_SIG_VALUE) {
			*bank = 1;
			return 0;
		}

		e_dbg("ERROR: No valid NVM bank present\n");
		return -E1000_ERR_NVM;
	}
}

/**
 *  e1000_read_nvm_spt - NVM access for SPT
 *  @hw: pointer to the HW structure
 *  @offset: The offset (in bytes) of the word(s) to read.
 *  @words: Size of data to read in words.
 *  @data: pointer to the word(s) to read at offset.
 *
 *  Reads a word(s) from the NVM
 **/
static s32 e1000_read_nvm_spt(struct e1000_hw *hw, u16 offset, u16 words,
			      u16 *data)
{
	struct e1000_nvm_info *nvm = &hw->nvm;
	struct e1000_dev_spec_ich8lan *dev_spec = &hw->dev_spec.ich8lan;
	u32 act_offset;
	s32 ret_val = 0;
	u32 bank = 0;
	u32 dword = 0;
	u16 offset_to_read;
	u16 i;

	if ((offset >= nvm->word_size) || (words > nvm->word_size - offset) ||
	    (words == 0)) {
		e_dbg("nvm parameter(s) out of bounds\n");
		ret_val = -E1000_ERR_NVM;
		goto out;
	}

	nvm->ops.acquire(hw);

	ret_val = e1000_valid_nvm_bank_detect_ich8lan(hw, &bank);
	if (ret_val) {
		e_dbg("Could not detect valid bank, assuming bank 0\n");
		bank = 0;
	}

	act_offset = (bank) ? nvm->flash_bank_size : 0;
	act_offset += offset;

	ret_val = 0;

	for (i = 0; i < words; i += 2) {
		if (words - i == 1) {
			if (dev_spec->shadow_ram[offset + i].modified) {
				data[i] =
				    dev_spec->shadow_ram[offset + i].value;
			} else {
				offset_to_read = act_offset + i -
				    ((act_offset + i) % 2);
				ret_val =
				  e1000_read_flash_dword_ich8lan(hw,
								 offset_to_read,
								 &dword);
				if (ret_val)
					break;
				if ((act_offset + i) % 2 == 0)
					data[i] = (u16)(dword & 0xFFFF);
				else
					data[i] = (u16)((dword >> 16) & 0xFFFF);
			}
		} else {
			offset_to_read = act_offset + i;
			if (!(dev_spec->shadow_ram[offset + i].modified) ||
			    !(dev_spec->shadow_ram[offset + i + 1].modified)) {
				ret_val =
				  e1000_read_flash_dword_ich8lan(hw,
								 offset_to_read,
								 &dword);
				if (ret_val)
					break;
			}
			if (dev_spec->shadow_ram[offset + i].modified)
				data[i] =
				    dev_spec->shadow_ram[offset + i].value;
			else
				data[i] = (u16)(dword & 0xFFFF);
			if (dev_spec->shadow_ram[offset + i].modified)
				data[i + 1] =
				    dev_spec->shadow_ram[offset + i + 1].value;
			else
				data[i + 1] = (u16)(dword >> 16 & 0xFFFF);
		}
	}

	nvm->ops.release(hw);

out:
	if (ret_val)
		e_dbg("NVM read error: %d\n", ret_val);

	return ret_val;
}

/**
 *  e1000_read_nvm_ich8lan - Read word(s) from the NVM
 *  @hw: pointer to the HW structure
 *  @offset: The offset (in bytes) of the word(s) to read.
 *  @words: Size of data to read in words
 *  @data: Pointer to the word(s) to read at offset.
 *
 *  Reads a word(s) from the NVM using the flash access registers.
 **/
static s32 e1000_read_nvm_ich8lan(struct e1000_hw *hw, u16 offset, u16 words,
				  u16 *data)
{
	struct e1000_nvm_info *nvm = &hw->nvm;
	struct e1000_dev_spec_ich8lan *dev_spec = &hw->dev_spec.ich8lan;
	u32 act_offset;
	s32 ret_val = 0;
	u32 bank = 0;
	u16 i, word;

	if ((offset >= nvm->word_size) || (words > nvm->word_size - offset) ||
	    (words == 0)) {
		e_dbg("nvm parameter(s) out of bounds\n");
		ret_val = -E1000_ERR_NVM;
		goto out;
	}

	nvm->ops.acquire(hw);

	ret_val = e1000_valid_nvm_bank_detect_ich8lan(hw, &bank);
	if (ret_val) {
		e_dbg("Could not detect valid bank, assuming bank 0\n");
		bank = 0;
	}

	act_offset = (bank) ? nvm->flash_bank_size : 0;
	act_offset += offset;

	ret_val = 0;
	for (i = 0; i < words; i++) {
		if (dev_spec->shadow_ram[offset + i].modified) {
			data[i] = dev_spec->shadow_ram[offset + i].value;
		} else {
			ret_val = e1000_read_flash_word_ich8lan(hw,
								act_offset + i,
								&word);
			if (ret_val)
				break;
			data[i] = word;
		}
	}

	nvm->ops.release(hw);

out:
	if (ret_val)
		e_dbg("NVM read error: %d\n", ret_val);

	return ret_val;
}

/**
 *  e1000_flash_cycle_init_ich8lan - Initialize flash
 *  @hw: pointer to the HW structure
 *
 *  This function does initial flash setup so that a new read/write/erase cycle
 *  can be started.
 **/
static s32 e1000_flash_cycle_init_ich8lan(struct e1000_hw *hw)
{
	union ich8_hws_flash_status hsfsts;
	s32 ret_val = -E1000_ERR_NVM;

	hsfsts.regval = er16flash(ICH_FLASH_HSFSTS);

	/* Check if the flash descriptor is valid */
	if (!hsfsts.hsf_status.fldesvalid) {
		e_dbg("Flash descriptor invalid.  SW Sequencing must be used.\n");
		return -E1000_ERR_NVM;
	}

	/* Clear FCERR and DAEL in hw status by writing 1 */
	hsfsts.hsf_status.flcerr = 1;
	hsfsts.hsf_status.dael = 1;
	if (hw->mac.type >= e1000_pch_spt)
		ew32flash(ICH_FLASH_HSFSTS, hsfsts.regval & 0xFFFF);
	else
		ew16flash(ICH_FLASH_HSFSTS, hsfsts.regval);

	/* Either we should have a hardware SPI cycle in progress
	 * bit to check against, in order to start a new cycle or
	 * FDONE bit should be changed in the hardware so that it
	 * is 1 after hardware reset, which can then be used as an
	 * indication whether a cycle is in progress or has been
	 * completed.
	 */

	if (!hsfsts.hsf_status.flcinprog) {
		/* There is no cycle running at present,
		 * so we can start a cycle.
		 * Begin by setting Flash Cycle Done.
		 */
		hsfsts.hsf_status.flcdone = 1;
		if (hw->mac.type >= e1000_pch_spt)
			ew32flash(ICH_FLASH_HSFSTS, hsfsts.regval & 0xFFFF);
		else
			ew16flash(ICH_FLASH_HSFSTS, hsfsts.regval);
		ret_val = 0;
	} else {
		s32 i;

		/* Otherwise poll for sometime so the current
		 * cycle has a chance to end before giving up.
		 */
		for (i = 0; i < ICH_FLASH_READ_COMMAND_TIMEOUT; i++) {
			hsfsts.regval = er16flash(ICH_FLASH_HSFSTS);
			if (!hsfsts.hsf_status.flcinprog) {
				ret_val = 0;
				break;
			}
			udelay(1);
		}
		if (!ret_val) {
			/* Successful in waiting for previous cycle to timeout,
			 * now set the Flash Cycle Done.
			 */
			hsfsts.hsf_status.flcdone = 1;
			if (hw->mac.type >= e1000_pch_spt)
				ew32flash(ICH_FLASH_HSFSTS,
					  hsfsts.regval & 0xFFFF);
			else
				ew16flash(ICH_FLASH_HSFSTS, hsfsts.regval);
		} else {
			e_dbg("Flash controller busy, cannot get access\n");
		}
	}

	return ret_val;
}

/**
 *  e1000_flash_cycle_ich8lan - Starts flash cycle (read/write/erase)
 *  @hw: pointer to the HW structure
 *  @timeout: maximum time to wait for completion
 *
 *  This function starts a flash cycle and waits for its completion.
 **/
static s32 e1000_flash_cycle_ich8lan(struct e1000_hw *hw, u32 timeout)
{
	union ich8_hws_flash_ctrl hsflctl;
	union ich8_hws_flash_status hsfsts;
	u32 i = 0;

	/* Start a cycle by writing 1 in Flash Cycle Go in Hw Flash Control */
	if (hw->mac.type >= e1000_pch_spt)
		hsflctl.regval = er32flash(ICH_FLASH_HSFSTS) >> 16;
	else
		hsflctl.regval = er16flash(ICH_FLASH_HSFCTL);
	hsflctl.hsf_ctrl.flcgo = 1;

	if (hw->mac.type >= e1000_pch_spt)
		ew32flash(ICH_FLASH_HSFSTS, hsflctl.regval << 16);
	else
		ew16flash(ICH_FLASH_HSFCTL, hsflctl.regval);

	/* wait till FDONE bit is set to 1 */
	do {
		hsfsts.regval = er16flash(ICH_FLASH_HSFSTS);
		if (hsfsts.hsf_status.flcdone)
			break;
		udelay(1);
	} while (i++ < timeout);

	if (hsfsts.hsf_status.flcdone && !hsfsts.hsf_status.flcerr)
		return 0;

	return -E1000_ERR_NVM;
}

/**
 *  e1000_read_flash_dword_ich8lan - Read dword from flash
 *  @hw: pointer to the HW structure
 *  @offset: offset to data location
 *  @data: pointer to the location for storing the data
 *
 *  Reads the flash dword at offset into data.  Offset is converted
 *  to bytes before read.
 **/
static s32 e1000_read_flash_dword_ich8lan(struct e1000_hw *hw, u32 offset,
					  u32 *data)
{
	/* Must convert word offset into bytes. */
	offset <<= 1;
	return e1000_read_flash_data32_ich8lan(hw, offset, data);
}

/**
 *  e1000_read_flash_word_ich8lan - Read word from flash
 *  @hw: pointer to the HW structure
 *  @offset: offset to data location
 *  @data: pointer to the location for storing the data
 *
 *  Reads the flash word at offset into data.  Offset is converted
 *  to bytes before read.
 **/
static s32 e1000_read_flash_word_ich8lan(struct e1000_hw *hw, u32 offset,
					 u16 *data)
{
	/* Must convert offset into bytes. */
	offset <<= 1;

	return e1000_read_flash_data_ich8lan(hw, offset, 2, data);
}

/**
 *  e1000_read_flash_byte_ich8lan - Read byte from flash
 *  @hw: pointer to the HW structure
 *  @offset: The offset of the byte to read.
 *  @data: Pointer to a byte to store the value read.
 *
 *  Reads a single byte from the NVM using the flash access registers.
 **/
static s32 e1000_read_flash_byte_ich8lan(struct e1000_hw *hw, u32 offset,
					 u8 *data)
{
	s32 ret_val;
	u16 word = 0;

	/* In SPT, only 32 bits access is supported,
	 * so this function should not be called.
	 */
	if (hw->mac.type >= e1000_pch_spt)
		return -E1000_ERR_NVM;
	else
		ret_val = e1000_read_flash_data_ich8lan(hw, offset, 1, &word);

	if (ret_val)
		return ret_val;

	*data = (u8)word;

	return 0;
}

/**
 *  e1000_read_flash_data_ich8lan - Read byte or word from NVM
 *  @hw: pointer to the HW structure
 *  @offset: The offset (in bytes) of the byte or word to read.
 *  @size: Size of data to read, 1=byte 2=word
 *  @data: Pointer to the word to store the value read.
 *
 *  Reads a byte or word from the NVM using the flash access registers.
 **/
static s32 e1000_read_flash_data_ich8lan(struct e1000_hw *hw, u32 offset,
					 u8 size, u16 *data)
{
	union ich8_hws_flash_status hsfsts;
	union ich8_hws_flash_ctrl hsflctl;
	u32 flash_linear_addr;
	u32 flash_data = 0;
	s32 ret_val = -E1000_ERR_NVM;
	u8 count = 0;

	if (size < 1 || size > 2 || offset > ICH_FLASH_LINEAR_ADDR_MASK)
		return -E1000_ERR_NVM;

	flash_linear_addr = ((ICH_FLASH_LINEAR_ADDR_MASK & offset) +
			     hw->nvm.flash_base_addr);

	do {
		udelay(1);
		/* Steps */
		ret_val = e1000_flash_cycle_init_ich8lan(hw);
		if (ret_val)
			break;

		hsflctl.regval = er16flash(ICH_FLASH_HSFCTL);
		/* 0b/1b corresponds to 1 or 2 byte size, respectively. */
		hsflctl.hsf_ctrl.fldbcount = size - 1;
		hsflctl.hsf_ctrl.flcycle = ICH_CYCLE_READ;
		ew16flash(ICH_FLASH_HSFCTL, hsflctl.regval);

		ew32flash(ICH_FLASH_FADDR, flash_linear_addr);

		ret_val =
		    e1000_flash_cycle_ich8lan(hw,
					      ICH_FLASH_READ_COMMAND_TIMEOUT);

		/* Check if FCERR is set to 1, if set to 1, clear it
		 * and try the whole sequence a few more times, else
		 * read in (shift in) the Flash Data0, the order is
		 * least significant byte first msb to lsb
		 */
		if (!ret_val) {
			flash_data = er32flash(ICH_FLASH_FDATA0);
			if (size == 1)
				*data = (u8)(flash_data & 0x000000FF);
			else if (size == 2)
				*data = (u16)(flash_data & 0x0000FFFF);
			break;
		} else {
			/* If we've gotten here, then things are probably
			 * completely hosed, but if the error condition is
			 * detected, it won't hurt to give it another try...
			 * ICH_FLASH_CYCLE_REPEAT_COUNT times.
			 */
			hsfsts.regval = er16flash(ICH_FLASH_HSFSTS);
			if (hsfsts.hsf_status.flcerr) {
				/* Repeat for some time before giving up. */
				continue;
			} else if (!hsfsts.hsf_status.flcdone) {
				e_dbg("Timeout error - flash cycle did not complete.\n");
				break;
			}
		}
	} while (count++ < ICH_FLASH_CYCLE_REPEAT_COUNT);

	return ret_val;
}

/**
 *  e1000_read_flash_data32_ich8lan - Read dword from NVM
 *  @hw: pointer to the HW structure
 *  @offset: The offset (in bytes) of the dword to read.
 *  @data: Pointer to the dword to store the value read.
 *
 *  Reads a byte or word from the NVM using the flash access registers.
 **/

static s32 e1000_read_flash_data32_ich8lan(struct e1000_hw *hw, u32 offset,
					   u32 *data)
{
	union ich8_hws_flash_status hsfsts;
	union ich8_hws_flash_ctrl hsflctl;
	u32 flash_linear_addr;
	s32 ret_val = -E1000_ERR_NVM;
	u8 count = 0;

	if (offset > ICH_FLASH_LINEAR_ADDR_MASK || hw->mac.type < e1000_pch_spt)
		return -E1000_ERR_NVM;
	flash_linear_addr = ((ICH_FLASH_LINEAR_ADDR_MASK & offset) +
			     hw->nvm.flash_base_addr);

	do {
		udelay(1);
		/* Steps */
		ret_val = e1000_flash_cycle_init_ich8lan(hw);
		if (ret_val)
			break;
		/* In SPT, This register is in Lan memory space, not flash.
		 * Therefore, only 32 bit access is supported
		 */
		hsflctl.regval = er32flash(ICH_FLASH_HSFSTS) >> 16;

		/* 0b/1b corresponds to 1 or 2 byte size, respectively. */
		hsflctl.hsf_ctrl.fldbcount = sizeof(u32) - 1;
		hsflctl.hsf_ctrl.flcycle = ICH_CYCLE_READ;
		/* In SPT, This register is in Lan memory space, not flash.
		 * Therefore, only 32 bit access is supported
		 */
		ew32flash(ICH_FLASH_HSFSTS, (u32)hsflctl.regval << 16);
		ew32flash(ICH_FLASH_FADDR, flash_linear_addr);

		ret_val =
		   e1000_flash_cycle_ich8lan(hw,
					     ICH_FLASH_READ_COMMAND_TIMEOUT);

		/* Check if FCERR is set to 1, if set to 1, clear it
		 * and try the whole sequence a few more times, else
		 * read in (shift in) the Flash Data0, the order is
		 * least significant byte first msb to lsb
		 */
		if (!ret_val) {
			*data = er32flash(ICH_FLASH_FDATA0);
			break;
		} else {
			/* If we've gotten here, then things are probably
			 * completely hosed, but if the error condition is
			 * detected, it won't hurt to give it another try...
			 * ICH_FLASH_CYCLE_REPEAT_COUNT times.
			 */
			hsfsts.regval = er16flash(ICH_FLASH_HSFSTS);
			if (hsfsts.hsf_status.flcerr) {
				/* Repeat for some time before giving up. */
				continue;
			} else if (!hsfsts.hsf_status.flcdone) {
				e_dbg("Timeout error - flash cycle did not complete.\n");
				break;
			}
		}
	} while (count++ < ICH_FLASH_CYCLE_REPEAT_COUNT);

	return ret_val;
}

/**
 *  e1000_write_nvm_ich8lan - Write word(s) to the NVM
 *  @hw: pointer to the HW structure
 *  @offset: The offset (in bytes) of the word(s) to write.
 *  @words: Size of data to write in words
 *  @data: Pointer to the word(s) to write at offset.
 *
 *  Writes a byte or word to the NVM using the flash access registers.
 **/
static s32 e1000_write_nvm_ich8lan(struct e1000_hw *hw, u16 offset, u16 words,
				   u16 *data)
{
	struct e1000_nvm_info *nvm = &hw->nvm;
	struct e1000_dev_spec_ich8lan *dev_spec = &hw->dev_spec.ich8lan;
	u16 i;

	if ((offset >= nvm->word_size) || (words > nvm->word_size - offset) ||
	    (words == 0)) {
		e_dbg("nvm parameter(s) out of bounds\n");
		return -E1000_ERR_NVM;
	}

	nvm->ops.acquire(hw);

	for (i = 0; i < words; i++) {
		dev_spec->shadow_ram[offset + i].modified = true;
		dev_spec->shadow_ram[offset + i].value = data[i];
	}

	nvm->ops.release(hw);

	return 0;
}

/**
 *  e1000_update_nvm_checksum_spt - Update the checksum for NVM
 *  @hw: pointer to the HW structure
 *
 *  The NVM checksum is updated by calling the generic update_nvm_checksum,
 *  which writes the checksum to the shadow ram.  The changes in the shadow
 *  ram are then committed to the EEPROM by processing each bank at a time
 *  checking for the modified bit and writing only the pending changes.
 *  After a successful commit, the shadow ram is cleared and is ready for
 *  future writes.
 **/
static s32 e1000_update_nvm_checksum_spt(struct e1000_hw *hw)
{
	struct e1000_nvm_info *nvm = &hw->nvm;
	struct e1000_dev_spec_ich8lan *dev_spec = &hw->dev_spec.ich8lan;
	u32 i, act_offset, new_bank_offset, old_bank_offset, bank;
	s32 ret_val;
	u32 dword = 0;

	ret_val = e1000e_update_nvm_checksum_generic(hw);
	if (ret_val)
		goto out;

	if (nvm->type != e1000_nvm_flash_sw)
		goto out;

	nvm->ops.acquire(hw);

	/* We're writing to the opposite bank so if we're on bank 1,
	 * write to bank 0 etc.  We also need to erase the segment that
	 * is going to be written
	 */
	ret_val = e1000_valid_nvm_bank_detect_ich8lan(hw, &bank);
	if (ret_val) {
		e_dbg("Could not detect valid bank, assuming bank 0\n");
		bank = 0;
	}

	if (bank == 0) {
		new_bank_offset = nvm->flash_bank_size;
		old_bank_offset = 0;
		ret_val = e1000_erase_flash_bank_ich8lan(hw, 1);
		if (ret_val)
			goto release;
	} else {
		old_bank_offset = nvm->flash_bank_size;
		new_bank_offset = 0;
		ret_val = e1000_erase_flash_bank_ich8lan(hw, 0);
		if (ret_val)
			goto release;
	}
	for (i = 0; i < E1000_ICH8_SHADOW_RAM_WORDS; i += 2) {
		/* Determine whether to write the value stored
		 * in the other NVM bank or a modified value stored
		 * in the shadow RAM
		 */
		ret_val = e1000_read_flash_dword_ich8lan(hw,
							 i + old_bank_offset,
							 &dword);

		if (dev_spec->shadow_ram[i].modified) {
			dword &= 0xffff0000;
			dword |= (dev_spec->shadow_ram[i].value & 0xffff);
		}
		if (dev_spec->shadow_ram[i + 1].modified) {
			dword &= 0x0000ffff;
			dword |= ((dev_spec->shadow_ram[i + 1].value & 0xffff)
				  << 16);
		}
		if (ret_val)
			break;

		/* If the word is 0x13, then make sure the signature bits
		 * (15:14) are 11b until the commit has completed.
		 * This will allow us to write 10b which indicates the
		 * signature is valid.  We want to do this after the write
		 * has completed so that we don't mark the segment valid
		 * while the write is still in progress
		 */
		if (i == E1000_ICH_NVM_SIG_WORD - 1)
			dword |= E1000_ICH_NVM_SIG_MASK << 16;

		/* Convert offset to bytes. */
		act_offset = (i + new_bank_offset) << 1;

		usleep_range(100, 200);

		/* Write the data to the new bank. Offset in words */
		act_offset = i + new_bank_offset;
		ret_val = e1000_retry_write_flash_dword_ich8lan(hw, act_offset,
								dword);
		if (ret_val)
			break;
	}

	/* Don't bother writing the segment valid bits if sector
	 * programming failed.
	 */
	if (ret_val) {
		/* Possibly read-only, see e1000e_write_protect_nvm_ich8lan() */
		e_dbg("Flash commit failed.\n");
		goto release;
	}

	/* Finally validate the new segment by setting bit 15:14
	 * to 10b in word 0x13 , this can be done without an
	 * erase as well since these bits are 11 to start with
	 * and we need to change bit 14 to 0b
	 */
	act_offset = new_bank_offset + E1000_ICH_NVM_SIG_WORD;

	/*offset in words but we read dword */
	--act_offset;
	ret_val = e1000_read_flash_dword_ich8lan(hw, act_offset, &dword);

	if (ret_val)
		goto release;

	dword &= 0xBFFFFFFF;
	ret_val = e1000_retry_write_flash_dword_ich8lan(hw, act_offset, dword);

	if (ret_val)
		goto release;

	/* offset in words but we read dword */
	act_offset = old_bank_offset + E1000_ICH_NVM_SIG_WORD - 1;
	ret_val = e1000_read_flash_dword_ich8lan(hw, act_offset, &dword);

	if (ret_val)
		goto release;

	dword &= 0x00FFFFFF;
	ret_val = e1000_retry_write_flash_dword_ich8lan(hw, act_offset, dword);

	if (ret_val)
		goto release;

	/* Great!  Everything worked, we can now clear the cached entries. */
	for (i = 0; i < E1000_ICH8_SHADOW_RAM_WORDS; i++) {
		dev_spec->shadow_ram[i].modified = false;
		dev_spec->shadow_ram[i].value = 0xFFFF;
	}

release:
	nvm->ops.release(hw);

	/* Reload the EEPROM, or else modifications will not appear
	 * until after the next adapter reset.
	 */
	if (!ret_val) {
		nvm->ops.reload(hw);
		usleep_range(10000, 11000);
	}

out:
	if (ret_val)
		e_dbg("NVM update error: %d\n", ret_val);

	return ret_val;
}

/**
 *  e1000_update_nvm_checksum_ich8lan - Update the checksum for NVM
 *  @hw: pointer to the HW structure
 *
 *  The NVM checksum is updated by calling the generic update_nvm_checksum,
 *  which writes the checksum to the shadow ram.  The changes in the shadow
 *  ram are then committed to the EEPROM by processing each bank at a time
 *  checking for the modified bit and writing only the pending changes.
 *  After a successful commit, the shadow ram is cleared and is ready for
 *  future writes.
 **/
static s32 e1000_update_nvm_checksum_ich8lan(struct e1000_hw *hw)
{
	struct e1000_nvm_info *nvm = &hw->nvm;
	struct e1000_dev_spec_ich8lan *dev_spec = &hw->dev_spec.ich8lan;
	u32 i, act_offset, new_bank_offset, old_bank_offset, bank;
	s32 ret_val;
	u16 data = 0;

	ret_val = e1000e_update_nvm_checksum_generic(hw);
	if (ret_val)
		goto out;

	if (nvm->type != e1000_nvm_flash_sw)
		goto out;

	nvm->ops.acquire(hw);

	/* We're writing to the opposite bank so if we're on bank 1,
	 * write to bank 0 etc.  We also need to erase the segment that
	 * is going to be written
	 */
	ret_val = e1000_valid_nvm_bank_detect_ich8lan(hw, &bank);
	if (ret_val) {
		e_dbg("Could not detect valid bank, assuming bank 0\n");
		bank = 0;
	}

	if (bank == 0) {
		new_bank_offset = nvm->flash_bank_size;
		old_bank_offset = 0;
		ret_val = e1000_erase_flash_bank_ich8lan(hw, 1);
		if (ret_val)
			goto release;
	} else {
		old_bank_offset = nvm->flash_bank_size;
		new_bank_offset = 0;
		ret_val = e1000_erase_flash_bank_ich8lan(hw, 0);
		if (ret_val)
			goto release;
	}
	for (i = 0; i < E1000_ICH8_SHADOW_RAM_WORDS; i++) {
		if (dev_spec->shadow_ram[i].modified) {
			data = dev_spec->shadow_ram[i].value;
		} else {
			ret_val = e1000_read_flash_word_ich8lan(hw, i +
								old_bank_offset,
								&data);
			if (ret_val)
				break;
		}

		/* If the word is 0x13, then make sure the signature bits
		 * (15:14) are 11b until the commit has completed.
		 * This will allow us to write 10b which indicates the
		 * signature is valid.  We want to do this after the write
		 * has completed so that we don't mark the segment valid
		 * while the write is still in progress
		 */
		if (i == E1000_ICH_NVM_SIG_WORD)
			data |= E1000_ICH_NVM_SIG_MASK;

		/* Convert offset to bytes. */
		act_offset = (i + new_bank_offset) << 1;

		usleep_range(100, 200);
		/* Write the bytes to the new bank. */
		ret_val = e1000_retry_write_flash_byte_ich8lan(hw,
							       act_offset,
							       (u8)data);
		if (ret_val)
			break;

		usleep_range(100, 200);
		ret_val = e1000_retry_write_flash_byte_ich8lan(hw,
							       act_offset + 1,
							       (u8)(data >> 8));
		if (ret_val)
			break;
	}

	/* Don't bother writing the segment valid bits if sector
	 * programming failed.
	 */
	if (ret_val) {
		/* Possibly read-only, see e1000e_write_protect_nvm_ich8lan() */
		e_dbg("Flash commit failed.\n");
		goto release;
	}

	/* Finally validate the new segment by setting bit 15:14
	 * to 10b in word 0x13 , this can be done without an
	 * erase as well since these bits are 11 to start with
	 * and we need to change bit 14 to 0b
	 */
	act_offset = new_bank_offset + E1000_ICH_NVM_SIG_WORD;
	ret_val = e1000_read_flash_word_ich8lan(hw, act_offset, &data);
	if (ret_val)
		goto release;

	data &= 0xBFFF;
	ret_val = e1000_retry_write_flash_byte_ich8lan(hw,
						       act_offset * 2 + 1,
						       (u8)(data >> 8));
	if (ret_val)
		goto release;

	/* And invalidate the previously valid segment by setting
	 * its signature word (0x13) high_byte to 0b. This can be
	 * done without an erase because flash erase sets all bits
	 * to 1's. We can write 1's to 0's without an erase
	 */
	act_offset = (old_bank_offset + E1000_ICH_NVM_SIG_WORD) * 2 + 1;
	ret_val = e1000_retry_write_flash_byte_ich8lan(hw, act_offset, 0);
	if (ret_val)
		goto release;

	/* Great!  Everything worked, we can now clear the cached entries. */
	for (i = 0; i < E1000_ICH8_SHADOW_RAM_WORDS; i++) {
		dev_spec->shadow_ram[i].modified = false;
		dev_spec->shadow_ram[i].value = 0xFFFF;
	}

release:
	nvm->ops.release(hw);

	/* Reload the EEPROM, or else modifications will not appear
	 * until after the next adapter reset.
	 */
	if (!ret_val) {
		nvm->ops.reload(hw);
		usleep_range(10000, 11000);
	}

out:
	if (ret_val)
		e_dbg("NVM update error: %d\n", ret_val);

	return ret_val;
}

/**
 *  e1000_validate_nvm_checksum_ich8lan - Validate EEPROM checksum
 *  @hw: pointer to the HW structure
 *
 *  Check to see if checksum needs to be fixed by reading bit 6 in word 0x19.
 *  If the bit is 0, that the EEPROM had been modified, but the checksum was not
 *  calculated, in which case we need to calculate the checksum and set bit 6.
 **/
static s32 e1000_validate_nvm_checksum_ich8lan(struct e1000_hw *hw)
{
	s32 ret_val;
	u16 data;
	u16 word;
	u16 valid_csum_mask;

	/* Read NVM and check Invalid Image CSUM bit.  If this bit is 0,
	 * the checksum needs to be fixed.  This bit is an indication that
	 * the NVM was prepared by OEM software and did not calculate
	 * the checksum...a likely scenario.
	 */
	switch (hw->mac.type) {
	case e1000_pch_lpt:
	case e1000_pch_spt:
	case e1000_pch_cnp:
	case e1000_pch_tgp:
	case e1000_pch_adp:
	case e1000_pch_mtp:
	case e1000_pch_lnp:
	case e1000_pch_ptp:
	case e1000_pch_nvp:
		word = NVM_COMPAT;
		valid_csum_mask = NVM_COMPAT_VALID_CSUM;
		break;
	default:
		word = NVM_FUTURE_INIT_WORD1;
		valid_csum_mask = NVM_FUTURE_INIT_WORD1_VALID_CSUM;
		break;
	}

	ret_val = e1000_read_nvm(hw, word, 1, &data);
	if (ret_val)
		return ret_val;

	if (!(data & valid_csum_mask)) {
		e_dbg("NVM Checksum valid bit not set\n");

		if (hw->mac.type < e1000_pch_tgp) {
			data |= valid_csum_mask;
			ret_val = e1000_write_nvm(hw, word, 1, &data);
			if (ret_val)
				return ret_val;
			ret_val = e1000e_update_nvm_checksum(hw);
			if (ret_val)
				return ret_val;
		}
	}

	return e1000e_validate_nvm_checksum_generic(hw);
}

/**
 *  e1000e_write_protect_nvm_ich8lan - Make the NVM read-only
 *  @hw: pointer to the HW structure
 *
 *  To prevent malicious write/erase of the NVM, set it to be read-only
 *  so that the hardware ignores all write/erase cycles of the NVM via
 *  the flash control registers.  The shadow-ram copy of the NVM will
 *  still be updated, however any updates to this copy will not stick
 *  across driver reloads.
 **/
void e1000e_write_protect_nvm_ich8lan(struct e1000_hw *hw)
{
	struct e1000_nvm_info *nvm = &hw->nvm;
	union ich8_flash_protected_range pr0;
	union ich8_hws_flash_status hsfsts;
	u32 gfpreg;

	nvm->ops.acquire(hw);

	gfpreg = er32flash(ICH_FLASH_GFPREG);

	/* Write-protect GbE Sector of NVM */
	pr0.regval = er32flash(ICH_FLASH_PR0);
	pr0.range.base = gfpreg & FLASH_GFPREG_BASE_MASK;
	pr0.range.limit = ((gfpreg >> 16) & FLASH_GFPREG_BASE_MASK);
	pr0.range.wpe = true;
	ew32flash(ICH_FLASH_PR0, pr0.regval);

	/* Lock down a subset of GbE Flash Control Registers, e.g.
	 * PR0 to prevent the write-protection from being lifted.
	 * Once FLOCKDN is set, the registers protected by it cannot
	 * be written until FLOCKDN is cleared by a hardware reset.
	 */
	hsfsts.regval = er16flash(ICH_FLASH_HSFSTS);
	hsfsts.hsf_status.flockdn = true;
	ew32flash(ICH_FLASH_HSFSTS, hsfsts.regval);

	nvm->ops.release(hw);
}

/**
 *  e1000_write_flash_data_ich8lan - Writes bytes to the NVM
 *  @hw: pointer to the HW structure
 *  @offset: The offset (in bytes) of the byte/word to read.
 *  @size: Size of data to read, 1=byte 2=word
 *  @data: The byte(s) to write to the NVM.
 *
 *  Writes one/two bytes to the NVM using the flash access registers.
 **/
static s32 e1000_write_flash_data_ich8lan(struct e1000_hw *hw, u32 offset,
					  u8 size, u16 data)
{
	union ich8_hws_flash_status hsfsts;
	union ich8_hws_flash_ctrl hsflctl;
	u32 flash_linear_addr;
	u32 flash_data = 0;
	s32 ret_val;
	u8 count = 0;

	if (hw->mac.type >= e1000_pch_spt) {
		if (size != 4 || offset > ICH_FLASH_LINEAR_ADDR_MASK)
			return -E1000_ERR_NVM;
	} else {
		if (size < 1 || size > 2 || offset > ICH_FLASH_LINEAR_ADDR_MASK)
			return -E1000_ERR_NVM;
	}

	flash_linear_addr = ((ICH_FLASH_LINEAR_ADDR_MASK & offset) +
			     hw->nvm.flash_base_addr);

	do {
		udelay(1);
		/* Steps */
		ret_val = e1000_flash_cycle_init_ich8lan(hw);
		if (ret_val)
			break;
		/* In SPT, This register is in Lan memory space, not
		 * flash.  Therefore, only 32 bit access is supported
		 */
		if (hw->mac.type >= e1000_pch_spt)
			hsflctl.regval = er32flash(ICH_FLASH_HSFSTS) >> 16;
		else
			hsflctl.regval = er16flash(ICH_FLASH_HSFCTL);

		/* 0b/1b corresponds to 1 or 2 byte size, respectively. */
		hsflctl.hsf_ctrl.fldbcount = size - 1;
		hsflctl.hsf_ctrl.flcycle = ICH_CYCLE_WRITE;
		/* In SPT, This register is in Lan memory space,
		 * not flash.  Therefore, only 32 bit access is
		 * supported
		 */
		if (hw->mac.type >= e1000_pch_spt)
			ew32flash(ICH_FLASH_HSFSTS, hsflctl.regval << 16);
		else
			ew16flash(ICH_FLASH_HSFCTL, hsflctl.regval);

		ew32flash(ICH_FLASH_FADDR, flash_linear_addr);

		if (size == 1)
			flash_data = (u32)data & 0x00FF;
		else
			flash_data = (u32)data;

		ew32flash(ICH_FLASH_FDATA0, flash_data);

		/* check if FCERR is set to 1 , if set to 1, clear it
		 * and try the whole sequence a few more times else done
		 */
		ret_val =
		    e1000_flash_cycle_ich8lan(hw,
					      ICH_FLASH_WRITE_COMMAND_TIMEOUT);
		if (!ret_val)
			break;

		/* If we're here, then things are most likely
		 * completely hosed, but if the error condition
		 * is detected, it won't hurt to give it another
		 * try...ICH_FLASH_CYCLE_REPEAT_COUNT times.
		 */
		hsfsts.regval = er16flash(ICH_FLASH_HSFSTS);
		if (hsfsts.hsf_status.flcerr)
			/* Repeat for some time before giving up. */
			continue;
		if (!hsfsts.hsf_status.flcdone) {
			e_dbg("Timeout error - flash cycle did not complete.\n");
			break;
		}
	} while (count++ < ICH_FLASH_CYCLE_REPEAT_COUNT);

	return ret_val;
}

/**
*  e1000_write_flash_data32_ich8lan - Writes 4 bytes to the NVM
*  @hw: pointer to the HW structure
*  @offset: The offset (in bytes) of the dwords to read.
*  @data: The 4 bytes to write to the NVM.
*
*  Writes one/two/four bytes to the NVM using the flash access registers.
**/
static s32 e1000_write_flash_data32_ich8lan(struct e1000_hw *hw, u32 offset,
					    u32 data)
{
	union ich8_hws_flash_status hsfsts;
	union ich8_hws_flash_ctrl hsflctl;
	u32 flash_linear_addr;
	s32 ret_val;
	u8 count = 0;

	if (hw->mac.type >= e1000_pch_spt) {
		if (offset > ICH_FLASH_LINEAR_ADDR_MASK)
			return -E1000_ERR_NVM;
	}
	flash_linear_addr = ((ICH_FLASH_LINEAR_ADDR_MASK & offset) +
			     hw->nvm.flash_base_addr);
	do {
		udelay(1);
		/* Steps */
		ret_val = e1000_flash_cycle_init_ich8lan(hw);
		if (ret_val)
			break;

		/* In SPT, This register is in Lan memory space, not
		 * flash.  Therefore, only 32 bit access is supported
		 */
		if (hw->mac.type >= e1000_pch_spt)
			hsflctl.regval = er32flash(ICH_FLASH_HSFSTS)
			    >> 16;
		else
			hsflctl.regval = er16flash(ICH_FLASH_HSFCTL);

		hsflctl.hsf_ctrl.fldbcount = sizeof(u32) - 1;
		hsflctl.hsf_ctrl.flcycle = ICH_CYCLE_WRITE;

		/* In SPT, This register is in Lan memory space,
		 * not flash.  Therefore, only 32 bit access is
		 * supported
		 */
		if (hw->mac.type >= e1000_pch_spt)
			ew32flash(ICH_FLASH_HSFSTS, hsflctl.regval << 16);
		else
			ew16flash(ICH_FLASH_HSFCTL, hsflctl.regval);

		ew32flash(ICH_FLASH_FADDR, flash_linear_addr);

		ew32flash(ICH_FLASH_FDATA0, data);

		/* check if FCERR is set to 1 , if set to 1, clear it
		 * and try the whole sequence a few more times else done
		 */
		ret_val =
		   e1000_flash_cycle_ich8lan(hw,
					     ICH_FLASH_WRITE_COMMAND_TIMEOUT);

		if (!ret_val)
			break;

		/* If we're here, then things are most likely
		 * completely hosed, but if the error condition
		 * is detected, it won't hurt to give it another
		 * try...ICH_FLASH_CYCLE_REPEAT_COUNT times.
		 */
		hsfsts.regval = er16flash(ICH_FLASH_HSFSTS);

		if (hsfsts.hsf_status.flcerr)
			/* Repeat for some time before giving up. */
			continue;
		if (!hsfsts.hsf_status.flcdone) {
			e_dbg("Timeout error - flash cycle did not complete.\n");
			break;
		}
	} while (count++ < ICH_FLASH_CYCLE_REPEAT_COUNT);

	return ret_val;
}

/**
 *  e1000_write_flash_byte_ich8lan - Write a single byte to NVM
 *  @hw: pointer to the HW structure
 *  @offset: The index of the byte to read.
 *  @data: The byte to write to the NVM.
 *
 *  Writes a single byte to the NVM using the flash access registers.
 **/
static s32 e1000_write_flash_byte_ich8lan(struct e1000_hw *hw, u32 offset,
					  u8 data)
{
	u16 word = (u16)data;

	return e1000_write_flash_data_ich8lan(hw, offset, 1, word);
}

/**
*  e1000_retry_write_flash_dword_ich8lan - Writes a dword to NVM
*  @hw: pointer to the HW structure
*  @offset: The offset of the word to write.
*  @dword: The dword to write to the NVM.
*
*  Writes a single dword to the NVM using the flash access registers.
*  Goes through a retry algorithm before giving up.
**/
static s32 e1000_retry_write_flash_dword_ich8lan(struct e1000_hw *hw,
						 u32 offset, u32 dword)
{
	s32 ret_val;
	u16 program_retries;

	/* Must convert word offset into bytes. */
	offset <<= 1;
	ret_val = e1000_write_flash_data32_ich8lan(hw, offset, dword);

	if (!ret_val)
		return ret_val;
	for (program_retries = 0; program_retries < 100; program_retries++) {
		e_dbg("Retrying Byte %8.8X at offset %u\n", dword, offset);
		usleep_range(100, 200);
		ret_val = e1000_write_flash_data32_ich8lan(hw, offset, dword);
		if (!ret_val)
			break;
	}
	if (program_retries == 100)
		return -E1000_ERR_NVM;

	return 0;
}

/**
 *  e1000_retry_write_flash_byte_ich8lan - Writes a single byte to NVM
 *  @hw: pointer to the HW structure
 *  @offset: The offset of the byte to write.
 *  @byte: The byte to write to the NVM.
 *
 *  Writes a single byte to the NVM using the flash access registers.
 *  Goes through a retry algorithm before giving up.
 **/
static s32 e1000_retry_write_flash_byte_ich8lan(struct e1000_hw *hw,
						u32 offset, u8 byte)
{
	s32 ret_val;
	u16 program_retries;

	ret_val = e1000_write_flash_byte_ich8lan(hw, offset, byte);
	if (!ret_val)
		return ret_val;

	for (program_retries = 0; program_retries < 100; program_retries++) {
		e_dbg("Retrying Byte %2.2X at offset %u\n", byte, offset);
		usleep_range(100, 200);
		ret_val = e1000_write_flash_byte_ich8lan(hw, offset, byte);
		if (!ret_val)
			break;
	}
	if (program_retries == 100)
		return -E1000_ERR_NVM;

	return 0;
}

/**
 *  e1000_erase_flash_bank_ich8lan - Erase a bank (4k) from NVM
 *  @hw: pointer to the HW structure
 *  @bank: 0 for first bank, 1 for second bank, etc.
 *
 *  Erases the bank specified. Each bank is a 4k block. Banks are 0 based.
 *  bank N is 4096 * N + flash_reg_addr.
 **/
static s32 e1000_erase_flash_bank_ich8lan(struct e1000_hw *hw, u32 bank)
{
	struct e1000_nvm_info *nvm = &hw->nvm;
	union ich8_hws_flash_status hsfsts;
	union ich8_hws_flash_ctrl hsflctl;
	u32 flash_linear_addr;
	/* bank size is in 16bit words - adjust to bytes */
	u32 flash_bank_size = nvm->flash_bank_size * 2;
	s32 ret_val;
	s32 count = 0;
	s32 j, iteration, sector_size;

	hsfsts.regval = er16flash(ICH_FLASH_HSFSTS);

	/* Determine HW Sector size: Read BERASE bits of hw flash status
	 * register
	 * 00: The Hw sector is 256 bytes, hence we need to erase 16
	 *     consecutive sectors.  The start index for the nth Hw sector
	 *     can be calculated as = bank * 4096 + n * 256
	 * 01: The Hw sector is 4K bytes, hence we need to erase 1 sector.
	 *     The start index for the nth Hw sector can be calculated
	 *     as = bank * 4096
	 * 10: The Hw sector is 8K bytes, nth sector = bank * 8192
	 *     (ich9 only, otherwise error condition)
	 * 11: The Hw sector is 64K bytes, nth sector = bank * 65536
	 */
	switch (hsfsts.hsf_status.berasesz) {
	case 0:
		/* Hw sector size 256 */
		sector_size = ICH_FLASH_SEG_SIZE_256;
		iteration = flash_bank_size / ICH_FLASH_SEG_SIZE_256;
		break;
	case 1:
		sector_size = ICH_FLASH_SEG_SIZE_4K;
		iteration = 1;
		break;
	case 2:
		sector_size = ICH_FLASH_SEG_SIZE_8K;
		iteration = 1;
		break;
	case 3:
		sector_size = ICH_FLASH_SEG_SIZE_64K;
		iteration = 1;
		break;
	default:
		return -E1000_ERR_NVM;
	}

	/* Start with the base address, then add the sector offset. */
	flash_linear_addr = hw->nvm.flash_base_addr;
	flash_linear_addr += (bank) ? flash_bank_size : 0;

	for (j = 0; j < iteration; j++) {
		do {
			u32 timeout = ICH_FLASH_ERASE_COMMAND_TIMEOUT;

			/* Steps */
			ret_val = e1000_flash_cycle_init_ich8lan(hw);
			if (ret_val)
				return ret_val;

			/* Write a value 11 (block Erase) in Flash
			 * Cycle field in hw flash control
			 */
			if (hw->mac.type >= e1000_pch_spt)
				hsflctl.regval =
				    er32flash(ICH_FLASH_HSFSTS) >> 16;
			else
				hsflctl.regval = er16flash(ICH_FLASH_HSFCTL);

			hsflctl.hsf_ctrl.flcycle = ICH_CYCLE_ERASE;
			if (hw->mac.type >= e1000_pch_spt)
				ew32flash(ICH_FLASH_HSFSTS,
					  hsflctl.regval << 16);
			else
				ew16flash(ICH_FLASH_HSFCTL, hsflctl.regval);

			/* Write the last 24 bits of an index within the
			 * block into Flash Linear address field in Flash
			 * Address.
			 */
			flash_linear_addr += (j * sector_size);
			ew32flash(ICH_FLASH_FADDR, flash_linear_addr);

			ret_val = e1000_flash_cycle_ich8lan(hw, timeout);
			if (!ret_val)
				break;

			/* Check if FCERR is set to 1.  If 1,
			 * clear it and try the whole sequence
			 * a few more times else Done
			 */
			hsfsts.regval = er16flash(ICH_FLASH_HSFSTS);
			if (hsfsts.hsf_status.flcerr)
				/* repeat for some time before giving up */
				continue;
			else if (!hsfsts.hsf_status.flcdone)
				return ret_val;
		} while (++count < ICH_FLASH_CYCLE_REPEAT_COUNT);
	}

	return 0;
}

/**
 *  e1000_valid_led_default_ich8lan - Set the default LED settings
 *  @hw: pointer to the HW structure
 *  @data: Pointer to the LED settings
 *
 *  Reads the LED default settings from the NVM to data.  If the NVM LED
 *  settings is all 0's or F's, set the LED default to a valid LED default
 *  setting.
 **/
static s32 e1000_valid_led_default_ich8lan(struct e1000_hw *hw, u16 *data)
{
	s32 ret_val;

	ret_val = e1000_read_nvm(hw, NVM_ID_LED_SETTINGS, 1, data);
	if (ret_val) {
		e_dbg("NVM Read Error\n");
		return ret_val;
	}

	if (*data == ID_LED_RESERVED_0000 || *data == ID_LED_RESERVED_FFFF)
		*data = ID_LED_DEFAULT_ICH8LAN;

	return 0;
}

/**
 *  e1000_id_led_init_pchlan - store LED configurations
 *  @hw: pointer to the HW structure
 *
 *  PCH does not control LEDs via the LEDCTL register, rather it uses
 *  the PHY LED configuration register.
 *
 *  PCH also does not have an "always on" or "always off" mode which
 *  complicates the ID feature.  Instead of using the "on" mode to indicate
 *  in ledctl_mode2 the LEDs to use for ID (see e1000e_id_led_init_generic()),
 *  use "link_up" mode.  The LEDs will still ID on request if there is no
 *  link based on logic in e1000_led_[on|off]_pchlan().
 **/
static s32 e1000_id_led_init_pchlan(struct e1000_hw *hw)
{
	struct e1000_mac_info *mac = &hw->mac;
	s32 ret_val;
	const u32 ledctl_on = E1000_LEDCTL_MODE_LINK_UP;
	const u32 ledctl_off = E1000_LEDCTL_MODE_LINK_UP | E1000_PHY_LED0_IVRT;
	u16 data, i, temp, shift;

	/* Get default ID LED modes */
	ret_val = hw->nvm.ops.valid_led_default(hw, &data);
	if (ret_val)
		return ret_val;

	mac->ledctl_default = er32(LEDCTL);
	mac->ledctl_mode1 = mac->ledctl_default;
	mac->ledctl_mode2 = mac->ledctl_default;

	for (i = 0; i < 4; i++) {
		temp = (data >> (i << 2)) & E1000_LEDCTL_LED0_MODE_MASK;
		shift = (i * 5);
		switch (temp) {
		case ID_LED_ON1_DEF2:
		case ID_LED_ON1_ON2:
		case ID_LED_ON1_OFF2:
			mac->ledctl_mode1 &= ~(E1000_PHY_LED0_MASK << shift);
			mac->ledctl_mode1 |= (ledctl_on << shift);
			break;
		case ID_LED_OFF1_DEF2:
		case ID_LED_OFF1_ON2:
		case ID_LED_OFF1_OFF2:
			mac->ledctl_mode1 &= ~(E1000_PHY_LED0_MASK << shift);
			mac->ledctl_mode1 |= (ledctl_off << shift);
			break;
		default:
			/* Do nothing */
			break;
		}
		switch (temp) {
		case ID_LED_DEF1_ON2:
		case ID_LED_ON1_ON2:
		case ID_LED_OFF1_ON2:
			mac->ledctl_mode2 &= ~(E1000_PHY_LED0_MASK << shift);
			mac->ledctl_mode2 |= (ledctl_on << shift);
			break;
		case ID_LED_DEF1_OFF2:
		case ID_LED_ON1_OFF2:
		case ID_LED_OFF1_OFF2:
			mac->ledctl_mode2 &= ~(E1000_PHY_LED0_MASK << shift);
			mac->ledctl_mode2 |= (ledctl_off << shift);
			break;
		default:
			/* Do nothing */
			break;
		}
	}

	return 0;
}

/**
 *  e1000_get_bus_info_ich8lan - Get/Set the bus type and width
 *  @hw: pointer to the HW structure
 *
 *  ICH8 use the PCI Express bus, but does not contain a PCI Express Capability
 *  register, so the bus width is hard coded.
 **/
static s32 e1000_get_bus_info_ich8lan(struct e1000_hw *hw)
{
	struct e1000_bus_info *bus = &hw->bus;
	s32 ret_val;

	ret_val = e1000e_get_bus_info_pcie(hw);

	/* ICH devices are "PCI Express"-ish.  They have
	 * a configuration space, but do not contain
	 * PCI Express Capability registers, so bus width
	 * must be hardcoded.
	 */
	if (bus->width == e1000_bus_width_unknown)
		bus->width = e1000_bus_width_pcie_x1;

	return ret_val;
}

/**
 *  e1000_reset_hw_ich8lan - Reset the hardware
 *  @hw: pointer to the HW structure
 *
 *  Does a full reset of the hardware which includes a reset of the PHY and
 *  MAC.
 **/
static s32 e1000_reset_hw_ich8lan(struct e1000_hw *hw)
{
	struct e1000_dev_spec_ich8lan *dev_spec = &hw->dev_spec.ich8lan;
	u16 kum_cfg;
	u32 ctrl, reg;
	s32 ret_val;

	/* Prevent the PCI-E bus from sticking if there is no TLP connection
	 * on the last TLP read/write transaction when MAC is reset.
	 */
	ret_val = e1000e_disable_pcie_master(hw);
	if (ret_val)
		e_dbg("PCI-E Master disable polling has failed.\n");

	e_dbg("Masking off all interrupts\n");
	ew32(IMC, 0xffffffff);

	/* Disable the Transmit and Receive units.  Then delay to allow
	 * any pending transactions to complete before we hit the MAC
	 * with the global reset.
	 */
	ew32(RCTL, 0);
	ew32(TCTL, E1000_TCTL_PSP);
	e1e_flush();

	usleep_range(10000, 11000);

	/* Workaround for ICH8 bit corruption issue in FIFO memory */
	if (hw->mac.type == e1000_ich8lan) {
		/* Set Tx and Rx buffer allocation to 8k apiece. */
		ew32(PBA, E1000_PBA_8K);
		/* Set Packet Buffer Size to 16k. */
		ew32(PBS, E1000_PBS_16K);
	}

	if (hw->mac.type == e1000_pchlan) {
		/* Save the NVM K1 bit setting */
		ret_val = e1000_read_nvm(hw, E1000_NVM_K1_CONFIG, 1, &kum_cfg);
		if (ret_val)
			return ret_val;

		if (kum_cfg & E1000_NVM_K1_ENABLE)
			dev_spec->nvm_k1_enabled = true;
		else
			dev_spec->nvm_k1_enabled = false;
	}

	ctrl = er32(CTRL);

	if (!hw->phy.ops.check_reset_block(hw)) {
		/* Full-chip reset requires MAC and PHY reset at the same
		 * time to make sure the interface between MAC and the
		 * external PHY is reset.
		 */
		ctrl |= E1000_CTRL_PHY_RST;

		/* Gate automatic PHY configuration by hardware on
		 * non-managed 82579
		 */
		if ((hw->mac.type == e1000_pch2lan) &&
		    !(er32(FWSM) & E1000_ICH_FWSM_FW_VALID))
			e1000_gate_hw_phy_config_ich8lan(hw, true);
	}
	ret_val = e1000_acquire_swflag_ich8lan(hw);
	e_dbg("Issuing a global reset to ich8lan\n");
	ew32(CTRL, (ctrl | E1000_CTRL_RST));
	/* cannot issue a flush here because it hangs the hardware */
	msleep(20);

	/* Set Phy Config Counter to 50msec */
	if (hw->mac.type == e1000_pch2lan) {
		reg = er32(FEXTNVM3);
		reg &= ~E1000_FEXTNVM3_PHY_CFG_COUNTER_MASK;
		reg |= E1000_FEXTNVM3_PHY_CFG_COUNTER_50MSEC;
		ew32(FEXTNVM3, reg);
	}

	if (!ret_val)
		clear_bit(__E1000_ACCESS_SHARED_RESOURCE, &hw->adapter->state);

	if (ctrl & E1000_CTRL_PHY_RST) {
		ret_val = hw->phy.ops.get_cfg_done(hw);
		if (ret_val)
			return ret_val;

		ret_val = e1000_post_phy_reset_ich8lan(hw);
		if (ret_val)
			return ret_val;
	}

	/* For PCH, this write will make sure that any noise
	 * will be detected as a CRC error and be dropped rather than show up
	 * as a bad packet to the DMA engine.
	 */
	if (hw->mac.type == e1000_pchlan)
		ew32(CRC_OFFSET, 0x65656565);

	ew32(IMC, 0xffffffff);
	er32(ICR);

	reg = er32(KABGTXD);
	reg |= E1000_KABGTXD_BGSQLBIAS;
	ew32(KABGTXD, reg);

	return 0;
}

/**
 *  e1000_init_hw_ich8lan - Initialize the hardware
 *  @hw: pointer to the HW structure
 *
 *  Prepares the hardware for transmit and receive by doing the following:
 *   - initialize hardware bits
 *   - initialize LED identification
 *   - setup receive address registers
 *   - setup flow control
 *   - setup transmit descriptors
 *   - clear statistics
 **/
static s32 e1000_init_hw_ich8lan(struct e1000_hw *hw)
{
	struct e1000_mac_info *mac = &hw->mac;
	u32 ctrl_ext, txdctl, snoop, fflt_dbg;
	s32 ret_val;
	u16 i;

	e1000_initialize_hw_bits_ich8lan(hw);

	/* Initialize identification LED */
	ret_val = mac->ops.id_led_init(hw);
	/* An error is not fatal and we should not stop init due to this */
	if (ret_val)
		e_dbg("Error initializing identification LED\n");

	/* Setup the receive address. */
	e1000e_init_rx_addrs(hw, mac->rar_entry_count);

	/* Zero out the Multicast HASH table */
	e_dbg("Zeroing the MTA\n");
	for (i = 0; i < mac->mta_reg_count; i++)
		E1000_WRITE_REG_ARRAY(hw, E1000_MTA, i, 0);

	/* The 82578 Rx buffer will stall if wakeup is enabled in host and
	 * the ME.  Disable wakeup by clearing the host wakeup bit.
	 * Reset the phy after disabling host wakeup to reset the Rx buffer.
	 */
	if (hw->phy.type == e1000_phy_82578) {
		e1e_rphy(hw, BM_PORT_GEN_CFG, &i);
		i &= ~BM_WUC_HOST_WU_BIT;
		e1e_wphy(hw, BM_PORT_GEN_CFG, i);
		ret_val = e1000_phy_hw_reset_ich8lan(hw);
		if (ret_val)
			return ret_val;
	}

	/* Setup link and flow control */
	ret_val = mac->ops.setup_link(hw);

	/* Set the transmit descriptor write-back policy for both queues */
	txdctl = er32(TXDCTL(0));
	txdctl = ((txdctl & ~E1000_TXDCTL_WTHRESH) |
		  E1000_TXDCTL_FULL_TX_DESC_WB);
	txdctl = ((txdctl & ~E1000_TXDCTL_PTHRESH) |
		  E1000_TXDCTL_MAX_TX_DESC_PREFETCH);
	ew32(TXDCTL(0), txdctl);
	txdctl = er32(TXDCTL(1));
	txdctl = ((txdctl & ~E1000_TXDCTL_WTHRESH) |
		  E1000_TXDCTL_FULL_TX_DESC_WB);
	txdctl = ((txdctl & ~E1000_TXDCTL_PTHRESH) |
		  E1000_TXDCTL_MAX_TX_DESC_PREFETCH);
	ew32(TXDCTL(1), txdctl);

	/* ICH8 has opposite polarity of no_snoop bits.
	 * By default, we should use snoop behavior.
	 */
	if (mac->type == e1000_ich8lan)
		snoop = PCIE_ICH8_SNOOP_ALL;
	else
		snoop = (u32)~(PCIE_NO_SNOOP_ALL);
	e1000e_set_pcie_no_snoop(hw, snoop);

	/* Enable workaround for packet loss issue on TGP PCH
	 * Do not gate DMA clock from the modPHY block
	 */
	if (mac->type >= e1000_pch_tgp) {
		fflt_dbg = er32(FFLT_DBG);
		fflt_dbg |= E1000_FFLT_DBG_DONT_GATE_WAKE_DMA_CLK;
		ew32(FFLT_DBG, fflt_dbg);
	}

	ctrl_ext = er32(CTRL_EXT);
	ctrl_ext |= E1000_CTRL_EXT_RO_DIS;
	ew32(CTRL_EXT, ctrl_ext);

	/* Clear all of the statistics registers (clear on read).  It is
	 * important that we do this after we have tried to establish link
	 * because the symbol error count will increment wildly if there
	 * is no link.
	 */
	e1000_clear_hw_cntrs_ich8lan(hw);

	return ret_val;
}

/**
 *  e1000_initialize_hw_bits_ich8lan - Initialize required hardware bits
 *  @hw: pointer to the HW structure
 *
 *  Sets/Clears required hardware bits necessary for correctly setting up the
 *  hardware for transmit and receive.
 **/
static void e1000_initialize_hw_bits_ich8lan(struct e1000_hw *hw)
{
	u32 reg;

	/* Extended Device Control */
	reg = er32(CTRL_EXT);
	reg |= BIT(22);
	/* Enable PHY low-power state when MAC is at D3 w/o WoL */
	if (hw->mac.type >= e1000_pchlan)
		reg |= E1000_CTRL_EXT_PHYPDEN;
	ew32(CTRL_EXT, reg);

	/* Transmit Descriptor Control 0 */
	reg = er32(TXDCTL(0));
	reg |= BIT(22);
	ew32(TXDCTL(0), reg);

	/* Transmit Descriptor Control 1 */
	reg = er32(TXDCTL(1));
	reg |= BIT(22);
	ew32(TXDCTL(1), reg);

	/* Transmit Arbitration Control 0 */
	reg = er32(TARC(0));
	if (hw->mac.type == e1000_ich8lan)
		reg |= BIT(28) | BIT(29);
	reg |= BIT(23) | BIT(24) | BIT(26) | BIT(27);
	ew32(TARC(0), reg);

	/* Transmit Arbitration Control 1 */
	reg = er32(TARC(1));
	if (er32(TCTL) & E1000_TCTL_MULR)
		reg &= ~BIT(28);
	else
		reg |= BIT(28);
	reg |= BIT(24) | BIT(26) | BIT(30);
	ew32(TARC(1), reg);

	/* Device Status */
	if (hw->mac.type == e1000_ich8lan) {
		reg = er32(STATUS);
		reg &= ~BIT(31);
		ew32(STATUS, reg);
	}

	/* work-around descriptor data corruption issue during nfs v2 udp
	 * traffic, just disable the nfs filtering capability
	 */
	reg = er32(RFCTL);
	reg |= (E1000_RFCTL_NFSW_DIS | E1000_RFCTL_NFSR_DIS);

	/* Disable IPv6 extension header parsing because some malformed
	 * IPv6 headers can hang the Rx.
	 */
	if (hw->mac.type == e1000_ich8lan)
		reg |= (E1000_RFCTL_IPV6_EX_DIS | E1000_RFCTL_NEW_IPV6_EXT_DIS);
	ew32(RFCTL, reg);

	/* Enable ECC on Lynxpoint */
	if (hw->mac.type >= e1000_pch_lpt) {
		reg = er32(PBECCSTS);
		reg |= E1000_PBECCSTS_ECC_ENABLE;
		ew32(PBECCSTS, reg);

		reg = er32(CTRL);
		reg |= E1000_CTRL_MEHE;
		ew32(CTRL, reg);
	}
}

/**
 *  e1000_setup_link_ich8lan - Setup flow control and link settings
 *  @hw: pointer to the HW structure
 *
 *  Determines which flow control settings to use, then configures flow
 *  control.  Calls the appropriate media-specific link configuration
 *  function.  Assuming the adapter has a valid link partner, a valid link
 *  should be established.  Assumes the hardware has previously been reset
 *  and the transmitter and receiver are not enabled.
 **/
static s32 e1000_setup_link_ich8lan(struct e1000_hw *hw)
{
	s32 ret_val;

	if (hw->phy.ops.check_reset_block(hw))
		return 0;

	/* ICH parts do not have a word in the NVM to determine
	 * the default flow control setting, so we explicitly
	 * set it to full.
	 */
	if (hw->fc.requested_mode == e1000_fc_default) {
		/* Workaround h/w hang when Tx flow control enabled */
		if (hw->mac.type == e1000_pchlan)
			hw->fc.requested_mode = e1000_fc_rx_pause;
		else
			hw->fc.requested_mode = e1000_fc_full;
	}

	/* Save off the requested flow control mode for use later.  Depending
	 * on the link partner's capabilities, we may or may not use this mode.
	 */
	hw->fc.current_mode = hw->fc.requested_mode;

	e_dbg("After fix-ups FlowControl is now = %x\n", hw->fc.current_mode);

	/* Continue to configure the copper link. */
	ret_val = hw->mac.ops.setup_physical_interface(hw);
	if (ret_val)
		return ret_val;

	ew32(FCTTV, hw->fc.pause_time);
	if ((hw->phy.type == e1000_phy_82578) ||
	    (hw->phy.type == e1000_phy_82579) ||
	    (hw->phy.type == e1000_phy_i217) ||
	    (hw->phy.type == e1000_phy_82577)) {
		ew32(FCRTV_PCH, hw->fc.refresh_time);

		ret_val = e1e_wphy(hw, PHY_REG(BM_PORT_CTRL_PAGE, 27),
				   hw->fc.pause_time);
		if (ret_val)
			return ret_val;
	}

	return e1000e_set_fc_watermarks(hw);
}

/**
 *  e1000_setup_copper_link_ich8lan - Configure MAC/PHY interface
 *  @hw: pointer to the HW structure
 *
 *  Configures the kumeran interface to the PHY to wait the appropriate time
 *  when polling the PHY, then call the generic setup_copper_link to finish
 *  configuring the copper link.
 **/
static s32 e1000_setup_copper_link_ich8lan(struct e1000_hw *hw)
{
	u32 ctrl;
	s32 ret_val;
	u16 reg_data;

	ctrl = er32(CTRL);
	ctrl |= E1000_CTRL_SLU;
	ctrl &= ~(E1000_CTRL_FRCSPD | E1000_CTRL_FRCDPX);
	ew32(CTRL, ctrl);

	/* Set the mac to wait the maximum time between each iteration
	 * and increase the max iterations when polling the phy;
	 * this fixes erroneous timeouts at 10Mbps.
	 */
	ret_val = e1000e_write_kmrn_reg(hw, E1000_KMRNCTRLSTA_TIMEOUTS, 0xFFFF);
	if (ret_val)
		return ret_val;
	ret_val = e1000e_read_kmrn_reg(hw, E1000_KMRNCTRLSTA_INBAND_PARAM,
				       &reg_data);
	if (ret_val)
		return ret_val;
	reg_data |= 0x3F;
	ret_val = e1000e_write_kmrn_reg(hw, E1000_KMRNCTRLSTA_INBAND_PARAM,
					reg_data);
	if (ret_val)
		return ret_val;

	switch (hw->phy.type) {
	case e1000_phy_igp_3:
		ret_val = e1000e_copper_link_setup_igp(hw);
		if (ret_val)
			return ret_val;
		break;
	case e1000_phy_bm:
	case e1000_phy_82578:
		ret_val = e1000e_copper_link_setup_m88(hw);
		if (ret_val)
			return ret_val;
		break;
	case e1000_phy_82577:
	case e1000_phy_82579:
		ret_val = e1000_copper_link_setup_82577(hw);
		if (ret_val)
			return ret_val;
		break;
	case e1000_phy_ife:
		ret_val = e1e_rphy(hw, IFE_PHY_MDIX_CONTROL, &reg_data);
		if (ret_val)
			return ret_val;

		reg_data &= ~IFE_PMC_AUTO_MDIX;

		switch (hw->phy.mdix) {
		case 1:
			reg_data &= ~IFE_PMC_FORCE_MDIX;
			break;
		case 2:
			reg_data |= IFE_PMC_FORCE_MDIX;
			break;
		case 0:
		default:
			reg_data |= IFE_PMC_AUTO_MDIX;
			break;
		}
		ret_val = e1e_wphy(hw, IFE_PHY_MDIX_CONTROL, reg_data);
		if (ret_val)
			return ret_val;
		break;
	default:
		break;
	}

	return e1000e_setup_copper_link(hw);
}

/**
 *  e1000_setup_copper_link_pch_lpt - Configure MAC/PHY interface
 *  @hw: pointer to the HW structure
 *
 *  Calls the PHY specific link setup function and then calls the
 *  generic setup_copper_link to finish configuring the link for
 *  Lynxpoint PCH devices
 **/
static s32 e1000_setup_copper_link_pch_lpt(struct e1000_hw *hw)
{
	u32 ctrl;
	s32 ret_val;

	ctrl = er32(CTRL);
	ctrl |= E1000_CTRL_SLU;
	ctrl &= ~(E1000_CTRL_FRCSPD | E1000_CTRL_FRCDPX);
	ew32(CTRL, ctrl);

	ret_val = e1000_copper_link_setup_82577(hw);
	if (ret_val)
		return ret_val;

	return e1000e_setup_copper_link(hw);
}

/**
 *  e1000_get_link_up_info_ich8lan - Get current link speed and duplex
 *  @hw: pointer to the HW structure
 *  @speed: pointer to store current link speed
 *  @duplex: pointer to store the current link duplex
 *
 *  Calls the generic get_speed_and_duplex to retrieve the current link
 *  information and then calls the Kumeran lock loss workaround for links at
 *  gigabit speeds.
 **/
static s32 e1000_get_link_up_info_ich8lan(struct e1000_hw *hw, u16 *speed,
					  u16 *duplex)
{
	s32 ret_val;

	ret_val = e1000e_get_speed_and_duplex_copper(hw, speed, duplex);
	if (ret_val)
		return ret_val;

	if ((hw->mac.type == e1000_ich8lan) &&
	    (hw->phy.type == e1000_phy_igp_3) && (*speed == SPEED_1000)) {
		ret_val = e1000_kmrn_lock_loss_workaround_ich8lan(hw);
	}

	return ret_val;
}

/**
 *  e1000_kmrn_lock_loss_workaround_ich8lan - Kumeran workaround
 *  @hw: pointer to the HW structure
 *
 *  Work-around for 82566 Kumeran PCS lock loss:
 *  On link status change (i.e. PCI reset, speed change) and link is up and
 *  speed is gigabit-
 *    0) if workaround is optionally disabled do nothing
 *    1) wait 1ms for Kumeran link to come up
 *    2) check Kumeran Diagnostic register PCS lock loss bit
 *    3) if not set the link is locked (all is good), otherwise...
 *    4) reset the PHY
 *    5) repeat up to 10 times
 *  Note: this is only called for IGP3 copper when speed is 1gb.
 **/
static s32 e1000_kmrn_lock_loss_workaround_ich8lan(struct e1000_hw *hw)
{
	struct e1000_dev_spec_ich8lan *dev_spec = &hw->dev_spec.ich8lan;
	u32 phy_ctrl;
	s32 ret_val;
	u16 i, data;
	bool link;

	if (!dev_spec->kmrn_lock_loss_workaround_enabled)
		return 0;

	/* Make sure link is up before proceeding.  If not just return.
	 * Attempting this while link is negotiating fouled up link
	 * stability
	 */
	ret_val = e1000e_phy_has_link_generic(hw, 1, 0, &link);
	if (!link)
		return 0;

	for (i = 0; i < 10; i++) {
		/* read once to clear */
		ret_val = e1e_rphy(hw, IGP3_KMRN_DIAG, &data);
		if (ret_val)
			return ret_val;
		/* and again to get new status */
		ret_val = e1e_rphy(hw, IGP3_KMRN_DIAG, &data);
		if (ret_val)
			return ret_val;

		/* check for PCS lock */
		if (!(data & IGP3_KMRN_DIAG_PCS_LOCK_LOSS))
			return 0;

		/* Issue PHY reset */
		e1000_phy_hw_reset(hw);
		mdelay(5);
	}
	/* Disable GigE link negotiation */
	phy_ctrl = er32(PHY_CTRL);
	phy_ctrl |= (E1000_PHY_CTRL_GBE_DISABLE |
		     E1000_PHY_CTRL_NOND0A_GBE_DISABLE);
	ew32(PHY_CTRL, phy_ctrl);

	/* Call gig speed drop workaround on Gig disable before accessing
	 * any PHY registers
	 */
	e1000e_gig_downshift_workaround_ich8lan(hw);

	/* unable to acquire PCS lock */
	return -E1000_ERR_PHY;
}

/**
 *  e1000e_set_kmrn_lock_loss_workaround_ich8lan - Set Kumeran workaround state
 *  @hw: pointer to the HW structure
 *  @state: boolean value used to set the current Kumeran workaround state
 *
 *  If ICH8, set the current Kumeran workaround state (enabled - true
 *  /disabled - false).
 **/
void e1000e_set_kmrn_lock_loss_workaround_ich8lan(struct e1000_hw *hw,
						  bool state)
{
	struct e1000_dev_spec_ich8lan *dev_spec = &hw->dev_spec.ich8lan;

	if (hw->mac.type != e1000_ich8lan) {
		e_dbg("Workaround applies to ICH8 only.\n");
		return;
	}

	dev_spec->kmrn_lock_loss_workaround_enabled = state;
}

/**
 *  e1000e_igp3_phy_powerdown_workaround_ich8lan - Power down workaround on D3
 *  @hw: pointer to the HW structure
 *
 *  Workaround for 82566 power-down on D3 entry:
 *    1) disable gigabit link
 *    2) write VR power-down enable
 *    3) read it back
 *  Continue if successful, else issue LCD reset and repeat
 **/
void e1000e_igp3_phy_powerdown_workaround_ich8lan(struct e1000_hw *hw)
{
	u32 reg;
	u16 data;
	u8 retry = 0;

	if (hw->phy.type != e1000_phy_igp_3)
		return;

	/* Try the workaround twice (if needed) */
	do {
		/* Disable link */
		reg = er32(PHY_CTRL);
		reg |= (E1000_PHY_CTRL_GBE_DISABLE |
			E1000_PHY_CTRL_NOND0A_GBE_DISABLE);
		ew32(PHY_CTRL, reg);

		/* Call gig speed drop workaround on Gig disable before
		 * accessing any PHY registers
		 */
		if (hw->mac.type == e1000_ich8lan)
			e1000e_gig_downshift_workaround_ich8lan(hw);

		/* Write VR power-down enable */
		e1e_rphy(hw, IGP3_VR_CTRL, &data);
		data &= ~IGP3_VR_CTRL_DEV_POWERDOWN_MODE_MASK;
		e1e_wphy(hw, IGP3_VR_CTRL, data | IGP3_VR_CTRL_MODE_SHUTDOWN);

		/* Read it back and test */
		e1e_rphy(hw, IGP3_VR_CTRL, &data);
		data &= IGP3_VR_CTRL_DEV_POWERDOWN_MODE_MASK;
		if ((data == IGP3_VR_CTRL_MODE_SHUTDOWN) || retry)
			break;

		/* Issue PHY reset and repeat at most one more time */
		reg = er32(CTRL);
		ew32(CTRL, reg | E1000_CTRL_PHY_RST);
		retry++;
	} while (retry);
}

/**
 *  e1000e_gig_downshift_workaround_ich8lan - WoL from S5 stops working
 *  @hw: pointer to the HW structure
 *
 *  Steps to take when dropping from 1Gb/s (eg. link cable removal (LSC),
 *  LPLU, Gig disable, MDIC PHY reset):
 *    1) Set Kumeran Near-end loopback
 *    2) Clear Kumeran Near-end loopback
 *  Should only be called for ICH8[m] devices with any 1G Phy.
 **/
void e1000e_gig_downshift_workaround_ich8lan(struct e1000_hw *hw)
{
	s32 ret_val;
	u16 reg_data;

	if ((hw->mac.type != e1000_ich8lan) || (hw->phy.type == e1000_phy_ife))
		return;

	ret_val = e1000e_read_kmrn_reg(hw, E1000_KMRNCTRLSTA_DIAG_OFFSET,
				       &reg_data);
	if (ret_val)
		return;
	reg_data |= E1000_KMRNCTRLSTA_DIAG_NELPBK;
	ret_val = e1000e_write_kmrn_reg(hw, E1000_KMRNCTRLSTA_DIAG_OFFSET,
					reg_data);
	if (ret_val)
		return;
	reg_data &= ~E1000_KMRNCTRLSTA_DIAG_NELPBK;
	e1000e_write_kmrn_reg(hw, E1000_KMRNCTRLSTA_DIAG_OFFSET, reg_data);
}

/**
 *  e1000_suspend_workarounds_ich8lan - workarounds needed during S0->Sx
 *  @hw: pointer to the HW structure
 *
 *  During S0 to Sx transition, it is possible the link remains at gig
 *  instead of negotiating to a lower speed.  Before going to Sx, set
 *  'Gig Disable' to force link speed negotiation to a lower speed based on
 *  the LPLU setting in the NVM or custom setting.  For PCH and newer parts,
 *  the OEM bits PHY register (LED, GbE disable and LPLU configurations) also
 *  needs to be written.
 *  Parts that support (and are linked to a partner which support) EEE in
 *  100Mbps should disable LPLU since 100Mbps w/ EEE requires less power
 *  than 10Mbps w/o EEE.
 **/
void e1000_suspend_workarounds_ich8lan(struct e1000_hw *hw)
{
	struct e1000_dev_spec_ich8lan *dev_spec = &hw->dev_spec.ich8lan;
	u32 phy_ctrl;
	s32 ret_val;

	phy_ctrl = er32(PHY_CTRL);
	phy_ctrl |= E1000_PHY_CTRL_GBE_DISABLE;

	if (hw->phy.type == e1000_phy_i217) {
		u16 phy_reg, device_id = hw->adapter->pdev->device;

		if ((device_id == E1000_DEV_ID_PCH_LPTLP_I218_LM) ||
		    (device_id == E1000_DEV_ID_PCH_LPTLP_I218_V) ||
		    (device_id == E1000_DEV_ID_PCH_I218_LM3) ||
		    (device_id == E1000_DEV_ID_PCH_I218_V3) ||
		    (hw->mac.type >= e1000_pch_spt)) {
			u32 fextnvm6 = er32(FEXTNVM6);

			ew32(FEXTNVM6, fextnvm6 & ~E1000_FEXTNVM6_REQ_PLL_CLK);
		}

		ret_val = hw->phy.ops.acquire(hw);
		if (ret_val)
			goto out;

		if (!dev_spec->eee_disable) {
			u16 eee_advert;

			ret_val =
			    e1000_read_emi_reg_locked(hw,
						      I217_EEE_ADVERTISEMENT,
						      &eee_advert);
			if (ret_val)
				goto release;

			/* Disable LPLU if both link partners support 100BaseT
			 * EEE and 100Full is advertised on both ends of the
			 * link, and enable Auto Enable LPI since there will
			 * be no driver to enable LPI while in Sx.
			 */
			if ((eee_advert & I82579_EEE_100_SUPPORTED) &&
			    (dev_spec->eee_lp_ability &
			     I82579_EEE_100_SUPPORTED) &&
			    (hw->phy.autoneg_advertised & ADVERTISE_100_FULL)) {
				phy_ctrl &= ~(E1000_PHY_CTRL_D0A_LPLU |
					      E1000_PHY_CTRL_NOND0A_LPLU);

				/* Set Auto Enable LPI after link up */
				e1e_rphy_locked(hw,
						I217_LPI_GPIO_CTRL, &phy_reg);
				phy_reg |= I217_LPI_GPIO_CTRL_AUTO_EN_LPI;
				e1e_wphy_locked(hw,
						I217_LPI_GPIO_CTRL, phy_reg);
			}
		}

		/* For i217 Intel Rapid Start Technology support,
		 * when the system is going into Sx and no manageability engine
		 * is present, the driver must configure proxy to reset only on
		 * power good.  LPI (Low Power Idle) state must also reset only
		 * on power good, as well as the MTA (Multicast table array).
		 * The SMBus release must also be disabled on LCD reset.
		 */
		if (!(er32(FWSM) & E1000_ICH_FWSM_FW_VALID)) {
			/* Enable proxy to reset only on power good. */
			e1e_rphy_locked(hw, I217_PROXY_CTRL, &phy_reg);
			phy_reg |= I217_PROXY_CTRL_AUTO_DISABLE;
			e1e_wphy_locked(hw, I217_PROXY_CTRL, phy_reg);

			/* Set bit enable LPI (EEE) to reset only on
			 * power good.
			 */
			e1e_rphy_locked(hw, I217_SxCTRL, &phy_reg);
			phy_reg |= I217_SxCTRL_ENABLE_LPI_RESET;
			e1e_wphy_locked(hw, I217_SxCTRL, phy_reg);

			/* Disable the SMB release on LCD reset. */
			e1e_rphy_locked(hw, I217_MEMPWR, &phy_reg);
			phy_reg &= ~I217_MEMPWR_DISABLE_SMB_RELEASE;
			e1e_wphy_locked(hw, I217_MEMPWR, phy_reg);
		}

		/* Enable MTA to reset for Intel Rapid Start Technology
		 * Support
		 */
		e1e_rphy_locked(hw, I217_CGFREG, &phy_reg);
		phy_reg |= I217_CGFREG_ENABLE_MTA_RESET;
		e1e_wphy_locked(hw, I217_CGFREG, phy_reg);

release:
		hw->phy.ops.release(hw);
	}
out:
	ew32(PHY_CTRL, phy_ctrl);

	if (hw->mac.type == e1000_ich8lan)
		e1000e_gig_downshift_workaround_ich8lan(hw);

	if (hw->mac.type >= e1000_pchlan) {
		e1000_oem_bits_config_ich8lan(hw, false);

		/* Reset PHY to activate OEM bits on 82577/8 */
		if (hw->mac.type == e1000_pchlan)
			e1000e_phy_hw_reset_generic(hw);

		ret_val = hw->phy.ops.acquire(hw);
		if (ret_val)
			return;
		e1000_write_smbus_addr(hw);
		hw->phy.ops.release(hw);
	}
}

/**
 *  e1000_resume_workarounds_pchlan - workarounds needed during Sx->S0
 *  @hw: pointer to the HW structure
 *
 *  During Sx to S0 transitions on non-managed devices or managed devices
 *  on which PHY resets are not blocked, if the PHY registers cannot be
 *  accessed properly by the s/w toggle the LANPHYPC value to power cycle
 *  the PHY.
 *  On i217, setup Intel Rapid Start Technology.
 **/
void e1000_resume_workarounds_pchlan(struct e1000_hw *hw)
{
	s32 ret_val;

	if (hw->mac.type < e1000_pch2lan)
		return;

	ret_val = e1000_init_phy_workarounds_pchlan(hw);
	if (ret_val) {
		e_dbg("Failed to init PHY flow ret_val=%d\n", ret_val);
		return;
	}

	/* For i217 Intel Rapid Start Technology support when the system
	 * is transitioning from Sx and no manageability engine is present
	 * configure SMBus to restore on reset, disable proxy, and enable
	 * the reset on MTA (Multicast table array).
	 */
	if (hw->phy.type == e1000_phy_i217) {
		u16 phy_reg;

		ret_val = hw->phy.ops.acquire(hw);
		if (ret_val) {
			e_dbg("Failed to setup iRST\n");
			return;
		}

		/* Clear Auto Enable LPI after link up */
		e1e_rphy_locked(hw, I217_LPI_GPIO_CTRL, &phy_reg);
		phy_reg &= ~I217_LPI_GPIO_CTRL_AUTO_EN_LPI;
		e1e_wphy_locked(hw, I217_LPI_GPIO_CTRL, phy_reg);

		if (!(er32(FWSM) & E1000_ICH_FWSM_FW_VALID)) {
			/* Restore clear on SMB if no manageability engine
			 * is present
			 */
			ret_val = e1e_rphy_locked(hw, I217_MEMPWR, &phy_reg);
			if (ret_val)
				goto release;
			phy_reg |= I217_MEMPWR_DISABLE_SMB_RELEASE;
			e1e_wphy_locked(hw, I217_MEMPWR, phy_reg);

			/* Disable Proxy */
			e1e_wphy_locked(hw, I217_PROXY_CTRL, 0);
		}
		/* Enable reset on MTA */
		ret_val = e1e_rphy_locked(hw, I217_CGFREG, &phy_reg);
		if (ret_val)
			goto release;
		phy_reg &= ~I217_CGFREG_ENABLE_MTA_RESET;
		e1e_wphy_locked(hw, I217_CGFREG, phy_reg);
release:
		if (ret_val)
			e_dbg("Error %d in resume workarounds\n", ret_val);
		hw->phy.ops.release(hw);
	}
}

/**
 *  e1000_cleanup_led_ich8lan - Restore the default LED operation
 *  @hw: pointer to the HW structure
 *
 *  Return the LED back to the default configuration.
 **/
static s32 e1000_cleanup_led_ich8lan(struct e1000_hw *hw)
{
	if (hw->phy.type == e1000_phy_ife)
		return e1e_wphy(hw, IFE_PHY_SPECIAL_CONTROL_LED, 0);

	ew32(LEDCTL, hw->mac.ledctl_default);
	return 0;
}

/**
 *  e1000_led_on_ich8lan - Turn LEDs on
 *  @hw: pointer to the HW structure
 *
 *  Turn on the LEDs.
 **/
static s32 e1000_led_on_ich8lan(struct e1000_hw *hw)
{
	if (hw->phy.type == e1000_phy_ife)
		return e1e_wphy(hw, IFE_PHY_SPECIAL_CONTROL_LED,
				(IFE_PSCL_PROBE_MODE | IFE_PSCL_PROBE_LEDS_ON));

	ew32(LEDCTL, hw->mac.ledctl_mode2);
	return 0;
}

/**
 *  e1000_led_off_ich8lan - Turn LEDs off
 *  @hw: pointer to the HW structure
 *
 *  Turn off the LEDs.
 **/
static s32 e1000_led_off_ich8lan(struct e1000_hw *hw)
{
	if (hw->phy.type == e1000_phy_ife)
		return e1e_wphy(hw, IFE_PHY_SPECIAL_CONTROL_LED,
				(IFE_PSCL_PROBE_MODE |
				 IFE_PSCL_PROBE_LEDS_OFF));

	ew32(LEDCTL, hw->mac.ledctl_mode1);
	return 0;
}

/**
 *  e1000_setup_led_pchlan - Configures SW controllable LED
 *  @hw: pointer to the HW structure
 *
 *  This prepares the SW controllable LED for use.
 **/
static s32 e1000_setup_led_pchlan(struct e1000_hw *hw)
{
	return e1e_wphy(hw, HV_LED_CONFIG, (u16)hw->mac.ledctl_mode1);
}

/**
 *  e1000_cleanup_led_pchlan - Restore the default LED operation
 *  @hw: pointer to the HW structure
 *
 *  Return the LED back to the default configuration.
 **/
static s32 e1000_cleanup_led_pchlan(struct e1000_hw *hw)
{
	return e1e_wphy(hw, HV_LED_CONFIG, (u16)hw->mac.ledctl_default);
}

/**
 *  e1000_led_on_pchlan - Turn LEDs on
 *  @hw: pointer to the HW structure
 *
 *  Turn on the LEDs.
 **/
static s32 e1000_led_on_pchlan(struct e1000_hw *hw)
{
	u16 data = (u16)hw->mac.ledctl_mode2;
	u32 i, led;

	/* If no link, then turn LED on by setting the invert bit
	 * for each LED that's mode is "link_up" in ledctl_mode2.
	 */
	if (!(er32(STATUS) & E1000_STATUS_LU)) {
		for (i = 0; i < 3; i++) {
			led = (data >> (i * 5)) & E1000_PHY_LED0_MASK;
			if ((led & E1000_PHY_LED0_MODE_MASK) !=
			    E1000_LEDCTL_MODE_LINK_UP)
				continue;
			if (led & E1000_PHY_LED0_IVRT)
				data &= ~(E1000_PHY_LED0_IVRT << (i * 5));
			else
				data |= (E1000_PHY_LED0_IVRT << (i * 5));
		}
	}

	return e1e_wphy(hw, HV_LED_CONFIG, data);
}

/**
 *  e1000_led_off_pchlan - Turn LEDs off
 *  @hw: pointer to the HW structure
 *
 *  Turn off the LEDs.
 **/
static s32 e1000_led_off_pchlan(struct e1000_hw *hw)
{
	u16 data = (u16)hw->mac.ledctl_mode1;
	u32 i, led;

	/* If no link, then turn LED off by clearing the invert bit
	 * for each LED that's mode is "link_up" in ledctl_mode1.
	 */
	if (!(er32(STATUS) & E1000_STATUS_LU)) {
		for (i = 0; i < 3; i++) {
			led = (data >> (i * 5)) & E1000_PHY_LED0_MASK;
			if ((led & E1000_PHY_LED0_MODE_MASK) !=
			    E1000_LEDCTL_MODE_LINK_UP)
				continue;
			if (led & E1000_PHY_LED0_IVRT)
				data &= ~(E1000_PHY_LED0_IVRT << (i * 5));
			else
				data |= (E1000_PHY_LED0_IVRT << (i * 5));
		}
	}

	return e1e_wphy(hw, HV_LED_CONFIG, data);
}

/**
 *  e1000_get_cfg_done_ich8lan - Read config done bit after Full or PHY reset
 *  @hw: pointer to the HW structure
 *
 *  Read appropriate register for the config done bit for completion status
 *  and configure the PHY through s/w for EEPROM-less parts.
 *
 *  NOTE: some silicon which is EEPROM-less will fail trying to read the
 *  config done bit, so only an error is logged and continues.  If we were
 *  to return with error, EEPROM-less silicon would not be able to be reset
 *  or change link.
 **/
static s32 e1000_get_cfg_done_ich8lan(struct e1000_hw *hw)
{
	s32 ret_val = 0;
	u32 bank = 0;
	u32 status;

	e1000e_get_cfg_done_generic(hw);

	/* Wait for indication from h/w that it has completed basic config */
	if (hw->mac.type >= e1000_ich10lan) {
		e1000_lan_init_done_ich8lan(hw);
	} else {
		ret_val = e1000e_get_auto_rd_done(hw);
		if (ret_val) {
			/* When auto config read does not complete, do not
			 * return with an error. This can happen in situations
			 * where there is no eeprom and prevents getting link.
			 */
			e_dbg("Auto Read Done did not complete\n");
			ret_val = 0;
		}
	}

	/* Clear PHY Reset Asserted bit */
	status = er32(STATUS);
	if (status & E1000_STATUS_PHYRA)
		ew32(STATUS, status & ~E1000_STATUS_PHYRA);
	else
		e_dbg("PHY Reset Asserted not set - needs delay\n");

	/* If EEPROM is not marked present, init the IGP 3 PHY manually */
	if (hw->mac.type <= e1000_ich9lan) {
		if (!(er32(EECD) & E1000_EECD_PRES) &&
		    (hw->phy.type == e1000_phy_igp_3)) {
			e1000e_phy_init_script_igp3(hw);
		}
	} else {
		if (e1000_valid_nvm_bank_detect_ich8lan(hw, &bank)) {
			/* Maybe we should do a basic PHY config */
			e_dbg("EEPROM not present\n");
			ret_val = -E1000_ERR_CONFIG;
		}
	}

	return ret_val;
}

/**
 * e1000_power_down_phy_copper_ich8lan - Remove link during PHY power down
 * @hw: pointer to the HW structure
 *
 * In the case of a PHY power down to save power, or to turn off link during a
 * driver unload, or wake on lan is not enabled, remove the link.
 **/
static void e1000_power_down_phy_copper_ich8lan(struct e1000_hw *hw)
{
	/* If the management interface is not enabled, then power down */
	if (!(hw->mac.ops.check_mng_mode(hw) ||
	      hw->phy.ops.check_reset_block(hw)))
		e1000_power_down_phy_copper(hw);
}

/**
 *  e1000_clear_hw_cntrs_ich8lan - Clear statistical counters
 *  @hw: pointer to the HW structure
 *
 *  Clears hardware counters specific to the silicon family and calls
 *  clear_hw_cntrs_generic to clear all general purpose counters.
 **/
static void e1000_clear_hw_cntrs_ich8lan(struct e1000_hw *hw)
{
	u16 phy_data;
	s32 ret_val;

	e1000e_clear_hw_cntrs_base(hw);

	er32(ALGNERRC);
	er32(RXERRC);
	er32(TNCRS);
	er32(CEXTERR);
	er32(TSCTC);
	er32(TSCTFC);

	er32(MGTPRC);
	er32(MGTPDC);
	er32(MGTPTC);

	er32(IAC);
	er32(ICRXOC);

	/* Clear PHY statistics registers */
	if ((hw->phy.type == e1000_phy_82578) ||
	    (hw->phy.type == e1000_phy_82579) ||
	    (hw->phy.type == e1000_phy_i217) ||
	    (hw->phy.type == e1000_phy_82577)) {
		ret_val = hw->phy.ops.acquire(hw);
		if (ret_val)
			return;
		ret_val = hw->phy.ops.set_page(hw,
					       HV_STATS_PAGE << IGP_PAGE_SHIFT);
		if (ret_val)
			goto release;
		hw->phy.ops.read_reg_page(hw, HV_SCC_UPPER, &phy_data);
		hw->phy.ops.read_reg_page(hw, HV_SCC_LOWER, &phy_data);
		hw->phy.ops.read_reg_page(hw, HV_ECOL_UPPER, &phy_data);
		hw->phy.ops.read_reg_page(hw, HV_ECOL_LOWER, &phy_data);
		hw->phy.ops.read_reg_page(hw, HV_MCC_UPPER, &phy_data);
		hw->phy.ops.read_reg_page(hw, HV_MCC_LOWER, &phy_data);
		hw->phy.ops.read_reg_page(hw, HV_LATECOL_UPPER, &phy_data);
		hw->phy.ops.read_reg_page(hw, HV_LATECOL_LOWER, &phy_data);
		hw->phy.ops.read_reg_page(hw, HV_COLC_UPPER, &phy_data);
		hw->phy.ops.read_reg_page(hw, HV_COLC_LOWER, &phy_data);
		hw->phy.ops.read_reg_page(hw, HV_DC_UPPER, &phy_data);
		hw->phy.ops.read_reg_page(hw, HV_DC_LOWER, &phy_data);
		hw->phy.ops.read_reg_page(hw, HV_TNCRS_UPPER, &phy_data);
		hw->phy.ops.read_reg_page(hw, HV_TNCRS_LOWER, &phy_data);
release:
		hw->phy.ops.release(hw);
	}
}

static const struct e1000_mac_operations ich8_mac_ops = {
	/* check_mng_mode dependent on mac type */
	.check_for_link		= e1000_check_for_copper_link_ich8lan,
	/* cleanup_led dependent on mac type */
	.clear_hw_cntrs		= e1000_clear_hw_cntrs_ich8lan,
	.get_bus_info		= e1000_get_bus_info_ich8lan,
	.set_lan_id		= e1000_set_lan_id_single_port,
	.get_link_up_info	= e1000_get_link_up_info_ich8lan,
	/* led_on dependent on mac type */
	/* led_off dependent on mac type */
	.update_mc_addr_list	= e1000e_update_mc_addr_list_generic,
	.reset_hw		= e1000_reset_hw_ich8lan,
	.init_hw		= e1000_init_hw_ich8lan,
	.setup_link		= e1000_setup_link_ich8lan,
	.setup_physical_interface = e1000_setup_copper_link_ich8lan,
	/* id_led_init dependent on mac type */
	.config_collision_dist	= e1000e_config_collision_dist_generic,
	.rar_set		= e1000e_rar_set_generic,
	.rar_get_count		= e1000e_rar_get_count_generic,
};

static const struct e1000_phy_operations ich8_phy_ops = {
	.acquire		= e1000_acquire_swflag_ich8lan,
	.check_reset_block	= e1000_check_reset_block_ich8lan,
	.commit			= NULL,
	.get_cfg_done		= e1000_get_cfg_done_ich8lan,
	.get_cable_length	= e1000e_get_cable_length_igp_2,
	.read_reg		= e1000e_read_phy_reg_igp,
	.release		= e1000_release_swflag_ich8lan,
	.reset			= e1000_phy_hw_reset_ich8lan,
	.set_d0_lplu_state	= e1000_set_d0_lplu_state_ich8lan,
	.set_d3_lplu_state	= e1000_set_d3_lplu_state_ich8lan,
	.write_reg		= e1000e_write_phy_reg_igp,
};

static const struct e1000_nvm_operations ich8_nvm_ops = {
	.acquire		= e1000_acquire_nvm_ich8lan,
	.read			= e1000_read_nvm_ich8lan,
	.release		= e1000_release_nvm_ich8lan,
	.reload			= e1000e_reload_nvm_generic,
	.update			= e1000_update_nvm_checksum_ich8lan,
	.valid_led_default	= e1000_valid_led_default_ich8lan,
	.validate		= e1000_validate_nvm_checksum_ich8lan,
	.write			= e1000_write_nvm_ich8lan,
};

static const struct e1000_nvm_operations spt_nvm_ops = {
	.acquire		= e1000_acquire_nvm_ich8lan,
	.release		= e1000_release_nvm_ich8lan,
	.read			= e1000_read_nvm_spt,
	.update			= e1000_update_nvm_checksum_spt,
	.reload			= e1000e_reload_nvm_generic,
	.valid_led_default	= e1000_valid_led_default_ich8lan,
	.validate		= e1000_validate_nvm_checksum_ich8lan,
	.write			= e1000_write_nvm_ich8lan,
};

const struct e1000_info e1000_ich8_info = {
	.mac			= e1000_ich8lan,
	.flags			= FLAG_HAS_WOL
				  | FLAG_IS_ICH
				  | FLAG_HAS_CTRLEXT_ON_LOAD
				  | FLAG_HAS_AMT
				  | FLAG_HAS_FLASH
				  | FLAG_APME_IN_WUC,
	.pba			= 8,
	.max_hw_frame_size	= VLAN_ETH_FRAME_LEN + ETH_FCS_LEN,
	.get_variants		= e1000_get_variants_ich8lan,
	.mac_ops		= &ich8_mac_ops,
	.phy_ops		= &ich8_phy_ops,
	.nvm_ops		= &ich8_nvm_ops,
};

const struct e1000_info e1000_ich9_info = {
	.mac			= e1000_ich9lan,
	.flags			= FLAG_HAS_JUMBO_FRAMES
				  | FLAG_IS_ICH
				  | FLAG_HAS_WOL
				  | FLAG_HAS_CTRLEXT_ON_LOAD
				  | FLAG_HAS_AMT
				  | FLAG_HAS_FLASH
				  | FLAG_APME_IN_WUC,
	.pba			= 18,
	.max_hw_frame_size	= DEFAULT_JUMBO,
	.get_variants		= e1000_get_variants_ich8lan,
	.mac_ops		= &ich8_mac_ops,
	.phy_ops		= &ich8_phy_ops,
	.nvm_ops		= &ich8_nvm_ops,
};

const struct e1000_info e1000_ich10_info = {
	.mac			= e1000_ich10lan,
	.flags			= FLAG_HAS_JUMBO_FRAMES
				  | FLAG_IS_ICH
				  | FLAG_HAS_WOL
				  | FLAG_HAS_CTRLEXT_ON_LOAD
				  | FLAG_HAS_AMT
				  | FLAG_HAS_FLASH
				  | FLAG_APME_IN_WUC,
	.pba			= 18,
	.max_hw_frame_size	= DEFAULT_JUMBO,
	.get_variants		= e1000_get_variants_ich8lan,
	.mac_ops		= &ich8_mac_ops,
	.phy_ops		= &ich8_phy_ops,
	.nvm_ops		= &ich8_nvm_ops,
};

const struct e1000_info e1000_pch_info = {
	.mac			= e1000_pchlan,
	.flags			= FLAG_IS_ICH
				  | FLAG_HAS_WOL
				  | FLAG_HAS_CTRLEXT_ON_LOAD
				  | FLAG_HAS_AMT
				  | FLAG_HAS_FLASH
				  | FLAG_HAS_JUMBO_FRAMES
				  | FLAG_DISABLE_FC_PAUSE_TIME /* errata */
				  | FLAG_APME_IN_WUC,
	.flags2			= FLAG2_HAS_PHY_STATS,
	.pba			= 26,
	.max_hw_frame_size	= 4096,
	.get_variants		= e1000_get_variants_ich8lan,
	.mac_ops		= &ich8_mac_ops,
	.phy_ops		= &ich8_phy_ops,
	.nvm_ops		= &ich8_nvm_ops,
};

const struct e1000_info e1000_pch2_info = {
	.mac			= e1000_pch2lan,
	.flags			= FLAG_IS_ICH
				  | FLAG_HAS_WOL
				  | FLAG_HAS_HW_TIMESTAMP
				  | FLAG_HAS_CTRLEXT_ON_LOAD
				  | FLAG_HAS_AMT
				  | FLAG_HAS_FLASH
				  | FLAG_HAS_JUMBO_FRAMES
				  | FLAG_APME_IN_WUC,
	.flags2			= FLAG2_HAS_PHY_STATS
				  | FLAG2_HAS_EEE
				  | FLAG2_CHECK_SYSTIM_OVERFLOW,
	.pba			= 26,
	.max_hw_frame_size	= 9022,
	.get_variants		= e1000_get_variants_ich8lan,
	.mac_ops		= &ich8_mac_ops,
	.phy_ops		= &ich8_phy_ops,
	.nvm_ops		= &ich8_nvm_ops,
};

const struct e1000_info e1000_pch_lpt_info = {
	.mac			= e1000_pch_lpt,
	.flags			= FLAG_IS_ICH
				  | FLAG_HAS_WOL
				  | FLAG_HAS_HW_TIMESTAMP
				  | FLAG_HAS_CTRLEXT_ON_LOAD
				  | FLAG_HAS_AMT
				  | FLAG_HAS_FLASH
				  | FLAG_HAS_JUMBO_FRAMES
				  | FLAG_APME_IN_WUC,
	.flags2			= FLAG2_HAS_PHY_STATS
				  | FLAG2_HAS_EEE
				  | FLAG2_CHECK_SYSTIM_OVERFLOW,
	.pba			= 26,
	.max_hw_frame_size	= 9022,
	.get_variants		= e1000_get_variants_ich8lan,
	.mac_ops		= &ich8_mac_ops,
	.phy_ops		= &ich8_phy_ops,
	.nvm_ops		= &ich8_nvm_ops,
};

const struct e1000_info e1000_pch_spt_info = {
	.mac			= e1000_pch_spt,
	.flags			= FLAG_IS_ICH
				  | FLAG_HAS_WOL
				  | FLAG_HAS_HW_TIMESTAMP
				  | FLAG_HAS_CTRLEXT_ON_LOAD
				  | FLAG_HAS_AMT
				  | FLAG_HAS_FLASH
				  | FLAG_HAS_JUMBO_FRAMES
				  | FLAG_APME_IN_WUC,
	.flags2			= FLAG2_HAS_PHY_STATS
				  | FLAG2_HAS_EEE,
	.pba			= 26,
	.max_hw_frame_size	= 9022,
	.get_variants		= e1000_get_variants_ich8lan,
	.mac_ops		= &ich8_mac_ops,
	.phy_ops		= &ich8_phy_ops,
	.nvm_ops		= &spt_nvm_ops,
};

const struct e1000_info e1000_pch_cnp_info = {
	.mac			= e1000_pch_cnp,
	.flags			= FLAG_IS_ICH
				  | FLAG_HAS_WOL
				  | FLAG_HAS_HW_TIMESTAMP
				  | FLAG_HAS_CTRLEXT_ON_LOAD
				  | FLAG_HAS_AMT
				  | FLAG_HAS_FLASH
				  | FLAG_HAS_JUMBO_FRAMES
				  | FLAG_APME_IN_WUC,
	.flags2			= FLAG2_HAS_PHY_STATS
				  | FLAG2_HAS_EEE,
	.pba			= 26,
	.max_hw_frame_size	= 9022,
	.get_variants		= e1000_get_variants_ich8lan,
	.mac_ops		= &ich8_mac_ops,
	.phy_ops		= &ich8_phy_ops,
	.nvm_ops		= &spt_nvm_ops,
};

const struct e1000_info e1000_pch_tgp_info = {
	.mac			= e1000_pch_tgp,
	.flags			= FLAG_IS_ICH
				  | FLAG_HAS_WOL
				  | FLAG_HAS_HW_TIMESTAMP
				  | FLAG_HAS_CTRLEXT_ON_LOAD
				  | FLAG_HAS_AMT
				  | FLAG_HAS_FLASH
				  | FLAG_HAS_JUMBO_FRAMES
				  | FLAG_APME_IN_WUC,
	.flags2			= FLAG2_HAS_PHY_STATS
				  | FLAG2_HAS_EEE,
	.pba			= 26,
	.max_hw_frame_size	= 9022,
	.get_variants		= e1000_get_variants_ich8lan,
	.mac_ops		= &ich8_mac_ops,
	.phy_ops		= &ich8_phy_ops,
	.nvm_ops		= &spt_nvm_ops,
};

const struct e1000_info e1000_pch_adp_info = {
	.mac			= e1000_pch_adp,
	.flags			= FLAG_IS_ICH
				  | FLAG_HAS_WOL
				  | FLAG_HAS_HW_TIMESTAMP
				  | FLAG_HAS_CTRLEXT_ON_LOAD
				  | FLAG_HAS_AMT
				  | FLAG_HAS_FLASH
				  | FLAG_HAS_JUMBO_FRAMES
				  | FLAG_APME_IN_WUC,
	.flags2			= FLAG2_HAS_PHY_STATS
				  | FLAG2_HAS_EEE,
	.pba			= 26,
	.max_hw_frame_size	= 9022,
	.get_variants		= e1000_get_variants_ich8lan,
	.mac_ops		= &ich8_mac_ops,
	.phy_ops		= &ich8_phy_ops,
	.nvm_ops		= &spt_nvm_ops,
};

const struct e1000_info e1000_pch_mtp_info = {
	.mac			= e1000_pch_mtp,
	.flags			= FLAG_IS_ICH
				  | FLAG_HAS_WOL
				  | FLAG_HAS_HW_TIMESTAMP
				  | FLAG_HAS_CTRLEXT_ON_LOAD
				  | FLAG_HAS_AMT
				  | FLAG_HAS_FLASH
				  | FLAG_HAS_JUMBO_FRAMES
				  | FLAG_APME_IN_WUC,
	.flags2			= FLAG2_HAS_PHY_STATS
				  | FLAG2_HAS_EEE,
	.pba			= 26,
	.max_hw_frame_size	= 9022,
	.get_variants		= e1000_get_variants_ich8lan,
	.mac_ops		= &ich8_mac_ops,
	.phy_ops		= &ich8_phy_ops,
	.nvm_ops		= &spt_nvm_ops,
};<|MERGE_RESOLUTION|>--- conflicted
+++ resolved
@@ -2573,11 +2573,7 @@
 		hw->phy.ops.write_reg_page(hw, BM_RAR_H(i),
 					   (u16)(mac_reg & 0xFFFF));
 		hw->phy.ops.write_reg_page(hw, BM_RAR_CTRL(i),
-<<<<<<< HEAD
-					   FIELD_GET(E1000_RAH_AV, mac_reg));
-=======
 					   (u16)((mac_reg & E1000_RAH_AV) >> 16));
->>>>>>> 82cc63dc
 	}
 
 	e1000_disable_phy_wakeup_reg_access_bm(hw, &phy_reg);
