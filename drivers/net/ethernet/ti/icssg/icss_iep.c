--- conflicted
+++ resolved
@@ -412,8 +412,6 @@
 	int ret;
 	u64 cmp;
 
-<<<<<<< HEAD
-=======
 	if (!on) {
 		/* Disable CMP 1 */
 		regmap_update_bits(iep->map, ICSS_IEP_CMP_CFG_REG,
@@ -430,7 +428,6 @@
 		return 0;
 	}
 
->>>>>>> e03ced99
 	/* Calculate width of the signal for PPS/PEROUT handling */
 	ts.tv_sec = req->on.sec;
 	ts.tv_nsec = req->on.nsec;
@@ -449,66 +446,6 @@
 		if (ret)
 			return ret;
 
-<<<<<<< HEAD
-		if (on) {
-			/* Configure CMP */
-			regmap_write(iep->map, ICSS_IEP_CMP1_REG0, lower_32_bits(cmp));
-			if (iep->plat_data->flags & ICSS_IEP_64BIT_COUNTER_SUPPORT)
-				regmap_write(iep->map, ICSS_IEP_CMP1_REG1, upper_32_bits(cmp));
-			/* Configure SYNC, based on req on width */
-			regmap_write(iep->map, ICSS_IEP_SYNC_PWIDTH_REG,
-				     div_u64(ns_width, iep->def_inc));
-			regmap_write(iep->map, ICSS_IEP_SYNC0_PERIOD_REG, 0);
-			regmap_write(iep->map, ICSS_IEP_SYNC_START_REG,
-				     div_u64(ns_start, iep->def_inc));
-			regmap_write(iep->map, ICSS_IEP_SYNC_CTRL_REG, 0); /* one-shot mode */
-			/* Enable CMP 1 */
-			regmap_update_bits(iep->map, ICSS_IEP_CMP_CFG_REG,
-					   IEP_CMP_CFG_CMP_EN(1), IEP_CMP_CFG_CMP_EN(1));
-		} else {
-			/* Disable CMP 1 */
-			regmap_update_bits(iep->map, ICSS_IEP_CMP_CFG_REG,
-					   IEP_CMP_CFG_CMP_EN(1), 0);
-
-			/* clear regs */
-			regmap_write(iep->map, ICSS_IEP_CMP1_REG0, 0);
-			if (iep->plat_data->flags & ICSS_IEP_64BIT_COUNTER_SUPPORT)
-				regmap_write(iep->map, ICSS_IEP_CMP1_REG1, 0);
-		}
-	} else {
-		if (on) {
-			u64 start_ns;
-
-			iep->period = ((u64)req->period.sec * NSEC_PER_SEC) +
-				      req->period.nsec;
-			start_ns = ((u64)req->period.sec * NSEC_PER_SEC)
-				   + req->period.nsec;
-			icss_iep_update_to_next_boundary(iep, start_ns);
-
-			regmap_write(iep->map, ICSS_IEP_SYNC_PWIDTH_REG,
-				     div_u64(ns_width, iep->def_inc));
-			regmap_write(iep->map, ICSS_IEP_SYNC_START_REG,
-				     div_u64(ns_start, iep->def_inc));
-			/* Enable Sync in single shot mode  */
-			regmap_write(iep->map, ICSS_IEP_SYNC_CTRL_REG,
-				     IEP_SYNC_CTRL_SYNC_N_EN(0) | IEP_SYNC_CTRL_SYNC_EN);
-			/* Enable CMP 1 */
-			regmap_update_bits(iep->map, ICSS_IEP_CMP_CFG_REG,
-					   IEP_CMP_CFG_CMP_EN(1), IEP_CMP_CFG_CMP_EN(1));
-		} else {
-			/* Disable CMP 1 */
-			regmap_update_bits(iep->map, ICSS_IEP_CMP_CFG_REG,
-					   IEP_CMP_CFG_CMP_EN(1), 0);
-
-			/* clear CMP regs */
-			regmap_write(iep->map, ICSS_IEP_CMP1_REG0, 0);
-			if (iep->plat_data->flags & ICSS_IEP_64BIT_COUNTER_SUPPORT)
-				regmap_write(iep->map, ICSS_IEP_CMP1_REG1, 0);
-
-			/* Disable sync */
-			regmap_write(iep->map, ICSS_IEP_SYNC_CTRL_REG, 0);
-		}
-=======
 		/* Configure CMP */
 		regmap_write(iep->map, ICSS_IEP_CMP1_REG0, lower_32_bits(cmp));
 		if (iep->plat_data->flags & ICSS_IEP_64BIT_COUNTER_SUPPORT)
@@ -542,7 +479,6 @@
 		/* Enable CMP 1 */
 		regmap_update_bits(iep->map, ICSS_IEP_CMP_CFG_REG,
 				   IEP_CMP_CFG_CMP_EN(1), IEP_CMP_CFG_CMP_EN(1));
->>>>>>> e03ced99
 	}
 
 	return 0;
@@ -553,19 +489,14 @@
 {
 	int ret = 0;
 
-<<<<<<< HEAD
-=======
 	if (!on)
 		goto disable;
 
->>>>>>> e03ced99
 	/* Reject requests with unsupported flags */
 	if (req->flags & ~(PTP_PEROUT_DUTY_CYCLE |
 			  PTP_PEROUT_PHASE))
 		return -EOPNOTSUPP;
 
-<<<<<<< HEAD
-=======
 	/* Set default "on" time (1ms) for the signal if not passed by the app */
 	if (!(req->flags & PTP_PEROUT_DUTY_CYCLE)) {
 		req->on.sec = 0;
@@ -573,7 +504,6 @@
 	}
 
 disable:
->>>>>>> e03ced99
 	mutex_lock(&iep->ptp_clk_mutex);
 
 	if (iep->pps_enabled) {
@@ -584,15 +514,6 @@
 	if (iep->perout_enabled == !!on)
 		goto exit;
 
-<<<<<<< HEAD
-	/* Set default "on" time (1ms) for the signal if not passed by the app */
-	if (!(req->flags & PTP_PEROUT_DUTY_CYCLE)) {
-		req->on.sec = 0;
-		req->on.nsec = NSEC_PER_MSEC;
-	}
-
-=======
->>>>>>> e03ced99
 	ret = icss_iep_perout_enable_hw(iep, req, on);
 	if (!ret)
 		iep->perout_enabled = !!on;
