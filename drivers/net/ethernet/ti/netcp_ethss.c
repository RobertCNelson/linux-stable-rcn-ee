--- conflicted
+++ resolved
@@ -3695,14 +3695,6 @@
 
 	ret = netcp_txpipe_init(&gbe_dev->tx_pipe, netcp_device,
 				gbe_dev->dma_chan_name, gbe_dev->tx_queue_id);
-<<<<<<< HEAD
-	if (ret)
-		goto exit_err;
-
-	ret = netcp_txpipe_open(&gbe_dev->tx_pipe);
-	if (ret)
-		goto exit_err;
-=======
 	if (ret) {
 		of_node_put(interfaces);
 		return ret;
@@ -3713,7 +3705,6 @@
 		of_node_put(interfaces);
 		return ret;
 	}
->>>>>>> 768292d0
 
 	/* Create network interfaces */
 	INIT_LIST_HEAD(&gbe_dev->gbe_intf_head);
@@ -3805,7 +3796,6 @@
 
 free_sec_ports:
 	free_secondary_ports(gbe_dev);
-exit_err:
 	return ret;
 }
 
