// SPDX-License-Identifier: GPL-2.0-only
/*
 * Copyright (c) 2012  Bjørn Mork <bjorn@mork.no>
 *
 * The probing code is heavily inspired by cdc_ether, which is:
 * Copyright (C) 2003-2005 by David Brownell
 * Copyright (C) 2006 by Ole Andre Vadla Ravnas (ActiveSync)
 */

#include <linux/module.h>
#include <linux/sched/signal.h>
#include <linux/netdevice.h>
#include <linux/ethtool.h>
#include <linux/etherdevice.h>
#include <linux/if_arp.h>
#include <linux/kstrtox.h>
#include <linux/mii.h>
#include <linux/rtnetlink.h>
#include <linux/usb.h>
#include <linux/usb/cdc.h>
#include <linux/usb/usbnet.h>
#include <linux/usb/cdc-wdm.h>
#include <linux/u64_stats_sync.h>

/* This driver supports wwan (3G/LTE/?) devices using a vendor
 * specific management protocol called Qualcomm MSM Interface (QMI) -
 * in addition to the more common AT commands over serial interface
 * management
 *
 * QMI is wrapped in CDC, using CDC encapsulated commands on the
 * control ("master") interface of a two-interface CDC Union
 * resembling standard CDC ECM.  The devices do not use the control
 * interface for any other CDC messages.  Most likely because the
 * management protocol is used in place of the standard CDC
 * notifications NOTIFY_NETWORK_CONNECTION and NOTIFY_SPEED_CHANGE
 *
 * Alternatively, control and data functions can be combined in a
 * single USB interface.
 *
 * Handling a protocol like QMI is out of the scope for any driver.
 * It is exported as a character device using the cdc-wdm driver as
 * a subdriver, enabling userspace applications ("modem managers") to
 * handle it.
 *
 * These devices may alternatively/additionally be configured using AT
 * commands on a serial interface
 */

/* driver specific data */
struct qmi_wwan_state {
	struct usb_driver *subdriver;
	atomic_t pmcount;
	unsigned long flags;
	struct usb_interface *control;
	struct usb_interface *data;
};

enum qmi_wwan_flags {
	QMI_WWAN_FLAG_RAWIP = 1 << 0,
	QMI_WWAN_FLAG_MUX = 1 << 1,
	QMI_WWAN_FLAG_PASS_THROUGH = 1 << 2,
};

enum qmi_wwan_quirks {
	QMI_WWAN_QUIRK_DTR = 1 << 0,	/* needs "set DTR" request */
};

struct qmimux_hdr {
	u8 pad;
	u8 mux_id;
	__be16 pkt_len;
};

struct qmimux_priv {
	struct net_device *real_dev;
	u8 mux_id;
};

static int qmimux_open(struct net_device *dev)
{
	struct qmimux_priv *priv = netdev_priv(dev);
	struct net_device *real_dev = priv->real_dev;

	if (!(priv->real_dev->flags & IFF_UP))
		return -ENETDOWN;

	if (netif_carrier_ok(real_dev))
		netif_carrier_on(dev);
	return 0;
}

static int qmimux_stop(struct net_device *dev)
{
	netif_carrier_off(dev);
	return 0;
}

static netdev_tx_t qmimux_start_xmit(struct sk_buff *skb, struct net_device *dev)
{
	struct qmimux_priv *priv = netdev_priv(dev);
	unsigned int len = skb->len;
	struct qmimux_hdr *hdr;
	netdev_tx_t ret;

	hdr = skb_push(skb, sizeof(struct qmimux_hdr));
	hdr->pad = 0;
	hdr->mux_id = priv->mux_id;
	hdr->pkt_len = cpu_to_be16(len);
	skb->dev = priv->real_dev;
	ret = dev_queue_xmit(skb);

	if (likely(ret == NET_XMIT_SUCCESS || ret == NET_XMIT_CN))
		dev_sw_netstats_tx_add(dev, 1, len);
	else
		dev->stats.tx_dropped++;

	return ret;
}

static const struct net_device_ops qmimux_netdev_ops = {
	.ndo_open        = qmimux_open,
	.ndo_stop        = qmimux_stop,
	.ndo_start_xmit  = qmimux_start_xmit,
	.ndo_get_stats64 = dev_get_tstats64,
};

static void qmimux_setup(struct net_device *dev)
{
	dev->header_ops      = NULL;  /* No header */
	dev->type            = ARPHRD_NONE;
	dev->hard_header_len = 0;
	dev->addr_len        = 0;
	dev->flags           = IFF_POINTOPOINT | IFF_NOARP | IFF_MULTICAST;
	dev->netdev_ops      = &qmimux_netdev_ops;
	dev->mtu             = 1500;
	dev->needs_free_netdev = true;
}

static struct net_device *qmimux_find_dev(struct usbnet *dev, u8 mux_id)
{
	struct qmimux_priv *priv;
	struct list_head *iter;
	struct net_device *ldev;

	rcu_read_lock();
	netdev_for_each_upper_dev_rcu(dev->net, ldev, iter) {
		priv = netdev_priv(ldev);
		if (priv->mux_id == mux_id) {
			rcu_read_unlock();
			return ldev;
		}
	}
	rcu_read_unlock();
	return NULL;
}

static bool qmimux_has_slaves(struct usbnet *dev)
{
	return !list_empty(&dev->net->adj_list.upper);
}

static int qmimux_rx_fixup(struct usbnet *dev, struct sk_buff *skb)
{
	unsigned int len, offset = 0, pad_len, pkt_len;
	struct qmimux_hdr *hdr;
	struct net_device *net;
	struct sk_buff *skbn;
	u8 qmimux_hdr_sz = sizeof(*hdr);

	while (offset + qmimux_hdr_sz < skb->len) {
		hdr = (struct qmimux_hdr *)(skb->data + offset);
		len = be16_to_cpu(hdr->pkt_len);

		/* drop the packet, bogus length */
		if (offset + len + qmimux_hdr_sz > skb->len)
			return 0;

		/* control packet, we do not know what to do */
		if (hdr->pad & 0x80)
			goto skip;

		/* extract padding length and check for valid length info */
		pad_len = hdr->pad & 0x3f;
		if (len == 0 || pad_len >= len)
			goto skip;
		pkt_len = len - pad_len;

		net = qmimux_find_dev(dev, hdr->mux_id);
		if (!net)
			goto skip;
		skbn = netdev_alloc_skb(net, pkt_len + LL_MAX_HEADER);
		if (!skbn)
			return 0;

		switch (skb->data[offset + qmimux_hdr_sz] & 0xf0) {
		case 0x40:
			skbn->protocol = htons(ETH_P_IP);
			break;
		case 0x60:
			skbn->protocol = htons(ETH_P_IPV6);
			break;
		default:
			/* not ip - do not know what to do */
			kfree_skb(skbn);
			goto skip;
		}

		skb_reserve(skbn, LL_MAX_HEADER);
		skb_put_data(skbn, skb->data + offset + qmimux_hdr_sz, pkt_len);
		if (netif_rx(skbn) != NET_RX_SUCCESS) {
			net->stats.rx_errors++;
			return 0;
		} else {
			dev_sw_netstats_rx_add(net, pkt_len);
		}

skip:
		offset += len + qmimux_hdr_sz;
	}
	return 1;
}

static ssize_t mux_id_show(struct device *d, struct device_attribute *attr, char *buf)
{
	struct net_device *dev = to_net_dev(d);
	struct qmimux_priv *priv;

	priv = netdev_priv(dev);

	return sysfs_emit(buf, "0x%02x\n", priv->mux_id);
}

static DEVICE_ATTR_RO(mux_id);

static struct attribute *qmi_wwan_sysfs_qmimux_attrs[] = {
	&dev_attr_mux_id.attr,
	NULL,
};

static struct attribute_group qmi_wwan_sysfs_qmimux_attr_group = {
	.name = "qmap",
	.attrs = qmi_wwan_sysfs_qmimux_attrs,
};

static int qmimux_register_device(struct net_device *real_dev, u8 mux_id)
{
	struct net_device *new_dev;
	struct qmimux_priv *priv;
	int err;

	new_dev = alloc_netdev(sizeof(struct qmimux_priv),
			       "qmimux%d", NET_NAME_UNKNOWN, qmimux_setup);
	if (!new_dev)
		return -ENOBUFS;

	dev_net_set(new_dev, dev_net(real_dev));
	priv = netdev_priv(new_dev);
	priv->mux_id = mux_id;
	priv->real_dev = real_dev;

	new_dev->tstats = netdev_alloc_pcpu_stats(struct pcpu_sw_netstats);
	if (!new_dev->tstats) {
		err = -ENOBUFS;
		goto out_free_newdev;
	}

	new_dev->sysfs_groups[0] = &qmi_wwan_sysfs_qmimux_attr_group;

	err = register_netdevice(new_dev);
	if (err < 0)
		goto out_free_newdev;

	/* Account for reference in struct qmimux_priv_priv */
	dev_hold(real_dev);

	err = netdev_upper_dev_link(real_dev, new_dev, NULL);
	if (err)
		goto out_unregister_netdev;

	netif_stacked_transfer_operstate(real_dev, new_dev);

	return 0;

out_unregister_netdev:
	unregister_netdevice(new_dev);
	dev_put(real_dev);

out_free_newdev:
	free_netdev(new_dev);
	return err;
}

static void qmimux_unregister_device(struct net_device *dev,
				     struct list_head *head)
{
	struct qmimux_priv *priv = netdev_priv(dev);
	struct net_device *real_dev = priv->real_dev;

	free_percpu(dev->tstats);
	netdev_upper_dev_unlink(real_dev, dev);
	unregister_netdevice_queue(dev, head);

	/* Get rid of the reference to real_dev */
	dev_put(real_dev);
}

static void qmi_wwan_netdev_setup(struct net_device *net)
{
	struct usbnet *dev = netdev_priv(net);
	struct qmi_wwan_state *info = (void *)&dev->data;

	if (info->flags & QMI_WWAN_FLAG_RAWIP) {
		net->header_ops      = NULL;  /* No header */
		net->type            = ARPHRD_NONE;
		net->hard_header_len = 0;
		net->addr_len        = 0;
		net->flags           = IFF_POINTOPOINT | IFF_NOARP | IFF_MULTICAST;
		set_bit(EVENT_NO_IP_ALIGN, &dev->flags);
		netdev_dbg(net, "mode: raw IP\n");
	} else if (!net->header_ops) { /* don't bother if already set */
		ether_setup(net);
		/* Restoring min/max mtu values set originally by usbnet */
		net->min_mtu = 0;
		net->max_mtu = ETH_MAX_MTU;
		clear_bit(EVENT_NO_IP_ALIGN, &dev->flags);
		netdev_dbg(net, "mode: Ethernet\n");
	}

	/* recalculate buffers after changing hard_header_len */
	usbnet_change_mtu(net, net->mtu);
}

static ssize_t raw_ip_show(struct device *d, struct device_attribute *attr, char *buf)
{
	struct usbnet *dev = netdev_priv(to_net_dev(d));
	struct qmi_wwan_state *info = (void *)&dev->data;

	return sprintf(buf, "%c\n", info->flags & QMI_WWAN_FLAG_RAWIP ? 'Y' : 'N');
}

static ssize_t raw_ip_store(struct device *d,  struct device_attribute *attr, const char *buf, size_t len)
{
	struct usbnet *dev = netdev_priv(to_net_dev(d));
	struct qmi_wwan_state *info = (void *)&dev->data;
	bool enable;
	int ret;

	if (kstrtobool(buf, &enable))
		return -EINVAL;

	/* no change? */
	if (enable == (info->flags & QMI_WWAN_FLAG_RAWIP))
		return len;

	/* ip mode cannot be cleared when pass through mode is set */
	if (!enable && (info->flags & QMI_WWAN_FLAG_PASS_THROUGH)) {
		netdev_err(dev->net,
			   "Cannot clear ip mode on pass through device\n");
		return -EINVAL;
	}

	if (!rtnl_trylock())
		return restart_syscall();

	/* we don't want to modify a running netdev */
	if (netif_running(dev->net)) {
		netdev_err(dev->net, "Cannot change a running device\n");
		ret = -EBUSY;
		goto err;
	}

	/* let other drivers deny the change */
	ret = call_netdevice_notifiers(NETDEV_PRE_TYPE_CHANGE, dev->net);
	ret = notifier_to_errno(ret);
	if (ret) {
		netdev_err(dev->net, "Type change was refused\n");
		goto err;
	}

	if (enable)
		info->flags |= QMI_WWAN_FLAG_RAWIP;
	else
		info->flags &= ~QMI_WWAN_FLAG_RAWIP;
	qmi_wwan_netdev_setup(dev->net);
	call_netdevice_notifiers(NETDEV_POST_TYPE_CHANGE, dev->net);
	ret = len;
err:
	rtnl_unlock();
	return ret;
}

static ssize_t add_mux_show(struct device *d, struct device_attribute *attr, char *buf)
{
	struct net_device *dev = to_net_dev(d);
	struct qmimux_priv *priv;
	struct list_head *iter;
	struct net_device *ldev;
	ssize_t count = 0;

	rcu_read_lock();
	netdev_for_each_upper_dev_rcu(dev, ldev, iter) {
		priv = netdev_priv(ldev);
		count += scnprintf(&buf[count], PAGE_SIZE - count,
				   "0x%02x\n", priv->mux_id);
	}
	rcu_read_unlock();
	return count;
}

static ssize_t add_mux_store(struct device *d,  struct device_attribute *attr, const char *buf, size_t len)
{
	struct usbnet *dev = netdev_priv(to_net_dev(d));
	struct qmi_wwan_state *info = (void *)&dev->data;
	u8 mux_id;
	int ret;

	if (kstrtou8(buf, 0, &mux_id))
		return -EINVAL;

	/* mux_id [1 - 254] for compatibility with ip(8) and the rmnet driver */
	if (mux_id < 1 || mux_id > 254)
		return -EINVAL;

	if (!rtnl_trylock())
		return restart_syscall();

	if (qmimux_find_dev(dev, mux_id)) {
		netdev_err(dev->net, "mux_id already present\n");
		ret = -EINVAL;
		goto err;
	}

	ret = qmimux_register_device(dev->net, mux_id);
	if (!ret) {
		info->flags |= QMI_WWAN_FLAG_MUX;
		ret = len;
	}
err:
	rtnl_unlock();
	return ret;
}

static ssize_t del_mux_show(struct device *d, struct device_attribute *attr, char *buf)
{
	return add_mux_show(d, attr, buf);
}

static ssize_t del_mux_store(struct device *d,  struct device_attribute *attr, const char *buf, size_t len)
{
	struct usbnet *dev = netdev_priv(to_net_dev(d));
	struct qmi_wwan_state *info = (void *)&dev->data;
	struct net_device *del_dev;
	u8 mux_id;
	int ret = 0;

	if (kstrtou8(buf, 0, &mux_id))
		return -EINVAL;

	if (!rtnl_trylock())
		return restart_syscall();

	del_dev = qmimux_find_dev(dev, mux_id);
	if (!del_dev) {
		netdev_err(dev->net, "mux_id not present\n");
		ret = -EINVAL;
		goto err;
	}
	qmimux_unregister_device(del_dev, NULL);

	if (!qmimux_has_slaves(dev))
		info->flags &= ~QMI_WWAN_FLAG_MUX;
	ret = len;
err:
	rtnl_unlock();
	return ret;
}

static ssize_t pass_through_show(struct device *d,
				 struct device_attribute *attr, char *buf)
{
	struct usbnet *dev = netdev_priv(to_net_dev(d));
	struct qmi_wwan_state *info;

	info = (void *)&dev->data;
	return sprintf(buf, "%c\n",
		       info->flags & QMI_WWAN_FLAG_PASS_THROUGH ? 'Y' : 'N');
}

static ssize_t pass_through_store(struct device *d,
				  struct device_attribute *attr,
				  const char *buf, size_t len)
{
	struct usbnet *dev = netdev_priv(to_net_dev(d));
	struct qmi_wwan_state *info;
	bool enable;

	if (kstrtobool(buf, &enable))
		return -EINVAL;

	info = (void *)&dev->data;

	/* no change? */
	if (enable == (info->flags & QMI_WWAN_FLAG_PASS_THROUGH))
		return len;

	/* pass through mode can be set for raw ip devices only */
	if (!(info->flags & QMI_WWAN_FLAG_RAWIP)) {
		netdev_err(dev->net,
			   "Cannot set pass through mode on non ip device\n");
		return -EINVAL;
	}

	if (enable)
		info->flags |= QMI_WWAN_FLAG_PASS_THROUGH;
	else
		info->flags &= ~QMI_WWAN_FLAG_PASS_THROUGH;

	return len;
}

static DEVICE_ATTR_RW(raw_ip);
static DEVICE_ATTR_RW(add_mux);
static DEVICE_ATTR_RW(del_mux);
static DEVICE_ATTR_RW(pass_through);

static struct attribute *qmi_wwan_sysfs_attrs[] = {
	&dev_attr_raw_ip.attr,
	&dev_attr_add_mux.attr,
	&dev_attr_del_mux.attr,
	&dev_attr_pass_through.attr,
	NULL,
};

static struct attribute_group qmi_wwan_sysfs_attr_group = {
	.name = "qmi",
	.attrs = qmi_wwan_sysfs_attrs,
};

/* default ethernet address used by the modem */
static const u8 default_modem_addr[ETH_ALEN] = {0x02, 0x50, 0xf3};

static const u8 buggy_fw_addr[ETH_ALEN] = {0x00, 0xa0, 0xc6, 0x00, 0x00, 0x00};

/* Make up an ethernet header if the packet doesn't have one.
 *
 * A firmware bug common among several devices cause them to send raw
 * IP packets under some circumstances.  There is no way for the
 * driver/host to know when this will happen.  And even when the bug
 * hits, some packets will still arrive with an intact header.
 *
 * The supported devices are only capably of sending IPv4, IPv6 and
 * ARP packets on a point-to-point link. Any packet with an ethernet
 * header will have either our address or a broadcast/multicast
 * address as destination.  ARP packets will always have a header.
 *
 * This means that this function will reliably add the appropriate
 * header iff necessary, provided our hardware address does not start
 * with 4 or 6.
 *
 * Another common firmware bug results in all packets being addressed
 * to 00:a0:c6:00:00:00 despite the host address being different.
 * This function will also fixup such packets.
 */
static int qmi_wwan_rx_fixup(struct usbnet *dev, struct sk_buff *skb)
{
	struct qmi_wwan_state *info = (void *)&dev->data;
	bool rawip = info->flags & QMI_WWAN_FLAG_RAWIP;
	__be16 proto;

	/* This check is no longer done by usbnet */
	if (skb->len < dev->net->hard_header_len)
		return 0;

	if (info->flags & QMI_WWAN_FLAG_MUX)
		return qmimux_rx_fixup(dev, skb);

	if (info->flags & QMI_WWAN_FLAG_PASS_THROUGH) {
		skb->protocol = htons(ETH_P_MAP);
		return 1;
	}

	switch (skb->data[0] & 0xf0) {
	case 0x40:
		proto = htons(ETH_P_IP);
		break;
	case 0x60:
		proto = htons(ETH_P_IPV6);
		break;
	case 0x00:
		if (rawip)
			return 0;
		if (is_multicast_ether_addr(skb->data))
			return 1;
		/* possibly bogus destination - rewrite just in case */
		skb_reset_mac_header(skb);
		goto fix_dest;
	default:
		if (rawip)
			return 0;
		/* pass along other packets without modifications */
		return 1;
	}
	if (rawip) {
		skb_reset_mac_header(skb);
		skb->dev = dev->net; /* normally set by eth_type_trans */
		skb->protocol = proto;
		return 1;
	}

	if (skb_headroom(skb) < ETH_HLEN)
		return 0;
	skb_push(skb, ETH_HLEN);
	skb_reset_mac_header(skb);
	eth_hdr(skb)->h_proto = proto;
	eth_zero_addr(eth_hdr(skb)->h_source);
fix_dest:
	memcpy(eth_hdr(skb)->h_dest, dev->net->dev_addr, ETH_ALEN);
	return 1;
}

/* very simplistic detection of IPv4 or IPv6 headers */
static bool possibly_iphdr(const char *data)
{
	return (data[0] & 0xd0) == 0x40;
}

/* disallow addresses which may be confused with IP headers */
static int qmi_wwan_mac_addr(struct net_device *dev, void *p)
{
	int ret;
	struct sockaddr *addr = p;

	ret = eth_prepare_mac_addr_change(dev, p);
	if (ret < 0)
		return ret;
	if (possibly_iphdr(addr->sa_data))
		return -EADDRNOTAVAIL;
	eth_commit_mac_addr_change(dev, p);
	return 0;
}

static const struct net_device_ops qmi_wwan_netdev_ops = {
	.ndo_open		= usbnet_open,
	.ndo_stop		= usbnet_stop,
	.ndo_start_xmit		= usbnet_start_xmit,
	.ndo_tx_timeout		= usbnet_tx_timeout,
	.ndo_change_mtu		= usbnet_change_mtu,
	.ndo_get_stats64	= dev_get_tstats64,
	.ndo_set_mac_address	= qmi_wwan_mac_addr,
	.ndo_validate_addr	= eth_validate_addr,
};

/* using a counter to merge subdriver requests with our own into a
 * combined state
 */
static int qmi_wwan_manage_power(struct usbnet *dev, int on)
{
	struct qmi_wwan_state *info = (void *)&dev->data;
	int rv;

	dev_dbg(&dev->intf->dev, "%s() pmcount=%d, on=%d\n", __func__,
		atomic_read(&info->pmcount), on);

	if ((on && atomic_add_return(1, &info->pmcount) == 1) ||
	    (!on && atomic_dec_and_test(&info->pmcount))) {
		/* need autopm_get/put here to ensure the usbcore sees
		 * the new value
		 */
		rv = usb_autopm_get_interface(dev->intf);
		dev->intf->needs_remote_wakeup = on;
		if (!rv)
			usb_autopm_put_interface(dev->intf);
	}
	return 0;
}

static int qmi_wwan_cdc_wdm_manage_power(struct usb_interface *intf, int on)
{
	struct usbnet *dev = usb_get_intfdata(intf);

	/* can be called while disconnecting */
	if (!dev)
		return 0;
	return qmi_wwan_manage_power(dev, on);
}

/* collect all three endpoints and register subdriver */
static int qmi_wwan_register_subdriver(struct usbnet *dev)
{
	int rv;
	struct usb_driver *subdriver = NULL;
	struct qmi_wwan_state *info = (void *)&dev->data;

	/* collect bulk endpoints */
	rv = usbnet_get_endpoints(dev, info->data);
	if (rv < 0)
		goto err;

	/* update status endpoint if separate control interface */
	if (info->control != info->data)
		dev->status = &info->control->cur_altsetting->endpoint[0];

	/* require interrupt endpoint for subdriver */
	if (!dev->status) {
		rv = -EINVAL;
		goto err;
	}

	/* for subdriver power management */
	atomic_set(&info->pmcount, 0);

	/* register subdriver */
	subdriver = usb_cdc_wdm_register(info->control, &dev->status->desc,
					 4096, WWAN_PORT_QMI,
					 &qmi_wwan_cdc_wdm_manage_power);
	if (IS_ERR(subdriver)) {
		dev_err(&info->control->dev, "subdriver registration failed\n");
		rv = PTR_ERR(subdriver);
		goto err;
	}

	/* prevent usbnet from using status endpoint */
	dev->status = NULL;

	/* save subdriver struct for suspend/resume wrappers */
	info->subdriver = subdriver;

err:
	return rv;
}

/* Send CDC SetControlLineState request, setting or clearing the DTR.
 * "Required for Autoconnect and 9x30 to wake up" according to the
 * GobiNet driver. The requirement has been verified on an MDM9230
 * based Sierra Wireless MC7455
 */
static int qmi_wwan_change_dtr(struct usbnet *dev, bool on)
{
	u8 intf = dev->intf->cur_altsetting->desc.bInterfaceNumber;

	return usbnet_write_cmd(dev, USB_CDC_REQ_SET_CONTROL_LINE_STATE,
				USB_DIR_OUT | USB_TYPE_CLASS | USB_RECIP_INTERFACE,
				on ? 0x01 : 0x00, intf, NULL, 0);
}

static int qmi_wwan_bind(struct usbnet *dev, struct usb_interface *intf)
{
	int status;
	u8 *buf = intf->cur_altsetting->extra;
	int len = intf->cur_altsetting->extralen;
	struct usb_interface_descriptor *desc = &intf->cur_altsetting->desc;
	struct usb_cdc_union_desc *cdc_union;
	struct usb_cdc_ether_desc *cdc_ether;
	struct usb_driver *driver = driver_of(intf);
	struct qmi_wwan_state *info = (void *)&dev->data;
	struct usb_cdc_parsed_header hdr;

	BUILD_BUG_ON((sizeof(((struct usbnet *)0)->data) <
		      sizeof(struct qmi_wwan_state)));

	/* set up initial state */
	info->control = intf;
	info->data = intf;

	/* and a number of CDC descriptors */
	cdc_parse_cdc_header(&hdr, intf, buf, len);
	cdc_union = hdr.usb_cdc_union_desc;
	cdc_ether = hdr.usb_cdc_ether_desc;

	/* Use separate control and data interfaces if we found a CDC Union */
	if (cdc_union) {
		info->data = usb_ifnum_to_if(dev->udev,
					     cdc_union->bSlaveInterface0);
		if (desc->bInterfaceNumber != cdc_union->bMasterInterface0 ||
		    !info->data) {
			dev_err(&intf->dev,
				"bogus CDC Union: master=%u, slave=%u\n",
				cdc_union->bMasterInterface0,
				cdc_union->bSlaveInterface0);

			/* ignore and continue... */
			cdc_union = NULL;
			info->data = intf;
		}
	}

	/* errors aren't fatal - we can live with the dynamic address */
	if (cdc_ether && cdc_ether->wMaxSegmentSize) {
		dev->hard_mtu = le16_to_cpu(cdc_ether->wMaxSegmentSize);
		usbnet_get_ethernet_addr(dev, cdc_ether->iMACAddress);
	}

	/* claim data interface and set it up */
	if (info->control != info->data) {
		status = usb_driver_claim_interface(driver, info->data, dev);
		if (status < 0)
			goto err;
	}

	status = qmi_wwan_register_subdriver(dev);
	if (status < 0 && info->control != info->data) {
		usb_set_intfdata(info->data, NULL);
		usb_driver_release_interface(driver, info->data);
	}

	/* disabling remote wakeup on MDM9x30 devices has the same
	 * effect as clearing DTR. The device will not respond to QMI
	 * requests until we set DTR again.  This is similar to a
	 * QMI_CTL SYNC request, clearing a lot of firmware state
	 * including the client ID allocations.
	 *
	 * Our usage model allows a session to span multiple
	 * open/close events, so we must prevent the firmware from
	 * clearing out state the clients might need.
	 *
	 * MDM9x30 is the first QMI chipset with USB3 support. Abuse
	 * this fact to enable the quirk for all USB3 devices.
	 *
	 * There are also chipsets with the same "set DTR" requirement
	 * but without USB3 support.  Devices based on these chips
	 * need a quirk flag in the device ID table.
	 */
	if (dev->driver_info->data & QMI_WWAN_QUIRK_DTR ||
	    le16_to_cpu(dev->udev->descriptor.bcdUSB) >= 0x0201) {
		qmi_wwan_manage_power(dev, 1);
		qmi_wwan_change_dtr(dev, true);
	}

	/* Never use the same address on both ends of the link, even if the
	 * buggy firmware told us to. Or, if device is assigned the well-known
	 * buggy firmware MAC address, replace it with a random address,
	 */
	if (ether_addr_equal(dev->net->dev_addr, default_modem_addr) ||
	    ether_addr_equal(dev->net->dev_addr, buggy_fw_addr))
		eth_hw_addr_random(dev->net);

	/* make MAC addr easily distinguishable from an IP header */
	if (possibly_iphdr(dev->net->dev_addr)) {
		u8 addr = dev->net->dev_addr[0];

		addr |= 0x02;	/* set local assignment bit */
		addr &= 0xbf;	/* clear "IP" bit */
		dev_addr_mod(dev->net, 0, &addr, 1);
	}
	dev->net->netdev_ops = &qmi_wwan_netdev_ops;
	dev->net->sysfs_groups[0] = &qmi_wwan_sysfs_attr_group;
err:
	return status;
}

static void qmi_wwan_unbind(struct usbnet *dev, struct usb_interface *intf)
{
	struct qmi_wwan_state *info = (void *)&dev->data;
	struct usb_driver *driver = driver_of(intf);
	struct usb_interface *other;

	if (info->subdriver && info->subdriver->disconnect)
		info->subdriver->disconnect(info->control);

	/* disable MDM9x30 quirk */
	if (le16_to_cpu(dev->udev->descriptor.bcdUSB) >= 0x0201) {
		qmi_wwan_change_dtr(dev, false);
		qmi_wwan_manage_power(dev, 0);
	}

	/* allow user to unbind using either control or data */
	if (intf == info->control)
		other = info->data;
	else
		other = info->control;

	/* only if not shared */
	if (other && intf != other) {
		usb_set_intfdata(other, NULL);
		usb_driver_release_interface(driver, other);
	}

	info->subdriver = NULL;
	info->data = NULL;
	info->control = NULL;
}

/* suspend/resume wrappers calling both usbnet and the cdc-wdm
 * subdriver if present.
 *
 * NOTE: cdc-wdm also supports pre/post_reset, but we cannot provide
 * wrappers for those without adding usbnet reset support first.
 */
static int qmi_wwan_suspend(struct usb_interface *intf, pm_message_t message)
{
	struct usbnet *dev = usb_get_intfdata(intf);
	struct qmi_wwan_state *info = (void *)&dev->data;
	int ret;

	/* Both usbnet_suspend() and subdriver->suspend() MUST return 0
	 * in system sleep context, otherwise, the resume callback has
	 * to recover device from previous suspend failure.
	 */
	ret = usbnet_suspend(intf, message);
	if (ret < 0)
		goto err;

	if (intf == info->control && info->subdriver &&
	    info->subdriver->suspend)
		ret = info->subdriver->suspend(intf, message);
	if (ret < 0)
		usbnet_resume(intf);
err:
	return ret;
}

static int qmi_wwan_resume(struct usb_interface *intf)
{
	struct usbnet *dev = usb_get_intfdata(intf);
	struct qmi_wwan_state *info = (void *)&dev->data;
	int ret = 0;
	bool callsub = (intf == info->control && info->subdriver &&
			info->subdriver->resume);

	if (callsub)
		ret = info->subdriver->resume(intf);
	if (ret < 0)
		goto err;
	ret = usbnet_resume(intf);
	if (ret < 0 && callsub)
		info->subdriver->suspend(intf, PMSG_SUSPEND);
err:
	return ret;
}

static const struct driver_info	qmi_wwan_info = {
	.description	= "WWAN/QMI device",
	.flags		= FLAG_WWAN | FLAG_SEND_ZLP,
	.bind		= qmi_wwan_bind,
	.unbind		= qmi_wwan_unbind,
	.manage_power	= qmi_wwan_manage_power,
	.rx_fixup       = qmi_wwan_rx_fixup,
};

static const struct driver_info	qmi_wwan_info_quirk_dtr = {
	.description	= "WWAN/QMI device",
	.flags		= FLAG_WWAN | FLAG_SEND_ZLP,
	.bind		= qmi_wwan_bind,
	.unbind		= qmi_wwan_unbind,
	.manage_power	= qmi_wwan_manage_power,
	.rx_fixup       = qmi_wwan_rx_fixup,
	.data           = QMI_WWAN_QUIRK_DTR,
};

#define HUAWEI_VENDOR_ID	0x12D1

/* map QMI/wwan function by a fixed interface number */
#define QMI_FIXED_INTF(vend, prod, num) \
	USB_DEVICE_INTERFACE_NUMBER(vend, prod, num), \
	.driver_info = (unsigned long)&qmi_wwan_info

/* devices requiring "set DTR" quirk */
#define QMI_QUIRK_SET_DTR(vend, prod, num) \
	USB_DEVICE_INTERFACE_NUMBER(vend, prod, num), \
	.driver_info = (unsigned long)&qmi_wwan_info_quirk_dtr

/* Gobi 1000 QMI/wwan interface number is 3 according to qcserial */
#define QMI_GOBI1K_DEVICE(vend, prod) \
	QMI_FIXED_INTF(vend, prod, 3)

/* Gobi 2000/3000 QMI/wwan interface number is 0 according to qcserial */
#define QMI_GOBI_DEVICE(vend, prod) \
	QMI_FIXED_INTF(vend, prod, 0)

/* Many devices have QMI and DIAG functions which are distinguishable
 * from other vendor specific functions by class, subclass and
 * protocol all being 0xff. The DIAG function has exactly 2 endpoints
 * and is silently rejected when probed.
 *
 * This makes it possible to match dynamically numbered QMI functions
 * as seen on e.g. many Quectel modems.
 */
#define QMI_MATCH_FF_FF_FF(vend, prod) \
	USB_DEVICE_AND_INTERFACE_INFO(vend, prod, USB_CLASS_VENDOR_SPEC, \
				      USB_SUBCLASS_VENDOR_SPEC, 0xff), \
	.driver_info = (unsigned long)&qmi_wwan_info_quirk_dtr

static const struct usb_device_id products[] = {
	/* 1. CDC ECM like devices match on the control interface */
	{	/* Huawei E392, E398 and possibly others sharing both device id and more... */
		USB_VENDOR_AND_INTERFACE_INFO(HUAWEI_VENDOR_ID, USB_CLASS_VENDOR_SPEC, 1, 9),
		.driver_info        = (unsigned long)&qmi_wwan_info,
	},
	{	/* Vodafone/Huawei K5005 (12d1:14c8) and similar modems */
		USB_VENDOR_AND_INTERFACE_INFO(HUAWEI_VENDOR_ID, USB_CLASS_VENDOR_SPEC, 1, 57),
		.driver_info        = (unsigned long)&qmi_wwan_info,
	},
	{	/* HUAWEI_INTERFACE_NDIS_CONTROL_QUALCOMM */
		USB_VENDOR_AND_INTERFACE_INFO(HUAWEI_VENDOR_ID, USB_CLASS_VENDOR_SPEC, 0x01, 0x69),
		.driver_info        = (unsigned long)&qmi_wwan_info,
	},
	{	/* Motorola Mapphone devices with MDM6600 */
		USB_VENDOR_AND_INTERFACE_INFO(0x22b8, USB_CLASS_VENDOR_SPEC, 0xfb, 0xff),
		.driver_info        = (unsigned long)&qmi_wwan_info,
	},

	/* 2. Combined interface devices matching on class+protocol */
	{	/* Huawei E367 and possibly others in "Windows mode" */
		USB_VENDOR_AND_INTERFACE_INFO(HUAWEI_VENDOR_ID, USB_CLASS_VENDOR_SPEC, 1, 7),
		.driver_info        = (unsigned long)&qmi_wwan_info,
	},
	{	/* Huawei E392, E398 and possibly others in "Windows mode" */
		USB_VENDOR_AND_INTERFACE_INFO(HUAWEI_VENDOR_ID, USB_CLASS_VENDOR_SPEC, 1, 17),
		.driver_info        = (unsigned long)&qmi_wwan_info,
	},
	{	/* HUAWEI_NDIS_SINGLE_INTERFACE_VDF */
		USB_VENDOR_AND_INTERFACE_INFO(HUAWEI_VENDOR_ID, USB_CLASS_VENDOR_SPEC, 0x01, 0x37),
		.driver_info        = (unsigned long)&qmi_wwan_info,
	},
	{	/* HUAWEI_INTERFACE_NDIS_HW_QUALCOMM */
		USB_VENDOR_AND_INTERFACE_INFO(HUAWEI_VENDOR_ID, USB_CLASS_VENDOR_SPEC, 0x01, 0x67),
		.driver_info        = (unsigned long)&qmi_wwan_info,
	},
	{	/* Pantech UML290, P4200 and more */
		USB_VENDOR_AND_INTERFACE_INFO(0x106c, USB_CLASS_VENDOR_SPEC, 0xf0, 0xff),
		.driver_info        = (unsigned long)&qmi_wwan_info,
	},
	{	/* Pantech UML290 - newer firmware */
		USB_VENDOR_AND_INTERFACE_INFO(0x106c, USB_CLASS_VENDOR_SPEC, 0xf1, 0xff),
		.driver_info        = (unsigned long)&qmi_wwan_info,
	},
	{	/* Novatel USB551L and MC551 */
		USB_DEVICE_AND_INTERFACE_INFO(0x1410, 0xb001,
		                              USB_CLASS_COMM,
		                              USB_CDC_SUBCLASS_ETHERNET,
		                              USB_CDC_PROTO_NONE),
		.driver_info        = (unsigned long)&qmi_wwan_info,
	},
	{	/* Novatel E362 */
		USB_DEVICE_AND_INTERFACE_INFO(0x1410, 0x9010,
		                              USB_CLASS_COMM,
		                              USB_CDC_SUBCLASS_ETHERNET,
		                              USB_CDC_PROTO_NONE),
		.driver_info        = (unsigned long)&qmi_wwan_info,
	},
	{	/* Novatel Expedite E371 */
		USB_DEVICE_AND_INTERFACE_INFO(0x1410, 0x9011,
		                              USB_CLASS_COMM,
		                              USB_CDC_SUBCLASS_ETHERNET,
		                              USB_CDC_PROTO_NONE),
		.driver_info        = (unsigned long)&qmi_wwan_info,
	},
	{	/* Dell Wireless 5800 (Novatel E362) */
		USB_DEVICE_AND_INTERFACE_INFO(0x413C, 0x8195,
					      USB_CLASS_COMM,
					      USB_CDC_SUBCLASS_ETHERNET,
					      USB_CDC_PROTO_NONE),
		.driver_info        = (unsigned long)&qmi_wwan_info,
	},
	{	/* Dell Wireless 5800 V2 (Novatel E362) */
		USB_DEVICE_AND_INTERFACE_INFO(0x413C, 0x8196,
					      USB_CLASS_COMM,
					      USB_CDC_SUBCLASS_ETHERNET,
					      USB_CDC_PROTO_NONE),
		.driver_info        = (unsigned long)&qmi_wwan_info,
	},
	{	/* Dell Wireless 5804 (Novatel E371) */
		USB_DEVICE_AND_INTERFACE_INFO(0x413C, 0x819b,
					      USB_CLASS_COMM,
					      USB_CDC_SUBCLASS_ETHERNET,
					      USB_CDC_PROTO_NONE),
		.driver_info        = (unsigned long)&qmi_wwan_info,
	},
	{	/* ADU960S */
		USB_DEVICE_AND_INTERFACE_INFO(0x16d5, 0x650a,
					      USB_CLASS_COMM,
					      USB_CDC_SUBCLASS_ETHERNET,
					      USB_CDC_PROTO_NONE),
		.driver_info        = (unsigned long)&qmi_wwan_info,
	},
	{	/* HP lt2523 (Novatel E371) */
		USB_DEVICE_AND_INTERFACE_INFO(0x03f0, 0x421d,
					      USB_CLASS_COMM,
					      USB_CDC_SUBCLASS_ETHERNET,
					      USB_CDC_PROTO_NONE),
		.driver_info        = (unsigned long)&qmi_wwan_info,
	},
	{	/* HP lt4112 LTE/HSPA+ Gobi 4G Module (Huawei me906e) */
		USB_DEVICE_AND_INTERFACE_INFO(0x03f0, 0x581d, USB_CLASS_VENDOR_SPEC, 1, 7),
		.driver_info = (unsigned long)&qmi_wwan_info,
	},
	{QMI_MATCH_FF_FF_FF(0x2c7c, 0x0125)},	/* Quectel EC25, EC20 R2.0  Mini PCIe */
	{QMI_MATCH_FF_FF_FF(0x2c7c, 0x0306)},	/* Quectel EP06/EG06/EM06 */
	{QMI_MATCH_FF_FF_FF(0x2c7c, 0x0512)},	/* Quectel EG12/EM12 */
	{QMI_MATCH_FF_FF_FF(0x2c7c, 0x0620)},	/* Quectel EM160R-GL */
	{QMI_MATCH_FF_FF_FF(0x2c7c, 0x0800)},	/* Quectel RM500Q-GL */
	{QMI_MATCH_FF_FF_FF(0x2c7c, 0x0801)},	/* Quectel RM520N */

	/* 3. Combined interface devices matching on interface number */
	{QMI_FIXED_INTF(0x0408, 0xea42, 4)},	/* Yota / Megafon M100-1 */
	{QMI_FIXED_INTF(0x05c6, 0x6001, 3)},	/* 4G LTE usb-modem U901 */
	{QMI_FIXED_INTF(0x05c6, 0x7000, 0)},
	{QMI_FIXED_INTF(0x05c6, 0x7001, 1)},
	{QMI_FIXED_INTF(0x05c6, 0x7002, 1)},
	{QMI_FIXED_INTF(0x05c6, 0x7101, 1)},
	{QMI_FIXED_INTF(0x05c6, 0x7101, 2)},
	{QMI_FIXED_INTF(0x05c6, 0x7101, 3)},
	{QMI_FIXED_INTF(0x05c6, 0x7102, 1)},
	{QMI_FIXED_INTF(0x05c6, 0x7102, 2)},
	{QMI_FIXED_INTF(0x05c6, 0x7102, 3)},
	{QMI_FIXED_INTF(0x05c6, 0x8000, 7)},
	{QMI_FIXED_INTF(0x05c6, 0x8001, 6)},
	{QMI_FIXED_INTF(0x05c6, 0x9000, 4)},
	{QMI_FIXED_INTF(0x05c6, 0x9003, 4)},
	{QMI_FIXED_INTF(0x05c6, 0x9005, 2)},
	{QMI_FIXED_INTF(0x05c6, 0x900a, 4)},
	{QMI_FIXED_INTF(0x05c6, 0x900b, 2)},
	{QMI_FIXED_INTF(0x05c6, 0x900c, 4)},
	{QMI_FIXED_INTF(0x05c6, 0x900c, 5)},
	{QMI_FIXED_INTF(0x05c6, 0x900c, 6)},
	{QMI_FIXED_INTF(0x05c6, 0x900d, 5)},
	{QMI_FIXED_INTF(0x05c6, 0x900f, 3)},
	{QMI_FIXED_INTF(0x05c6, 0x900f, 4)},
	{QMI_FIXED_INTF(0x05c6, 0x900f, 5)},
	{QMI_FIXED_INTF(0x05c6, 0x9010, 4)},
	{QMI_FIXED_INTF(0x05c6, 0x9010, 5)},
	{QMI_FIXED_INTF(0x05c6, 0x9011, 3)},
	{QMI_FIXED_INTF(0x05c6, 0x9011, 4)},
	{QMI_FIXED_INTF(0x05c6, 0x9021, 1)},
	{QMI_FIXED_INTF(0x05c6, 0x9022, 2)},
	{QMI_QUIRK_SET_DTR(0x05c6, 0x9025, 4)},	/* Alcatel-sbell ASB TL131 TDD LTE (China Mobile) */
	{QMI_FIXED_INTF(0x05c6, 0x9026, 3)},
	{QMI_FIXED_INTF(0x05c6, 0x902e, 5)},
	{QMI_FIXED_INTF(0x05c6, 0x9031, 5)},
	{QMI_FIXED_INTF(0x05c6, 0x9032, 4)},
	{QMI_FIXED_INTF(0x05c6, 0x9033, 3)},
	{QMI_FIXED_INTF(0x05c6, 0x9033, 4)},
	{QMI_FIXED_INTF(0x05c6, 0x9033, 5)},
	{QMI_FIXED_INTF(0x05c6, 0x9033, 6)},
	{QMI_FIXED_INTF(0x05c6, 0x9034, 3)},
	{QMI_FIXED_INTF(0x05c6, 0x9034, 4)},
	{QMI_FIXED_INTF(0x05c6, 0x9034, 5)},
	{QMI_FIXED_INTF(0x05c6, 0x9034, 6)},
	{QMI_FIXED_INTF(0x05c6, 0x9034, 7)},
	{QMI_FIXED_INTF(0x05c6, 0x9035, 4)},
	{QMI_FIXED_INTF(0x05c6, 0x9036, 3)},
	{QMI_FIXED_INTF(0x05c6, 0x9037, 5)},
	{QMI_FIXED_INTF(0x05c6, 0x9038, 4)},
	{QMI_FIXED_INTF(0x05c6, 0x903b, 7)},
	{QMI_FIXED_INTF(0x05c6, 0x903c, 6)},
	{QMI_FIXED_INTF(0x05c6, 0x903d, 6)},
	{QMI_FIXED_INTF(0x05c6, 0x903e, 5)},
	{QMI_FIXED_INTF(0x05c6, 0x9043, 3)},
	{QMI_FIXED_INTF(0x05c6, 0x9046, 3)},
	{QMI_FIXED_INTF(0x05c6, 0x9046, 4)},
	{QMI_FIXED_INTF(0x05c6, 0x9046, 5)},
	{QMI_FIXED_INTF(0x05c6, 0x9047, 2)},
	{QMI_FIXED_INTF(0x05c6, 0x9047, 3)},
	{QMI_FIXED_INTF(0x05c6, 0x9047, 4)},
	{QMI_FIXED_INTF(0x05c6, 0x9048, 4)},
	{QMI_FIXED_INTF(0x05c6, 0x9048, 5)},
	{QMI_FIXED_INTF(0x05c6, 0x9048, 6)},
	{QMI_FIXED_INTF(0x05c6, 0x9048, 7)},
	{QMI_FIXED_INTF(0x05c6, 0x9048, 8)},
	{QMI_FIXED_INTF(0x05c6, 0x904c, 5)},
	{QMI_FIXED_INTF(0x05c6, 0x904c, 6)},
	{QMI_FIXED_INTF(0x05c6, 0x904c, 7)},
	{QMI_FIXED_INTF(0x05c6, 0x904c, 8)},
	{QMI_FIXED_INTF(0x05c6, 0x9050, 3)},
	{QMI_FIXED_INTF(0x05c6, 0x9052, 4)},
	{QMI_FIXED_INTF(0x05c6, 0x9053, 6)},
	{QMI_FIXED_INTF(0x05c6, 0x9053, 7)},
	{QMI_FIXED_INTF(0x05c6, 0x9054, 5)},
	{QMI_FIXED_INTF(0x05c6, 0x9054, 6)},
	{QMI_FIXED_INTF(0x05c6, 0x9055, 3)},
	{QMI_FIXED_INTF(0x05c6, 0x9055, 4)},
	{QMI_FIXED_INTF(0x05c6, 0x9055, 5)},
	{QMI_FIXED_INTF(0x05c6, 0x9055, 6)},
	{QMI_FIXED_INTF(0x05c6, 0x9055, 7)},
	{QMI_FIXED_INTF(0x05c6, 0x9056, 3)},
	{QMI_FIXED_INTF(0x05c6, 0x9062, 2)},
	{QMI_FIXED_INTF(0x05c6, 0x9062, 3)},
	{QMI_FIXED_INTF(0x05c6, 0x9062, 4)},
	{QMI_FIXED_INTF(0x05c6, 0x9062, 5)},
	{QMI_FIXED_INTF(0x05c6, 0x9062, 6)},
	{QMI_FIXED_INTF(0x05c6, 0x9062, 7)},
	{QMI_FIXED_INTF(0x05c6, 0x9062, 8)},
	{QMI_FIXED_INTF(0x05c6, 0x9062, 9)},
	{QMI_FIXED_INTF(0x05c6, 0x9064, 3)},
	{QMI_FIXED_INTF(0x05c6, 0x9065, 6)},
	{QMI_FIXED_INTF(0x05c6, 0x9065, 7)},
	{QMI_FIXED_INTF(0x05c6, 0x9066, 5)},
	{QMI_FIXED_INTF(0x05c6, 0x9066, 6)},
	{QMI_FIXED_INTF(0x05c6, 0x9067, 1)},
	{QMI_FIXED_INTF(0x05c6, 0x9068, 2)},
	{QMI_FIXED_INTF(0x05c6, 0x9068, 3)},
	{QMI_FIXED_INTF(0x05c6, 0x9068, 4)},
	{QMI_FIXED_INTF(0x05c6, 0x9068, 5)},
	{QMI_FIXED_INTF(0x05c6, 0x9068, 6)},
	{QMI_FIXED_INTF(0x05c6, 0x9068, 7)},
	{QMI_FIXED_INTF(0x05c6, 0x9069, 5)},
	{QMI_FIXED_INTF(0x05c6, 0x9069, 6)},
	{QMI_FIXED_INTF(0x05c6, 0x9069, 7)},
	{QMI_FIXED_INTF(0x05c6, 0x9069, 8)},
	{QMI_FIXED_INTF(0x05c6, 0x9070, 4)},
	{QMI_FIXED_INTF(0x05c6, 0x9070, 5)},
	{QMI_FIXED_INTF(0x05c6, 0x9075, 5)},
	{QMI_FIXED_INTF(0x05c6, 0x9076, 4)},
	{QMI_FIXED_INTF(0x05c6, 0x9076, 5)},
	{QMI_FIXED_INTF(0x05c6, 0x9076, 6)},
	{QMI_FIXED_INTF(0x05c6, 0x9076, 7)},
	{QMI_FIXED_INTF(0x05c6, 0x9076, 8)},
	{QMI_FIXED_INTF(0x05c6, 0x9077, 3)},
	{QMI_FIXED_INTF(0x05c6, 0x9077, 4)},
	{QMI_FIXED_INTF(0x05c6, 0x9077, 5)},
	{QMI_FIXED_INTF(0x05c6, 0x9077, 6)},
	{QMI_FIXED_INTF(0x05c6, 0x9078, 3)},
	{QMI_FIXED_INTF(0x05c6, 0x9079, 4)},
	{QMI_FIXED_INTF(0x05c6, 0x9079, 5)},
	{QMI_FIXED_INTF(0x05c6, 0x9079, 6)},
	{QMI_FIXED_INTF(0x05c6, 0x9079, 7)},
	{QMI_FIXED_INTF(0x05c6, 0x9079, 8)},
	{QMI_FIXED_INTF(0x05c6, 0x9080, 5)},
	{QMI_FIXED_INTF(0x05c6, 0x9080, 6)},
	{QMI_FIXED_INTF(0x05c6, 0x9080, 7)},
	{QMI_FIXED_INTF(0x05c6, 0x9080, 8)},
	{QMI_FIXED_INTF(0x05c6, 0x9083, 3)},
	{QMI_FIXED_INTF(0x05c6, 0x9084, 4)},
	{QMI_QUIRK_SET_DTR(0x05c6, 0x9091, 2)},	/* Compal RXM-G1 */
	{QMI_FIXED_INTF(0x05c6, 0x90b2, 3)},    /* ublox R410M */
	{QMI_QUIRK_SET_DTR(0x05c6, 0x90db, 2)},	/* Compal RXM-G1 */
	{QMI_FIXED_INTF(0x05c6, 0x920d, 0)},
	{QMI_FIXED_INTF(0x05c6, 0x920d, 5)},
	{QMI_QUIRK_SET_DTR(0x05c6, 0x9625, 4)},	/* YUGA CLM920-NC5 */
	{QMI_FIXED_INTF(0x0846, 0x68a2, 8)},
	{QMI_FIXED_INTF(0x0846, 0x68d3, 8)},	/* Netgear Aircard 779S */
	{QMI_FIXED_INTF(0x12d1, 0x140c, 1)},	/* Huawei E173 */
	{QMI_FIXED_INTF(0x12d1, 0x14ac, 1)},	/* Huawei E1820 */
	{QMI_FIXED_INTF(0x1435, 0x0918, 3)},	/* Wistron NeWeb D16Q1 */
	{QMI_FIXED_INTF(0x1435, 0x0918, 4)},	/* Wistron NeWeb D16Q1 */
	{QMI_FIXED_INTF(0x1435, 0x0918, 5)},	/* Wistron NeWeb D16Q1 */
	{QMI_FIXED_INTF(0x1435, 0x3185, 4)},	/* Wistron NeWeb M18Q5 */
	{QMI_FIXED_INTF(0x1435, 0xd111, 4)},	/* M9615A DM11-1 D51QC */
	{QMI_FIXED_INTF(0x1435, 0xd181, 3)},	/* Wistron NeWeb D18Q1 */
	{QMI_FIXED_INTF(0x1435, 0xd181, 4)},	/* Wistron NeWeb D18Q1 */
	{QMI_FIXED_INTF(0x1435, 0xd181, 5)},	/* Wistron NeWeb D18Q1 */
	{QMI_FIXED_INTF(0x1435, 0xd182, 4)},	/* Wistron NeWeb D18 */
	{QMI_FIXED_INTF(0x1435, 0xd182, 5)},	/* Wistron NeWeb D18 */
	{QMI_FIXED_INTF(0x1435, 0xd191, 4)},	/* Wistron NeWeb D19Q1 */
	{QMI_QUIRK_SET_DTR(0x1508, 0x1001, 4)},	/* Fibocom NL668 series */
	{QMI_FIXED_INTF(0x1690, 0x7588, 4)},    /* ASKEY WWHC050 */
	{QMI_FIXED_INTF(0x16d8, 0x6003, 0)},	/* CMOTech 6003 */
	{QMI_FIXED_INTF(0x16d8, 0x6007, 0)},	/* CMOTech CHE-628S */
	{QMI_FIXED_INTF(0x16d8, 0x6008, 0)},	/* CMOTech CMU-301 */
	{QMI_FIXED_INTF(0x16d8, 0x6280, 0)},	/* CMOTech CHU-628 */
	{QMI_FIXED_INTF(0x16d8, 0x7001, 0)},	/* CMOTech CHU-720S */
	{QMI_FIXED_INTF(0x16d8, 0x7002, 0)},	/* CMOTech 7002 */
	{QMI_FIXED_INTF(0x16d8, 0x7003, 4)},	/* CMOTech CHU-629K */
	{QMI_FIXED_INTF(0x16d8, 0x7004, 3)},	/* CMOTech 7004 */
	{QMI_FIXED_INTF(0x16d8, 0x7006, 5)},	/* CMOTech CGU-629 */
	{QMI_FIXED_INTF(0x16d8, 0x700a, 4)},	/* CMOTech CHU-629S */
	{QMI_FIXED_INTF(0x16d8, 0x7211, 0)},	/* CMOTech CHU-720I */
	{QMI_FIXED_INTF(0x16d8, 0x7212, 0)},	/* CMOTech 7212 */
	{QMI_FIXED_INTF(0x16d8, 0x7213, 0)},	/* CMOTech 7213 */
	{QMI_FIXED_INTF(0x16d8, 0x7251, 1)},	/* CMOTech 7251 */
	{QMI_FIXED_INTF(0x16d8, 0x7252, 1)},	/* CMOTech 7252 */
	{QMI_FIXED_INTF(0x16d8, 0x7253, 1)},	/* CMOTech 7253 */
	{QMI_FIXED_INTF(0x19d2, 0x0002, 1)},
	{QMI_FIXED_INTF(0x19d2, 0x0012, 1)},
	{QMI_FIXED_INTF(0x19d2, 0x0017, 3)},
	{QMI_FIXED_INTF(0x19d2, 0x0019, 3)},	/* ONDA MT689DC */
	{QMI_FIXED_INTF(0x19d2, 0x0021, 4)},
	{QMI_FIXED_INTF(0x19d2, 0x0025, 1)},
	{QMI_FIXED_INTF(0x19d2, 0x0031, 4)},
	{QMI_FIXED_INTF(0x19d2, 0x0042, 4)},
	{QMI_FIXED_INTF(0x19d2, 0x0049, 5)},
	{QMI_FIXED_INTF(0x19d2, 0x0052, 4)},
	{QMI_FIXED_INTF(0x19d2, 0x0055, 1)},	/* ZTE (Vodafone) K3520-Z */
	{QMI_FIXED_INTF(0x19d2, 0x0058, 4)},
	{QMI_FIXED_INTF(0x19d2, 0x0063, 4)},	/* ZTE (Vodafone) K3565-Z */
	{QMI_FIXED_INTF(0x19d2, 0x0104, 4)},	/* ZTE (Vodafone) K4505-Z */
	{QMI_FIXED_INTF(0x19d2, 0x0113, 5)},
	{QMI_FIXED_INTF(0x19d2, 0x0118, 5)},
	{QMI_FIXED_INTF(0x19d2, 0x0121, 5)},
	{QMI_FIXED_INTF(0x19d2, 0x0123, 4)},
	{QMI_FIXED_INTF(0x19d2, 0x0124, 5)},
	{QMI_FIXED_INTF(0x19d2, 0x0125, 6)},
	{QMI_FIXED_INTF(0x19d2, 0x0126, 5)},
	{QMI_FIXED_INTF(0x19d2, 0x0130, 1)},
	{QMI_FIXED_INTF(0x19d2, 0x0133, 3)},
	{QMI_FIXED_INTF(0x19d2, 0x0141, 5)},
	{QMI_FIXED_INTF(0x19d2, 0x0157, 5)},	/* ZTE MF683 */
	{QMI_FIXED_INTF(0x19d2, 0x0158, 3)},
	{QMI_FIXED_INTF(0x19d2, 0x0167, 4)},	/* ZTE MF820D */
	{QMI_FIXED_INTF(0x19d2, 0x0168, 4)},
	{QMI_FIXED_INTF(0x19d2, 0x0176, 3)},
	{QMI_FIXED_INTF(0x19d2, 0x0178, 3)},
	{QMI_FIXED_INTF(0x19d2, 0x0189, 4)},    /* ZTE MF290 */
	{QMI_FIXED_INTF(0x19d2, 0x0191, 4)},	/* ZTE EuFi890 */
	{QMI_FIXED_INTF(0x19d2, 0x0199, 1)},	/* ZTE MF820S */
	{QMI_FIXED_INTF(0x19d2, 0x0200, 1)},
	{QMI_FIXED_INTF(0x19d2, 0x0257, 3)},	/* ZTE MF821 */
	{QMI_FIXED_INTF(0x19d2, 0x0265, 4)},	/* ONDA MT8205 4G LTE */
	{QMI_FIXED_INTF(0x19d2, 0x0284, 4)},	/* ZTE MF880 */
	{QMI_FIXED_INTF(0x19d2, 0x0326, 4)},	/* ZTE MF821D */
	{QMI_FIXED_INTF(0x19d2, 0x0396, 3)},	/* ZTE ZM8620 */
	{QMI_FIXED_INTF(0x19d2, 0x0412, 4)},	/* Telewell TW-LTE 4G */
	{QMI_FIXED_INTF(0x19d2, 0x1008, 4)},	/* ZTE (Vodafone) K3570-Z */
	{QMI_FIXED_INTF(0x19d2, 0x1010, 4)},	/* ZTE (Vodafone) K3571-Z */
	{QMI_FIXED_INTF(0x19d2, 0x1012, 4)},
	{QMI_FIXED_INTF(0x19d2, 0x1018, 3)},	/* ZTE (Vodafone) K5006-Z */
	{QMI_FIXED_INTF(0x19d2, 0x1021, 2)},
	{QMI_FIXED_INTF(0x19d2, 0x1245, 4)},
	{QMI_FIXED_INTF(0x19d2, 0x1247, 4)},
	{QMI_FIXED_INTF(0x19d2, 0x1252, 4)},
	{QMI_FIXED_INTF(0x19d2, 0x1254, 4)},
	{QMI_FIXED_INTF(0x19d2, 0x1255, 3)},
	{QMI_FIXED_INTF(0x19d2, 0x1255, 4)},
	{QMI_FIXED_INTF(0x19d2, 0x1256, 4)},
	{QMI_FIXED_INTF(0x19d2, 0x1270, 5)},	/* ZTE MF667 */
	{QMI_FIXED_INTF(0x19d2, 0x1275, 3)},	/* ZTE P685M */
	{QMI_FIXED_INTF(0x19d2, 0x1401, 2)},
	{QMI_FIXED_INTF(0x19d2, 0x1402, 2)},	/* ZTE MF60 */
	{QMI_FIXED_INTF(0x19d2, 0x1424, 2)},
	{QMI_FIXED_INTF(0x19d2, 0x1425, 2)},
	{QMI_FIXED_INTF(0x19d2, 0x1426, 2)},	/* ZTE MF91 */
	{QMI_FIXED_INTF(0x19d2, 0x1428, 2)},	/* Telewell TW-LTE 4G v2 */
	{QMI_FIXED_INTF(0x19d2, 0x1432, 3)},	/* ZTE ME3620 */
	{QMI_FIXED_INTF(0x19d2, 0x1485, 5)},	/* ZTE MF286D */
	{QMI_FIXED_INTF(0x19d2, 0x2002, 4)},	/* ZTE (Vodafone) K3765-Z */
	{QMI_FIXED_INTF(0x2001, 0x7e16, 3)},	/* D-Link DWM-221 */
	{QMI_FIXED_INTF(0x2001, 0x7e19, 4)},	/* D-Link DWM-221 B1 */
	{QMI_FIXED_INTF(0x2001, 0x7e35, 4)},	/* D-Link DWM-222 */
	{QMI_FIXED_INTF(0x2001, 0x7e3d, 4)},	/* D-Link DWM-222 A2 */
	{QMI_FIXED_INTF(0x2020, 0x2031, 4)},	/* Olicard 600 */
	{QMI_FIXED_INTF(0x2020, 0x2033, 4)},	/* BroadMobi BM806U */
	{QMI_QUIRK_SET_DTR(0x2020, 0x2060, 4)},	/* BroadMobi BM818 */
	{QMI_FIXED_INTF(0x0f3d, 0x68a2, 8)},    /* Sierra Wireless MC7700 */
	{QMI_FIXED_INTF(0x114f, 0x68a2, 8)},    /* Sierra Wireless MC7750 */
	{QMI_FIXED_INTF(0x1199, 0x68a2, 8)},	/* Sierra Wireless MC7710 in QMI mode */
	{QMI_FIXED_INTF(0x1199, 0x68a2, 19)},	/* Sierra Wireless MC7710 in QMI mode */
	{QMI_QUIRK_SET_DTR(0x1199, 0x68c0, 8)},	/* Sierra Wireless MC7304/MC7354, WP76xx */
	{QMI_QUIRK_SET_DTR(0x1199, 0x68c0, 10)},/* Sierra Wireless MC7304/MC7354 */
	{QMI_FIXED_INTF(0x1199, 0x901c, 8)},    /* Sierra Wireless EM7700 */
	{QMI_FIXED_INTF(0x1199, 0x901f, 8)},    /* Sierra Wireless EM7355 */
	{QMI_FIXED_INTF(0x1199, 0x9041, 8)},	/* Sierra Wireless MC7305/MC7355 */
	{QMI_FIXED_INTF(0x1199, 0x9041, 10)},	/* Sierra Wireless MC7305/MC7355 */
	{QMI_FIXED_INTF(0x1199, 0x9051, 8)},	/* Netgear AirCard 340U */
	{QMI_FIXED_INTF(0x1199, 0x9053, 8)},	/* Sierra Wireless Modem */
	{QMI_FIXED_INTF(0x1199, 0x9054, 8)},	/* Sierra Wireless Modem */
	{QMI_FIXED_INTF(0x1199, 0x9055, 8)},	/* Netgear AirCard 341U */
	{QMI_FIXED_INTF(0x1199, 0x9056, 8)},	/* Sierra Wireless Modem */
	{QMI_FIXED_INTF(0x1199, 0x9057, 8)},
	{QMI_FIXED_INTF(0x1199, 0x9061, 8)},	/* Sierra Wireless Modem */
	{QMI_FIXED_INTF(0x1199, 0x9063, 8)},	/* Sierra Wireless EM7305 */
	{QMI_FIXED_INTF(0x1199, 0x9063, 10)},	/* Sierra Wireless EM7305 */
	{QMI_QUIRK_SET_DTR(0x1199, 0x9071, 8)},	/* Sierra Wireless MC74xx */
	{QMI_QUIRK_SET_DTR(0x1199, 0x9071, 10)},/* Sierra Wireless MC74xx */
	{QMI_QUIRK_SET_DTR(0x1199, 0x9079, 8)},	/* Sierra Wireless EM74xx */
	{QMI_QUIRK_SET_DTR(0x1199, 0x9079, 10)},/* Sierra Wireless EM74xx */
	{QMI_QUIRK_SET_DTR(0x1199, 0x907b, 8)},	/* Sierra Wireless EM74xx */
	{QMI_QUIRK_SET_DTR(0x1199, 0x907b, 10)},/* Sierra Wireless EM74xx */
	{QMI_QUIRK_SET_DTR(0x1199, 0x9091, 8)},	/* Sierra Wireless EM7565 */
	{QMI_QUIRK_SET_DTR(0x1199, 0xc081, 8)},	/* Sierra Wireless EM7590 */
	{QMI_FIXED_INTF(0x1bbb, 0x011e, 4)},	/* Telekom Speedstick LTE II (Alcatel One Touch L100V LTE) */
	{QMI_FIXED_INTF(0x1bbb, 0x0203, 2)},	/* Alcatel L800MA */
	{QMI_FIXED_INTF(0x2357, 0x0201, 4)},	/* TP-LINK HSUPA Modem MA180 */
	{QMI_FIXED_INTF(0x2357, 0x9000, 4)},	/* TP-LINK MA260 */
	{QMI_QUIRK_SET_DTR(0x1bc7, 0x1031, 3)}, /* Telit LE910C1-EUX */
	{QMI_QUIRK_SET_DTR(0x1bc7, 0x103a, 0)}, /* Telit LE910C4-WWX */
	{QMI_QUIRK_SET_DTR(0x1bc7, 0x1040, 2)},	/* Telit LE922A */
	{QMI_QUIRK_SET_DTR(0x1bc7, 0x1050, 2)},	/* Telit FN980 */
	{QMI_QUIRK_SET_DTR(0x1bc7, 0x1057, 2)},	/* Telit FN980 */
	{QMI_QUIRK_SET_DTR(0x1bc7, 0x1060, 2)},	/* Telit LN920 */
	{QMI_QUIRK_SET_DTR(0x1bc7, 0x1070, 2)},	/* Telit FN990 */
	{QMI_QUIRK_SET_DTR(0x1bc7, 0x1080, 2)}, /* Telit FE990 */
	{QMI_QUIRK_SET_DTR(0x1bc7, 0x10a0, 0)}, /* Telit FN920C04 */
	{QMI_QUIRK_SET_DTR(0x1bc7, 0x10a4, 0)}, /* Telit FN920C04 */
	{QMI_QUIRK_SET_DTR(0x1bc7, 0x10a9, 0)}, /* Telit FN920C04 */
	{QMI_FIXED_INTF(0x1bc7, 0x1100, 3)},	/* Telit ME910 */
	{QMI_FIXED_INTF(0x1bc7, 0x1101, 3)},	/* Telit ME910 dual modem */
	{QMI_FIXED_INTF(0x1bc7, 0x1200, 5)},	/* Telit LE920 */
	{QMI_QUIRK_SET_DTR(0x1bc7, 0x1201, 2)},	/* Telit LE920, LE920A4 */
	{QMI_QUIRK_SET_DTR(0x1bc7, 0x1230, 2)},	/* Telit LE910Cx */
	{QMI_QUIRK_SET_DTR(0x1bc7, 0x1250, 0)},	/* Telit LE910Cx */
	{QMI_QUIRK_SET_DTR(0x1bc7, 0x1260, 2)},	/* Telit LE910Cx */
	{QMI_QUIRK_SET_DTR(0x1bc7, 0x1261, 2)},	/* Telit LE910Cx */
	{QMI_QUIRK_SET_DTR(0x1bc7, 0x1900, 1)},	/* Telit LN940 series */
	{QMI_QUIRK_SET_DTR(0x1bc7, 0x3000, 0)},	/* Telit FN912 series */
	{QMI_QUIRK_SET_DTR(0x1bc7, 0x3001, 0)},	/* Telit FN912 series */
	{QMI_FIXED_INTF(0x1c9e, 0x9801, 3)},	/* Telewell TW-3G HSPA+ */
	{QMI_FIXED_INTF(0x1c9e, 0x9803, 4)},	/* Telewell TW-3G HSPA+ */
	{QMI_FIXED_INTF(0x1c9e, 0x9b01, 3)},	/* XS Stick W100-2 from 4G Systems */
	{QMI_FIXED_INTF(0x0b3c, 0xc000, 4)},	/* Olivetti Olicard 100 */
	{QMI_FIXED_INTF(0x0b3c, 0xc001, 4)},	/* Olivetti Olicard 120 */
	{QMI_FIXED_INTF(0x0b3c, 0xc002, 4)},	/* Olivetti Olicard 140 */
	{QMI_FIXED_INTF(0x0b3c, 0xc004, 6)},	/* Olivetti Olicard 155 */
	{QMI_FIXED_INTF(0x0b3c, 0xc005, 6)},	/* Olivetti Olicard 200 */
	{QMI_FIXED_INTF(0x0b3c, 0xc00a, 6)},	/* Olivetti Olicard 160 */
	{QMI_FIXED_INTF(0x0b3c, 0xc00b, 4)},	/* Olivetti Olicard 500 */
	{QMI_FIXED_INTF(0x1e2d, 0x0060, 4)},	/* Cinterion PLxx */
	{QMI_QUIRK_SET_DTR(0x1e2d, 0x006f, 8)}, /* Cinterion PLS83/PLS63 */
	{QMI_FIXED_INTF(0x1e2d, 0x0053, 4)},	/* Cinterion PHxx,PXxx */
	{QMI_FIXED_INTF(0x1e2d, 0x0063, 10)},	/* Cinterion ALASxx (1 RmNet) */
	{QMI_FIXED_INTF(0x1e2d, 0x0082, 4)},	/* Cinterion PHxx,PXxx (2 RmNet) */
	{QMI_FIXED_INTF(0x1e2d, 0x0082, 5)},	/* Cinterion PHxx,PXxx (2 RmNet) */
	{QMI_FIXED_INTF(0x1e2d, 0x0083, 4)},	/* Cinterion PHxx,PXxx (1 RmNet + USB Audio)*/
	{QMI_QUIRK_SET_DTR(0x1e2d, 0x00b0, 4)},	/* Cinterion CLS8 */
	{QMI_FIXED_INTF(0x1e2d, 0x00b7, 0)},	/* Cinterion MV31 RmNet */
	{QMI_FIXED_INTF(0x1e2d, 0x00b9, 0)},	/* Cinterion MV31 RmNet based on new baseline */
	{QMI_FIXED_INTF(0x1e2d, 0x00f3, 0)},	/* Cinterion MV32-W-A RmNet */
	{QMI_FIXED_INTF(0x1e2d, 0x00f4, 0)},	/* Cinterion MV32-W-B RmNet */
	{QMI_FIXED_INTF(0x413c, 0x81a2, 8)},	/* Dell Wireless 5806 Gobi(TM) 4G LTE Mobile Broadband Card */
	{QMI_FIXED_INTF(0x413c, 0x81a3, 8)},	/* Dell Wireless 5570 HSPA+ (42Mbps) Mobile Broadband Card */
	{QMI_FIXED_INTF(0x413c, 0x81a4, 8)},	/* Dell Wireless 5570e HSPA+ (42Mbps) Mobile Broadband Card */
	{QMI_FIXED_INTF(0x413c, 0x81a8, 8)},	/* Dell Wireless 5808 Gobi(TM) 4G LTE Mobile Broadband Card */
	{QMI_FIXED_INTF(0x413c, 0x81a9, 8)},	/* Dell Wireless 5808e Gobi(TM) 4G LTE Mobile Broadband Card */
	{QMI_FIXED_INTF(0x413c, 0x81b1, 8)},	/* Dell Wireless 5809e Gobi(TM) 4G LTE Mobile Broadband Card */
	{QMI_FIXED_INTF(0x413c, 0x81b3, 8)},	/* Dell Wireless 5809e Gobi(TM) 4G LTE Mobile Broadband Card (rev3) */
	{QMI_FIXED_INTF(0x413c, 0x81b6, 8)},	/* Dell Wireless 5811e */
	{QMI_FIXED_INTF(0x413c, 0x81b6, 10)},	/* Dell Wireless 5811e */
	{QMI_FIXED_INTF(0x413c, 0x81c2, 8)},	/* Dell Wireless 5811e */
	{QMI_FIXED_INTF(0x413c, 0x81cc, 8)},	/* Dell Wireless 5816e */
	{QMI_FIXED_INTF(0x413c, 0x81d7, 0)},	/* Dell Wireless 5821e */
	{QMI_FIXED_INTF(0x413c, 0x81d7, 1)},	/* Dell Wireless 5821e preproduction config */
	{QMI_FIXED_INTF(0x413c, 0x81e0, 0)},	/* Dell Wireless 5821e with eSIM support*/
	{QMI_FIXED_INTF(0x413c, 0x81e4, 0)},	/* Dell Wireless 5829e with eSIM support*/
	{QMI_FIXED_INTF(0x413c, 0x81e6, 0)},	/* Dell Wireless 5829e */
	{QMI_FIXED_INTF(0x03f0, 0x4e1d, 8)},	/* HP lt4111 LTE/EV-DO/HSPA+ Gobi 4G Module */
	{QMI_FIXED_INTF(0x03f0, 0x9d1d, 1)},	/* HP lt4120 Snapdragon X5 LTE */
	{QMI_QUIRK_SET_DTR(0x22de, 0x9051, 2)}, /* Hucom Wireless HM-211S/K */
	{QMI_FIXED_INTF(0x22de, 0x9061, 3)},	/* WeTelecom WPD-600N */
	{QMI_QUIRK_SET_DTR(0x1e0e, 0x9001, 5)},	/* SIMCom 7100E, 7230E, 7600E ++ */
	{QMI_QUIRK_SET_DTR(0x2c7c, 0x0121, 4)},	/* Quectel EC21 Mini PCIe */
	{QMI_QUIRK_SET_DTR(0x2c7c, 0x0191, 4)},	/* Quectel EG91 */
	{QMI_QUIRK_SET_DTR(0x2c7c, 0x0195, 4)},	/* Quectel EG95 */
	{QMI_FIXED_INTF(0x2c7c, 0x0296, 4)},	/* Quectel BG96 */
	{QMI_QUIRK_SET_DTR(0x2c7c, 0x030e, 4)},	/* Quectel EM05GV2 */
	{QMI_QUIRK_SET_DTR(0x2cb7, 0x0104, 4)},	/* Fibocom NL678 series */
	{QMI_FIXED_INTF(0x0489, 0xe0b4, 0)},	/* Foxconn T77W968 LTE */
	{QMI_FIXED_INTF(0x0489, 0xe0b5, 0)},	/* Foxconn T77W968 LTE with eSIM support*/
	{QMI_FIXED_INTF(0x2692, 0x9025, 4)},    /* Cellient MPL200 (rebranded Qualcomm 05c6:9025) */
	{QMI_QUIRK_SET_DTR(0x1546, 0x1312, 4)},	/* u-blox LARA-R6 01B */
	{QMI_QUIRK_SET_DTR(0x1546, 0x1342, 4)},	/* u-blox LARA-L6 */
	{QMI_QUIRK_SET_DTR(0x33f8, 0x0104, 4)}, /* Rolling RW101 RMNET */
<<<<<<< HEAD
=======
	{QMI_FIXED_INTF(0x2dee, 0x4d22, 5)},    /* MeiG Smart SRM825L */
>>>>>>> 82cc63dc

	/* 4. Gobi 1000 devices */
	{QMI_GOBI1K_DEVICE(0x05c6, 0x9212)},	/* Acer Gobi Modem Device */
	{QMI_GOBI1K_DEVICE(0x03f0, 0x1f1d)},	/* HP un2400 Gobi Modem Device */
	{QMI_GOBI1K_DEVICE(0x04da, 0x250d)},	/* Panasonic Gobi Modem device */
	{QMI_GOBI1K_DEVICE(0x413c, 0x8172)},	/* Dell Gobi Modem device */
	{QMI_GOBI1K_DEVICE(0x1410, 0xa001)},	/* Novatel/Verizon USB-1000 */
	{QMI_GOBI1K_DEVICE(0x1410, 0xa002)},	/* Novatel Gobi Modem device */
	{QMI_GOBI1K_DEVICE(0x1410, 0xa003)},	/* Novatel Gobi Modem device */
	{QMI_GOBI1K_DEVICE(0x1410, 0xa004)},	/* Novatel Gobi Modem device */
	{QMI_GOBI1K_DEVICE(0x1410, 0xa005)},	/* Novatel Gobi Modem device */
	{QMI_GOBI1K_DEVICE(0x1410, 0xa006)},	/* Novatel Gobi Modem device */
	{QMI_GOBI1K_DEVICE(0x1410, 0xa007)},	/* Novatel Gobi Modem device */
	{QMI_GOBI1K_DEVICE(0x0b05, 0x1776)},	/* Asus Gobi Modem device */
	{QMI_GOBI1K_DEVICE(0x19d2, 0xfff3)},	/* ONDA Gobi Modem device */
	{QMI_GOBI1K_DEVICE(0x05c6, 0x9001)},	/* Generic Gobi Modem device */
	{QMI_GOBI1K_DEVICE(0x05c6, 0x9002)},	/* Generic Gobi Modem device */
	{QMI_GOBI1K_DEVICE(0x05c6, 0x9202)},	/* Generic Gobi Modem device */
	{QMI_GOBI1K_DEVICE(0x05c6, 0x9203)},	/* Generic Gobi Modem device */
	{QMI_GOBI1K_DEVICE(0x05c6, 0x9222)},	/* Generic Gobi Modem device */
	{QMI_GOBI1K_DEVICE(0x05c6, 0x9009)},	/* Generic Gobi Modem device */

	/* 5. Gobi 2000 and 3000 devices */
	{QMI_GOBI_DEVICE(0x413c, 0x8186)},	/* Dell Gobi 2000 Modem device (N0218, VU936) */
	{QMI_GOBI_DEVICE(0x413c, 0x8194)},	/* Dell Gobi 3000 Composite */
	{QMI_GOBI_DEVICE(0x05c6, 0x920b)},	/* Generic Gobi 2000 Modem device */
	{QMI_GOBI_DEVICE(0x05c6, 0x9225)},	/* Sony Gobi 2000 Modem device (N0279, VU730) */
	{QMI_GOBI_DEVICE(0x05c6, 0x9245)},	/* Samsung Gobi 2000 Modem device (VL176) */
	{QMI_GOBI_DEVICE(0x03f0, 0x251d)},	/* HP Gobi 2000 Modem device (VP412) */
	{QMI_GOBI_DEVICE(0x05c6, 0x9215)},	/* Acer Gobi 2000 Modem device (VP413) */
	{QMI_FIXED_INTF(0x05c6, 0x9215, 4)},	/* Quectel EC20 Mini PCIe */
	{QMI_GOBI_DEVICE(0x05c6, 0x9265)},	/* Asus Gobi 2000 Modem device (VR305) */
	{QMI_GOBI_DEVICE(0x05c6, 0x9235)},	/* Top Global Gobi 2000 Modem device (VR306) */
	{QMI_GOBI_DEVICE(0x05c6, 0x9275)},	/* iRex Technologies Gobi 2000 Modem device (VR307) */
	{QMI_GOBI_DEVICE(0x0af0, 0x8120)},	/* Option GTM681W */
	{QMI_GOBI_DEVICE(0x1199, 0x68a5)},	/* Sierra Wireless Modem */
	{QMI_GOBI_DEVICE(0x1199, 0x68a9)},	/* Sierra Wireless Modem */
	{QMI_GOBI_DEVICE(0x1199, 0x9001)},	/* Sierra Wireless Gobi 2000 Modem device (VT773) */
	{QMI_GOBI_DEVICE(0x1199, 0x9002)},	/* Sierra Wireless Gobi 2000 Modem device (VT773) */
	{QMI_GOBI_DEVICE(0x1199, 0x9003)},	/* Sierra Wireless Gobi 2000 Modem device (VT773) */
	{QMI_GOBI_DEVICE(0x1199, 0x9004)},	/* Sierra Wireless Gobi 2000 Modem device (VT773) */
	{QMI_GOBI_DEVICE(0x1199, 0x9005)},	/* Sierra Wireless Gobi 2000 Modem device (VT773) */
	{QMI_GOBI_DEVICE(0x1199, 0x9006)},	/* Sierra Wireless Gobi 2000 Modem device (VT773) */
	{QMI_GOBI_DEVICE(0x1199, 0x9007)},	/* Sierra Wireless Gobi 2000 Modem device (VT773) */
	{QMI_GOBI_DEVICE(0x1199, 0x9008)},	/* Sierra Wireless Gobi 2000 Modem device (VT773) */
	{QMI_GOBI_DEVICE(0x1199, 0x9009)},	/* Sierra Wireless Gobi 2000 Modem device (VT773) */
	{QMI_GOBI_DEVICE(0x1199, 0x900a)},	/* Sierra Wireless Gobi 2000 Modem device (VT773) */
	{QMI_GOBI_DEVICE(0x1199, 0x9011)},	/* Sierra Wireless Gobi 2000 Modem device (MC8305) */
	{QMI_GOBI_DEVICE(0x16d8, 0x8002)},	/* CMDTech Gobi 2000 Modem device (VU922) */
	{QMI_GOBI_DEVICE(0x05c6, 0x9205)},	/* Gobi 2000 Modem device */
	{QMI_GOBI_DEVICE(0x1199, 0x9013)},	/* Sierra Wireless Gobi 3000 Modem device (MC8355) */
	{QMI_GOBI_DEVICE(0x03f0, 0x371d)},	/* HP un2430 Mobile Broadband Module */
	{QMI_GOBI_DEVICE(0x1199, 0x9015)},	/* Sierra Wireless Gobi 3000 Modem device */
	{QMI_GOBI_DEVICE(0x1199, 0x9019)},	/* Sierra Wireless Gobi 3000 Modem device */
	{QMI_GOBI_DEVICE(0x1199, 0x901b)},	/* Sierra Wireless MC7770 */
	{QMI_GOBI_DEVICE(0x12d1, 0x14f1)},	/* Sony Gobi 3000 Composite */
	{QMI_GOBI_DEVICE(0x1410, 0xa021)},	/* Foxconn Gobi 3000 Modem device (Novatel E396) */

	{ }					/* END */
};
MODULE_DEVICE_TABLE(usb, products);

static bool quectel_ec20_detected(struct usb_interface *intf)
{
	struct usb_device *dev = interface_to_usbdev(intf);

	if (dev->actconfig &&
	    le16_to_cpu(dev->descriptor.idVendor) == 0x05c6 &&
	    le16_to_cpu(dev->descriptor.idProduct) == 0x9215 &&
	    dev->actconfig->desc.bNumInterfaces == 5)
		return true;

	return false;
}

static int qmi_wwan_probe(struct usb_interface *intf,
			  const struct usb_device_id *prod)
{
	struct usb_device_id *id = (struct usb_device_id *)prod;
	struct usb_interface_descriptor *desc = &intf->cur_altsetting->desc;

	/* Workaround to enable dynamic IDs.  This disables usbnet
	 * blacklisting functionality.  Which, if required, can be
	 * reimplemented here by using a magic "blacklist" value
	 * instead of 0 in the static device id table
	 */
	if (!id->driver_info) {
		dev_dbg(&intf->dev, "setting defaults for dynamic device id\n");
		id->driver_info = (unsigned long)&qmi_wwan_info;
	}

	/* There are devices where the same interface number can be
	 * configured as different functions. We should only bind to
	 * vendor specific functions when matching on interface number
	 */
	if (id->match_flags & USB_DEVICE_ID_MATCH_INT_NUMBER &&
	    desc->bInterfaceClass != USB_CLASS_VENDOR_SPEC) {
		dev_dbg(&intf->dev,
			"Rejecting interface number match for class %02x\n",
			desc->bInterfaceClass);
		return -ENODEV;
	}

	/* Quectel EC20 quirk where we've QMI on interface 4 instead of 0 */
	if (quectel_ec20_detected(intf) && desc->bInterfaceNumber == 0) {
		dev_dbg(&intf->dev, "Quectel EC20 quirk, skipping interface 0\n");
		return -ENODEV;
	}

	/* Several Quectel modems supports dynamic interface configuration, so
	 * we need to match on class/subclass/protocol. These values are
	 * identical for the diagnostic- and QMI-interface, but bNumEndpoints is
	 * different. Ignore the current interface if the number of endpoints
	 * equals the number for the diag interface (two).
	 */
	if (desc->bNumEndpoints == 2)
		return -ENODEV;

	return usbnet_probe(intf, id);
}

static void qmi_wwan_disconnect(struct usb_interface *intf)
{
	struct usbnet *dev = usb_get_intfdata(intf);
	struct qmi_wwan_state *info;
	struct list_head *iter;
	struct net_device *ldev;
	LIST_HEAD(list);

	/* called twice if separate control and data intf */
	if (!dev)
		return;
	info = (void *)&dev->data;
	if (info->flags & QMI_WWAN_FLAG_MUX) {
		if (!rtnl_trylock()) {
			restart_syscall();
			return;
		}
		rcu_read_lock();
		netdev_for_each_upper_dev_rcu(dev->net, ldev, iter)
			qmimux_unregister_device(ldev, &list);
		rcu_read_unlock();
		unregister_netdevice_many(&list);
		rtnl_unlock();
		info->flags &= ~QMI_WWAN_FLAG_MUX;
	}
	usbnet_disconnect(intf);
}

static struct usb_driver qmi_wwan_driver = {
	.name		      = "qmi_wwan",
	.id_table	      = products,
	.probe		      = qmi_wwan_probe,
	.disconnect	      = qmi_wwan_disconnect,
	.suspend	      = qmi_wwan_suspend,
	.resume		      =	qmi_wwan_resume,
	.reset_resume         = qmi_wwan_resume,
	.supports_autosuspend = 1,
	.disable_hub_initiated_lpm = 1,
};

module_usb_driver(qmi_wwan_driver);

MODULE_AUTHOR("Bjørn Mork <bjorn@mork.no>");
MODULE_DESCRIPTION("Qualcomm MSM Interface (QMI) WWAN driver");
MODULE_LICENSE("GPL");<|MERGE_RESOLUTION|>--- conflicted
+++ resolved
@@ -1438,10 +1438,7 @@
 	{QMI_QUIRK_SET_DTR(0x1546, 0x1312, 4)},	/* u-blox LARA-R6 01B */
 	{QMI_QUIRK_SET_DTR(0x1546, 0x1342, 4)},	/* u-blox LARA-L6 */
 	{QMI_QUIRK_SET_DTR(0x33f8, 0x0104, 4)}, /* Rolling RW101 RMNET */
-<<<<<<< HEAD
-=======
 	{QMI_FIXED_INTF(0x2dee, 0x4d22, 5)},    /* MeiG Smart SRM825L */
->>>>>>> 82cc63dc
 
 	/* 4. Gobi 1000 devices */
 	{QMI_GOBI1K_DEVICE(0x05c6, 0x9212)},	/* Acer Gobi Modem Device */
