--- conflicted
+++ resolved
@@ -2534,17 +2534,10 @@
 
 	tx_mod = lanphy_read_page_reg(ptp_priv->phydev, 5, PTP_TX_MOD);
 	if (ptp_priv->hwts_tx_type == HWTSTAMP_TX_ONESTEP_SYNC) {
-<<<<<<< HEAD
 		lanphy_write_page_reg(ptp_priv->phydev, 5, PTP_TX_MOD,
 				      tx_mod | PTP_TX_MOD_TX_PTP_SYNC_TS_INSERT_);
 	} else if (ptp_priv->hwts_tx_type == HWTSTAMP_TX_ON) {
 		lanphy_write_page_reg(ptp_priv->phydev, 5, PTP_TX_MOD,
-=======
-		lanphy_write_page_reg(ptp_priv->phydev, 5, PTP_TX_MOD,
-				      tx_mod | PTP_TX_MOD_TX_PTP_SYNC_TS_INSERT_);
-	} else if (ptp_priv->hwts_tx_type == HWTSTAMP_TX_ON) {
-		lanphy_write_page_reg(ptp_priv->phydev, 5, PTP_TX_MOD,
->>>>>>> 82cc63dc
 				      tx_mod & ~PTP_TX_MOD_TX_PTP_SYNC_TS_INSERT_);
 	}
 
