--- conflicted
+++ resolved
@@ -254,23 +254,11 @@
 {
 	unsigned int n13 = port->uartclk / (13 * baud);
 	unsigned int n16 = port->uartclk / (16 * baud);
-<<<<<<< HEAD
 	int baudAbsDiff13 =
 		n13 ? (baud - (port->uartclk / (13 * n13))) : INT_MAX;
 	int baudAbsDiff16 =
 		n16 ? (baud - (port->uartclk / (16 * n16))) : INT_MAX;
-=======
-	int baudAbsDiff13;
-	int baudAbsDiff16;
-
-	if (n13 == 0)
-		n13 = 1;
-	if (n16 == 0)
-		n16 = 1;
-
-	baudAbsDiff13 = baud - (port->uartclk / (13 * n13));
-	baudAbsDiff16 = baud - (port->uartclk / (16 * n16));
->>>>>>> cd2c5381
+
 	if (baudAbsDiff13 < 0)
 		baudAbsDiff13 = -baudAbsDiff13;
 	if (baudAbsDiff16 < 0)
