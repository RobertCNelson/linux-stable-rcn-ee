// SPDX-License-Identifier: GPL-2.0-only
//
// Driver for Cadence QSPI Controller
//
// Copyright Altera Corporation (C) 2012-2014. All rights reserved.
// Copyright Intel Corporation (C) 2019-2020. All rights reserved.
// Copyright (C) 2020 Texas Instruments Incorporated - http://www.ti.com

#include <linux/clk.h>
#include <linux/completion.h>
#include <linux/delay.h>
#include <linux/dma-mapping.h>
#include <linux/dmaengine.h>
#include <linux/err.h>
#include <linux/errno.h>
#include <linux/firmware/xlnx-zynqmp.h>
#include <linux/interrupt.h>
#include <linux/io.h>
#include <linux/iopoll.h>
#include <linux/jiffies.h>
#include <linux/kernel.h>
#include <linux/log2.h>
#include <linux/module.h>
#include <linux/of.h>
#include <linux/platform_device.h>
#include <linux/pm_runtime.h>
#include <linux/reset.h>
#include <linux/sched.h>
#include <linux/spi/spi.h>
#include <linux/spi/spi-mem.h>
#include <linux/sys_soc.h>
#include <linux/timer.h>

#define CQSPI_NAME			"cadence-qspi"
#define CQSPI_MAX_CHIPSELECT		4

static_assert(CQSPI_MAX_CHIPSELECT <= SPI_CS_CNT_MAX);

/* Quirks */
#define CQSPI_NEEDS_WR_DELAY		BIT(0)
#define CQSPI_DISABLE_DAC_MODE		BIT(1)
#define CQSPI_SUPPORT_EXTERNAL_DMA	BIT(2)
#define CQSPI_NO_SUPPORT_WR_COMPLETION	BIT(3)
#define CQSPI_SLOW_SRAM		BIT(4)
#define CQSPI_NEEDS_APB_AHB_HAZARD_WAR	BIT(5)
#define CQSPI_RD_NO_IRQ			BIT(6)
#define CQSPI_DISABLE_STIG_MODE		BIT(7)

/* Capabilities */
#define CQSPI_SUPPORTS_OCTAL		BIT(0)
#define CQSPI_SUPPORTS_QUAD		BIT(1)

#define CQSPI_OP_WIDTH(part) ((part).nbytes ? ilog2((part).buswidth) : 0)

enum {
	CLK_QSPI_APB = 0,
	CLK_QSPI_AHB,
	CLK_QSPI_NUM,
};

struct cqspi_st;

struct phy_setting {
	u8	rx;
	u8	tx;
	u8	read_delay;
};

struct cqspi_flash_pdata {
	struct cqspi_st		*cqspi;
	u32			clk_rate;
	u32			read_delay;
	u32			tshsl_ns;
	u32			tsd2d_ns;
	u32			tchsh_ns;
	u32			tslch_ns;
	bool			dtr;
	u8			cs;
	bool			use_phy;
	bool			use_dqs;
	struct phy_setting	phy_setting;
	struct spi_mem_op	phy_read_op;
};

struct cqspi_st {
	struct platform_device	*pdev;
	struct spi_controller	*host;
	struct clk		*clk;
	struct clk		*clks[CLK_QSPI_NUM];
	unsigned int		sclk;

	void __iomem		*iobase;
	void __iomem		*ahb_base;
	resource_size_t		ahb_size;
	struct completion	transfer_complete;

	struct dma_chan		*rx_chan;
	struct completion	rx_dma_complete;
	dma_addr_t		mmap_phys_base;

	int			current_cs;
	unsigned long		master_ref_clk_hz;
	bool			is_decoded_cs;
	u32			fifo_depth;
	u32			fifo_width;
	u32			num_chipselect;
	bool			rclk_en;
	u32			trigger_address;
	u32			phase_detect_selector;
	u32			wr_delay;
	bool			use_direct_mode;
	bool			use_direct_mode_wr;
	struct cqspi_flash_pdata f_pdata[CQSPI_MAX_CHIPSELECT];
	bool			use_dma_read;
	u32			pd_dev_id;
	bool			wr_completion;
	bool			slow_sram;
	bool			apb_ahb_hazard;

	bool			is_jh7110; /* Flag for StarFive JH7110 SoC */
	bool			disable_stig_mode;

	const struct cqspi_driver_platdata *ddata;
};

struct cqspi_driver_platdata {
	u32 hwcaps_mask;
	u8 quirks;
	int (*indirect_read_dma)(struct cqspi_flash_pdata *f_pdata,
				 u_char *rxbuf, loff_t from_addr, size_t n_rx);
	u32 (*get_dma_status)(struct cqspi_st *cqspi);
	int (*jh7110_clk_init)(struct platform_device *pdev,
			       struct cqspi_st *cqspi);
};

/* Operation timeout value */
#define CQSPI_TIMEOUT_MS			500
#define CQSPI_READ_TIMEOUT_MS			10
#define CQSPI_BUSYWAIT_TIMEOUT_US		500
#define CQSPI_DLL_TIMEOUT_US			300

/* Runtime_pm autosuspend delay */
#define CQSPI_AUTOSUSPEND_TIMEOUT		2000

#define CQSPI_DUMMY_CLKS_PER_BYTE		8
#define CQSPI_DUMMY_BYTES_MAX			4
#define CQSPI_DUMMY_CLKS_MAX			31

#define CQSPI_STIG_DATA_LEN_MAX			8

/* Register map */
#define CQSPI_REG_CONFIG			0x00
#define CQSPI_REG_CONFIG_ENABLE_MASK		BIT(0)
#define CQSPI_REG_CONFIG_PHY_EN		BIT(3)
#define CQSPI_REG_CONFIG_ENB_DIR_ACC_CTRL	BIT(7)
#define CQSPI_REG_CONFIG_DECODE_MASK		BIT(9)
#define CQSPI_REG_CONFIG_CHIPSELECT_LSB		10
#define CQSPI_REG_CONFIG_DMA_MASK		BIT(15)
#define CQSPI_REG_CONFIG_BAUD_LSB		19
#define CQSPI_REG_CONFIG_DTR_PROTO		BIT(24)
#define CQSPI_REG_CONFIG_PHY_PIPELINE		BIT(25)
#define CQSPI_REG_CONFIG_DUAL_OPCODE		BIT(30)
#define CQSPI_REG_CONFIG_IDLE_LSB		31
#define CQSPI_REG_CONFIG_CHIPSELECT_MASK	0xF
#define CQSPI_REG_CONFIG_BAUD_MASK		0xF

#define CQSPI_REG_RD_INSTR			0x04
#define CQSPI_REG_RD_INSTR_OPCODE_LSB		0
#define CQSPI_REG_RD_INSTR_TYPE_INSTR_LSB	8
#define CQSPI_REG_RD_INSTR_TYPE_ADDR_LSB	12
#define CQSPI_REG_RD_INSTR_TYPE_DATA_LSB	16
#define CQSPI_REG_RD_INSTR_MODE_EN_LSB		20
#define CQSPI_REG_RD_INSTR_DUMMY_LSB		24
#define CQSPI_REG_RD_INSTR_TYPE_INSTR_MASK	0x3
#define CQSPI_REG_RD_INSTR_TYPE_ADDR_MASK	0x3
#define CQSPI_REG_RD_INSTR_TYPE_DATA_MASK	0x3
#define CQSPI_REG_RD_INSTR_DUMMY_MASK		0x1F

#define CQSPI_REG_WR_INSTR			0x08
#define CQSPI_REG_WR_INSTR_OPCODE_LSB		0
#define CQSPI_REG_WR_INSTR_TYPE_ADDR_LSB	12
#define CQSPI_REG_WR_INSTR_TYPE_DATA_LSB	16

#define CQSPI_REG_DELAY				0x0C
#define CQSPI_REG_DELAY_TSLCH_LSB		0
#define CQSPI_REG_DELAY_TCHSH_LSB		8
#define CQSPI_REG_DELAY_TSD2D_LSB		16
#define CQSPI_REG_DELAY_TSHSL_LSB		24
#define CQSPI_REG_DELAY_TSLCH_MASK		0xFF
#define CQSPI_REG_DELAY_TCHSH_MASK		0xFF
#define CQSPI_REG_DELAY_TSD2D_MASK		0xFF
#define CQSPI_REG_DELAY_TSHSL_MASK		0xFF

#define CQSPI_REG_READCAPTURE			0x10
#define CQSPI_REG_READCAPTURE_BYPASS_LSB	0
#define CQSPI_REG_READCAPTURE_DELAY_LSB		1
#define CQSPI_REG_READCAPTURE_DELAY_MASK	0xF
#define CQSPI_REG_READCAPTURE_EDGE_LSB		5
#define CQSPI_REG_READCAPTURE_DQS_LSB		8

#define CQSPI_REG_SIZE				0x14
#define CQSPI_REG_SIZE_ADDRESS_LSB		0
#define CQSPI_REG_SIZE_PAGE_LSB			4
#define CQSPI_REG_SIZE_BLOCK_LSB		16
#define CQSPI_REG_SIZE_ADDRESS_MASK		0xF
#define CQSPI_REG_SIZE_PAGE_MASK		0xFFF
#define CQSPI_REG_SIZE_BLOCK_MASK		0x3F

#define CQSPI_REG_SRAMPARTITION			0x18
#define CQSPI_REG_INDIRECTTRIGGER		0x1C

#define CQSPI_REG_DMA				0x20
#define CQSPI_REG_DMA_SINGLE_LSB		0
#define CQSPI_REG_DMA_BURST_LSB			8
#define CQSPI_REG_DMA_SINGLE_MASK		0xFF
#define CQSPI_REG_DMA_BURST_MASK		0xFF

#define CQSPI_REG_REMAP				0x24
#define CQSPI_REG_MODE_BIT			0x28

#define CQSPI_REG_SDRAMLEVEL			0x2C
#define CQSPI_REG_SDRAMLEVEL_RD_LSB		0
#define CQSPI_REG_SDRAMLEVEL_WR_LSB		16
#define CQSPI_REG_SDRAMLEVEL_RD_MASK		0xFFFF
#define CQSPI_REG_SDRAMLEVEL_WR_MASK		0xFFFF

#define CQSPI_REG_WR_COMPLETION_CTRL		0x38
#define CQSPI_REG_WR_DISABLE_AUTO_POLL		BIT(14)

#define CQSPI_REG_IRQSTATUS			0x40
#define CQSPI_REG_IRQMASK			0x44

#define CQSPI_REG_INDIRECTRD			0x60
#define CQSPI_REG_INDIRECTRD_START_MASK		BIT(0)
#define CQSPI_REG_INDIRECTRD_CANCEL_MASK	BIT(1)
#define CQSPI_REG_INDIRECTRD_DONE_MASK		BIT(5)

#define CQSPI_REG_INDIRECTRDWATERMARK		0x64
#define CQSPI_REG_INDIRECTRDSTARTADDR		0x68
#define CQSPI_REG_INDIRECTRDBYTES		0x6C

#define CQSPI_REG_CMDCTRL			0x90
#define CQSPI_REG_CMDCTRL_EXECUTE_MASK		BIT(0)
#define CQSPI_REG_CMDCTRL_INPROGRESS_MASK	BIT(1)
#define CQSPI_REG_CMDCTRL_DUMMY_LSB		7
#define CQSPI_REG_CMDCTRL_WR_BYTES_LSB		12
#define CQSPI_REG_CMDCTRL_WR_EN_LSB		15
#define CQSPI_REG_CMDCTRL_ADD_BYTES_LSB		16
#define CQSPI_REG_CMDCTRL_ADDR_EN_LSB		19
#define CQSPI_REG_CMDCTRL_RD_BYTES_LSB		20
#define CQSPI_REG_CMDCTRL_RD_EN_LSB		23
#define CQSPI_REG_CMDCTRL_OPCODE_LSB		24
#define CQSPI_REG_CMDCTRL_WR_BYTES_MASK		0x7
#define CQSPI_REG_CMDCTRL_ADD_BYTES_MASK	0x3
#define CQSPI_REG_CMDCTRL_RD_BYTES_MASK		0x7
#define CQSPI_REG_CMDCTRL_DUMMY_MASK		0x1F

#define CQSPI_REG_INDIRECTWR			0x70
#define CQSPI_REG_INDIRECTWR_START_MASK		BIT(0)
#define CQSPI_REG_INDIRECTWR_CANCEL_MASK	BIT(1)
#define CQSPI_REG_INDIRECTWR_DONE_MASK		BIT(5)

#define CQSPI_REG_INDIRECTWRWATERMARK		0x74
#define CQSPI_REG_INDIRECTWRSTARTADDR		0x78
#define CQSPI_REG_INDIRECTWRBYTES		0x7C

#define CQSPI_REG_INDTRIG_ADDRRANGE		0x80

#define CQSPI_REG_CMDADDRESS			0x94
#define CQSPI_REG_CMDREADDATALOWER		0xA0
#define CQSPI_REG_CMDREADDATAUPPER		0xA4
#define CQSPI_REG_CMDWRITEDATALOWER		0xA8
#define CQSPI_REG_CMDWRITEDATAUPPER		0xAC

#define CQSPI_REG_POLLING_STATUS		0xB0
#define CQSPI_REG_POLLING_STATUS_DUMMY_LSB	16

#define CQSPI_REG_PHY_CONFIG			0xB4
#define CQSPI_REG_PHY_CONFIG_RX_DEL_LSB		0
#define CQSPI_REG_PHY_CONFIG_RX_DEL_MASK	0x7F
#define CQSPI_REG_PHY_CONFIG_TX_DEL_LSB		16
#define CQSPI_REG_PHY_CONFIG_TX_DEL_MASK	0x7F
#define CQSPI_REG_PHY_CONFIG_DLL_RESET		BIT(30)
#define CQSPI_REG_PHY_CONFIG_RESYNC		BIT(31)

#define CQSPI_REG_PHY_DLL_MASTER		0xB8
#define CQSPI_REG_PHY_DLL_MASTER_INIT_DELAY_LSB	0
#define CQSPI_REG_PHY_DLL_MASTER_INIT_DELAY_VAL	16
#define CQSPI_REG_PHY_DLL_MASTER_DLY_ELMTS_LEN	0x7
#define CQSPI_REG_PHY_DLL_MASTER_DLY_ELMTS_LSB	20
#define CQSPI_REG_PHY_DLL_MASTER_BYPASS		BIT(23)
#define CQSPI_REG_PHY_DLL_MASTER_CYCLE		BIT(24)

#define CQSPI_REG_DLL_OBS_LOW			0xBC
#define CQSPI_REG_DLL_OBS_LOW_DLL_LOCK_LSB	0
#define CQSPI_REG_DLL_OBS_LOW_LOOPBACK_LOCK_LSB	15

#define CQSPI_REG_OP_EXT_LOWER			0xE0
#define CQSPI_REG_OP_EXT_READ_LSB		24
#define CQSPI_REG_OP_EXT_WRITE_LSB		16
#define CQSPI_REG_OP_EXT_STIG_LSB		0

#define CQSPI_REG_VERSAL_DMA_SRC_ADDR		0x1000

#define CQSPI_REG_VERSAL_DMA_DST_ADDR		0x1800
#define CQSPI_REG_VERSAL_DMA_DST_SIZE		0x1804

#define CQSPI_REG_VERSAL_DMA_DST_CTRL		0x180C

#define CQSPI_REG_VERSAL_DMA_DST_I_STS		0x1814
#define CQSPI_REG_VERSAL_DMA_DST_I_EN		0x1818
#define CQSPI_REG_VERSAL_DMA_DST_I_DIS		0x181C
#define CQSPI_REG_VERSAL_DMA_DST_DONE_MASK	BIT(1)

#define CQSPI_REG_VERSAL_DMA_DST_ADDR_MSB	0x1828

#define CQSPI_REG_VERSAL_DMA_DST_CTRL_VAL	0xF43FFA00
#define CQSPI_REG_VERSAL_ADDRRANGE_WIDTH_VAL	0x6

/* Interrupt status bits */
#define CQSPI_REG_IRQ_MODE_ERR			BIT(0)
#define CQSPI_REG_IRQ_UNDERFLOW			BIT(1)
#define CQSPI_REG_IRQ_IND_COMP			BIT(2)
#define CQSPI_REG_IRQ_IND_RD_REJECT		BIT(3)
#define CQSPI_REG_IRQ_WR_PROTECTED_ERR		BIT(4)
#define CQSPI_REG_IRQ_ILLEGAL_AHB_ERR		BIT(5)
#define CQSPI_REG_IRQ_WATERMARK			BIT(6)
#define CQSPI_REG_IRQ_IND_SRAM_FULL		BIT(12)

#define CQSPI_IRQ_MASK_RD		(CQSPI_REG_IRQ_WATERMARK	| \
					 CQSPI_REG_IRQ_IND_SRAM_FULL	| \
					 CQSPI_REG_IRQ_IND_COMP)

#define CQSPI_IRQ_MASK_WR		(CQSPI_REG_IRQ_IND_COMP		| \
					 CQSPI_REG_IRQ_WATERMARK	| \
					 CQSPI_REG_IRQ_UNDERFLOW)

#define CQSPI_IRQ_STATUS_MASK		0x1FFFF
#define CQSPI_DMA_UNALIGN		0x3

#define CQSPI_REG_VERSAL_DMA_VAL		0x602

#define CQSPI_PHY_INIT_RD			1
#define CQSPI_PHY_MAX_RD			4
#define CQSPI_PHY_MAX_DELAY			127
#define CQSPI_PHY_DDR_SEARCH_STEP		4
#define CQSPI_PHY_MAX_RX			63
#define CQSPI_PHY_MAX_TX			63
#define CQSPI_PHY_TX_LOOKUP_LOW_START		28
#define CQSPI_PHY_TX_LOOKUP_LOW_END		48
#define CQSPI_PHY_TX_LOOKUP_HIGH_START		60
#define CQSPI_PHY_TX_LOOKUP_HIGH_END		96
#define CQSPI_PHY_RX_LOW_SEARCH_START		0
#define CQSPI_PHY_RX_LOW_SEARCH_END		40
#define CQSPI_PHY_RX_HIGH_SEARCH_START		24
#define CQSPI_PHY_RX_HIGH_SEARCH_END		127
#define CQSPI_PHY_TX_LOW_SEARCH_START		0
#define CQSPI_PHY_TX_LOW_SEARCH_END		64
#define CQSPI_PHY_TX_HIGH_SEARCH_START		78
#define CQSPI_PHY_TX_HIGH_SEARCH_END		127
#define CQSPI_PHY_SEARCH_OFFSET			8

#define CQSPI_PHY_DEFAULT_TEMP		45
#define CQSPI_PHY_MIN_TEMP		-45
#define CQSPI_PHY_MAX_TEMP		130
#define CQSPI_PHY_MID_TEMP \
	(CQSPI_PHY_MIN_TEMP + ((CQSPI_PHY_MAX_TEMP - CQSPI_PHY_MIN_TEMP) / 2))

static const u8 phy_tuning_pattern[] = {
	0xFE, 0xFF, 0x01, 0x01, 0x01, 0x01, 0x01, 0x00, 0x00, 0xFE, 0xFE, 0x01,
	0x01, 0x01, 0x01, 0x00, 0x00, 0xFE, 0xFE, 0x01, 0xFF, 0xFF, 0xFF, 0xFF,
	0xFF, 0x00, 0x00, 0xFE, 0xFE, 0xFF, 0xFF, 0xFF, 0xFF, 0x00, 0x00, 0xFE,
	0xFE, 0xFF, 0x01, 0x01, 0x01, 0x01, 0x01, 0xFE, 0x00, 0xFE, 0xFE, 0x01,
	0x01, 0x01, 0x01, 0xFE, 0x00, 0xFE, 0xFE, 0x01, 0xFF, 0xFF, 0xFF, 0xFF,
	0xFF, 0xFE, 0x00, 0xFE, 0xFE, 0xFF, 0xFF, 0xFF, 0xFF, 0xFE, 0x00, 0xFE,
	0xFE, 0xFF, 0x01, 0x01, 0x01, 0x01, 0x01, 0x00, 0xFE, 0xFE, 0xFE, 0x01,
	0x01, 0x01, 0x01, 0x00, 0xFE, 0xFE, 0xFE, 0x01, 0xFF, 0xFF, 0xFF, 0xFF,
	0xFF, 0x00, 0xFE, 0xFE, 0xFE, 0xFF, 0xFF, 0xFF, 0xFF, 0x00, 0xFE, 0xFE,
	0xFE, 0xFF, 0x01, 0x01, 0x01, 0x01, 0x01, 0xFE, 0xFE, 0xFE, 0xFE, 0x01,
	0x01, 0x01, 0x01, 0xFE, 0xFE, 0xFE, 0xFE, 0x01,
};

static int cqspi_wait_for_bit(const struct cqspi_driver_platdata *ddata,
			      void __iomem *reg, const u32 mask, bool clr,
			      bool busywait)
{
	u64 timeout_us = CQSPI_TIMEOUT_MS * USEC_PER_MSEC;
	u32 val;

	if (busywait) {
		int ret = readl_relaxed_poll_timeout(reg, val,
						     (((clr ? ~val : val) & mask) == mask),
						     0, CQSPI_BUSYWAIT_TIMEOUT_US);

		if (ret != -ETIMEDOUT)
			return ret;

		timeout_us -= CQSPI_BUSYWAIT_TIMEOUT_US;
	}

	return readl_relaxed_poll_timeout(reg, val,
					  (((clr ? ~val : val) & mask) == mask),
					  10, timeout_us);
}

static bool cqspi_is_idle(struct cqspi_st *cqspi)
{
	u32 reg = readl(cqspi->iobase + CQSPI_REG_CONFIG);

	return reg & (1UL << CQSPI_REG_CONFIG_IDLE_LSB);
}

static u32 cqspi_get_rd_sram_level(struct cqspi_st *cqspi)
{
	u32 reg = readl(cqspi->iobase + CQSPI_REG_SDRAMLEVEL);

	reg >>= CQSPI_REG_SDRAMLEVEL_RD_LSB;
	return reg & CQSPI_REG_SDRAMLEVEL_RD_MASK;
}

static u32 cqspi_get_versal_dma_status(struct cqspi_st *cqspi)
{
	u32 dma_status;

	dma_status = readl(cqspi->iobase +
					   CQSPI_REG_VERSAL_DMA_DST_I_STS);
	writel(dma_status, cqspi->iobase +
		   CQSPI_REG_VERSAL_DMA_DST_I_STS);

	return dma_status & CQSPI_REG_VERSAL_DMA_DST_DONE_MASK;
}

static irqreturn_t cqspi_irq_handler(int this_irq, void *dev)
{
	struct cqspi_st *cqspi = dev;
	const struct cqspi_driver_platdata *ddata = cqspi->ddata;
	unsigned int irq_status;

	/* Read interrupt status */
	irq_status = readl(cqspi->iobase + CQSPI_REG_IRQSTATUS);

	/* Clear interrupt */
	writel(irq_status, cqspi->iobase + CQSPI_REG_IRQSTATUS);

	if (cqspi->use_dma_read && ddata && ddata->get_dma_status) {
		if (ddata->get_dma_status(cqspi)) {
			complete(&cqspi->transfer_complete);
			return IRQ_HANDLED;
		}
	}

	else if (!cqspi->slow_sram)
		irq_status &= CQSPI_IRQ_MASK_RD | CQSPI_IRQ_MASK_WR;
	else
		irq_status &= CQSPI_REG_IRQ_WATERMARK | CQSPI_IRQ_MASK_WR;

	if (irq_status)
		complete(&cqspi->transfer_complete);

	return IRQ_HANDLED;
}

static unsigned int cqspi_calc_rdreg(const struct spi_mem_op *op)
{
	u32 rdreg = 0;

	rdreg |= CQSPI_OP_WIDTH(op->cmd) << CQSPI_REG_RD_INSTR_TYPE_INSTR_LSB;
	rdreg |= CQSPI_OP_WIDTH(op->addr) << CQSPI_REG_RD_INSTR_TYPE_ADDR_LSB;
	rdreg |= CQSPI_OP_WIDTH(op->data) << CQSPI_REG_RD_INSTR_TYPE_DATA_LSB;

	return rdreg;
}

static unsigned int cqspi_calc_dummy(const struct spi_mem_op *op)
{
	unsigned int dummy_clk;

	if (!op->dummy.nbytes)
		return 0;

	dummy_clk = op->dummy.nbytes * (8 / op->dummy.buswidth);
	if (op->cmd.dtr)
		dummy_clk /= 2;

	return dummy_clk;
}

static int cqspi_wait_idle(struct cqspi_st *cqspi)
{
	const unsigned int poll_idle_retry = 3;
	unsigned int count = 0;
	unsigned long timeout;

	timeout = jiffies + msecs_to_jiffies(CQSPI_TIMEOUT_MS);
	while (1) {
		/*
		 * Read few times in succession to ensure the controller
		 * is indeed idle, that is, the bit does not transition
		 * low again.
		 */
		if (cqspi_is_idle(cqspi))
			count++;
		else
			count = 0;

		if (count >= poll_idle_retry)
			return 0;

		if (time_after(jiffies, timeout)) {
			/* Timeout, in busy mode. */
			dev_err(&cqspi->pdev->dev,
				"QSPI is still busy after %dms timeout.\n",
				CQSPI_TIMEOUT_MS);
			return -ETIMEDOUT;
		}

		cpu_relax();
	}
}

static void cqspi_set_tx_dll(void __iomem *reg_base, u8 dll)
{
	unsigned int reg;

	reg = readl(reg_base + CQSPI_REG_PHY_CONFIG);
	reg &= ~(CQSPI_REG_PHY_CONFIG_TX_DEL_MASK <<
		CQSPI_REG_PHY_CONFIG_TX_DEL_LSB);
	reg |= (dll & CQSPI_REG_PHY_CONFIG_TX_DEL_MASK) <<
		CQSPI_REG_PHY_CONFIG_TX_DEL_LSB;
	reg |= CQSPI_REG_PHY_CONFIG_RESYNC;
	writel(reg, reg_base + CQSPI_REG_PHY_CONFIG);
}

static void cqspi_set_rx_dll(void __iomem *reg_base, u8 dll)
{
	unsigned int reg;

	reg = readl(reg_base + CQSPI_REG_PHY_CONFIG);
	reg &= ~(CQSPI_REG_PHY_CONFIG_RX_DEL_MASK <<
		CQSPI_REG_PHY_CONFIG_RX_DEL_LSB);
	reg |= (dll & CQSPI_REG_PHY_CONFIG_RX_DEL_MASK) <<
		CQSPI_REG_PHY_CONFIG_RX_DEL_LSB;
	reg |= CQSPI_REG_PHY_CONFIG_RESYNC;
	writel(reg, reg_base + CQSPI_REG_PHY_CONFIG);
}

static int cqspi_resync_dll(struct cqspi_st *cqspi)
{
	void __iomem *reg_base = cqspi->iobase;
	unsigned int reg;
	int ret;

	ret = cqspi_wait_idle(cqspi);

	if (!ret) {
		reg = readl(reg_base + CQSPI_REG_CONFIG);
		reg &= ~(CQSPI_REG_CONFIG_ENABLE_MASK);
		writel(reg, reg_base + CQSPI_REG_CONFIG);

		reg = readl(reg_base + CQSPI_REG_PHY_CONFIG);
		reg &= ~(CQSPI_REG_PHY_CONFIG_DLL_RESET |
			 CQSPI_REG_PHY_CONFIG_RESYNC);
		writel(reg, reg_base + CQSPI_REG_PHY_CONFIG);

		reg = readl(reg_base + CQSPI_REG_PHY_DLL_MASTER);
		reg |= (CQSPI_REG_PHY_DLL_MASTER_INIT_DELAY_VAL
			<< CQSPI_REG_PHY_DLL_MASTER_INIT_DELAY_LSB);
		writel(reg, reg_base + CQSPI_REG_PHY_DLL_MASTER);

		reg = readl(reg_base + CQSPI_REG_PHY_CONFIG);
		reg |= CQSPI_REG_PHY_CONFIG_DLL_RESET;
		writel(reg, reg_base + CQSPI_REG_PHY_CONFIG);

		readl_poll_timeout(reg_base + CQSPI_REG_DLL_OBS_LOW, reg,
				   !(reg &= (1 << CQSPI_REG_DLL_OBS_LOW_DLL_LOCK_LSB)),
				   0, CQSPI_DLL_TIMEOUT_US);

		readl_poll_timeout(reg_base + CQSPI_REG_DLL_OBS_LOW, reg,
				   !(reg &= (1 << CQSPI_REG_DLL_OBS_LOW_LOOPBACK_LOCK_LSB)),
				   0, CQSPI_DLL_TIMEOUT_US);

		reg = readl(reg_base + CQSPI_REG_PHY_CONFIG);
		reg |= CQSPI_REG_PHY_CONFIG_RESYNC;
		writel(reg, reg_base + CQSPI_REG_PHY_CONFIG);

		reg = readl(reg_base + CQSPI_REG_CONFIG);
		reg |= CQSPI_REG_CONFIG_ENABLE_MASK;
		writel(reg, reg_base + CQSPI_REG_CONFIG);
	}

	return ret;
}

/* TODO: Figure out how to get the temperature here. */
static int cqspi_get_temp(int *temp)
{
	return -EOPNOTSUPP;
}

static int cqspi_phy_apply_setting(struct cqspi_flash_pdata *f_pdata,
				   struct phy_setting *phy)
{
	struct cqspi_st *cqspi = f_pdata->cqspi;
	unsigned int reg;

	reg = readl(cqspi->iobase + CQSPI_REG_READCAPTURE);
	reg |= (1 << CQSPI_REG_READCAPTURE_EDGE_LSB);
	writel(reg, cqspi->iobase + CQSPI_REG_READCAPTURE);

	cqspi_set_rx_dll(cqspi->iobase, phy->rx);
	cqspi_set_tx_dll(cqspi->iobase, phy->tx);
	f_pdata->phy_setting.read_delay = phy->read_delay;

	return cqspi_resync_dll(cqspi);
}

static int cqspi_phy_check_pattern(struct cqspi_flash_pdata *f_pdata,
				   struct spi_mem *mem)
{
	struct spi_mem_op op = f_pdata->phy_read_op;
	u8 *read_data;
	unsigned int size = sizeof(phy_tuning_pattern);
	int ret;

	read_data = kmalloc(size, GFP_KERNEL);
	if (!read_data)
		return -ENOMEM;

	op.data.buf.in = read_data;
	op.data.nbytes = size;

	ret = spi_mem_exec_op(mem, &op);
	if (ret)
		goto out;

	if (memcmp(read_data, phy_tuning_pattern,
		   ARRAY_SIZE(phy_tuning_pattern))) {
		ret = -EAGAIN;
		goto out;
	}

	ret = 0;

out:
	kfree(read_data);
	return ret;
}

static int cqspi_find_rx_low(struct cqspi_flash_pdata *f_pdata,
			     struct spi_mem *mem, struct phy_setting *phy)
{
	struct device *dev = &f_pdata->cqspi->pdev->dev;
	int ret;

	do {
		phy->rx = CQSPI_PHY_RX_LOW_SEARCH_START;
		do {
			ret = cqspi_phy_apply_setting(f_pdata, phy);
			if (!ret) {
				ret = cqspi_phy_check_pattern(f_pdata, mem);
				if (!ret)
					return 0;
			}

			phy->rx += CQSPI_PHY_DDR_SEARCH_STEP;
		} while (phy->rx <= CQSPI_PHY_RX_LOW_SEARCH_END);

		phy->read_delay++;
	} while (phy->read_delay <= CQSPI_PHY_MAX_RD);

	dev_dbg(dev, "Unable to find RX low\n");
	return -ENOENT;
}

static int cqspi_find_rx_low_sdr(struct cqspi_flash_pdata *f_pdata,
				 struct spi_mem *mem, struct phy_setting *phy)
{
	struct device *dev = &f_pdata->cqspi->pdev->dev;
	int ret;

	phy->rx = 0;
	do {
		ret = cqspi_phy_apply_setting(f_pdata, phy);
		if (!ret) {
			ret = cqspi_phy_check_pattern(f_pdata, mem);
			if (!ret)
				return 0;
		}
		phy->rx++;
	} while (phy->rx < CQSPI_PHY_MAX_DELAY - 1);

	dev_dbg(dev, "Unable to find RX low\n");
	return -ENOENT;
}

static int cqspi_find_rx_high(struct cqspi_flash_pdata *f_pdata,
			      struct spi_mem *mem, struct phy_setting *phy)
{
	struct device *dev = &f_pdata->cqspi->pdev->dev;
	int ret;

	do {
		phy->rx = CQSPI_PHY_RX_HIGH_SEARCH_END;
		do {
			ret = cqspi_phy_apply_setting(f_pdata, phy);
			if (!ret) {
				ret = cqspi_phy_check_pattern(f_pdata, mem);
				if (!ret)
					return 0;
			}

			phy->rx -= CQSPI_PHY_DDR_SEARCH_STEP;
		} while (phy->rx >= CQSPI_PHY_RX_HIGH_SEARCH_START);

		phy->read_delay--;
	} while (phy->read_delay >= CQSPI_PHY_INIT_RD);

	dev_dbg(dev, "Unable to find RX high\n");
	return -ENOENT;
}

static int cqspi_find_rx_high_sdr(struct cqspi_flash_pdata *f_pdata,
				  struct spi_mem *mem, struct phy_setting *phy,
				  u8 lowerbound)
{
	struct device *dev = &f_pdata->cqspi->pdev->dev;
	int ret;

	phy->rx = CQSPI_PHY_MAX_DELAY;
	do {
		ret = cqspi_phy_apply_setting(f_pdata, phy);
		if (!ret) {
			ret = cqspi_phy_check_pattern(f_pdata, mem);
			if (!ret)
				return 0;
		}
		phy->rx--;
	} while (phy->rx > lowerbound);

	dev_dbg(dev, "Unable to find RX high\n");
	return -ENOENT;
}

static int cqspi_find_tx_low(struct cqspi_flash_pdata *f_pdata,
			     struct spi_mem *mem, struct phy_setting *phy)
{
	struct device *dev = &f_pdata->cqspi->pdev->dev;
	int ret;

	do {
		phy->tx = CQSPI_PHY_TX_LOW_SEARCH_START;
		do {
			ret = cqspi_phy_apply_setting(f_pdata, phy);
			if (!ret) {
				ret = cqspi_phy_check_pattern(f_pdata, mem);
				if (!ret)
					return 0;
			}

			phy->tx += CQSPI_PHY_DDR_SEARCH_STEP;
		} while (phy->tx <= CQSPI_PHY_TX_LOW_SEARCH_END);

		phy->read_delay++;
	} while (phy->read_delay <= CQSPI_PHY_MAX_RD);

	dev_dbg(dev, "Unable to find TX low\n");
	return -ENOENT;
}

static int cqspi_find_tx_high(struct cqspi_flash_pdata *f_pdata,
			      struct spi_mem *mem, struct phy_setting *phy)
{
	struct device *dev = &f_pdata->cqspi->pdev->dev;
	int ret;

	do {
		phy->tx = CQSPI_PHY_TX_HIGH_SEARCH_END;
		do {
			ret = cqspi_phy_apply_setting(f_pdata, phy);
			if (!ret) {
				ret = cqspi_phy_check_pattern(f_pdata, mem);
				if (!ret)
					return 0;
			}

			phy->tx -= CQSPI_PHY_DDR_SEARCH_STEP;
		} while (phy->tx >= CQSPI_PHY_TX_HIGH_SEARCH_START);

		phy->read_delay--;
	} while (phy->read_delay >= CQSPI_PHY_INIT_RD);

	dev_dbg(dev, "Unable to find TX high\n");
	return -ENOENT;
}

static int cqspi_phy_find_gaplow(struct cqspi_flash_pdata *f_pdata,
				 struct spi_mem *mem,
				 struct phy_setting *bottomleft,
				 struct phy_setting *topright,
				 struct phy_setting *gaplow)
{
	struct phy_setting left, right, mid;
	int ret;

	left = *bottomleft;
	right = *topright;

	mid.tx = left.tx + ((right.tx - left.tx) / 2);
	mid.rx = left.rx + ((right.rx - left.rx) / 2);
	mid.read_delay = left.read_delay;

	do {
		ret = cqspi_phy_apply_setting(f_pdata, &mid);
		if (!ret)
			ret = cqspi_phy_check_pattern(f_pdata, mem);

		if (ret) {
			/* The pattern was not found. Go to the lower half. */
			right.tx = mid.tx;
			right.rx = mid.rx;

			mid.tx = left.tx + ((mid.tx - left.tx) / 2);
			mid.rx = left.rx + ((mid.rx - left.rx) / 2);
		} else {
			/* The pattern was found. Go to the upper half. */
			left.tx = mid.tx;
			left.rx = mid.rx;

			mid.tx = mid.tx + ((right.tx - mid.tx) / 2);
			mid.rx = mid.rx + ((right.rx - mid.rx) / 2);
		}

	/* Break the loop if the window has closed. */
	} while ((right.tx - left.tx >= 2) && (right.rx - left.rx >= 2));

	*gaplow = mid;
	return 0;
}

static int cqspi_phy_find_gaphigh(struct cqspi_flash_pdata *f_pdata,
				  struct spi_mem *mem,
				  struct phy_setting *bottomleft,
				  struct phy_setting *topright,
				  struct phy_setting *gaphigh)
{
	struct phy_setting left, right, mid;
	int ret;

	left = *bottomleft;
	right = *topright;

	mid.tx = left.tx + ((right.tx - left.tx) / 2);
	mid.rx = left.rx + ((right.rx - left.rx) / 2);
	mid.read_delay = right.read_delay;

	do {
		ret = cqspi_phy_apply_setting(f_pdata, &mid);
		if (!ret)
			ret = cqspi_phy_check_pattern(f_pdata, mem);

		if (ret) {
			/* The pattern was not found. Go to the upper half. */
			left.tx = mid.tx;
			left.rx = mid.rx;

			mid.tx = mid.tx + ((right.tx - mid.tx) / 2);
			mid.rx = mid.rx + ((right.rx - mid.rx) / 2);
		} else {
			/* The pattern was found. Go to the lower half. */
			right.tx = mid.tx;
			right.rx = mid.rx;

			mid.tx = left.tx + ((mid.tx - left.tx) / 2);
			mid.rx = left.rx + ((mid.rx - left.rx) / 2);
		}

	/* Break the loop if the window has closed. */
	} while ((right.tx - left.tx >= 2) && (right.rx - left.rx >= 2));

	*gaphigh = mid;
	return 0;
}

static int cqspi_phy_calibrate_ddr(struct cqspi_flash_pdata *f_pdata,
				   struct spi_mem *mem)
{
	struct cqspi_st *cqspi = f_pdata->cqspi;
	struct device *dev = &cqspi->pdev->dev;
	struct phy_setting rxlow, rxhigh, txlow, txhigh;
	struct phy_setting srxlow, srxhigh;
	struct phy_setting bottomleft, topright, searchpoint;
	struct phy_setting gaplow, gaphigh;
	struct phy_setting backuppoint, backupcornerpoint;
	int ret, tmp;
	bool primary = 1, secondary = 1;

	f_pdata->use_phy = true;

	/*
	 * Finding rx fails at some of the tx values based on the H/W platform.
	 * A window of tx values is used to find the rx without errors. This
	 * can increase the number of CPU cycles taken for the PHY tuning in
	 * the cases where more tx values need to be parsed to find a stable
	 * rx.
	 */

	/* ***********************Golden rxlow search*********************** */

	/*
	 *
	 *		rx
	 *	    127	^
	 *		|
	 *		|	xxxxx     ++++++++++++++++++++
	 *		|	xxxxxx     +++++++++++++++++++
	 *		|	xxxxxxx     ++++++++++++++++++
	 *		|	xxxxxxxx     +++++++++++++++++
	 *		|	xxxxxxxxx     ++++++++++++++++
	 *		|	xxxxxxxxxx     +++++++++++++++
	 *		|	xxxxxxxxxxx     ++++++++++++++
	 *		|	|xxxxx|xxxxx     +++++++++++++
	 *		|	|xxxxx|xxxxxx     ++++++++++++
	 *	search	|	|xxxxx|xxxxxxx     +++++++++++
	 *	rxlow --------->|xxxxx|xxxxxxxx     ++++++++++
	 *		|	|xxxxx|xxxxxxxxx     +++++++++
	 *		|	|xxxxx|xxxxxxxxxx     ++++++++
	 *		|	|xxxxx|xxxxxxxxxxx     +++++++
	 *		|	|     |
	 *		--------|-----|----------------------------> tx
	 *		0	|     |				 127
	 *		    txlow     txlow
	 *		    start     end
	 *
	 */

	/*
	 *	|----------------------------------------------------------|
	 *	| Primary | Secondary | Final                              |
	 *	| Search  | Search    | Point                              |
	 *	|---------|-----------|------------------------------------|
	 *	| Fail    | Fail      | Return Fail                        |
	 *	|---------|-----------|------------------------------------|
	 *	| Fail    | Pass      | Return Fail                        |
	 *	|---------|-----------|------------------------------------|
	 *	| Pass    | Fail      | Return Fail                        |
	 *	|---------|-----------|------------------------------------|
	 *	| Pass    | Pass      | rx = min(primary.rx, secondary.rx) |
	 *	|         |           | tx = primary.tx                    |
	 *	|         |           | read_delay =                       |
	 *	|	  |	      |		min(primary.read_delay,    |
	 *	|	  |	      |		    secondary.read_delay)  |
	 *	|----------------------------------------------------------|
	 */

	/* *******************Golden Primary rxlow search******************* */
	/*
	 * To find the rx boundaries, we fix a valid tx and search through rx
	 * range, read_delay values. As we are not sure of a valid tx we use a
	 * window of tx values to find the rx boundaries.
	 */

	rxlow.tx = CQSPI_PHY_TX_LOOKUP_LOW_START;
	do {
		dev_dbg(dev, "Searching for Golden Primary rxlow on TX = %d\n",
			rxlow.tx);
		rxlow.read_delay = CQSPI_PHY_INIT_RD;
		ret = cqspi_find_rx_low(f_pdata, mem, &rxlow);
		rxlow.tx += CQSPI_PHY_DDR_SEARCH_STEP;
	} while (ret && rxlow.tx <= CQSPI_PHY_TX_LOOKUP_LOW_END);
	if (ret)
		goto out;
	dev_dbg(dev, "Golden Primary rxlow: RX: %d TX: %d RD: %d\n", rxlow.rx,
		rxlow.tx, rxlow.read_delay);

	/* ******************Golden Secondary rxlow search****************** */
	/* Search for one more rxlow at different tx */

	if (rxlow.tx <= (CQSPI_PHY_TX_LOOKUP_LOW_END -
			 CQSPI_PHY_SEARCH_OFFSET))
		srxlow.tx = rxlow.tx + CQSPI_PHY_SEARCH_OFFSET;
	else
		srxlow.tx = CQSPI_PHY_TX_LOOKUP_LOW_END;
	dev_dbg(dev, "Searching for Golden Secondary rxlow on TX = %d\n",
		srxlow.tx);
	srxlow.read_delay = CQSPI_PHY_INIT_RD;
	ret = cqspi_find_rx_low(f_pdata, mem, &srxlow);
	if (ret)
		goto out;
	dev_dbg(dev, "Golden Secondary rxlow: RX: %d TX: %d RD: %d\n",
		srxlow.rx, srxlow.tx, srxlow.read_delay);

	rxlow.rx = min(rxlow.rx, srxlow.rx);
	rxlow.read_delay = min(rxlow.read_delay, srxlow.read_delay);
	dev_dbg(dev, "Golden Final rxlow: RX: %d TX: %d RD: %d\n", rxlow.rx,
		rxlow.tx, rxlow.read_delay);

	/* **********************Golden rxhigh search********************** */

	/*
	 *
	 *		rx
	 *	    127	^
	 *		|
	 *		|	|xxxx     ++++++++++++++++++++
	 *		|	|xxxxx     +++++++++++++++++++
	 *    search	|	|xxxxxx     ++++++++++++++++++
	 *    rxhigh  --------->|xxxxxxx     +++++++++++++++++
	 *    on fixed  |	|xxxxxxxx     ++++++++++++++++
	 *    tx	|	|xxxxxxxxx     +++++++++++++++
	 *		|	|xxxxxxxxxx     ++++++++++++++
	 *		|	xxxxxxxxxxxx     +++++++++++++
	 *		|	xxxxxxxxxxxxx     ++++++++++++
	 *		|	xxxxxxxxxxxxxx     +++++++++++
	 *		|	xxxxxxxxxxxxxxx     ++++++++++
	 *		|	xxxxxxxxxxxxxxxx     +++++++++
	 *		|	xxxxxxxxxxxxxxxxx     ++++++++
	 *		|	xxxxxxxxxxxxxxxxxx     +++++++
	 *		|
	 *		-------------------------------------------> tx
	 *		0					 127
	 *
	 */

	/*
	 *	|----------------------------------------------------------|
	 *	| Primary | Secondary | Final                              |
	 *	| Search  | Search    | Point                              |
	 *	|---------|-----------|------------------------------------|
	 *	| Fail    | Fail      | Return Fail                        |
	 *	|---------|-----------|------------------------------------|
	 *	| Fail    | Pass      | Choose Secondary                   |
	 *	|---------|-----------|------------------------------------|
	 *	| Pass    | Fail      | Choose Primary                     |
	 *	|---------|-----------|------------------------------------|
	 *	| Pass    | Pass      | if (secondary.rx > primary.rx)     |
	 *	|         |           |		Choose Secondary           |
	 *	|         |           | else                               |
	 *	|	  |	      |		Choose Primary             |
	 *	|----------------------------------------------------------|
	 */

	/* ******************Golden Primary rxhigh search****************** */
	/*
	 * To find rxhigh we use the tx values of rxlow. Start the read_delay
	 * from maximum and decrement it. As these are valid values and rxhigh
	 * read_delay is always greater than or equal to rxlow read_delay.
	 */

	rxhigh.tx = rxlow.tx;
	dev_dbg(dev, "Searching for Golden Primary rxhigh on TX = %d\n",
		rxhigh.tx);
	rxhigh.read_delay = CQSPI_PHY_MAX_RD;
	ret = cqspi_find_rx_high(f_pdata, mem, &rxhigh);
	if (ret)
		primary = 0;
	dev_dbg(dev, "Golden Primary rxhigh: RX: %d TX: %d RD: %d\n",
		rxhigh.rx, rxhigh.tx, rxhigh.read_delay);

	/* *****************Golden Secondary rxhigh search***************** */
	/* Search for one more rxhigh at different tx */

	if (rxhigh.tx <=
	    (CQSPI_PHY_TX_LOOKUP_LOW_END - CQSPI_PHY_SEARCH_OFFSET))
		srxhigh.tx = rxhigh.tx + CQSPI_PHY_SEARCH_OFFSET;
	else
		srxhigh.tx = CQSPI_PHY_TX_LOOKUP_LOW_END;
	dev_dbg(dev, "Searching for Golden Secondary rxhigh on TX = %d\n",
		srxhigh.tx);
	srxhigh.read_delay = CQSPI_PHY_MAX_RD;
	ret = cqspi_find_rx_high(f_pdata, mem, &srxhigh);
	if (ret)
		secondary = 0;
	dev_dbg(dev, "Golden Secondary rxhigh: RX: %d TX: %d RD: %d\n",
		srxhigh.rx, srxhigh.tx, srxhigh.read_delay);

	if (primary || secondary) {
		if (srxhigh.rx > rxhigh.rx)
			rxhigh = srxhigh;
	} else {
		goto out;
	}
	dev_dbg(dev, "Golden Final rxhigh: RX: %d TX: %d RD: %d\n", rxhigh.rx,
		rxhigh.tx, rxhigh.read_delay);

	primary = 1;
	secondary = 1;

	/*
	 * Check a different point if rxlow and rxhigh are on the same read
	 * delay. This avoids mistaking the failing region for an RX boundary.
	 */

	if (rxlow.read_delay == rxhigh.read_delay) {
		dev_dbg(dev, "rxlow and rxhigh at the same read delay.\n");

		/* *******************Backup rxlow search******************* */

		/* Look for RX boundaries at upper TX range. */

		/*
		 *
		 *		rx
		 *	    127	^
		 *		|
		 *		|	xxxxx     ++++++++++++++++++++
		 *		|	xxxxxx     +++++++++++++++++++
		 *		|	xxxxxxx     ++++++++++++++++++
		 *		|	xxxxxxxx     +++++++++++++++++
		 *		|	xxxxxxxxx     ++++++++++++++++
		 *		|	xxxxxxxxxx     +++++++++++++++
		 *		|	xxxxxxxxxxx     ++++++++++++++
		 *		|	xxxxxxxxxxxx     +++++++|++++|
		 *		|	xxxxxxxxxxxxx     ++++++|++++|
		 *	search	|	xxxxxxxxxxxxxx     +++++|++++|
		 *	rxlow --------------------------------->|++++|
		 *		|	xxxxxxxxxxxxxxxx     +++|++++|
		 *		|	xxxxxxxxxxxxxxxxx     ++|++++|
		 *		|	xxxxxxxxxxxxxxxxxx     +|++++|
		 *		|				|    |
		 *		--------------------------------|----|-----> tx
		 *		0				|    |	 127
		 *`					   txhigh    txhigh
		 *					    start    end
		 *
		 */

		/*
		 *	|-----------------------------------------------------|
		 *	| Primary | Secondary | Final                         |
		 *	| Search  | Search    | Point                         |
		 *	|---------|-----------|-------------------------------|
		 *	| Fail    | Fail      | Return Fail                   |
		 *	|---------|-----------|-------------------------------|
		 *	| Fail    | Pass      | Return Fail                   |
		 *	|---------|-----------|-------------------------------|
		 *	| Pass    | Fail      | Return Fail                   |
		 *	|---------|-----------|-------------------------------|
		 *	| Pass    | Pass      | rx =			      |
		 *	|	  |	      |	 min(primary.rx, secondary.rx)|
		 *	|         |           | tx = primary.tx               |
		 *	|         |           | read_delay =                  |
		 *	|	  |	      |	 min(primary.read_delay,      |
		 *	|	  |	      |	     secondary.read_delay)    |
		 *	|-----------------------------------------------------|
		 */

		/* ***************Backup Primary rxlow search*************** */
		/*
		 * Find the rx boundaries using the tx window at the higher
		 * end. We start at the window end and decrement the tx value
		 * until we find the valid point.
		 */

		backuppoint.tx = CQSPI_PHY_TX_LOOKUP_HIGH_END;
		do {
			dev_dbg(dev, "Searching for Backup Primary rxlow on TX = %d\n",
				backuppoint.tx);
			backuppoint.read_delay = CQSPI_PHY_INIT_RD;
			ret = cqspi_find_rx_low(f_pdata, mem, &backuppoint);
			backuppoint.tx -= CQSPI_PHY_DDR_SEARCH_STEP;
		} while (ret &&
			 backuppoint.tx >= CQSPI_PHY_TX_LOOKUP_HIGH_START);
		if (ret)
			goto out;
		dev_dbg(dev, "Backup Primary rxlow: RX: %d TX: %d RD: %d\n",
			backuppoint.rx, backuppoint.tx,
			backuppoint.read_delay);

		/* **************Backup Secondary rxlow search************** */
		/* Search for one more rxlow at different tx */

		if (backuppoint.tx >=
		    (CQSPI_PHY_TX_LOOKUP_HIGH_START + CQSPI_PHY_SEARCH_OFFSET))
			srxlow.tx = backuppoint.tx - CQSPI_PHY_SEARCH_OFFSET;
		else
			srxlow.tx = CQSPI_PHY_TX_LOOKUP_HIGH_START;
		dev_dbg(dev,
			"Searching for Backup Secondary rxlow on TX = %d\n",
			srxlow.tx);
		srxlow.read_delay = CQSPI_PHY_INIT_RD;
		ret = cqspi_find_rx_low(f_pdata, mem, &srxlow);
		if (ret)
			goto out;
		dev_dbg(dev, "Backup Secondary rxlow: RX: %d TX: %d RD: %d\n",
			srxlow.rx, srxlow.tx, srxlow.read_delay);

		backuppoint.rx = min(backuppoint.rx, srxlow.rx);
		backuppoint.read_delay =
			min(backuppoint.read_delay, srxlow.read_delay);
		dev_dbg(dev, "Backup Final rxlow: RX: %d TX: %d RD: %d\n",
			backuppoint.rx, backuppoint.tx,
			backuppoint.read_delay);

		if (backuppoint.rx < rxlow.rx) {
			rxlow = backuppoint;
			dev_dbg(dev, "Updating rxlow to the one at TX = %d\n",
				backuppoint.tx);
		}
		dev_dbg(dev, "Final rxlow: RX: %d TX: %d RD: %d\n", rxlow.rx,
			rxlow.tx, rxlow.read_delay);

		/* ******************Backup rxhigh search****************** */

		/*
		 *
		 *		rx
		 *	    127	^
		 *		|
		 *		|	xxxxx     +++++++++++++++++++|
		 *		|	xxxxxx     ++++++++++++++++++|
		 *    search	|	xxxxxxx     +++++++++++++++++|
		 *    rxhigh  -------------------------------------->|
		 *    on fixed	|	xxxxxxxxx     +++++++++++++++|
		 *    tx	|	xxxxxxxxxx     ++++++++++++++|
		 *		|	xxxxxxxxxxx     +++++++++++++|
		 *		|	xxxxxxxxxxxx     +++++++++++++
		 *		|	xxxxxxxxxxxxx     ++++++++++++
		 *		|	xxxxxxxxxxxxxx     +++++++++++
		 *		|	xxxxxxxxxxxxxxx     ++++++++++
		 *		|	xxxxxxxxxxxxxxxx     +++++++++
		 *		|	xxxxxxxxxxxxxxxxx     ++++++++
		 *		|	xxxxxxxxxxxxxxxxxx     +++++++
		 *		|
		 *		-------------------------------------------> tx
		 *		0					 127
		 *
		 */

		/*
		 *	|-----------------------------------------------------|
		 *	| Primary | Secondary | Final                         |
		 *	| Search  | Search    | Point                         |
		 *	|---------|-----------|-------------------------------|
		 *	| Fail    | Fail      | Return Fail                   |
		 *	|---------|-----------|-------------------------------|
		 *	| Fail    | Pass      | Choose Secondary              |
		 *	|---------|-----------|-------------------------------|
		 *	| Pass    | Fail      | Choose Primary                |
		 *	|---------|-----------|-------------------------------|
		 *	| Pass    | Pass      | if (secondary.rx > primary.rx)|
		 *	|         |           |		Choose Secondary      |
		 *	|         |           | else                          |
		 *	|	  |	      |		Choose Primary        |
		 *	|-----------------------------------------------------|
		 */

		/* **************Backup Primary rxhigh search************** */
		/*
		 * To find rxhigh we use the tx values of backuppoint. Start
		 * the read_delay from maximum and decrement it. As these are
		 * valid values and rxhigh read_delay is always greater than or
		 * equal to rxlow read_delay.
		 */

		dev_dbg(dev, "Searching for Backup Primary rxhigh on TX = %d\n",
			backuppoint.tx);
		backuppoint.read_delay = CQSPI_PHY_MAX_RD;
		ret = cqspi_find_rx_high(f_pdata, mem, &backuppoint);
		if (ret)
			primary = 0;
		dev_dbg(dev, "Backup Primary rxhigh: RX: %d TX: %d RD: %d\n",
			backuppoint.rx, backuppoint.tx,
			backuppoint.read_delay);

		/* *************Backup Secondary rxhigh search************* */
		/* Search for one more rxhigh at different tx */

		if (backuppoint.tx >=
		    (CQSPI_PHY_TX_LOOKUP_HIGH_START + CQSPI_PHY_SEARCH_OFFSET))
			srxhigh.tx = backuppoint.tx - CQSPI_PHY_SEARCH_OFFSET;
		else
			srxhigh.tx = CQSPI_PHY_TX_LOOKUP_HIGH_START;
		dev_dbg(dev,
			"Searching for Backup Secondary rxhigh on TX = %d\n",
			srxhigh.tx);
		srxhigh.read_delay = CQSPI_PHY_MAX_RD;
		ret = cqspi_find_rx_high(f_pdata, mem, &srxhigh);
		if (ret)
			secondary = 0;
		dev_dbg(dev, "Backup Secondary rxhigh: RX: %d TX: %d RD: %d\n",
			srxhigh.rx, srxhigh.tx, srxhigh.read_delay);

		if (primary || secondary) {
			if (srxhigh.rx > backuppoint.rx)
				backuppoint = srxhigh;
		} else {
			goto out;
		}
		dev_dbg(dev, "Backup Final rxhigh: RX: %d TX: %d RD: %d\n",
			backuppoint.rx, backuppoint.tx,
			backuppoint.read_delay);

		if (backuppoint.rx > rxhigh.rx) {
			rxhigh = backuppoint;
			dev_dbg(dev, "Updating rxhigh to the one at TX = %d\n",
				backuppoint.tx);
		}
		dev_dbg(dev, "Final rxhigh: RX: %d TX: %d RD: %d\n", rxhigh.rx,
			rxhigh.tx, rxhigh.read_delay);
	}

	/* ***********************Golden txlow search*********************** */
	/* Look for TX boundaries at 1/4 of RX window. */

	/*
	 *
	 *		rx
	 *	    127	^
	 *		|
	 *     rxhigh --------->xxxxx     ++++++++++++++++++++
	 *		|	xxxxxx     +++++++++++++++++++
	 *		|	xxxxxxx     ++++++++++++++++++
	 *		|	xxxxxxxx     +++++++++++++++++
	 *		|	xxxxxxxxx     ++++++++++++++++
	 *		|	xxxxxxxxxx     +++++++++++++++
	 *		|	xxxxxxxxxxx     ++++++++++++++
	 *		|	xxxxxxxxxxxx     +++++++++++++
	 *    fix rx	|	xxxxxxxxxxxxx     ++++++++++++
	 *    1/4 b/w ---------><------->xxxxx     +++++++++++
	 *    rxlow and	|	xxxx|xxxxxxxxxx     ++++++++++
	 *    rxhigh	|	xxxx|xxxxxxxxxxx     +++++++++
	 *		|	xxxx|xxxxxxxxxxxx     ++++++++
	 *	rxlow --------->xxxx|xxxxxxxxxxxxx     +++++++
	 *		|	    |
	 *		------------|------------------------------> tx
	 *		0	    |				 127
	 *		       search
	 *			txlow
	 *
	 */

	txlow.rx = rxlow.rx + ((rxhigh.rx - rxlow.rx) / 4);
	dev_dbg(dev, "Searching for Golden txlow on RX = %d\n", txlow.rx);
	txlow.read_delay = CQSPI_PHY_INIT_RD;
	ret = cqspi_find_tx_low(f_pdata, mem, &txlow);
	if (ret)
		goto out;
	dev_dbg(dev, "Golden txlow: RX: %d TX: %d RD: %d\n", txlow.rx,
		txlow.tx, txlow.read_delay);

	/* **********************Golden txhigh search********************** */
	/* Start from maximum read_delay and decrememt it */

	/*
	 *
	 *		rx
	 *	    127	^
	 *		|
	 *     rxhigh --------->xxxxx     ++++++++++++++++++++
	 *		|	xxxxxx     +++++++++++++++++++
	 *		|	xxxxxxx     ++++++++++++++++++
	 *		|	xxxxxxxx     +++++++++++++++++
	 *		|	xxxxxxxxx     ++++++++++++++++
	 *		|	xxxxxxxxxx     +++++++++++++++
	 *		|	xxxxxxxxxxx     ++++++++++++++
	 *		|	xxxxxxxxxxxx     +++++++++++++
	 *    fix rx	|	xxxxxxxxxxxxx     ++++++++++++
	 *    1/4 b/w --------------------------------><----->
	 *    rxlow and	|	xxxxxxxxxxxxxxx     ++++++|+++
	 *    rxhigh	|	xxxxxxxxxxxxxxxx     +++++|+++
	 *		|	xxxxxxxxxxxxxxxxx     ++++|+++
	 *	rxlow --------->xxxxxxxxxxxxxxxxxx     +++|+++
	 *		|				  |
	 *		----------------------------------|--------> tx
	 *		0				  |	 127
	 *					     search
	 *					     txhigh
	 *
	 */

	txhigh.rx = txlow.rx;
	dev_dbg(dev, "Searching for Golden txhigh on RX = %d\n", txhigh.rx);
	txhigh.read_delay = CQSPI_PHY_MAX_RD;
	ret = cqspi_find_tx_high(f_pdata, mem, &txhigh);
	if (ret)
		goto out;
	dev_dbg(dev, "Golden txhigh: RX: %d TX: %d RD: %d\n", txhigh.rx,
		txhigh.tx, txhigh.read_delay);

	/*
	 * Check a different point if txlow and txhigh are on the same read
	 * delay. This avoids mistaking the failing region for an TX boundary.
	 */

	if (txlow.read_delay == txhigh.read_delay) {
		/* *******************Backup txlow search******************* */
		/* Look for TX boundaries at 3/4 of RX window. */

		/*
		 *
		 *		rx
		 *	    127	^
		 *		|
		 *     rxhigh --------->xxxxx     ++++++++++++++++++++
		 *		|	xxxxxx     +++++++++++++++++++
		 *    fix rx	|	xxxxxxx     ++++++++++++++++++
		 *    3/4 b/w ---------><----->x     +++++++++++++++++
		 *    rxlow and	|	xxxx|xxxx     ++++++++++++++++
		 *    rxhigh	|	xxxx|xxxxx     +++++++++++++++
		 *		|	xxxx|xxxxxx     ++++++++++++++
		 *		|	xxxx|xxxxxxx     +++++++++++++
		 *		|	xxxx|xxxxxxxx     ++++++++++++
		 *		|	xxxx|xxxxxxxxx     +++++++++++
		 *		|	xxxx|xxxxxxxxxx     ++++++++++
		 *		|	xxxx|xxxxxxxxxxx     +++++++++
		 *		|	xxxx|xxxxxxxxxxxx     ++++++++
		 *	rxlow --------->xxxx|xxxxxxxxxxxxx     +++++++
		 *		|	    |
		 *		------------|------------------------------> tx
		 *		0	    |				 127
		 *		       search
		 *			txlow
		 *
		 */

		dev_dbg(dev, "txlow and txhigh at the same read delay.\n");
		backuppoint.rx = rxlow.rx + (3 * (rxhigh.rx - rxlow.rx) / 4);
		dev_dbg(dev, "Searching for Backup txlow on RX = %d\n",
			backuppoint.rx);
		backuppoint.read_delay = CQSPI_PHY_INIT_RD;
		ret = cqspi_find_tx_low(f_pdata, mem, &backuppoint);
		if (ret)
			goto out;
		dev_dbg(dev, "Backup txlow: RX: %d TX: %d RD: %d\n",
			backuppoint.rx, backuppoint.tx,
			backuppoint.read_delay);

		if (backuppoint.tx < txlow.tx) {
			txlow = backuppoint;
			dev_dbg(dev, "Updating txlow with the one at RX = %d\n",
				backuppoint.rx);
		}
		dev_dbg(dev, "Final txlow: RX: %d TX: %d RD: %d\n", txlow.rx,
			txlow.tx, txlow.read_delay);

		/* ******************Backup txhigh search****************** */
		/* Start from maximum read_delay and decrememt it */

		/*
		 *
		 *		rx
		 *	    127	^
		 *		|
		 *     rxhigh --------->xxxxx     ++++++++++++++++++++
		 *		|	xxxxxx     +++++++++++++++++++
		 *    fix rx	|	xxxxxxx     ++++++++++++++++++
		 *    3/4 b/w ------------------------------><------->
		 *    rxlow and	|	xxxxxxxxx     +++++++++++|++++
		 *    rxhigh	|	xxxxxxxxxx     ++++++++++|++++
		 *		|	xxxxxxxxxxx     +++++++++|++++
		 *		|	xxxxxxxxxxxx     ++++++++|++++
		 *		|	xxxxxxxxxxxxx     +++++++|++++
		 *		|	xxxxxxxxxxxxxx     ++++++|++++
		 *		|	xxxxxxxxxxxxxxx     +++++|++++
		 *		|	xxxxxxxxxxxxxxxx     ++++|++++
		 *		|	xxxxxxxxxxxxxxxxx     +++|++++
		 *	rxlow --------->xxxxxxxxxxxxxxxxxx     ++|++++
		 *		|				 |
		 *		---------------------------------|---------> tx
		 *		0				 |	 127
		 *						 search
		 *						 txhigh
		 *
		 */

		dev_dbg(dev, "Searching for Backup txhigh on RX = %d\n",
			backuppoint.rx);
		backuppoint.read_delay = CQSPI_PHY_MAX_RD;
		ret = cqspi_find_tx_high(f_pdata, mem, &backuppoint);
		if (ret)
			goto out;
		dev_dbg(dev, "Backup txhigh: RX: %d TX: %d RD: %d\n",
			backuppoint.rx, backuppoint.tx,
			backuppoint.read_delay);

		if (backuppoint.tx > txhigh.tx) {
			txhigh = backuppoint;
			dev_dbg(dev,
				"Updating txhigh with the one at RX = %d\n",
				backuppoint.rx);
		}
		dev_dbg(dev, "Final txhigh: RX: %d TX: %d RD: %d\n", txhigh.rx,
			txhigh.tx, txhigh.read_delay);
	}

	/*
	 * Set bottom left and top right corners. These are theoretical
	 * corners. They may not actually be "good" points. But the longest
	 * diagonal will be between these corners.
	 */

	bottomleft.tx = txlow.tx;
	bottomleft.rx = rxlow.rx;
	if (txlow.read_delay <= rxlow.read_delay)
		bottomleft.read_delay = txlow.read_delay;
	else
		bottomleft.read_delay = rxlow.read_delay;

	backupcornerpoint = bottomleft;
	backupcornerpoint.tx += 4;
	backupcornerpoint.rx += 4;
	ret = cqspi_phy_apply_setting(f_pdata, &backupcornerpoint);
	if (!ret)
		ret = cqspi_phy_check_pattern(f_pdata, mem);

	if (ret) {
		backupcornerpoint.read_delay--;
		ret = cqspi_phy_apply_setting(f_pdata, &backupcornerpoint);
		if (!ret)
			ret = cqspi_phy_check_pattern(f_pdata, mem);
	}

	/* TODO: if (ret) */

	if (!ret)
		bottomleft.read_delay = backupcornerpoint.read_delay;

	topright.tx = txhigh.tx;
	topright.rx = rxhigh.rx;
	if (txhigh.read_delay >= rxhigh.read_delay)
		topright.read_delay = txhigh.read_delay;
	else
		topright.read_delay = rxhigh.read_delay;

	backupcornerpoint = topright;
	backupcornerpoint.tx -= 4;
	backupcornerpoint.rx -= 4;
	ret = cqspi_phy_apply_setting(f_pdata, &backupcornerpoint);
	if (!ret)
		ret = cqspi_phy_check_pattern(f_pdata, mem);

	if (ret) {
		backupcornerpoint.read_delay++;
		ret = cqspi_phy_apply_setting(f_pdata, &backupcornerpoint);
		if (!ret)
			ret = cqspi_phy_check_pattern(f_pdata, mem);
	}

	/* TODO: if (ret) */

	if (!ret)
		topright.read_delay = backupcornerpoint.read_delay;

	dev_dbg(dev, "topright: RX: %d TX: %d RD: %d\n", topright.rx,
		topright.tx, topright.read_delay);
	dev_dbg(dev, "bottomleft: RX: %d TX: %d RD: %d\n", bottomleft.rx,
		bottomleft.tx, bottomleft.read_delay);

	ret = cqspi_phy_find_gaplow(f_pdata, mem, &bottomleft, &topright,
				    &gaplow);
	if (ret)
		goto out;
	dev_dbg(dev, "gaplow: RX: %d TX: %d RD: %d\n", gaplow.rx, gaplow.tx,
		gaplow.read_delay);

	if (bottomleft.read_delay == topright.read_delay) {
		/*
		 * If there is only one passing region, it means that the
		 * "true" topright is too small to find, so the start of the
		 * failing region is a good approximation. Put the tuning point
		 * in the middle and adjust for temperature.
		 */

		dev_dbg(dev,
			"bottomleft and topright at the same read delay.\n");

		topright = gaplow;
		searchpoint.read_delay = bottomleft.read_delay;
		searchpoint.tx =
			bottomleft.tx + ((topright.tx - bottomleft.tx) / 2);
		searchpoint.rx =
			bottomleft.rx + ((topright.rx - bottomleft.rx) / 2);

		ret = cqspi_get_temp(&tmp);
		if (ret) {
			/*
			 * Assume room temperature if it couldn't be obtained
			 * from the thermal sensor.
			 *
			 * TODO: Change it to dev_warn once support for finding
			 * out the temperature is added.
			 */

			dev_dbg(dev, "Unable to get temperature. Assuming room temperature\n");
			tmp = CQSPI_PHY_DEFAULT_TEMP;
		}

		if (tmp < CQSPI_PHY_MIN_TEMP || tmp > CQSPI_PHY_MAX_TEMP) {
			dev_err(dev,
				"Temperature outside operating range: %dC\n",
				tmp);
			ret = -EINVAL;
			goto out;
		}

		/* Avoid a divide-by-zero. */

		if (tmp == CQSPI_PHY_MID_TEMP)
			tmp++;
		dev_dbg(dev, "Temperature: %dC\n", tmp);

		searchpoint.tx += (topright.tx - bottomleft.tx) /
				  (330 / (tmp - CQSPI_PHY_MID_TEMP));
		searchpoint.rx += (topright.rx - bottomleft.rx) /
				  (330 / (tmp - CQSPI_PHY_MID_TEMP));
	} else {
		/*
		 * If there are two passing regions, find the start and end of
		 * the second one.
		 */

		ret = cqspi_phy_find_gaphigh(f_pdata, mem, &bottomleft,
					     &topright, &gaphigh);
		if (ret)
			goto out;
		dev_dbg(dev, "gaphigh: RX: %d TX: %d RD: %d\n", gaphigh.rx,
			gaphigh.tx, gaphigh.read_delay);

		/*
		 * Place the final tuning point in the corner furthest from the
		 * failing region but leave some margin for temperature
		 * changes.
		 */

		if ((abs(gaplow.tx - bottomleft.tx) +
		     abs(gaplow.rx - bottomleft.rx)) <
		    (abs(gaphigh.tx - topright.tx) +
		     abs(gaphigh.rx - topright.rx))) {
			searchpoint = topright;
			searchpoint.tx -= 16;
			searchpoint.rx -= (16 * (topright.rx - bottomleft.rx))
					  / (topright.tx - bottomleft.tx);
		} else {
			searchpoint = bottomleft;
			searchpoint.tx += 16;
			searchpoint.rx += (16 * (topright.rx - bottomleft.rx))
					  / (topright.tx - bottomleft.tx);
		}
	}

	/* Set the final PHY settings and check if they are working. */

	dev_dbg(dev, "Final tuning point: RX: %d TX: %d RD: %d\n",
		searchpoint.rx, searchpoint.tx, searchpoint.read_delay);
	ret = cqspi_phy_apply_setting(f_pdata, &searchpoint);
	if (!ret)
		ret = cqspi_phy_check_pattern(f_pdata, mem);

	if (ret) {
		dev_err(dev,
			"Failed to find pattern at final calibration point\n");
		ret = -EINVAL;
		goto out;
	}

	ret = 0;
	f_pdata->phy_setting.read_delay = searchpoint.read_delay;
	f_pdata->phy_setting.rx = searchpoint.rx;
	f_pdata->phy_setting.tx = searchpoint.tx;
out:
	if (ret)
		f_pdata->use_phy = false;
	return ret;
}

static void cqspi_phy_reset_setting(struct phy_setting *phy)
{
	phy->rx = 0;
	phy->tx = 127;
	phy->read_delay = 0;
}

static int cqspi_phy_calibrate_sdr(struct cqspi_flash_pdata *f_pdata,
				   struct spi_mem *mem)
{
	struct cqspi_st *cqspi = f_pdata->cqspi;
	struct device *dev = &cqspi->pdev->dev;
	struct phy_setting rxlow, rxhigh, first, second, final;
	char window1 = 0;
	char window2 = 0;
	int ret;

	f_pdata->use_phy = true;
	cqspi_phy_reset_setting(&rxlow);
	cqspi_phy_reset_setting(&rxhigh);
	cqspi_phy_reset_setting(&first);

	do {
		ret = cqspi_find_rx_low_sdr(f_pdata, mem, &rxlow);

		if (ret)
			rxlow.read_delay++;
	} while (ret && rxlow.read_delay <= CQSPI_PHY_MAX_RD);

	rxhigh.read_delay = rxlow.read_delay;
	ret = cqspi_find_rx_high_sdr(f_pdata, mem, &rxhigh, rxlow.rx);
	if (ret)
		goto out;

	first.read_delay = rxlow.read_delay;
	window1 = rxhigh.rx - rxlow.rx;
	first.rx = rxlow.rx + (window1 / 2);

	dev_dbg(dev, "First tuning point: RX: %d TX: %d RD: %d\n", first.rx,
		first.tx, first.read_delay);
	ret = cqspi_phy_apply_setting(f_pdata, &first);
	if (!ret)
		ret = cqspi_phy_check_pattern(f_pdata, mem);

	if (ret || first.read_delay > CQSPI_PHY_MAX_RD)
		goto out;

	cqspi_phy_reset_setting(&rxlow);
	cqspi_phy_reset_setting(&rxhigh);
	cqspi_phy_reset_setting(&second);

	rxlow.read_delay = first.read_delay + 1;
	if (rxlow.read_delay > CQSPI_PHY_MAX_RD)
		goto compare;

	ret = cqspi_find_rx_low_sdr(f_pdata, mem, &rxlow);
	if (ret)
		goto compare;

	rxhigh.read_delay = rxlow.read_delay;
	ret = cqspi_find_rx_high_sdr(f_pdata, mem, &rxhigh, rxlow.rx);
	if (ret)
		goto compare;

	window2 = rxhigh.rx - rxlow.rx;
	second.rx = rxlow.rx + (window2 / 2);
	second.read_delay = rxlow.read_delay;

	dev_dbg(dev, "Second tuning point: RX: %d TX: %d RD: %d\n", second.rx,
		second.tx, second.read_delay);
	ret = cqspi_phy_apply_setting(f_pdata, &second);
	if (!ret)
		ret = cqspi_phy_check_pattern(f_pdata, mem);

	if (ret || second.read_delay > CQSPI_PHY_MAX_RD)
		window2 = 0;

compare:
	cqspi_phy_reset_setting(&final);
	if (window2 > window1) {
		final.rx = second.rx;
		final.read_delay = second.read_delay;
	} else {
		final.rx = first.rx;
		final.read_delay = first.read_delay;
	}

	dev_dbg(dev, "Final tuning point: RX: %d TX: %d RD: %d\n", final.rx,
		final.tx, final.read_delay);
	ret = cqspi_phy_apply_setting(f_pdata, &final);
	if (!ret)
		ret = cqspi_phy_check_pattern(f_pdata, mem);

	if (ret) {
		ret = -EINVAL;
		goto out;
	}

	f_pdata->phy_setting.read_delay = final.read_delay;
	f_pdata->phy_setting.rx = final.rx;
	f_pdata->phy_setting.tx = final.tx;

out:
	if (ret)
		f_pdata->use_phy = false;

	return ret;
}

static void cqspi_readdata_capture(struct cqspi_st *cqspi,
				   const bool bypass,
				   const bool dqs,
				   const unsigned int delay)
{
	void __iomem *reg_base = cqspi->iobase;
	unsigned int reg;

	reg = readl(reg_base + CQSPI_REG_READCAPTURE);

	if (bypass)
		reg |= (1 << CQSPI_REG_READCAPTURE_BYPASS_LSB);
	else
		reg &= ~(1 << CQSPI_REG_READCAPTURE_BYPASS_LSB);

	reg &= ~(CQSPI_REG_READCAPTURE_DELAY_MASK
		 << CQSPI_REG_READCAPTURE_DELAY_LSB);

	reg |= (delay & CQSPI_REG_READCAPTURE_DELAY_MASK)
		<< CQSPI_REG_READCAPTURE_DELAY_LSB;

	if (dqs)
		reg |= (1 << CQSPI_REG_READCAPTURE_DQS_LSB);
	else
		reg &= ~(1 << CQSPI_REG_READCAPTURE_DQS_LSB);

	writel(reg, reg_base + CQSPI_REG_READCAPTURE);
}

static void cqspi_phy_enable(struct cqspi_flash_pdata *f_pdata, bool enable)
{
	struct cqspi_st *cqspi = f_pdata->cqspi;
	void __iomem *reg_base = cqspi->iobase;
	u32 reg;
	u8 dummy;

	if (enable) {
		cqspi_readdata_capture(cqspi, 1, f_pdata->use_dqs,
				       f_pdata->phy_setting.read_delay);

		reg = readl(reg_base + CQSPI_REG_CONFIG);
		reg |= CQSPI_REG_CONFIG_PHY_EN | CQSPI_REG_CONFIG_PHY_PIPELINE;
		writel(reg, reg_base + CQSPI_REG_CONFIG);

		/*
		 * Reduce dummy cycle by 1. This is a requirement of PHY mode
		 * operation for correctly reading the data.
		 */
		reg = readl(reg_base + CQSPI_REG_RD_INSTR);
		dummy = (reg >> CQSPI_REG_RD_INSTR_DUMMY_LSB) &
			CQSPI_REG_RD_INSTR_DUMMY_MASK;
		dummy--;
		reg &= ~(CQSPI_REG_RD_INSTR_DUMMY_MASK
			 << CQSPI_REG_RD_INSTR_DUMMY_LSB);

		reg |= (dummy & CQSPI_REG_RD_INSTR_DUMMY_MASK)
		       << CQSPI_REG_RD_INSTR_DUMMY_LSB;
		writel(reg, reg_base + CQSPI_REG_RD_INSTR);
	} else {
		cqspi_readdata_capture(cqspi, !cqspi->rclk_en, false,
				       f_pdata->read_delay);

		reg = readl(reg_base + CQSPI_REG_CONFIG);
		reg &= ~(CQSPI_REG_CONFIG_PHY_EN |
			 CQSPI_REG_CONFIG_PHY_PIPELINE);
		writel(reg, reg_base + CQSPI_REG_CONFIG);

		/*
		 * Dummy cycles were decremented when enabling PHY. Increment
		 * dummy cycle by 1 to restore the original value.
		 */
		reg = readl(reg_base + CQSPI_REG_RD_INSTR);
		dummy = (reg >> CQSPI_REG_RD_INSTR_DUMMY_LSB) &
			CQSPI_REG_RD_INSTR_DUMMY_MASK;
		dummy++;
		reg &= ~(CQSPI_REG_RD_INSTR_DUMMY_MASK
			 << CQSPI_REG_RD_INSTR_DUMMY_LSB);

		reg |= (dummy & CQSPI_REG_RD_INSTR_DUMMY_MASK)
		       << CQSPI_REG_RD_INSTR_DUMMY_LSB;
		writel(reg, reg_base + CQSPI_REG_RD_INSTR);
	}

	cqspi_wait_idle(cqspi);
}

static int cqspi_exec_flash_cmd(struct cqspi_st *cqspi, unsigned int reg)
{
	void __iomem *reg_base = cqspi->iobase;
	int ret;

	/* Write the CMDCTRL without start execution. */
	writel(reg, reg_base + CQSPI_REG_CMDCTRL);
	/* Start execute */
	reg |= CQSPI_REG_CMDCTRL_EXECUTE_MASK;
	writel(reg, reg_base + CQSPI_REG_CMDCTRL);

	/* Polling for completion. */
	ret = cqspi_wait_for_bit(cqspi->ddata, reg_base + CQSPI_REG_CMDCTRL,
				 CQSPI_REG_CMDCTRL_INPROGRESS_MASK, 1, true);
	if (ret) {
		dev_err(&cqspi->pdev->dev,
			"Flash command execution timed out.\n");
		return ret;
	}

	/* Polling QSPI idle status. */
	return cqspi_wait_idle(cqspi);
}

static int cqspi_setup_opcode_ext(struct cqspi_flash_pdata *f_pdata,
				  const struct spi_mem_op *op,
				  unsigned int shift)
{
	struct cqspi_st *cqspi = f_pdata->cqspi;
	void __iomem *reg_base = cqspi->iobase;
	unsigned int reg;
	u8 ext;

	if (op->cmd.nbytes != 2)
		return -EINVAL;

	/* Opcode extension is the LSB. */
	ext = op->cmd.opcode & 0xff;

	reg = readl(reg_base + CQSPI_REG_OP_EXT_LOWER);
	reg &= ~(0xff << shift);
	reg |= ext << shift;
	writel(reg, reg_base + CQSPI_REG_OP_EXT_LOWER);

	return 0;
}

static int cqspi_enable_dtr(struct cqspi_flash_pdata *f_pdata,
			    const struct spi_mem_op *op, unsigned int shift)
{
	struct cqspi_st *cqspi = f_pdata->cqspi;
	void __iomem *reg_base = cqspi->iobase;
	unsigned int reg;
	int ret;

	reg = readl(reg_base + CQSPI_REG_CONFIG);

	/*
	 * We enable dual byte opcode here. The callers have to set up the
	 * extension opcode based on which type of operation it is.
	 */
	if (op->cmd.dtr) {
		reg |= CQSPI_REG_CONFIG_DTR_PROTO;
		reg |= CQSPI_REG_CONFIG_DUAL_OPCODE;

		/* Set up command opcode extension. */
		ret = cqspi_setup_opcode_ext(f_pdata, op, shift);
		if (ret)
			return ret;
	} else {
		unsigned int mask = CQSPI_REG_CONFIG_DTR_PROTO | CQSPI_REG_CONFIG_DUAL_OPCODE;
		/* Shortcut if DTR is already disabled. */
		if ((reg & mask) == 0)
			return 0;
		reg &= ~mask;
	}

	writel(reg, reg_base + CQSPI_REG_CONFIG);

	return cqspi_wait_idle(cqspi);
}

static int cqspi_command_read(struct cqspi_flash_pdata *f_pdata,
			      const struct spi_mem_op *op)
{
	struct cqspi_st *cqspi = f_pdata->cqspi;
	void __iomem *reg_base = cqspi->iobase;
	u8 *rxbuf = op->data.buf.in;
	u8 opcode;
	size_t n_rx = op->data.nbytes;
	unsigned int rdreg;
	unsigned int reg;
	unsigned int dummy_clk;
	size_t read_len;
	int status;

	status = cqspi_enable_dtr(f_pdata, op, CQSPI_REG_OP_EXT_STIG_LSB);
	if (status)
		return status;

	if (!n_rx || n_rx > CQSPI_STIG_DATA_LEN_MAX || !rxbuf) {
		dev_err(&cqspi->pdev->dev,
			"Invalid input argument, len %zu rxbuf 0x%p\n",
			n_rx, rxbuf);
		return -EINVAL;
	}

	if (op->cmd.dtr)
		opcode = op->cmd.opcode >> 8;
	else
		opcode = op->cmd.opcode;

	reg = opcode << CQSPI_REG_CMDCTRL_OPCODE_LSB;

	rdreg = cqspi_calc_rdreg(op);
	writel(rdreg, reg_base + CQSPI_REG_RD_INSTR);

	dummy_clk = cqspi_calc_dummy(op);
	if (dummy_clk > CQSPI_DUMMY_CLKS_MAX)
		return -EOPNOTSUPP;

	if (dummy_clk)
		reg |= (dummy_clk & CQSPI_REG_CMDCTRL_DUMMY_MASK)
		     << CQSPI_REG_CMDCTRL_DUMMY_LSB;

	reg |= (0x1 << CQSPI_REG_CMDCTRL_RD_EN_LSB);

	/* 0 means 1 byte. */
	reg |= (((n_rx - 1) & CQSPI_REG_CMDCTRL_RD_BYTES_MASK)
		<< CQSPI_REG_CMDCTRL_RD_BYTES_LSB);

	/* setup ADDR BIT field */
	if (op->addr.nbytes) {
		reg |= (0x1 << CQSPI_REG_CMDCTRL_ADDR_EN_LSB);
		reg |= ((op->addr.nbytes - 1) &
			CQSPI_REG_CMDCTRL_ADD_BYTES_MASK)
			<< CQSPI_REG_CMDCTRL_ADD_BYTES_LSB;

		writel(op->addr.val, reg_base + CQSPI_REG_CMDADDRESS);
	}

	status = cqspi_exec_flash_cmd(cqspi, reg);
	if (status)
		return status;

	reg = readl(reg_base + CQSPI_REG_CMDREADDATALOWER);

	/* Put the read value into rx_buf */
	read_len = (n_rx > 4) ? 4 : n_rx;
	memcpy(rxbuf, &reg, read_len);
	rxbuf += read_len;

	if (n_rx > 4) {
		reg = readl(reg_base + CQSPI_REG_CMDREADDATAUPPER);

		read_len = n_rx - read_len;
		memcpy(rxbuf, &reg, read_len);
	}

	/* Reset CMD_CTRL Reg once command read completes */
	writel(0, reg_base + CQSPI_REG_CMDCTRL);

	return 0;
}

static int cqspi_command_write(struct cqspi_flash_pdata *f_pdata,
			       const struct spi_mem_op *op)
{
	struct cqspi_st *cqspi = f_pdata->cqspi;
	void __iomem *reg_base = cqspi->iobase;
	u8 opcode;
	const u8 *txbuf = op->data.buf.out;
	size_t n_tx = op->data.nbytes;
	unsigned int reg;
	unsigned int data;
	size_t write_len;
	int ret;

	ret = cqspi_enable_dtr(f_pdata, op, CQSPI_REG_OP_EXT_STIG_LSB);
	if (ret)
		return ret;

	if (n_tx > CQSPI_STIG_DATA_LEN_MAX || (n_tx && !txbuf)) {
		dev_err(&cqspi->pdev->dev,
			"Invalid input argument, cmdlen %zu txbuf 0x%p\n",
			n_tx, txbuf);
		return -EINVAL;
	}

	reg = cqspi_calc_rdreg(op);
	writel(reg, reg_base + CQSPI_REG_RD_INSTR);

	if (op->cmd.dtr)
		opcode = op->cmd.opcode >> 8;
	else
		opcode = op->cmd.opcode;

	reg = opcode << CQSPI_REG_CMDCTRL_OPCODE_LSB;

	if (op->addr.nbytes) {
		reg |= (0x1 << CQSPI_REG_CMDCTRL_ADDR_EN_LSB);
		reg |= ((op->addr.nbytes - 1) &
			CQSPI_REG_CMDCTRL_ADD_BYTES_MASK)
			<< CQSPI_REG_CMDCTRL_ADD_BYTES_LSB;

		writel(op->addr.val, reg_base + CQSPI_REG_CMDADDRESS);
	}

	if (n_tx) {
		reg |= (0x1 << CQSPI_REG_CMDCTRL_WR_EN_LSB);
		reg |= ((n_tx - 1) & CQSPI_REG_CMDCTRL_WR_BYTES_MASK)
			<< CQSPI_REG_CMDCTRL_WR_BYTES_LSB;
		data = 0;
		write_len = (n_tx > 4) ? 4 : n_tx;
		memcpy(&data, txbuf, write_len);
		txbuf += write_len;
		writel(data, reg_base + CQSPI_REG_CMDWRITEDATALOWER);

		if (n_tx > 4) {
			data = 0;
			write_len = n_tx - 4;
			memcpy(&data, txbuf, write_len);
			writel(data, reg_base + CQSPI_REG_CMDWRITEDATAUPPER);
		}
	}

	ret = cqspi_exec_flash_cmd(cqspi, reg);

	/* Reset CMD_CTRL Reg once command write completes */
	writel(0, reg_base + CQSPI_REG_CMDCTRL);

	return ret;
}

static int cqspi_read_setup(struct cqspi_flash_pdata *f_pdata,
			    const struct spi_mem_op *op)
{
	struct cqspi_st *cqspi = f_pdata->cqspi;
	void __iomem *reg_base = cqspi->iobase;
	unsigned int dummy_clk = 0;
	unsigned int reg;
	int ret;
	u8 opcode;

	ret = cqspi_enable_dtr(f_pdata, op, CQSPI_REG_OP_EXT_READ_LSB);
	if (ret)
		return ret;

	if (op->cmd.dtr)
		opcode = op->cmd.opcode >> 8;
	else
		opcode = op->cmd.opcode;

	reg = opcode << CQSPI_REG_RD_INSTR_OPCODE_LSB;
	reg |= cqspi_calc_rdreg(op);

	/* Setup dummy clock cycles */
	dummy_clk = cqspi_calc_dummy(op);

	if (dummy_clk > CQSPI_DUMMY_CLKS_MAX)
		return -EOPNOTSUPP;

	if (dummy_clk)
		reg |= (dummy_clk & CQSPI_REG_RD_INSTR_DUMMY_MASK)
		       << CQSPI_REG_RD_INSTR_DUMMY_LSB;

	writel(reg, reg_base + CQSPI_REG_RD_INSTR);

	/* Set address width */
	reg = readl(reg_base + CQSPI_REG_SIZE);
	reg &= ~CQSPI_REG_SIZE_ADDRESS_MASK;
	reg |= (op->addr.nbytes - 1);
	writel(reg, reg_base + CQSPI_REG_SIZE);
	readl(reg_base + CQSPI_REG_SIZE); /* Flush posted write. */
	return 0;
}

static int cqspi_indirect_read_execute(struct cqspi_flash_pdata *f_pdata,
				       u8 *rxbuf, loff_t from_addr,
				       const size_t n_rx)
{
	struct cqspi_st *cqspi = f_pdata->cqspi;
	bool use_irq = !(cqspi->ddata && cqspi->ddata->quirks & CQSPI_RD_NO_IRQ);
	struct device *dev = &cqspi->pdev->dev;
	void __iomem *reg_base = cqspi->iobase;
	void __iomem *ahb_base = cqspi->ahb_base;
	unsigned int remaining = n_rx;
	unsigned int mod_bytes = n_rx % 4;
	unsigned int bytes_to_read = 0;
	u8 *rxbuf_end = rxbuf + n_rx;
	int ret = 0;

	writel(from_addr, reg_base + CQSPI_REG_INDIRECTRDSTARTADDR);
	writel(remaining, reg_base + CQSPI_REG_INDIRECTRDBYTES);

	/* Clear all interrupts. */
	writel(CQSPI_IRQ_STATUS_MASK, reg_base + CQSPI_REG_IRQSTATUS);

	/*
	 * On SoCFPGA platform reading the SRAM is slow due to
	 * hardware limitation and causing read interrupt storm to CPU,
	 * so enabling only watermark interrupt to disable all read
	 * interrupts later as we want to run "bytes to read" loop with
	 * all the read interrupts disabled for max performance.
	 */

	if (use_irq && cqspi->slow_sram)
		writel(CQSPI_REG_IRQ_WATERMARK, reg_base + CQSPI_REG_IRQMASK);
	else if (use_irq)
		writel(CQSPI_IRQ_MASK_RD, reg_base + CQSPI_REG_IRQMASK);
	else
		writel(0, reg_base + CQSPI_REG_IRQMASK);

	reinit_completion(&cqspi->transfer_complete);
	writel(CQSPI_REG_INDIRECTRD_START_MASK,
	       reg_base + CQSPI_REG_INDIRECTRD);
	readl(reg_base + CQSPI_REG_INDIRECTRD); /* Flush posted write. */

	while (remaining > 0) {
		if (use_irq &&
		    !wait_for_completion_timeout(&cqspi->transfer_complete,
						 msecs_to_jiffies(CQSPI_READ_TIMEOUT_MS)))
			ret = -ETIMEDOUT;

		/*
		 * Disable all read interrupts until
		 * we are out of "bytes to read"
		 */
		if (cqspi->slow_sram)
			writel(0x0, reg_base + CQSPI_REG_IRQMASK);

		bytes_to_read = cqspi_get_rd_sram_level(cqspi);

		if (ret && bytes_to_read == 0) {
			dev_err(dev, "Indirect read timeout, no bytes\n");
			goto failrd;
		}

		while (bytes_to_read != 0) {
			unsigned int word_remain = round_down(remaining, 4);

			bytes_to_read *= cqspi->fifo_width;
			bytes_to_read = bytes_to_read > remaining ?
					remaining : bytes_to_read;
			bytes_to_read = round_down(bytes_to_read, 4);
			/* Read 4 byte word chunks then single bytes */
			if (bytes_to_read) {
				ioread32_rep(ahb_base, rxbuf,
					     (bytes_to_read / 4));
			} else if (!word_remain && mod_bytes) {
				unsigned int temp = ioread32(ahb_base);

				bytes_to_read = mod_bytes;
				memcpy(rxbuf, &temp, min((unsigned int)
							 (rxbuf_end - rxbuf),
							 bytes_to_read));
			}
			rxbuf += bytes_to_read;
			remaining -= bytes_to_read;
			bytes_to_read = cqspi_get_rd_sram_level(cqspi);
		}

		if (use_irq && remaining > 0) {
			reinit_completion(&cqspi->transfer_complete);
			if (cqspi->slow_sram)
				writel(CQSPI_REG_IRQ_WATERMARK, reg_base + CQSPI_REG_IRQMASK);
		}
	}

	/* Check indirect done status */
	ret = cqspi_wait_for_bit(cqspi->ddata, reg_base + CQSPI_REG_INDIRECTRD,
				 CQSPI_REG_INDIRECTRD_DONE_MASK, 0, true);
	if (ret) {
		dev_err(dev, "Indirect read completion error (%i)\n", ret);
		goto failrd;
	}

	/* Disable interrupt */
	writel(0, reg_base + CQSPI_REG_IRQMASK);

	/* Clear indirect completion status */
	writel(CQSPI_REG_INDIRECTRD_DONE_MASK, reg_base + CQSPI_REG_INDIRECTRD);

	return 0;

failrd:
	/* Disable interrupt */
	writel(0, reg_base + CQSPI_REG_IRQMASK);

	/* Cancel the indirect read */
	writel(CQSPI_REG_INDIRECTRD_CANCEL_MASK,
	       reg_base + CQSPI_REG_INDIRECTRD);
	return ret;
}

static void cqspi_controller_enable(struct cqspi_st *cqspi, bool enable)
{
	void __iomem *reg_base = cqspi->iobase;
	unsigned int reg;

	reg = readl(reg_base + CQSPI_REG_CONFIG);

	if (enable)
		reg |= CQSPI_REG_CONFIG_ENABLE_MASK;
	else
		reg &= ~CQSPI_REG_CONFIG_ENABLE_MASK;

	writel(reg, reg_base + CQSPI_REG_CONFIG);
}

static int cqspi_versal_indirect_read_dma(struct cqspi_flash_pdata *f_pdata,
					  u_char *rxbuf, loff_t from_addr,
					  size_t n_rx)
{
	struct cqspi_st *cqspi = f_pdata->cqspi;
	struct device *dev = &cqspi->pdev->dev;
	void __iomem *reg_base = cqspi->iobase;
	u32 reg, bytes_to_dma;
	loff_t addr = from_addr;
	void *buf = rxbuf;
	dma_addr_t dma_addr;
	u8 bytes_rem;
	int ret = 0;

	bytes_rem = n_rx % 4;
	bytes_to_dma = (n_rx - bytes_rem);

	if (!bytes_to_dma)
		goto nondmard;

	ret = zynqmp_pm_ospi_mux_select(cqspi->pd_dev_id, PM_OSPI_MUX_SEL_DMA);
	if (ret)
		return ret;

	cqspi_controller_enable(cqspi, 0);

	reg = readl(cqspi->iobase + CQSPI_REG_CONFIG);
	reg |= CQSPI_REG_CONFIG_DMA_MASK;
	writel(reg, cqspi->iobase + CQSPI_REG_CONFIG);

	cqspi_controller_enable(cqspi, 1);

	dma_addr = dma_map_single(dev, rxbuf, bytes_to_dma, DMA_FROM_DEVICE);
	if (dma_mapping_error(dev, dma_addr)) {
		dev_err(dev, "dma mapping failed\n");
		return -ENOMEM;
	}

	writel(from_addr, reg_base + CQSPI_REG_INDIRECTRDSTARTADDR);
	writel(bytes_to_dma, reg_base + CQSPI_REG_INDIRECTRDBYTES);
	writel(CQSPI_REG_VERSAL_ADDRRANGE_WIDTH_VAL,
	       reg_base + CQSPI_REG_INDTRIG_ADDRRANGE);

	/* Clear all interrupts. */
	writel(CQSPI_IRQ_STATUS_MASK, reg_base + CQSPI_REG_IRQSTATUS);

	/* Enable DMA done interrupt */
	writel(CQSPI_REG_VERSAL_DMA_DST_DONE_MASK,
	       reg_base + CQSPI_REG_VERSAL_DMA_DST_I_EN);

	/* Default DMA periph configuration */
	writel(CQSPI_REG_VERSAL_DMA_VAL, reg_base + CQSPI_REG_DMA);

	/* Configure DMA Dst address */
	writel(lower_32_bits(dma_addr),
	       reg_base + CQSPI_REG_VERSAL_DMA_DST_ADDR);
	writel(upper_32_bits(dma_addr),
	       reg_base + CQSPI_REG_VERSAL_DMA_DST_ADDR_MSB);

	/* Configure DMA Src address */
	writel(cqspi->trigger_address, reg_base +
	       CQSPI_REG_VERSAL_DMA_SRC_ADDR);

	/* Set DMA destination size */
	writel(bytes_to_dma, reg_base + CQSPI_REG_VERSAL_DMA_DST_SIZE);

	/* Set DMA destination control */
	writel(CQSPI_REG_VERSAL_DMA_DST_CTRL_VAL,
	       reg_base + CQSPI_REG_VERSAL_DMA_DST_CTRL);

	writel(CQSPI_REG_INDIRECTRD_START_MASK,
	       reg_base + CQSPI_REG_INDIRECTRD);

	reinit_completion(&cqspi->transfer_complete);

	if (!wait_for_completion_timeout(&cqspi->transfer_complete,
					 msecs_to_jiffies(max_t(size_t, bytes_to_dma, 500)))) {
		ret = -ETIMEDOUT;
		goto failrd;
	}

	/* Disable DMA interrupt */
	writel(0x0, cqspi->iobase + CQSPI_REG_VERSAL_DMA_DST_I_DIS);

	/* Clear indirect completion status */
	writel(CQSPI_REG_INDIRECTRD_DONE_MASK,
	       cqspi->iobase + CQSPI_REG_INDIRECTRD);
	dma_unmap_single(dev, dma_addr, bytes_to_dma, DMA_FROM_DEVICE);

	cqspi_controller_enable(cqspi, 0);

	reg = readl(cqspi->iobase + CQSPI_REG_CONFIG);
	reg &= ~CQSPI_REG_CONFIG_DMA_MASK;
	writel(reg, cqspi->iobase + CQSPI_REG_CONFIG);

	cqspi_controller_enable(cqspi, 1);

	ret = zynqmp_pm_ospi_mux_select(cqspi->pd_dev_id,
					PM_OSPI_MUX_SEL_LINEAR);
	if (ret)
		return ret;

nondmard:
	if (bytes_rem) {
		addr += bytes_to_dma;
		buf += bytes_to_dma;
		ret = cqspi_indirect_read_execute(f_pdata, buf, addr,
						  bytes_rem);
		if (ret)
			return ret;
	}

	return 0;

failrd:
	/* Disable DMA interrupt */
	writel(0x0, reg_base + CQSPI_REG_VERSAL_DMA_DST_I_DIS);

	/* Cancel the indirect read */
	writel(CQSPI_REG_INDIRECTWR_CANCEL_MASK,
	       reg_base + CQSPI_REG_INDIRECTRD);

	dma_unmap_single(dev, dma_addr, bytes_to_dma, DMA_FROM_DEVICE);

	reg = readl(cqspi->iobase + CQSPI_REG_CONFIG);
	reg &= ~CQSPI_REG_CONFIG_DMA_MASK;
	writel(reg, cqspi->iobase + CQSPI_REG_CONFIG);

	zynqmp_pm_ospi_mux_select(cqspi->pd_dev_id, PM_OSPI_MUX_SEL_LINEAR);

	return ret;
}

static int cqspi_write_setup(struct cqspi_flash_pdata *f_pdata,
			     const struct spi_mem_op *op)
{
	unsigned int reg;
	int ret;
	struct cqspi_st *cqspi = f_pdata->cqspi;
	void __iomem *reg_base = cqspi->iobase;
	u8 opcode;

	ret = cqspi_enable_dtr(f_pdata, op, CQSPI_REG_OP_EXT_WRITE_LSB);
	if (ret)
		return ret;

	if (op->cmd.dtr)
		opcode = op->cmd.opcode >> 8;
	else
		opcode = op->cmd.opcode;

	/* Set opcode. */
	reg = opcode << CQSPI_REG_WR_INSTR_OPCODE_LSB;
	reg |= CQSPI_OP_WIDTH(op->data) << CQSPI_REG_WR_INSTR_TYPE_DATA_LSB;
	reg |= CQSPI_OP_WIDTH(op->addr) << CQSPI_REG_WR_INSTR_TYPE_ADDR_LSB;
	writel(reg, reg_base + CQSPI_REG_WR_INSTR);
	reg = cqspi_calc_rdreg(op);
	writel(reg, reg_base + CQSPI_REG_RD_INSTR);

	/*
	 * SPI NAND flashes require the address of the status register to be
	 * passed in the Read SR command. Also, some SPI NOR flashes like the
	 * cypress Semper flash expect a 4-byte dummy address in the Read SR
	 * command in DTR mode.
	 *
	 * But this controller does not support address phase in the Read SR
	 * command when doing auto-HW polling. So, disable write completion
	 * polling on the controller's side. spinand and spi-nor will take
	 * care of polling the status register.
	 */
	if (cqspi->wr_completion) {
		reg = readl(reg_base + CQSPI_REG_WR_COMPLETION_CTRL);
		reg |= CQSPI_REG_WR_DISABLE_AUTO_POLL;
		writel(reg, reg_base + CQSPI_REG_WR_COMPLETION_CTRL);
		/*
		 * DAC mode require auto polling as flash needs to be polled
		 * for write completion in case of bubble in SPI transaction
		 * due to slow CPU/DMA master.
		 */
		cqspi->use_direct_mode_wr = false;
	}

	reg = readl(reg_base + CQSPI_REG_SIZE);
	reg &= ~CQSPI_REG_SIZE_ADDRESS_MASK;
	reg |= (op->addr.nbytes - 1);
	writel(reg, reg_base + CQSPI_REG_SIZE);
	readl(reg_base + CQSPI_REG_SIZE); /* Flush posted write. */
	return 0;
}

static int cqspi_indirect_write_execute(struct cqspi_flash_pdata *f_pdata,
					loff_t to_addr, const u8 *txbuf,
					const size_t n_tx)
{
	struct cqspi_st *cqspi = f_pdata->cqspi;
	struct device *dev = &cqspi->pdev->dev;
	void __iomem *reg_base = cqspi->iobase;
	unsigned int remaining = n_tx;
	unsigned int write_bytes;
	int ret;

	writel(to_addr, reg_base + CQSPI_REG_INDIRECTWRSTARTADDR);
	writel(remaining, reg_base + CQSPI_REG_INDIRECTWRBYTES);

	/* Clear all interrupts. */
	writel(CQSPI_IRQ_STATUS_MASK, reg_base + CQSPI_REG_IRQSTATUS);

	writel(CQSPI_IRQ_MASK_WR, reg_base + CQSPI_REG_IRQMASK);

	reinit_completion(&cqspi->transfer_complete);
	writel(CQSPI_REG_INDIRECTWR_START_MASK,
	       reg_base + CQSPI_REG_INDIRECTWR);
	readl(reg_base + CQSPI_REG_INDIRECTWR); /* Flush posted write. */

	/*
	 * As per 66AK2G02 TRM SPRUHY8F section 11.15.5.3 Indirect Access
	 * Controller programming sequence, couple of cycles of
	 * QSPI_REF_CLK delay is required for the above bit to
	 * be internally synchronized by the QSPI module. Provide 5
	 * cycles of delay.
	 */
	if (cqspi->wr_delay)
		ndelay(cqspi->wr_delay);

	/*
	 * If a hazard exists between the APB and AHB interfaces, perform a
	 * dummy readback from the controller to ensure synchronization.
	 */
	if (cqspi->apb_ahb_hazard)
		readl(reg_base + CQSPI_REG_INDIRECTWR);

	if (n_tx >= SZ_1K && f_pdata->use_phy)
		cqspi_phy_enable(f_pdata, true);

	while (remaining > 0) {
		size_t write_words, mod_bytes;

		write_bytes = remaining;
		write_words = write_bytes / 4;
		mod_bytes = write_bytes % 4;
		/* Write 4 bytes at a time then single bytes. */
		if (write_words) {
			iowrite32_rep(cqspi->ahb_base, txbuf, write_words);
			txbuf += (write_words * 4);
		}
		if (mod_bytes) {
			unsigned int temp = 0xFFFFFFFF;

			memcpy(&temp, txbuf, mod_bytes);
			iowrite32(temp, cqspi->ahb_base);
			txbuf += mod_bytes;
		}

		if (!wait_for_completion_timeout(&cqspi->transfer_complete,
						 msecs_to_jiffies(CQSPI_TIMEOUT_MS))) {
			dev_err(dev, "Indirect write timeout\n");
			ret = -ETIMEDOUT;
			goto failwr;
		}

		remaining -= write_bytes;

		if (remaining > 0)
			reinit_completion(&cqspi->transfer_complete);
	}

	/* Check indirect done status */
	ret = cqspi_wait_for_bit(cqspi->ddata, reg_base + CQSPI_REG_INDIRECTWR,
				 CQSPI_REG_INDIRECTWR_DONE_MASK, 0, false);
	if (ret) {
		dev_err(dev, "Indirect write completion error (%i)\n", ret);
		goto failwr;
	}

	if (n_tx >= SZ_1K && f_pdata->use_phy)
		cqspi_phy_enable(f_pdata, false);

	/* Disable interrupt. */
	writel(0, reg_base + CQSPI_REG_IRQMASK);

	/* Clear indirect completion status */
	writel(CQSPI_REG_INDIRECTWR_DONE_MASK, reg_base + CQSPI_REG_INDIRECTWR);

	cqspi_wait_idle(cqspi);

	return 0;

failwr:
	if (n_tx >= SZ_1K && f_pdata->use_phy)
		cqspi_phy_enable(f_pdata, false);

	/* Disable interrupt. */
	writel(0, reg_base + CQSPI_REG_IRQMASK);

	/* Cancel the indirect write */
	writel(CQSPI_REG_INDIRECTWR_CANCEL_MASK,
	       reg_base + CQSPI_REG_INDIRECTWR);
	return ret;
}

static void cqspi_chipselect(struct cqspi_flash_pdata *f_pdata)
{
	struct cqspi_st *cqspi = f_pdata->cqspi;
	void __iomem *reg_base = cqspi->iobase;
	unsigned int chip_select = f_pdata->cs;
	unsigned int reg;

	reg = readl(reg_base + CQSPI_REG_CONFIG);
	if (cqspi->is_decoded_cs) {
		reg |= CQSPI_REG_CONFIG_DECODE_MASK;
	} else {
		reg &= ~CQSPI_REG_CONFIG_DECODE_MASK;

		/* Convert CS if without decoder.
		 * CS0 to 4b'1110
		 * CS1 to 4b'1101
		 * CS2 to 4b'1011
		 * CS3 to 4b'0111
		 */
		chip_select = 0xF & ~(1 << chip_select);
	}

	reg &= ~(CQSPI_REG_CONFIG_CHIPSELECT_MASK
		 << CQSPI_REG_CONFIG_CHIPSELECT_LSB);
	reg |= (chip_select & CQSPI_REG_CONFIG_CHIPSELECT_MASK)
	    << CQSPI_REG_CONFIG_CHIPSELECT_LSB;
	writel(reg, reg_base + CQSPI_REG_CONFIG);
}

static unsigned int calculate_ticks_for_ns(const unsigned int ref_clk_hz,
					   const unsigned int ns_val)
{
	unsigned int ticks;

	ticks = ref_clk_hz / 1000;	/* kHz */
	ticks = DIV_ROUND_UP(ticks * ns_val, 1000000);

	return ticks;
}

static void cqspi_delay(struct cqspi_flash_pdata *f_pdata)
{
	struct cqspi_st *cqspi = f_pdata->cqspi;
	void __iomem *iobase = cqspi->iobase;
	const unsigned int ref_clk_hz = cqspi->master_ref_clk_hz;
	unsigned int tshsl, tchsh, tslch, tsd2d;
	unsigned int reg;
	unsigned int tsclk;

	/* calculate the number of ref ticks for one sclk tick */
	tsclk = DIV_ROUND_UP(ref_clk_hz, cqspi->sclk);

	tshsl = calculate_ticks_for_ns(ref_clk_hz, f_pdata->tshsl_ns);
	/* this particular value must be at least one sclk */
	if (tshsl < tsclk)
		tshsl = tsclk;

	tchsh = calculate_ticks_for_ns(ref_clk_hz, f_pdata->tchsh_ns);
	tslch = calculate_ticks_for_ns(ref_clk_hz, f_pdata->tslch_ns);
	tsd2d = calculate_ticks_for_ns(ref_clk_hz, f_pdata->tsd2d_ns);

	reg = (tshsl & CQSPI_REG_DELAY_TSHSL_MASK)
	       << CQSPI_REG_DELAY_TSHSL_LSB;
	reg |= (tchsh & CQSPI_REG_DELAY_TCHSH_MASK)
		<< CQSPI_REG_DELAY_TCHSH_LSB;
	reg |= (tslch & CQSPI_REG_DELAY_TSLCH_MASK)
		<< CQSPI_REG_DELAY_TSLCH_LSB;
	reg |= (tsd2d & CQSPI_REG_DELAY_TSD2D_MASK)
		<< CQSPI_REG_DELAY_TSD2D_LSB;
	writel(reg, iobase + CQSPI_REG_DELAY);
}

static void cqspi_config_baudrate_div(struct cqspi_st *cqspi)
{
	const unsigned int ref_clk_hz = cqspi->master_ref_clk_hz;
	void __iomem *reg_base = cqspi->iobase;
	u32 reg, div;

	/* Recalculate the baudrate divisor based on QSPI specification. */
	div = DIV_ROUND_UP(ref_clk_hz, 2 * cqspi->sclk) - 1;

	/* Maximum baud divisor */
	if (div > CQSPI_REG_CONFIG_BAUD_MASK) {
		div = CQSPI_REG_CONFIG_BAUD_MASK;
		dev_warn(&cqspi->pdev->dev,
			"Unable to adjust clock <= %d hz. Reduced to %d hz\n",
			cqspi->sclk, ref_clk_hz/((div+1)*2));
	}

	reg = readl(reg_base + CQSPI_REG_CONFIG);
	reg &= ~(CQSPI_REG_CONFIG_BAUD_MASK << CQSPI_REG_CONFIG_BAUD_LSB);
	reg |= (div & CQSPI_REG_CONFIG_BAUD_MASK) << CQSPI_REG_CONFIG_BAUD_LSB;
	writel(reg, reg_base + CQSPI_REG_CONFIG);
}

static void cqspi_phy_set_dll_master(struct cqspi_st *cqspi)
{
	void __iomem *reg_base = cqspi->iobase;
	unsigned int reg;

	reg = readl(reg_base + CQSPI_REG_PHY_DLL_MASTER);
	reg &= ~((CQSPI_REG_PHY_DLL_MASTER_DLY_ELMTS_LEN
		  << CQSPI_REG_PHY_DLL_MASTER_DLY_ELMTS_LSB) |
		 CQSPI_REG_PHY_DLL_MASTER_BYPASS |
		 CQSPI_REG_PHY_DLL_MASTER_CYCLE);
	reg |= ((cqspi->phase_detect_selector
		 << CQSPI_REG_PHY_DLL_MASTER_DLY_ELMTS_LSB) |
		CQSPI_REG_PHY_DLL_MASTER_CYCLE);

	writel(reg, reg_base + CQSPI_REG_PHY_DLL_MASTER);
}

static void cqspi_phy_pre_config(struct cqspi_st *cqspi, const bool bypass,
				 const bool dqs,
				 struct cqspi_flash_pdata *f_pdata)
{
	void __iomem *reg_base = cqspi->iobase;
	unsigned int reg;
	u8 dummy;

	cqspi_readdata_capture(cqspi, bypass, dqs,
			       f_pdata->phy_setting.read_delay);

	reg = readl(reg_base + CQSPI_REG_CONFIG);
	reg &= ~(CQSPI_REG_CONFIG_PHY_EN | CQSPI_REG_CONFIG_PHY_PIPELINE);
	reg |= CQSPI_REG_CONFIG_PHY_EN;
	writel(reg, reg_base + CQSPI_REG_CONFIG);

	reg = readl(reg_base + CQSPI_REG_RD_INSTR);
	dummy = (reg >> CQSPI_REG_RD_INSTR_DUMMY_LSB) &
		CQSPI_REG_RD_INSTR_DUMMY_MASK;
	dummy--;
	reg &= ~(CQSPI_REG_RD_INSTR_DUMMY_MASK << CQSPI_REG_RD_INSTR_DUMMY_LSB);

	reg |= (dummy & CQSPI_REG_RD_INSTR_DUMMY_MASK)
	       << CQSPI_REG_RD_INSTR_DUMMY_LSB;
	writel(reg, reg_base + CQSPI_REG_RD_INSTR);

	cqspi_phy_set_dll_master(cqspi);
}

static void cqspi_phy_post_config(struct cqspi_st *cqspi,
				  const unsigned int delay)
{
	void __iomem *reg_base = cqspi->iobase;
	unsigned int reg;
	u8 dummy;

	reg = readl(reg_base + CQSPI_REG_READCAPTURE);
	reg &= ~(CQSPI_REG_READCAPTURE_DELAY_MASK
		 << CQSPI_REG_READCAPTURE_DELAY_LSB);

	reg |= (delay & CQSPI_REG_READCAPTURE_DELAY_MASK)
	       << CQSPI_REG_READCAPTURE_DELAY_LSB;
	writel(reg, reg_base + CQSPI_REG_READCAPTURE);

	reg = readl(reg_base + CQSPI_REG_CONFIG);
	reg &= ~(CQSPI_REG_CONFIG_PHY_EN | CQSPI_REG_CONFIG_PHY_PIPELINE);
	reg &= ~(CQSPI_REG_CONFIG_PHY_EN);
	writel(reg, reg_base + CQSPI_REG_CONFIG);

	reg = readl(reg_base + CQSPI_REG_RD_INSTR);
	dummy = (reg >> CQSPI_REG_RD_INSTR_DUMMY_LSB) &
		CQSPI_REG_RD_INSTR_DUMMY_MASK;
	dummy++;
	reg &= ~(CQSPI_REG_RD_INSTR_DUMMY_MASK << CQSPI_REG_RD_INSTR_DUMMY_LSB);

	reg |= (dummy & CQSPI_REG_RD_INSTR_DUMMY_MASK)
	       << CQSPI_REG_RD_INSTR_DUMMY_LSB;
	writel(reg, reg_base + CQSPI_REG_RD_INSTR);
}

static void cqspi_configure(struct cqspi_flash_pdata *f_pdata,
			    unsigned long sclk)
{
	struct cqspi_st *cqspi = f_pdata->cqspi;
	void __iomem *reg_base = cqspi->iobase;
	int switch_cs = (cqspi->current_cs != f_pdata->cs);
	int switch_ck = (cqspi->sclk != sclk);
	unsigned int reg;
	int ret;

	if (switch_cs || switch_ck)
		cqspi_controller_enable(cqspi, 0);

	/* Switch chip select. */
	if (switch_cs) {
		cqspi->current_cs = f_pdata->cs;
		cqspi_chipselect(f_pdata);

		if (f_pdata->use_dqs) {
			reg = readl(reg_base + CQSPI_REG_CONFIG);
			reg |= (CQSPI_REG_CONFIG_DTR_PROTO |
				CQSPI_REG_CONFIG_DUAL_OPCODE);
			writel(reg, reg_base + CQSPI_REG_CONFIG);
		} else {
			reg = readl(reg_base + CQSPI_REG_CONFIG);
			reg &= ~(CQSPI_REG_CONFIG_DTR_PROTO |
				 CQSPI_REG_CONFIG_DUAL_OPCODE);
			writel(reg, reg_base + CQSPI_REG_CONFIG);
		}

		if (f_pdata->use_phy) {
			ret = cqspi_phy_apply_setting(f_pdata,
						      &f_pdata->phy_setting);

			if (ret)
				dev_err(&cqspi->pdev->dev,
					"Applying phy_setting failed during switching chip select\n");
		}
	}

	/* Setup baudrate divisor and delays */
	if (switch_ck) {
		cqspi->sclk = sclk;
		cqspi_config_baudrate_div(cqspi);
		cqspi_delay(f_pdata);
		cqspi_readdata_capture(cqspi, !cqspi->rclk_en, false,
				       f_pdata->read_delay);
	}

	if (switch_cs || switch_ck)
		cqspi_controller_enable(cqspi, 1);
}

static ssize_t cqspi_write(struct cqspi_flash_pdata *f_pdata,
			   const struct spi_mem_op *op)
{
	struct cqspi_st *cqspi = f_pdata->cqspi;
	loff_t to = op->addr.val;
	size_t len = op->data.nbytes;
	const u_char *buf = op->data.buf.out;
	int ret;

	ret = cqspi_write_setup(f_pdata, op);
	if (ret)
		return ret;

	/*
	 * Some flashes like the Cypress Semper flash expect a dummy 4-byte
	 * address (all 0s) with the read status register command in DTR mode.
	 * But this controller does not support sending dummy address bytes to
	 * the flash when it is polling the write completion register in DTR
	 * mode. So, we can not use direct mode when in DTR mode for writing
	 * data.
	 */
	if (!op->cmd.dtr && cqspi->use_direct_mode &&
	    cqspi->use_direct_mode_wr && ((to + len) <= cqspi->ahb_size)) {
		memcpy_toio(cqspi->ahb_base + to, buf, len);
		return cqspi_wait_idle(cqspi);
	}

	return cqspi_indirect_write_execute(f_pdata, to, buf, len);
}

/*
 * Check if PHY mode can be used on the given op. This is assuming it will be a
 * DAC mode read, since PHY won't work on any other type of operation anyway.
 */
static bool cqspi_phy_op_eligible_ddr(const struct spi_mem_op *op)
{
	/* PHY is only tuned for 8D-8D-8D. */
	if (!(op->cmd.dtr && op->addr.dtr && op->dummy.dtr && op->data.dtr))
		return false;
	if (op->cmd.buswidth != 8)
		return false;
	if (!(op->addr.nbytes) || op->addr.buswidth != 8)
		return false;
	if (!(op->dummy.nbytes) || op->dummy.buswidth != 8)
		return false;
	if (!(op->data.nbytes) || op->data.buswidth != 8)
		return false;

	return true;
}

static bool cqspi_phy_op_eligible_sdr(const struct spi_mem_op *op)
{
	if (op->cmd.dtr || op->addr.dtr || op->dummy.dtr || op->data.dtr)
		return false;
	if (!(op->addr.nbytes) || op->addr.buswidth < 1)
		return false;
	if (!(op->dummy.nbytes) || op->dummy.buswidth < 1)
		return false;
	if (!(op->data.nbytes) || op->data.buswidth < 1)
		return false;

	return true;
}

static bool cqspi_use_phy(struct cqspi_flash_pdata *f_pdata,
			  const struct spi_mem_op *op)
{
	if (!f_pdata->use_phy)
		return false;

	if (op->data.nbytes < 16)
		return false;

	if (f_pdata->use_dqs)
		return cqspi_phy_op_eligible_ddr(op);
	else
		return cqspi_phy_op_eligible_sdr(op);
}

static void cqspi_rx_dma_callback(void *param)
{
	struct cqspi_st *cqspi = param;

	complete(&cqspi->rx_dma_complete);
}

static int cqspi_direct_read_dma(struct cqspi_flash_pdata *f_pdata,
				 u_char *buf, loff_t from, size_t len)
{
	struct cqspi_st *cqspi = f_pdata->cqspi;
	struct device *dev = &cqspi->pdev->dev;
	enum dma_ctrl_flags flags = DMA_CTRL_ACK | DMA_PREP_INTERRUPT;
	dma_addr_t dma_src = (dma_addr_t)cqspi->mmap_phys_base + from;
	int ret = 0;
	struct dma_async_tx_descriptor *tx;
	dma_cookie_t cookie;
	dma_addr_t dma_dst;
	struct device *ddev;

	ddev = cqspi->rx_chan->device->dev;
	dma_dst = dma_map_single(ddev, buf, len, DMA_FROM_DEVICE);
	if (dma_mapping_error(ddev, dma_dst)) {
		dev_err(dev, "dma mapping failed\n");
		return -ENOMEM;
	}
	tx = dmaengine_prep_dma_memcpy(cqspi->rx_chan, dma_dst, dma_src,
				       len, flags);
	if (!tx) {
		dev_err(dev, "device_prep_dma_memcpy error\n");
		ret = -EIO;
		goto err_unmap;
	}

	tx->callback = cqspi_rx_dma_callback;
	tx->callback_param = cqspi;
	cookie = tx->tx_submit(tx);
	reinit_completion(&cqspi->rx_dma_complete);

	ret = dma_submit_error(cookie);
	if (ret) {
		dev_err(dev, "dma_submit_error %d\n", cookie);
		ret = -EIO;
		goto err_unmap;
	}

	dma_async_issue_pending(cqspi->rx_chan);
	if (!wait_for_completion_timeout(&cqspi->rx_dma_complete,
					 msecs_to_jiffies(max_t(size_t, len, 500)))) {
		dmaengine_terminate_sync(cqspi->rx_chan);
		dev_err(dev, "DMA wait_for_completion_timeout\n");
		ret = -ETIMEDOUT;
		goto err_unmap;
	}

err_unmap:
	dma_unmap_single(ddev, dma_dst, len, DMA_FROM_DEVICE);

	return ret;
}

static void cqspi_memcpy_fromio(const struct spi_mem_op *op, void *to,
				const void __iomem *from, size_t count)
{
	if (op->data.buswidth == 8 && op->data.dtr) {
		/*
		 * 8D-8D-8D ops with odd length should be rejected by
		 * supports_op() so no need to worry about that.
		 */
		while (count && !IS_ALIGNED((unsigned long)from, 4)) {
			*(u16 *)to = __raw_readw(from);
			from += 2;
			to += 2;
			count -= 2;
		}

		/*
		 * The controller can work with both 32-bit and 64-bit
		 * platforms. 32-bit platforms won't have a readq. So use a
		 * readl instead.
		 */
		while (count >= 4) {
			*(u32 *)to = __raw_readl(from);
			from += 4;
			to += 4;
			count -= 4;
		}

		while (count) {
			*(u16 *)to = __raw_readw(from);
			from += 2;
			to += 2;
			count -= 2;
		}

		return;
	}

	memcpy_fromio(to, from, count);
}

static int cqspi_direct_read_execute(struct cqspi_flash_pdata *f_pdata,
				     const struct spi_mem_op *op)
{
	struct cqspi_st *cqspi = f_pdata->cqspi;
	loff_t from = op->addr.val;
	loff_t from_aligned, to_aligned;
	size_t len = op->data.nbytes;
	size_t len_aligned;
	u_char *buf = op->data.buf.in;
	int ret;

	if (!cqspi->rx_chan || !virt_addr_valid(buf) || len <= 16) {
		cqspi_memcpy_fromio(op, buf, cqspi->ahb_base + from, len);
		return 0;
	}

	if (!cqspi_use_phy(f_pdata, op))
		return cqspi_direct_read_dma(f_pdata, buf, from, len);

	/*
	 * PHY reads must be 16-byte aligned, and they must be a multiple of 16
	 * bytes.
	 */
	from_aligned = (from + 0xF) & ~0xF;
	to_aligned = (from + len) & ~0xF;
	len_aligned = to_aligned - from_aligned;

	/* Read the unaligned part at the start. */
	if (from != from_aligned) {
		ret = cqspi_direct_read_dma(f_pdata, buf, from,
					    from_aligned - from);
		if (ret)
			return ret;
		buf += from_aligned - from;
	}

	if (len_aligned) {
		cqspi_phy_enable(f_pdata, true);
		ret = cqspi_direct_read_dma(f_pdata, buf, from_aligned,
					    len_aligned);
		cqspi_phy_enable(f_pdata, false);
		if (ret)
			return ret;
		buf += len_aligned;
	}

	/* Now read the remaining part, if any. */
	if (to_aligned != (from + len)) {
		ret = cqspi_direct_read_dma(f_pdata, buf, to_aligned,
					    (from + len) - to_aligned);
		if (ret)
			return ret;
		buf += (from + len) - to_aligned;
	}

	return 0;
}

static ssize_t cqspi_read(struct cqspi_flash_pdata *f_pdata,
			  const struct spi_mem_op *op)
{
	struct cqspi_st *cqspi = f_pdata->cqspi;
	const struct cqspi_driver_platdata *ddata = cqspi->ddata;
	loff_t from = op->addr.val;
	size_t len = op->data.nbytes;
	u_char *buf = op->data.buf.in;
	u64 dma_align = (u64)(uintptr_t)buf;
	int ret;

	ret = cqspi_read_setup(f_pdata, op);
	if (ret)
		return ret;

	if (cqspi->use_direct_mode && ((from + len) <= cqspi->ahb_size))
		return cqspi_direct_read_execute(f_pdata, op);

	if (cqspi->use_dma_read && ddata && ddata->indirect_read_dma &&
	    virt_addr_valid(buf) && ((dma_align & CQSPI_DMA_UNALIGN) == 0))
		return ddata->indirect_read_dma(f_pdata, buf, from, len);

	return cqspi_indirect_read_execute(f_pdata, buf, from, len);
}

static int cqspi_mem_process(struct spi_mem *mem, const struct spi_mem_op *op)
{
	struct cqspi_st *cqspi = spi_controller_get_devdata(mem->spi->controller);
	struct cqspi_flash_pdata *f_pdata;

	f_pdata = &cqspi->f_pdata[spi_get_chipselect(mem->spi, 0)];
	cqspi_configure(f_pdata, mem->spi->max_speed_hz);

	if (op->data.dir == SPI_MEM_DATA_IN && op->data.buf.in) {
	/*
	 * Performing reads in DAC mode forces to read minimum 4 bytes
	 * which is unsupported on some flash devices during register
	 * reads, prefer STIG mode for such small reads.
	 */
		if (!op->addr.nbytes ||
		    (op->data.nbytes <= CQSPI_STIG_DATA_LEN_MAX &&
		     !cqspi->disable_stig_mode))
			return cqspi_command_read(f_pdata, op);

		return cqspi_read(f_pdata, op);
	}

	if (!op->addr.nbytes || !op->data.buf.out)
		return cqspi_command_write(f_pdata, op);

	return cqspi_write(f_pdata, op);
}

static int cqspi_exec_mem_op(struct spi_mem *mem, const struct spi_mem_op *op)
{
	int ret;
	struct cqspi_st *cqspi = spi_controller_get_devdata(mem->spi->controller);
	struct device *dev = &cqspi->pdev->dev;

	ret = pm_runtime_resume_and_get(dev);
	if (ret) {
		dev_err(&mem->spi->dev, "resume failed with %d\n", ret);
		return ret;
	}

	ret = cqspi_mem_process(mem, op);

	pm_runtime_mark_last_busy(dev);
	pm_runtime_put_autosuspend(dev);

	if (ret)
		dev_err(&mem->spi->dev, "operation failed with %d\n", ret);

	return ret;
}

static bool cqspi_supports_mem_op(struct spi_mem *mem,
				  const struct spi_mem_op *op)
{
	bool all_true, all_false;

	/*
	 * op->dummy.dtr is required for converting nbytes into ncycles.
	 * Also, don't check the dtr field of the op phase having zero nbytes.
	 */
	all_true = op->cmd.dtr &&
		   (!op->addr.nbytes || op->addr.dtr) &&
		   (!op->dummy.nbytes || op->dummy.dtr) &&
		   (!op->data.nbytes || op->data.dtr);

	all_false = !op->cmd.dtr && !op->addr.dtr && !op->dummy.dtr &&
		    !op->data.dtr;

	if (all_true) {
		/* Right now we only support 8-8-8 DTR mode. */
		if (op->cmd.nbytes && op->cmd.buswidth != 8)
			return false;
		if (op->addr.nbytes && op->addr.buswidth != 8)
			return false;
		if (op->data.nbytes && op->data.buswidth != 8)
			return false;
	} else if (!all_false) {
		/* Mixed DTR modes are not supported. */
		return false;
	}

	return spi_mem_default_supports_op(mem, op);
}

static void cqspi_mem_do_calibration(struct spi_mem *mem,
				     const struct spi_mem_op *op)
{
	struct cqspi_st *cqspi = spi_controller_get_devdata(mem->spi->controller);
	struct cqspi_flash_pdata *f_pdata;
	struct device *dev = &cqspi->pdev->dev;
	int ret;

	f_pdata = &cqspi->f_pdata[spi_get_chipselect(mem->spi, 0)];
	f_pdata->phy_read_op = *op;

	if (cqspi->phase_detect_selector >
	    CQSPI_REG_PHY_DLL_MASTER_DLY_ELMTS_LEN) {
		dev_warn(dev,
			 "Phase Detect Selector should be in between [0, 7]. Skipping Calibration\n");
		return;
	}

	ret = cqspi_phy_check_pattern(f_pdata, mem);
	if (ret) {
		dev_warn(dev, "Pattern not found. Skipping calibration.\n");
		return;
	}

	if (cqspi_phy_op_eligible_ddr(op)) {
		f_pdata->use_dqs = true;

		cqspi_phy_pre_config(cqspi, 0, 1, f_pdata);
		ret = cqspi_phy_calibrate_ddr(f_pdata, mem);

	} else if (cqspi_phy_op_eligible_sdr(op)) {
		f_pdata->use_dqs = false;

		cqspi_phy_pre_config(cqspi, 1, 0, f_pdata);
		ret = cqspi_phy_calibrate_sdr(f_pdata, mem);

	} else {
		dev_warn(dev,
			 "Given read_op not eligible. Skipping Calibration.\n");
		return;
	}

	if (ret)
		dev_info(&cqspi->pdev->dev, "PHY calibration failed: %d\n",
			 ret);

	cqspi_phy_post_config(cqspi, f_pdata->read_delay);
}

static int cqspi_of_get_flash_pdata(struct platform_device *pdev,
				    struct cqspi_flash_pdata *f_pdata,
				    struct device_node *np)
{
	if (of_property_read_u32(np, "cdns,read-delay", &f_pdata->read_delay)) {
		dev_err(&pdev->dev, "couldn't determine read-delay\n");
		return -ENXIO;
	}

	if (of_property_read_u32(np, "cdns,tshsl-ns", &f_pdata->tshsl_ns)) {
		dev_err(&pdev->dev, "couldn't determine tshsl-ns\n");
		return -ENXIO;
	}

	if (of_property_read_u32(np, "cdns,tsd2d-ns", &f_pdata->tsd2d_ns)) {
		dev_err(&pdev->dev, "couldn't determine tsd2d-ns\n");
		return -ENXIO;
	}

	if (of_property_read_u32(np, "cdns,tchsh-ns", &f_pdata->tchsh_ns)) {
		dev_err(&pdev->dev, "couldn't determine tchsh-ns\n");
		return -ENXIO;
	}

	if (of_property_read_u32(np, "cdns,tslch-ns", &f_pdata->tslch_ns)) {
		dev_err(&pdev->dev, "couldn't determine tslch-ns\n");
		return -ENXIO;
	}

	if (of_property_read_u32(np, "spi-max-frequency", &f_pdata->clk_rate)) {
		dev_err(&pdev->dev, "couldn't determine spi-max-frequency\n");
		return -ENXIO;
	}

	return 0;
}

static int cqspi_of_get_pdata(struct cqspi_st *cqspi)
{
	struct device *dev = &cqspi->pdev->dev;
	struct device_node *np = dev->of_node;
	u32 id[2];

	cqspi->is_decoded_cs = of_property_read_bool(np, "cdns,is-decoded-cs");

	if (of_property_read_u32(np, "cdns,fifo-depth", &cqspi->fifo_depth)) {
		/* Zero signals FIFO depth should be runtime detected. */
		cqspi->fifo_depth = 0;
	}

	if (of_property_read_u32(np, "cdns,fifo-width", &cqspi->fifo_width)) {
		dev_err(dev, "couldn't determine fifo-width\n");
		return -ENXIO;
	}

	if (of_property_read_u32(np, "cdns,trigger-address",
				 &cqspi->trigger_address)) {
		dev_err(dev, "couldn't determine trigger-address\n");
		return -ENXIO;
	}

	if (of_property_read_u32(np, "cdns,phase-detect-selector",
				 &cqspi->phase_detect_selector)) {
		dev_warn(dev, "couldn't determine phase-detect-selector\n");
		cqspi->phase_detect_selector =
			CQSPI_REG_PHY_DLL_MASTER_DLY_ELMTS_LEN + 1;
	}

	if (of_property_read_u32(np, "num-cs", &cqspi->num_chipselect))
		cqspi->num_chipselect = CQSPI_MAX_CHIPSELECT;

	cqspi->rclk_en = of_property_read_bool(np, "cdns,rclk-en");

	if (!of_property_read_u32_array(np, "power-domains", id,
					ARRAY_SIZE(id)))
		cqspi->pd_dev_id = id[1];

	return 0;
}

static void cqspi_controller_init(struct cqspi_st *cqspi)
{
	u32 reg;

	/* Configure the remap address register, no remap */
	writel(0, cqspi->iobase + CQSPI_REG_REMAP);

	/* Disable all interrupts. */
	writel(0, cqspi->iobase + CQSPI_REG_IRQMASK);

	/* Configure the SRAM split to 1:1 . */
	writel(cqspi->fifo_depth / 2, cqspi->iobase + CQSPI_REG_SRAMPARTITION);

	/* Load indirect trigger address. */
	writel(cqspi->trigger_address,
	       cqspi->iobase + CQSPI_REG_INDIRECTTRIGGER);

	/* Program read watermark -- 1/2 of the FIFO. */
	writel(cqspi->fifo_depth * cqspi->fifo_width / 2,
	       cqspi->iobase + CQSPI_REG_INDIRECTRDWATERMARK);
	/* Program write watermark -- 1/8 of the FIFO. */
	writel(cqspi->fifo_depth * cqspi->fifo_width / 8,
	       cqspi->iobase + CQSPI_REG_INDIRECTWRWATERMARK);

	/* Disable direct access controller */
	if (!cqspi->use_direct_mode) {
		reg = readl(cqspi->iobase + CQSPI_REG_CONFIG);
		reg &= ~CQSPI_REG_CONFIG_ENB_DIR_ACC_CTRL;
		writel(reg, cqspi->iobase + CQSPI_REG_CONFIG);
	}

	/* Enable DMA interface */
	if (cqspi->use_dma_read) {
		reg = readl(cqspi->iobase + CQSPI_REG_CONFIG);
		reg |= CQSPI_REG_CONFIG_DMA_MASK;
		writel(reg, cqspi->iobase + CQSPI_REG_CONFIG);
	}
}

static void cqspi_controller_detect_fifo_depth(struct cqspi_st *cqspi)
{
	struct device *dev = &cqspi->pdev->dev;
	u32 reg, fifo_depth;

	/*
	 * Bits N-1:0 are writable while bits 31:N are read as zero, with 2^N
	 * the FIFO depth.
	 */
	writel(U32_MAX, cqspi->iobase + CQSPI_REG_SRAMPARTITION);
	reg = readl(cqspi->iobase + CQSPI_REG_SRAMPARTITION);
	fifo_depth = reg + 1;

	/* FIFO depth of zero means no value from devicetree was provided. */
	if (cqspi->fifo_depth == 0) {
		cqspi->fifo_depth = fifo_depth;
		dev_dbg(dev, "using FIFO depth of %u\n", fifo_depth);
	} else if (fifo_depth != cqspi->fifo_depth) {
		dev_warn(dev, "detected FIFO depth (%u) different from config (%u)\n",
			 fifo_depth, cqspi->fifo_depth);
	}
}

static int cqspi_request_mmap_dma(struct cqspi_st *cqspi)
{
	dma_cap_mask_t mask;

	dma_cap_zero(mask);
	dma_cap_set(DMA_MEMCPY, mask);

	cqspi->rx_chan = dma_request_chan_by_mask(&mask);
	if (IS_ERR(cqspi->rx_chan)) {
		int ret = (-EPROBE_DEFER);

		cqspi->rx_chan = NULL;
		if (ret == -ENODEV) {
			/* DMA support is not mandatory */
			dev_info(&cqspi->pdev->dev, "No Rx DMA available\n");
			return 0;
		}

		return dev_err_probe(&cqspi->pdev->dev, ret, "No Rx DMA available\n");
	}
	init_completion(&cqspi->rx_dma_complete);

	return 0;
}

static const char *cqspi_get_name(struct spi_mem *mem)
{
	struct cqspi_st *cqspi = spi_controller_get_devdata(mem->spi->controller);
	struct device *dev = &cqspi->pdev->dev;

	return devm_kasprintf(dev, GFP_KERNEL, "%s.%d", dev_name(dev),
			      spi_get_chipselect(mem->spi, 0));
}

static const struct spi_controller_mem_ops cqspi_mem_ops = {
	.exec_op = cqspi_exec_mem_op,
	.get_name = cqspi_get_name,
	.supports_op = cqspi_supports_mem_op,
	.do_calibration = cqspi_mem_do_calibration,
};

static const struct spi_controller_mem_caps cqspi_mem_caps = {
	.dtr = true,
};

static int cqspi_setup_flash(struct cqspi_st *cqspi)
{
<<<<<<< HEAD
	unsigned int max_cs = 0;
=======
>>>>>>> 8a243ecd
	struct platform_device *pdev = cqspi->pdev;
	struct device *dev = &pdev->dev;
	struct cqspi_flash_pdata *f_pdata;
	int ret, cs, max_cs = -1;

	/* Get flash device data */
	for_each_available_child_of_node_scoped(dev->of_node, np) {
		ret = of_property_read_u32(np, "reg", &cs);
		if (ret) {
			dev_err(dev, "Couldn't determine chip select.\n");
			return ret;
		}

		if (cs >= cqspi->num_chipselect) {
			dev_err(dev, "Chip select %d out of range.\n", cs);
			return -EINVAL;
<<<<<<< HEAD
		} else if (cs > max_cs) {
			max_cs = cs;
=======
>>>>>>> 8a243ecd
		}

		max_cs = max_t(int, cs, max_cs);

		f_pdata = &cqspi->f_pdata[cs];
		f_pdata->cqspi = cqspi;
		f_pdata->cs = cs;

		ret = cqspi_of_get_flash_pdata(pdev, f_pdata, np);
		if (ret)
			return ret;
	}

	if (max_cs < 0) {
		dev_err(dev, "No flash device declared\n");
		return -ENODEV;
	}

	cqspi->num_chipselect = max_cs + 1;
	return 0;
}

static int cqspi_jh7110_clk_init(struct platform_device *pdev, struct cqspi_st *cqspi)
{
	static struct clk_bulk_data qspiclk[] = {
		{ .id = "apb" },
		{ .id = "ahb" },
	};

	int ret = 0;

	ret = devm_clk_bulk_get(&pdev->dev, ARRAY_SIZE(qspiclk), qspiclk);
	if (ret) {
		dev_err(&pdev->dev, "%s: failed to get qspi clocks\n", __func__);
		return ret;
	}

	cqspi->clks[CLK_QSPI_APB] = qspiclk[0].clk;
	cqspi->clks[CLK_QSPI_AHB] = qspiclk[1].clk;

	ret = clk_prepare_enable(cqspi->clks[CLK_QSPI_APB]);
	if (ret) {
		dev_err(&pdev->dev, "%s: failed to enable CLK_QSPI_APB\n", __func__);
		return ret;
	}

	ret = clk_prepare_enable(cqspi->clks[CLK_QSPI_AHB]);
	if (ret) {
		dev_err(&pdev->dev, "%s: failed to enable CLK_QSPI_AHB\n", __func__);
		goto disable_apb_clk;
	}

	cqspi->is_jh7110 = true;

	return 0;

disable_apb_clk:
	clk_disable_unprepare(cqspi->clks[CLK_QSPI_APB]);

	return ret;
}

static void cqspi_jh7110_disable_clk(struct platform_device *pdev, struct cqspi_st *cqspi)
{
	clk_disable_unprepare(cqspi->clks[CLK_QSPI_AHB]);
	clk_disable_unprepare(cqspi->clks[CLK_QSPI_APB]);
}
static const struct soc_device_attribute k3_soc_devices[] = {
	{ .family = "AM64X", .revision = "SR1.0" },
	{ /* sentinel */ }
};

static int cqspi_probe(struct platform_device *pdev)
{
	const struct cqspi_driver_platdata *ddata;
	struct reset_control *rstc, *rstc_ocp, *rstc_ref;
	struct device *dev = &pdev->dev;
	struct spi_controller *host;
	struct resource *res_ahb;
	struct cqspi_st *cqspi;
	int ret;
	int irq;

	host = devm_spi_alloc_host(&pdev->dev, sizeof(*cqspi));
	if (!host)
		return -ENOMEM;

	host->mode_bits = SPI_RX_QUAD | SPI_RX_DUAL;
	host->mem_ops = &cqspi_mem_ops;
	host->mem_caps = &cqspi_mem_caps;
	host->dev.of_node = pdev->dev.of_node;

	cqspi = spi_controller_get_devdata(host);

	cqspi->pdev = pdev;
	cqspi->host = host;
	cqspi->is_jh7110 = false;
	cqspi->ddata = ddata = of_device_get_match_data(dev);
	platform_set_drvdata(pdev, cqspi);

	/* Obtain configuration from OF. */
	ret = cqspi_of_get_pdata(cqspi);
	if (ret) {
		dev_err(dev, "Cannot get mandatory OF data.\n");
		return -ENODEV;
	}

	/* Obtain QSPI clock. */
	cqspi->clk = devm_clk_get(dev, NULL);
	if (IS_ERR(cqspi->clk)) {
		dev_err(dev, "Cannot claim QSPI clock.\n");
		ret = PTR_ERR(cqspi->clk);
		return ret;
	}

	/* Obtain and remap controller address. */
	cqspi->iobase = devm_platform_ioremap_resource(pdev, 0);
	if (IS_ERR(cqspi->iobase)) {
		dev_err(dev, "Cannot remap controller address.\n");
		ret = PTR_ERR(cqspi->iobase);
		return ret;
	}

	/* Obtain and remap AHB address. */
	cqspi->ahb_base = devm_platform_get_and_ioremap_resource(pdev, 1, &res_ahb);
	if (IS_ERR(cqspi->ahb_base)) {
		dev_err(dev, "Cannot remap AHB address.\n");
		ret = PTR_ERR(cqspi->ahb_base);
		return ret;
	}
	cqspi->mmap_phys_base = (dma_addr_t)res_ahb->start;
	cqspi->ahb_size = resource_size(res_ahb);

	init_completion(&cqspi->transfer_complete);

	/* Obtain IRQ line. */
	irq = platform_get_irq(pdev, 0);
	if (irq < 0)
		return -ENXIO;

	ret = pm_runtime_set_active(dev);
	if (ret)
		return ret;


	ret = clk_prepare_enable(cqspi->clk);
	if (ret) {
		dev_err(dev, "Cannot enable QSPI clock.\n");
		goto probe_clk_failed;
	}

	/* Obtain QSPI reset control */
	rstc = devm_reset_control_get_optional_exclusive(dev, "qspi");
	if (IS_ERR(rstc)) {
		ret = PTR_ERR(rstc);
		dev_err(dev, "Cannot get QSPI reset.\n");
		goto probe_reset_failed;
	}

	rstc_ocp = devm_reset_control_get_optional_exclusive(dev, "qspi-ocp");
	if (IS_ERR(rstc_ocp)) {
		ret = PTR_ERR(rstc_ocp);
		dev_err(dev, "Cannot get QSPI OCP reset.\n");
		goto probe_reset_failed;
	}

	if (of_device_is_compatible(pdev->dev.of_node, "starfive,jh7110-qspi")) {
		rstc_ref = devm_reset_control_get_optional_exclusive(dev, "rstc_ref");
		if (IS_ERR(rstc_ref)) {
			ret = PTR_ERR(rstc_ref);
			dev_err(dev, "Cannot get QSPI REF reset.\n");
			goto probe_reset_failed;
		}
		reset_control_assert(rstc_ref);
		reset_control_deassert(rstc_ref);
	}

	reset_control_assert(rstc);
	reset_control_deassert(rstc);

	reset_control_assert(rstc_ocp);
	reset_control_deassert(rstc_ocp);

	cqspi->master_ref_clk_hz = clk_get_rate(cqspi->clk);
	host->max_speed_hz = cqspi->master_ref_clk_hz;

	/* write completion is supported by default */
	cqspi->wr_completion = true;

	if (ddata) {
		if (ddata->quirks & CQSPI_NEEDS_WR_DELAY)
			cqspi->wr_delay = 50 * DIV_ROUND_UP(NSEC_PER_SEC,
						cqspi->master_ref_clk_hz);
		if (ddata->hwcaps_mask & CQSPI_SUPPORTS_OCTAL)
			host->mode_bits |= SPI_RX_OCTAL | SPI_TX_OCTAL;
		if (ddata->hwcaps_mask & CQSPI_SUPPORTS_QUAD)
			host->mode_bits |= SPI_TX_QUAD;
		if (!(ddata->quirks & CQSPI_DISABLE_DAC_MODE)) {
			cqspi->use_direct_mode = true;
			cqspi->use_direct_mode_wr = true;
		}
		if (ddata->quirks & CQSPI_SUPPORT_EXTERNAL_DMA)
			cqspi->use_dma_read = true;
		if (ddata->quirks & CQSPI_NO_SUPPORT_WR_COMPLETION)
			cqspi->wr_completion = false;
		if (ddata->quirks & CQSPI_SLOW_SRAM)
			cqspi->slow_sram = true;
		if (ddata->quirks & CQSPI_NEEDS_APB_AHB_HAZARD_WAR)
			cqspi->apb_ahb_hazard = true;

		if (ddata->jh7110_clk_init) {
			ret = cqspi_jh7110_clk_init(pdev, cqspi);
			if (ret)
				goto probe_reset_failed;
		}
		if (ddata->quirks & CQSPI_DISABLE_STIG_MODE)
			cqspi->disable_stig_mode = true;

		if (of_device_is_compatible(pdev->dev.of_node,
					    "xlnx,versal-ospi-1.0")) {
			ret = dma_set_mask(&pdev->dev, DMA_BIT_MASK(64));
			if (ret)
				goto probe_reset_failed;
		}
	}

	ret = devm_request_irq(dev, irq, cqspi_irq_handler, 0,
			       pdev->name, cqspi);
	if (ret) {
		dev_err(dev, "Cannot request IRQ.\n");
		goto probe_reset_failed;
	}

	cqspi_wait_idle(cqspi);
	cqspi_controller_enable(cqspi, 0);
	cqspi_controller_detect_fifo_depth(cqspi);
	cqspi_controller_init(cqspi);
	cqspi_controller_enable(cqspi, 1);
	cqspi->current_cs = -1;
	cqspi->sclk = 0;

	pm_runtime_enable(dev);

	ret = cqspi_setup_flash(cqspi);
	if (ret) {
		dev_err(dev, "failed to setup flash parameters %d\n", ret);
		goto probe_setup_failed;
	}

	host->num_chipselect = cqspi->num_chipselect;

	if (cqspi->use_direct_mode && !soc_device_match(k3_soc_devices)) {
		ret = cqspi_request_mmap_dma(cqspi);
		if (ret == -EPROBE_DEFER)
			goto probe_setup_failed;
	}

	pm_runtime_set_autosuspend_delay(dev, CQSPI_AUTOSUSPEND_TIMEOUT);
	pm_runtime_use_autosuspend(dev);
	pm_runtime_get_noresume(dev);

	ret = spi_register_controller(host);
	if (ret) {
		dev_err(&pdev->dev, "failed to register SPI ctlr %d\n", ret);
		goto probe_setup_failed;
	}

	pm_runtime_mark_last_busy(dev);
	pm_runtime_put_autosuspend(dev);

	return 0;
probe_setup_failed:
	cqspi_controller_enable(cqspi, 0);
	pm_runtime_disable(dev);
probe_reset_failed:
	if (cqspi->is_jh7110)
		cqspi_jh7110_disable_clk(pdev, cqspi);
	clk_disable_unprepare(cqspi->clk);
probe_clk_failed:
	return ret;
}

static void cqspi_remove(struct platform_device *pdev)
{
	struct cqspi_st *cqspi = platform_get_drvdata(pdev);

	spi_unregister_controller(cqspi->host);
	cqspi_controller_enable(cqspi, 0);

	if (cqspi->rx_chan)
		dma_release_channel(cqspi->rx_chan);

	if (pm_runtime_get_sync(&pdev->dev) >= 0)
		clk_disable(cqspi->clk);

	if (cqspi->is_jh7110)
		cqspi_jh7110_disable_clk(pdev, cqspi);

	pm_runtime_put_sync(&pdev->dev);
	pm_runtime_disable(&pdev->dev);
}

static void __maybe_unused cqspi_restore_context(struct cqspi_st *cqspi)
{
	struct device *dev = &cqspi->pdev->dev;
	int ret;

	cqspi_phy_set_dll_master(cqspi);

	ret = cqspi_phy_apply_setting(cqspi->f_pdata,
				      &cqspi->f_pdata->phy_setting);

	if (ret)
		dev_err(dev, "Applying phy_setting failed during restore\n");
}

static int cqspi_runtime_suspend(struct device *dev)
{
	struct cqspi_st *cqspi = dev_get_drvdata(dev);

	cqspi_controller_enable(cqspi, 0);
	clk_disable_unprepare(cqspi->clk);
	return 0;
}

static int cqspi_runtime_resume(struct device *dev)
{
	struct cqspi_st *cqspi = dev_get_drvdata(dev);

	clk_prepare_enable(cqspi->clk);
	cqspi_wait_idle(cqspi);
	cqspi_controller_enable(cqspi, 0);
	cqspi_controller_init(cqspi);
	cqspi_controller_enable(cqspi, 1);

	/*
	 * Only restore context if PHY is enabled, or else skip this step
	 */
	if ((cqspi->f_pdata->use_phy) == true)
		cqspi_restore_context(cqspi);

	cqspi->current_cs = -1;
	cqspi->sclk = 0;
	return 0;
}

static int cqspi_suspend(struct device *dev)
{
	struct cqspi_st *cqspi = dev_get_drvdata(dev);
	int ret;

	ret = spi_controller_suspend(cqspi->host);
	if (ret)
		return ret;

	return pm_runtime_force_suspend(dev);
}

static int cqspi_resume(struct device *dev)
{
	struct cqspi_st *cqspi = dev_get_drvdata(dev);
	int ret;

	ret = pm_runtime_force_resume(dev);
	if (ret) {
		dev_err(dev, "pm_runtime_force_resume failed on resume\n");
		return ret;
	}

	return spi_controller_resume(cqspi->host);
}

static const struct dev_pm_ops cqspi_dev_pm_ops = {
	RUNTIME_PM_OPS(cqspi_runtime_suspend, cqspi_runtime_resume, NULL)
	SYSTEM_SLEEP_PM_OPS(cqspi_suspend, cqspi_resume)
};

static const struct cqspi_driver_platdata cdns_qspi = {
	.quirks = CQSPI_DISABLE_DAC_MODE,
};

static const struct cqspi_driver_platdata k2g_qspi = {
	.quirks = CQSPI_NEEDS_WR_DELAY,
};

static const struct cqspi_driver_platdata am654_ospi = {
	.hwcaps_mask = CQSPI_SUPPORTS_OCTAL | CQSPI_SUPPORTS_QUAD,
	.quirks = CQSPI_NEEDS_WR_DELAY,
};

static const struct cqspi_driver_platdata intel_lgm_qspi = {
	.quirks = CQSPI_DISABLE_DAC_MODE,
};

static const struct cqspi_driver_platdata socfpga_qspi = {
	.quirks = CQSPI_DISABLE_DAC_MODE
			| CQSPI_NO_SUPPORT_WR_COMPLETION
			| CQSPI_SLOW_SRAM
			| CQSPI_DISABLE_STIG_MODE,
};

static const struct cqspi_driver_platdata versal_ospi = {
	.hwcaps_mask = CQSPI_SUPPORTS_OCTAL,
	.quirks = CQSPI_DISABLE_DAC_MODE | CQSPI_SUPPORT_EXTERNAL_DMA,
	.indirect_read_dma = cqspi_versal_indirect_read_dma,
	.get_dma_status = cqspi_get_versal_dma_status,
};

static const struct cqspi_driver_platdata jh7110_qspi = {
	.quirks = CQSPI_DISABLE_DAC_MODE,
	.jh7110_clk_init = cqspi_jh7110_clk_init,
};

static const struct cqspi_driver_platdata pensando_cdns_qspi = {
	.quirks = CQSPI_NEEDS_APB_AHB_HAZARD_WAR | CQSPI_DISABLE_DAC_MODE,
};

static const struct cqspi_driver_platdata mobileye_eyeq5_ospi = {
	.hwcaps_mask = CQSPI_SUPPORTS_OCTAL,
	.quirks = CQSPI_DISABLE_DAC_MODE | CQSPI_NO_SUPPORT_WR_COMPLETION |
			CQSPI_RD_NO_IRQ,
};

static const struct of_device_id cqspi_dt_ids[] = {
	{
		.compatible = "cdns,qspi-nor",
		.data = &cdns_qspi,
	},
	{
		.compatible = "ti,k2g-qspi",
		.data = &k2g_qspi,
	},
	{
		.compatible = "ti,am654-ospi",
		.data = &am654_ospi,
	},
	{
		.compatible = "intel,lgm-qspi",
		.data = &intel_lgm_qspi,
	},
	{
		.compatible = "xlnx,versal-ospi-1.0",
		.data = &versal_ospi,
	},
	{
		.compatible = "intel,socfpga-qspi",
		.data = &socfpga_qspi,
	},
	{
		.compatible = "starfive,jh7110-qspi",
		.data = &jh7110_qspi,
	},
	{
		.compatible = "amd,pensando-elba-qspi",
		.data = &pensando_cdns_qspi,
	},
	{
		.compatible = "mobileye,eyeq5-ospi",
		.data = &mobileye_eyeq5_ospi,
	},
	{ /* end of table */ }
};

MODULE_DEVICE_TABLE(of, cqspi_dt_ids);

static struct platform_driver cqspi_platform_driver = {
	.probe = cqspi_probe,
	.remove_new = cqspi_remove,
	.driver = {
		.name = CQSPI_NAME,
		.pm = pm_ptr(&cqspi_dev_pm_ops),
		.of_match_table = cqspi_dt_ids,
	},
};

module_platform_driver(cqspi_platform_driver);

MODULE_DESCRIPTION("Cadence QSPI Controller Driver");
MODULE_LICENSE("GPL v2");
MODULE_ALIAS("platform:" CQSPI_NAME);
MODULE_AUTHOR("Ley Foon Tan <lftan@altera.com>");
MODULE_AUTHOR("Graham Moore <grmoore@opensource.altera.com>");
MODULE_AUTHOR("Vadivel Murugan R <vadivel.muruganx.ramuthevar@intel.com>");
MODULE_AUTHOR("Vignesh Raghavendra <vigneshr@ti.com>");
MODULE_AUTHOR("Pratyush Yadav <p.yadav@ti.com>");<|MERGE_RESOLUTION|>--- conflicted
+++ resolved
@@ -3379,10 +3379,6 @@
 
 static int cqspi_setup_flash(struct cqspi_st *cqspi)
 {
-<<<<<<< HEAD
-	unsigned int max_cs = 0;
-=======
->>>>>>> 8a243ecd
 	struct platform_device *pdev = cqspi->pdev;
 	struct device *dev = &pdev->dev;
 	struct cqspi_flash_pdata *f_pdata;
@@ -3399,11 +3395,6 @@
 		if (cs >= cqspi->num_chipselect) {
 			dev_err(dev, "Chip select %d out of range.\n", cs);
 			return -EINVAL;
-<<<<<<< HEAD
-		} else if (cs > max_cs) {
-			max_cs = cs;
-=======
->>>>>>> 8a243ecd
 		}
 
 		max_cs = max_t(int, cs, max_cs);
