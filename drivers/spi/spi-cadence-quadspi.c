--- conflicted
+++ resolved
@@ -998,17 +998,11 @@
 	 * polling on the controller's side. spinand and spi-nor will take
 	 * care of polling the status register.
 	 */
-<<<<<<< HEAD
-	reg = readl(reg_base + CQSPI_REG_WR_COMPLETION_CTRL);
-	reg |= CQSPI_REG_WR_DISABLE_AUTO_POLL;
-	writel(reg, reg_base + CQSPI_REG_WR_COMPLETION_CTRL);
-=======
 	if (cqspi->wr_completion) {
 		reg = readl(reg_base + CQSPI_REG_WR_COMPLETION_CTRL);
 		reg |= CQSPI_REG_WR_DISABLE_AUTO_POLL;
 		writel(reg, reg_base + CQSPI_REG_WR_COMPLETION_CTRL);
 	}
->>>>>>> df0cc57e
 
 	reg = readl(reg_base + CQSPI_REG_SIZE);
 	reg &= ~CQSPI_REG_SIZE_ADDRESS_MASK;
