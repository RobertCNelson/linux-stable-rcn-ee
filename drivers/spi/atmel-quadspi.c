--- conflicted
+++ resolved
@@ -64,11 +64,8 @@
 
 #define SAMA7G5_QSPI0_MAX_SPEED_HZ	200000000
 #define SAMA7G5_QSPI1_SDR_MAX_SPEED_HZ	133000000
-<<<<<<< HEAD
 
 #define SAM9X7_QSPI_MAX_SPEED_HZ	100000000
-=======
->>>>>>> 325b1fd7
 
 /* Bitfields in QSPI_CR (Control Register) */
 #define QSPI_CR_QSPIEN                  BIT(0)
@@ -237,11 +234,7 @@
 #define QSPI_CALIB_TIME			2000	/* 2 us */
 
 /* Use PIO for small transfers. */
-<<<<<<< HEAD
-#define ATMEL_QSPI_DMA_MIN_BYTES	0
-=======
 #define ATMEL_QSPI_DMA_MIN_BYTES	16
->>>>>>> 325b1fd7
 /**
  * struct atmel_qspi_pcal - Pad Calibration Clock Division
  * @pclk_rate: peripheral clock rate.
@@ -272,10 +265,7 @@
 	bool has_ricr;
 	bool octal;
 	bool has_dma;
-<<<<<<< HEAD
 	bool is_9x7;
-=======
->>>>>>> 325b1fd7
 };
 
 struct atmel_qspi_ops;
@@ -899,11 +889,7 @@
 
 	/* Send/Receive data. */
 	if (op->data.dir == SPI_MEM_DATA_IN) {
-<<<<<<< HEAD
-		if (aq->rx_chan &&
-=======
 		if (aq->rx_chan && op->addr.nbytes &&
->>>>>>> 325b1fd7
 		    op->data.nbytes > ATMEL_QSPI_DMA_MIN_BYTES) {
 			ret = atmel_qspi_dma_transfer(mem, op, offset);
 			if (ret)
@@ -921,11 +907,7 @@
 				return ret;
 		}
 	} else {
-<<<<<<< HEAD
-		if (aq->tx_chan &&
-=======
 		if (aq->tx_chan && op->addr.nbytes &&
->>>>>>> 325b1fd7
 		    op->data.nbytes > ATMEL_QSPI_DMA_MIN_BYTES) {
 			ret = atmel_qspi_dma_transfer(mem, op, offset);
 			if (ret)
@@ -942,16 +924,11 @@
 
 	/* Release the chip-select. */
 	ret = atmel_qspi_reg_sync(aq);
-<<<<<<< HEAD
-	if (ret)
-		return ret;
-=======
 	if (ret) {
 		pm_runtime_mark_last_busy(&aq->pdev->dev);
 		pm_runtime_put_autosuspend(&aq->pdev->dev);
 		return ret;
 	}
->>>>>>> 325b1fd7
 	atmel_qspi_write(QSPI_CR_LASTXFER, aq, QSPI_CR);
 
 	return atmel_qspi_wait_for_completion(aq, QSPI_SR_CSRA);
@@ -979,17 +956,6 @@
 		return err;
 
 	err = aq->ops->set_cfg(aq, op, &offset);
-<<<<<<< HEAD
-	if (err)
-		goto pm_runtime_put;
-
-	err = aq->ops->transfer(mem, op, offset);
-
-pm_runtime_put:
-	pm_runtime_mark_last_busy(&aq->pdev->dev);
-	pm_runtime_put_autosuspend(&aq->pdev->dev);
-	return err;
-=======
 	if (err) {
 		pm_runtime_mark_last_busy(&aq->pdev->dev);
 		pm_runtime_put_autosuspend(&aq->pdev->dev);
@@ -997,7 +963,6 @@
 	}
 
 	return aq->ops->transfer(mem, op, offset);
->>>>>>> 325b1fd7
 }
 
 static const char *atmel_qspi_get_name(struct spi_mem *spimem)
@@ -1060,7 +1025,6 @@
 	/* DLL On + start calibration. */
 	atmel_qspi_write(QSPI_CR_DLLON | QSPI_CR_STPCAL, aq, QSPI_CR);
 
-<<<<<<< HEAD
 	/*
 	 * Check synchronization status before updating configuration.
 	 * This synchronization check is not applicable for sam9x7 SOC
@@ -1073,13 +1037,6 @@
 				(val & QSPI_SR2_DLOCK) &&
 				!(val & QSPI_SR2_CALBSY), 40,
 				ATMEL_QSPI_TIMEOUT);
-=======
-	/* Check synchronization status before updating configuration. */
-	ret =  readl_poll_timeout(aq->regs + QSPI_SR2, val,
-				  (val & QSPI_SR2_DLOCK) &&
-				  !(val & QSPI_SR2_CALBSY), 40,
-				  ATMEL_QSPI_TIMEOUT);
->>>>>>> 325b1fd7
 
 	/* Refresh analogic blocks every 1 ms.*/
 	atmel_qspi_write(FIELD_PREP(QSPI_REFRESH_DELAY_COUNTER,
@@ -1111,15 +1068,11 @@
 	else
 		atmel_qspi_write(0, aq, QSPI_DLLCFG);
 
-<<<<<<< HEAD
 	if (aq->caps->is_9x7)
 		ret = clk_set_rate(aq->gclk, 2 * aq->slave_max_speed_hz);
 	else
 		ret = clk_set_rate(aq->gclk, aq->slave_max_speed_hz);
 
-=======
-	ret = clk_set_rate(aq->gclk, aq->slave_max_speed_hz);
->>>>>>> 325b1fd7
 	if (ret) {
 		dev_err(&aq->pdev->dev, "Failed to set generic clock rate.\n");
 		return ret;
@@ -1138,7 +1091,6 @@
 	u32 val;
 	int ret;
 
-<<<<<<< HEAD
 	ret = pm_runtime_resume_and_get(&aq->pdev->dev);
 	if (ret < 0)
 		return ret;
@@ -1146,20 +1098,11 @@
 	ret = atmel_qspi_set_gclk(aq);
 	if (ret)
 		goto pm_runtime_put;
-=======
-	ret = atmel_qspi_set_gclk(aq);
-	if (ret)
-		return ret;
->>>>>>> 325b1fd7
 
 	if (aq->caps->octal) {
 		ret = atmel_qspi_set_pad_calibration(aq);
 		if (ret)
-<<<<<<< HEAD
 			goto pm_runtime_put;
-=======
-			return ret;
->>>>>>> 325b1fd7
 	} else {
 		atmel_qspi_write(QSPI_CR_DLLON, aq, QSPI_CR);
 		ret =  readl_poll_timeout(aq->regs + QSPI_SR2, val,
@@ -1172,11 +1115,7 @@
 	aq->mr = QSPI_MR_SMM;
 	ret = atmel_qspi_update_config(aq);
 	if (ret)
-<<<<<<< HEAD
 		goto pm_runtime_put;
-=======
-		return ret;
->>>>>>> 325b1fd7
 
 	/* Enable the QSPI controller. */
 	atmel_qspi_write(QSPI_CR_QSPIEN, aq, QSPI_CR);
@@ -1184,11 +1123,7 @@
 				 val & QSPI_SR2_QSPIENS, 40,
 				 ATMEL_QSPI_SYNC_TIMEOUT);
 	if (ret)
-<<<<<<< HEAD
 		goto pm_runtime_put;
-=======
-		return ret;
->>>>>>> 325b1fd7
 
 	if (aq->caps->octal) {
 		ret = readl_poll_timeout(aq->regs + QSPI_SR, val,
@@ -1197,13 +1132,10 @@
 	}
 
 	atmel_qspi_write(QSPI_TOUT_TCNTM, aq, QSPI_TOUT);
-<<<<<<< HEAD
 
 pm_runtime_put:
 	pm_runtime_mark_last_busy(&aq->pdev->dev);
 	pm_runtime_put_autosuspend(&aq->pdev->dev);
-=======
->>>>>>> 325b1fd7
 	return ret;
 }
 
@@ -1567,11 +1499,6 @@
 	if (ret)
 		return ret;
 
-<<<<<<< HEAD
-	return readl_poll_timeout(aq->regs + QSPI_SR2, val,
-				  !(val & QSPI_SR2_CALBSY), 40,
-				  ATMEL_QSPI_TIMEOUT);
-=======
 	ret =  readl_poll_timeout(aq->regs + QSPI_SR2, val,
 				  !(val & QSPI_SR2_CALBSY), 40,
 				  ATMEL_QSPI_TIMEOUT);
@@ -1580,7 +1507,6 @@
 
 	clk_disable_unprepare(aq->pclk);
 	return 0;
->>>>>>> 325b1fd7
 }
 
 static void atmel_qspi_remove(struct platform_device *pdev)
@@ -1629,15 +1555,9 @@
 		return ret;
 
 	if (aq->caps->has_gclk)
-<<<<<<< HEAD
-		ret = atmel_qspi_sama7g5_suspend(aq);
-	else
-		atmel_qspi_write(QSPI_CR_QSPIDIS, aq, QSPI_CR);
-=======
 		return atmel_qspi_sama7g5_suspend(aq);
 
 	atmel_qspi_write(QSPI_CR_QSPIDIS, aq, QSPI_CR);
->>>>>>> 325b1fd7
 
 	pm_runtime_mark_last_busy(dev);
 	pm_runtime_force_suspend(dev);
@@ -1736,7 +1656,6 @@
 	.has_dma = true,
 };
 
-<<<<<<< HEAD
 static const struct atmel_qspi_caps atmel_sam9x7_ospi_caps = {
 	.max_speed_hz = SAM9X7_QSPI_MAX_SPEED_HZ,
 	.has_gclk = true,
@@ -1745,8 +1664,6 @@
 	.is_9x7 = true,
 };
 
-=======
->>>>>>> 325b1fd7
 static const struct of_device_id atmel_qspi_dt_ids[] = {
 	{
 		.compatible = "atmel,sama5d2-qspi",
@@ -1764,13 +1681,10 @@
 		.compatible = "microchip,sama7g5-qspi",
 		.data = &atmel_sama7g5_qspi_caps,
 	},
-<<<<<<< HEAD
 	{
 		.compatible = "microchip,sam9x7-ospi",
 		.data = &atmel_sam9x7_ospi_caps,
 	},
-=======
->>>>>>> 325b1fd7
 
 	{ /* sentinel */ }
 };
