--- conflicted
+++ resolved
@@ -2616,7 +2616,13 @@
 	rproc->dev.driver_data = rproc;
 	idr_init(&rproc->notifyids);
 
-<<<<<<< HEAD
+	/* Assign a unique device index and name */
+	rproc->index = ida_alloc(&rproc_dev_index, GFP_KERNEL);
+	if (rproc->index < 0) {
+		dev_err(dev, "ida_alloc failed: %d\n", rproc->index);
+		goto put_device;
+	}
+
 	/* Make device dma capable by inheriting from parent's capabilities */
 	set_dma_ops(&rproc->dev, get_dma_ops(rproc->dev.parent));
 	if (dma_coerce_mask_and_coherent(&rproc->dev, dma_get_mask(rproc->dev.parent)))
@@ -2628,14 +2634,6 @@
 	 * for now.
 	 */
 	dma_set_max_seg_size(&rproc->dev, DMA_BIT_MASK(32));
-=======
-	/* Assign a unique device index and name */
-	rproc->index = ida_alloc(&rproc_dev_index, GFP_KERNEL);
-	if (rproc->index < 0) {
-		dev_err(dev, "ida_alloc failed: %d\n", rproc->index);
-		goto put_device;
-	}
->>>>>>> 4b07fe4a
 
 	rproc->name = kstrdup_const(name, GFP_KERNEL);
 	if (!rproc->name)
