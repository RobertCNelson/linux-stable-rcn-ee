// SPDX-License-Identifier: GPL-2.0-or-later
/*
 * Universal Flash Storage Host controller driver Core
 * Copyright (C) 2011-2013 Samsung India Software Operations
 * Copyright (c) 2013-2016, The Linux Foundation. All rights reserved.
 *
 * Authors:
 *	Santosh Yaraganavi <santosh.sy@samsung.com>
 *	Vinayak Holikatti <h.vinayak@samsung.com>
 */

#include <linux/async.h>
#include <linux/devfreq.h>
#include <linux/nls.h>
#include <linux/of.h>
#include <linux/bitfield.h>
#include <linux/blk-pm.h>
#include <linux/blkdev.h>
#include <linux/clk.h>
#include <linux/delay.h>
#include <linux/interrupt.h>
#include <linux/module.h>
#include <linux/regulator/consumer.h>
#include <linux/sched/clock.h>
#include <linux/iopoll.h>
#include <scsi/scsi_cmnd.h>
#include <scsi/scsi_dbg.h>
#include <scsi/scsi_driver.h>
#include <scsi/scsi_eh.h>
#include "ufshcd-priv.h"
#include <ufs/ufs_quirks.h>
#include <ufs/unipro.h>
#include "ufs-sysfs.h"
#include "ufs-debugfs.h"
#include "ufs-fault-injection.h"
#include "ufs_bsg.h"
#include "ufshcd-crypto.h"
#include <asm/unaligned.h>

#define CREATE_TRACE_POINTS
#include <trace/events/ufs.h>

#define UFSHCD_ENABLE_INTRS	(UTP_TRANSFER_REQ_COMPL |\
				 UTP_TASK_REQ_COMPL |\
				 UFSHCD_ERROR_MASK)

#define UFSHCD_ENABLE_MCQ_INTRS	(UTP_TASK_REQ_COMPL |\
				 UFSHCD_ERROR_MASK |\
				 MCQ_CQ_EVENT_STATUS)


/* UIC command timeout, unit: ms */
#define UIC_CMD_TIMEOUT	500

/* NOP OUT retries waiting for NOP IN response */
#define NOP_OUT_RETRIES    10
/* Timeout after 50 msecs if NOP OUT hangs without response */
#define NOP_OUT_TIMEOUT    50 /* msecs */

/* Query request retries */
#define QUERY_REQ_RETRIES 3
/* Query request timeout */
#define QUERY_REQ_TIMEOUT 1500 /* 1.5 seconds */

/* Advanced RPMB request timeout */
#define ADVANCED_RPMB_REQ_TIMEOUT  3000 /* 3 seconds */

/* Task management command timeout */
#define TM_CMD_TIMEOUT	100 /* msecs */

/* maximum number of retries for a general UIC command  */
#define UFS_UIC_COMMAND_RETRIES 3

/* maximum number of link-startup retries */
#define DME_LINKSTARTUP_RETRIES 3

/* maximum number of reset retries before giving up */
#define MAX_HOST_RESET_RETRIES 5

/* Maximum number of error handler retries before giving up */
#define MAX_ERR_HANDLER_RETRIES 5

/* Expose the flag value from utp_upiu_query.value */
#define MASK_QUERY_UPIU_FLAG_LOC 0xFF

/* Interrupt aggregation default timeout, unit: 40us */
#define INT_AGGR_DEF_TO	0x02

/* default delay of autosuspend: 2000 ms */
#define RPM_AUTOSUSPEND_DELAY_MS 2000

/* Default delay of RPM device flush delayed work */
#define RPM_DEV_FLUSH_RECHECK_WORK_DELAY_MS 5000

/* Default value of wait time before gating device ref clock */
#define UFSHCD_REF_CLK_GATING_WAIT_US 0xFF /* microsecs */

/* Polling time to wait for fDeviceInit */
#define FDEVICEINIT_COMPL_TIMEOUT 1500 /* millisecs */

/* UFSHC 4.0 compliant HC support this mode. */
static bool use_mcq_mode = true;

static bool is_mcq_supported(struct ufs_hba *hba)
{
	return hba->mcq_sup && use_mcq_mode;
}

module_param(use_mcq_mode, bool, 0644);
MODULE_PARM_DESC(use_mcq_mode, "Control MCQ mode for controllers starting from UFSHCI 4.0. 1 - enable MCQ, 0 - disable MCQ. MCQ is enabled by default");

#define ufshcd_toggle_vreg(_dev, _vreg, _on)				\
	({                                                              \
		int _ret;                                               \
		if (_on)                                                \
			_ret = ufshcd_enable_vreg(_dev, _vreg);         \
		else                                                    \
			_ret = ufshcd_disable_vreg(_dev, _vreg);        \
		_ret;                                                   \
	})

#define ufshcd_hex_dump(prefix_str, buf, len) do {                       \
	size_t __len = (len);                                            \
	print_hex_dump(KERN_ERR, prefix_str,                             \
		       __len > 4 ? DUMP_PREFIX_OFFSET : DUMP_PREFIX_NONE,\
		       16, 4, buf, __len, false);                        \
} while (0)

int ufshcd_dump_regs(struct ufs_hba *hba, size_t offset, size_t len,
		     const char *prefix)
{
	u32 *regs;
	size_t pos;

	if (offset % 4 != 0 || len % 4 != 0) /* keep readl happy */
		return -EINVAL;

	regs = kzalloc(len, GFP_ATOMIC);
	if (!regs)
		return -ENOMEM;

	for (pos = 0; pos < len; pos += 4) {
		if (offset == 0 &&
		    pos >= REG_UIC_ERROR_CODE_PHY_ADAPTER_LAYER &&
		    pos <= REG_UIC_ERROR_CODE_DME)
			continue;
		regs[pos / 4] = ufshcd_readl(hba, offset + pos);
	}

	ufshcd_hex_dump(prefix, regs, len);
	kfree(regs);

	return 0;
}
EXPORT_SYMBOL_GPL(ufshcd_dump_regs);

enum {
	UFSHCD_MAX_CHANNEL	= 0,
	UFSHCD_MAX_ID		= 1,
	UFSHCD_CMD_PER_LUN	= 32 - UFSHCD_NUM_RESERVED,
	UFSHCD_CAN_QUEUE	= 32 - UFSHCD_NUM_RESERVED,
};

static const char *const ufshcd_state_name[] = {
	[UFSHCD_STATE_RESET]			= "reset",
	[UFSHCD_STATE_OPERATIONAL]		= "operational",
	[UFSHCD_STATE_ERROR]			= "error",
	[UFSHCD_STATE_EH_SCHEDULED_FATAL]	= "eh_fatal",
	[UFSHCD_STATE_EH_SCHEDULED_NON_FATAL]	= "eh_non_fatal",
};

/* UFSHCD error handling flags */
enum {
	UFSHCD_EH_IN_PROGRESS = (1 << 0),
};

/* UFSHCD UIC layer error flags */
enum {
	UFSHCD_UIC_DL_PA_INIT_ERROR = (1 << 0), /* Data link layer error */
	UFSHCD_UIC_DL_NAC_RECEIVED_ERROR = (1 << 1), /* Data link layer error */
	UFSHCD_UIC_DL_TCx_REPLAY_ERROR = (1 << 2), /* Data link layer error */
	UFSHCD_UIC_NL_ERROR = (1 << 3), /* Network layer error */
	UFSHCD_UIC_TL_ERROR = (1 << 4), /* Transport Layer error */
	UFSHCD_UIC_DME_ERROR = (1 << 5), /* DME error */
	UFSHCD_UIC_PA_GENERIC_ERROR = (1 << 6), /* Generic PA error */
};

#define ufshcd_set_eh_in_progress(h) \
	((h)->eh_flags |= UFSHCD_EH_IN_PROGRESS)
#define ufshcd_eh_in_progress(h) \
	((h)->eh_flags & UFSHCD_EH_IN_PROGRESS)
#define ufshcd_clear_eh_in_progress(h) \
	((h)->eh_flags &= ~UFSHCD_EH_IN_PROGRESS)

const struct ufs_pm_lvl_states ufs_pm_lvl_states[] = {
	[UFS_PM_LVL_0] = {UFS_ACTIVE_PWR_MODE, UIC_LINK_ACTIVE_STATE},
	[UFS_PM_LVL_1] = {UFS_ACTIVE_PWR_MODE, UIC_LINK_HIBERN8_STATE},
	[UFS_PM_LVL_2] = {UFS_SLEEP_PWR_MODE, UIC_LINK_ACTIVE_STATE},
	[UFS_PM_LVL_3] = {UFS_SLEEP_PWR_MODE, UIC_LINK_HIBERN8_STATE},
	[UFS_PM_LVL_4] = {UFS_POWERDOWN_PWR_MODE, UIC_LINK_HIBERN8_STATE},
	[UFS_PM_LVL_5] = {UFS_POWERDOWN_PWR_MODE, UIC_LINK_OFF_STATE},
	/*
	 * For DeepSleep, the link is first put in hibern8 and then off.
	 * Leaving the link in hibern8 is not supported.
	 */
	[UFS_PM_LVL_6] = {UFS_DEEPSLEEP_PWR_MODE, UIC_LINK_OFF_STATE},
};

static inline enum ufs_dev_pwr_mode
ufs_get_pm_lvl_to_dev_pwr_mode(enum ufs_pm_level lvl)
{
	return ufs_pm_lvl_states[lvl].dev_state;
}

static inline enum uic_link_state
ufs_get_pm_lvl_to_link_pwr_state(enum ufs_pm_level lvl)
{
	return ufs_pm_lvl_states[lvl].link_state;
}

static inline enum ufs_pm_level
ufs_get_desired_pm_lvl_for_dev_link_state(enum ufs_dev_pwr_mode dev_state,
					enum uic_link_state link_state)
{
	enum ufs_pm_level lvl;

	for (lvl = UFS_PM_LVL_0; lvl < UFS_PM_LVL_MAX; lvl++) {
		if ((ufs_pm_lvl_states[lvl].dev_state == dev_state) &&
			(ufs_pm_lvl_states[lvl].link_state == link_state))
			return lvl;
	}

	/* if no match found, return the level 0 */
	return UFS_PM_LVL_0;
}

static const struct ufs_dev_quirk ufs_fixups[] = {
	/* UFS cards deviations table */
	{ .wmanufacturerid = UFS_VENDOR_MICRON,
	  .model = UFS_ANY_MODEL,
	  .quirk = UFS_DEVICE_QUIRK_DELAY_BEFORE_LPM },
	{ .wmanufacturerid = UFS_VENDOR_SAMSUNG,
	  .model = UFS_ANY_MODEL,
	  .quirk = UFS_DEVICE_QUIRK_DELAY_BEFORE_LPM |
		   UFS_DEVICE_QUIRK_HOST_PA_TACTIVATE |
		   UFS_DEVICE_QUIRK_RECOVERY_FROM_DL_NAC_ERRORS },
	{ .wmanufacturerid = UFS_VENDOR_SKHYNIX,
	  .model = UFS_ANY_MODEL,
	  .quirk = UFS_DEVICE_QUIRK_HOST_PA_SAVECONFIGTIME },
	{ .wmanufacturerid = UFS_VENDOR_SKHYNIX,
	  .model = "hB8aL1" /*H28U62301AMR*/,
	  .quirk = UFS_DEVICE_QUIRK_HOST_VS_DEBUGSAVECONFIGTIME },
	{ .wmanufacturerid = UFS_VENDOR_TOSHIBA,
	  .model = UFS_ANY_MODEL,
	  .quirk = UFS_DEVICE_QUIRK_DELAY_BEFORE_LPM },
	{ .wmanufacturerid = UFS_VENDOR_TOSHIBA,
	  .model = "THGLF2G9C8KBADG",
	  .quirk = UFS_DEVICE_QUIRK_PA_TACTIVATE },
	{ .wmanufacturerid = UFS_VENDOR_TOSHIBA,
	  .model = "THGLF2G9D8KBADG",
	  .quirk = UFS_DEVICE_QUIRK_PA_TACTIVATE },
	{}
};

static irqreturn_t ufshcd_tmc_handler(struct ufs_hba *hba);
static void ufshcd_async_scan(void *data, async_cookie_t cookie);
static int ufshcd_reset_and_restore(struct ufs_hba *hba);
static int ufshcd_eh_host_reset_handler(struct scsi_cmnd *cmd);
static int ufshcd_clear_tm_cmd(struct ufs_hba *hba, int tag);
static void ufshcd_hba_exit(struct ufs_hba *hba);
static int ufshcd_probe_hba(struct ufs_hba *hba, bool init_dev_params);
static int ufshcd_setup_clocks(struct ufs_hba *hba, bool on);
static inline void ufshcd_add_delay_before_dme_cmd(struct ufs_hba *hba);
static int ufshcd_host_reset_and_restore(struct ufs_hba *hba);
static void ufshcd_resume_clkscaling(struct ufs_hba *hba);
static void ufshcd_suspend_clkscaling(struct ufs_hba *hba);
static void __ufshcd_suspend_clkscaling(struct ufs_hba *hba);
static int ufshcd_scale_clks(struct ufs_hba *hba, bool scale_up);
static irqreturn_t ufshcd_intr(int irq, void *__hba);
static int ufshcd_change_power_mode(struct ufs_hba *hba,
			     struct ufs_pa_layer_attr *pwr_mode);
static int ufshcd_setup_hba_vreg(struct ufs_hba *hba, bool on);
static int ufshcd_setup_vreg(struct ufs_hba *hba, bool on);
static inline int ufshcd_config_vreg_hpm(struct ufs_hba *hba,
					 struct ufs_vreg *vreg);
static void ufshcd_wb_toggle_buf_flush_during_h8(struct ufs_hba *hba,
						 bool enable);
static void ufshcd_hba_vreg_set_lpm(struct ufs_hba *hba);
static void ufshcd_hba_vreg_set_hpm(struct ufs_hba *hba);

static inline void ufshcd_enable_irq(struct ufs_hba *hba)
{
	if (!hba->is_irq_enabled) {
		enable_irq(hba->irq);
		hba->is_irq_enabled = true;
	}
}

static inline void ufshcd_disable_irq(struct ufs_hba *hba)
{
	if (hba->is_irq_enabled) {
		disable_irq(hba->irq);
		hba->is_irq_enabled = false;
	}
}

static void ufshcd_configure_wb(struct ufs_hba *hba)
{
	if (!ufshcd_is_wb_allowed(hba))
		return;

	ufshcd_wb_toggle(hba, true);

	ufshcd_wb_toggle_buf_flush_during_h8(hba, true);

	if (ufshcd_is_wb_buf_flush_allowed(hba))
		ufshcd_wb_toggle_buf_flush(hba, true);
}

static void ufshcd_scsi_unblock_requests(struct ufs_hba *hba)
{
	if (atomic_dec_and_test(&hba->scsi_block_reqs_cnt))
		scsi_unblock_requests(hba->host);
}

static void ufshcd_scsi_block_requests(struct ufs_hba *hba)
{
	if (atomic_inc_return(&hba->scsi_block_reqs_cnt) == 1)
		scsi_block_requests(hba->host);
}

static void ufshcd_add_cmd_upiu_trace(struct ufs_hba *hba, unsigned int tag,
				      enum ufs_trace_str_t str_t)
{
	struct utp_upiu_req *rq = hba->lrb[tag].ucd_req_ptr;
	struct utp_upiu_header *header;

	if (!trace_ufshcd_upiu_enabled())
		return;

	if (str_t == UFS_CMD_SEND)
		header = &rq->header;
	else
		header = &hba->lrb[tag].ucd_rsp_ptr->header;

	trace_ufshcd_upiu(dev_name(hba->dev), str_t, header, &rq->sc.cdb,
			  UFS_TSF_CDB);
}

static void ufshcd_add_query_upiu_trace(struct ufs_hba *hba,
					enum ufs_trace_str_t str_t,
					struct utp_upiu_req *rq_rsp)
{
	if (!trace_ufshcd_upiu_enabled())
		return;

	trace_ufshcd_upiu(dev_name(hba->dev), str_t, &rq_rsp->header,
			  &rq_rsp->qr, UFS_TSF_OSF);
}

static void ufshcd_add_tm_upiu_trace(struct ufs_hba *hba, unsigned int tag,
				     enum ufs_trace_str_t str_t)
{
	struct utp_task_req_desc *descp = &hba->utmrdl_base_addr[tag];

	if (!trace_ufshcd_upiu_enabled())
		return;

	if (str_t == UFS_TM_SEND)
		trace_ufshcd_upiu(dev_name(hba->dev), str_t,
				  &descp->upiu_req.req_header,
				  &descp->upiu_req.input_param1,
				  UFS_TSF_TM_INPUT);
	else
		trace_ufshcd_upiu(dev_name(hba->dev), str_t,
				  &descp->upiu_rsp.rsp_header,
				  &descp->upiu_rsp.output_param1,
				  UFS_TSF_TM_OUTPUT);
}

static void ufshcd_add_uic_command_trace(struct ufs_hba *hba,
					 const struct uic_command *ucmd,
					 enum ufs_trace_str_t str_t)
{
	u32 cmd;

	if (!trace_ufshcd_uic_command_enabled())
		return;

	if (str_t == UFS_CMD_SEND)
		cmd = ucmd->command;
	else
		cmd = ufshcd_readl(hba, REG_UIC_COMMAND);

	trace_ufshcd_uic_command(dev_name(hba->dev), str_t, cmd,
				 ufshcd_readl(hba, REG_UIC_COMMAND_ARG_1),
				 ufshcd_readl(hba, REG_UIC_COMMAND_ARG_2),
				 ufshcd_readl(hba, REG_UIC_COMMAND_ARG_3));
}

static void ufshcd_add_command_trace(struct ufs_hba *hba, unsigned int tag,
				     enum ufs_trace_str_t str_t)
{
	u64 lba = 0;
	u8 opcode = 0, group_id = 0;
	u32 doorbell = 0;
	u32 intr;
	int hwq_id = -1;
	struct ufshcd_lrb *lrbp = &hba->lrb[tag];
	struct scsi_cmnd *cmd = lrbp->cmd;
	struct request *rq = scsi_cmd_to_rq(cmd);
	int transfer_len = -1;

	if (!cmd)
		return;

	/* trace UPIU also */
	ufshcd_add_cmd_upiu_trace(hba, tag, str_t);
	if (!trace_ufshcd_command_enabled())
		return;

	opcode = cmd->cmnd[0];

	if (opcode == READ_10 || opcode == WRITE_10) {
		/*
		 * Currently we only fully trace read(10) and write(10) commands
		 */
		transfer_len =
		       be32_to_cpu(lrbp->ucd_req_ptr->sc.exp_data_transfer_len);
		lba = scsi_get_lba(cmd);
		if (opcode == WRITE_10)
			group_id = lrbp->cmd->cmnd[6];
	} else if (opcode == UNMAP) {
		/*
		 * The number of Bytes to be unmapped beginning with the lba.
		 */
		transfer_len = blk_rq_bytes(rq);
		lba = scsi_get_lba(cmd);
	}

	intr = ufshcd_readl(hba, REG_INTERRUPT_STATUS);

	if (is_mcq_enabled(hba)) {
		struct ufs_hw_queue *hwq = ufshcd_mcq_req_to_hwq(hba, rq);

		hwq_id = hwq->id;
	} else {
		doorbell = ufshcd_readl(hba, REG_UTP_TRANSFER_REQ_DOOR_BELL);
	}
	trace_ufshcd_command(dev_name(hba->dev), str_t, tag,
			doorbell, hwq_id, transfer_len, intr, lba, opcode, group_id);
}

static void ufshcd_print_clk_freqs(struct ufs_hba *hba)
{
	struct ufs_clk_info *clki;
	struct list_head *head = &hba->clk_list_head;

	if (list_empty(head))
		return;

	list_for_each_entry(clki, head, list) {
		if (!IS_ERR_OR_NULL(clki->clk) && clki->min_freq &&
				clki->max_freq)
			dev_err(hba->dev, "clk: %s, rate: %u\n",
					clki->name, clki->curr_freq);
	}
}

static void ufshcd_print_evt(struct ufs_hba *hba, u32 id,
			     const char *err_name)
{
	int i;
	bool found = false;
	const struct ufs_event_hist *e;

	if (id >= UFS_EVT_CNT)
		return;

	e = &hba->ufs_stats.event[id];

	for (i = 0; i < UFS_EVENT_HIST_LENGTH; i++) {
		int p = (i + e->pos) % UFS_EVENT_HIST_LENGTH;

		if (e->tstamp[p] == 0)
			continue;
		dev_err(hba->dev, "%s[%d] = 0x%x at %lld us\n", err_name, p,
			e->val[p], div_u64(e->tstamp[p], 1000));
		found = true;
	}

	if (!found)
		dev_err(hba->dev, "No record of %s\n", err_name);
	else
		dev_err(hba->dev, "%s: total cnt=%llu\n", err_name, e->cnt);
}

static void ufshcd_print_evt_hist(struct ufs_hba *hba)
{
	ufshcd_dump_regs(hba, 0, UFSHCI_REG_SPACE_SIZE, "host_regs: ");

	ufshcd_print_evt(hba, UFS_EVT_PA_ERR, "pa_err");
	ufshcd_print_evt(hba, UFS_EVT_DL_ERR, "dl_err");
	ufshcd_print_evt(hba, UFS_EVT_NL_ERR, "nl_err");
	ufshcd_print_evt(hba, UFS_EVT_TL_ERR, "tl_err");
	ufshcd_print_evt(hba, UFS_EVT_DME_ERR, "dme_err");
	ufshcd_print_evt(hba, UFS_EVT_AUTO_HIBERN8_ERR,
			 "auto_hibern8_err");
	ufshcd_print_evt(hba, UFS_EVT_FATAL_ERR, "fatal_err");
	ufshcd_print_evt(hba, UFS_EVT_LINK_STARTUP_FAIL,
			 "link_startup_fail");
	ufshcd_print_evt(hba, UFS_EVT_RESUME_ERR, "resume_fail");
	ufshcd_print_evt(hba, UFS_EVT_SUSPEND_ERR,
			 "suspend_fail");
	ufshcd_print_evt(hba, UFS_EVT_WL_RES_ERR, "wlun resume_fail");
	ufshcd_print_evt(hba, UFS_EVT_WL_SUSP_ERR,
			 "wlun suspend_fail");
	ufshcd_print_evt(hba, UFS_EVT_DEV_RESET, "dev_reset");
	ufshcd_print_evt(hba, UFS_EVT_HOST_RESET, "host_reset");
	ufshcd_print_evt(hba, UFS_EVT_ABORT, "task_abort");

	ufshcd_vops_dbg_register_dump(hba);
}

static
void ufshcd_print_tr(struct ufs_hba *hba, int tag, bool pr_prdt)
{
	const struct ufshcd_lrb *lrbp;
	int prdt_length;

	lrbp = &hba->lrb[tag];

	dev_err(hba->dev, "UPIU[%d] - issue time %lld us\n",
			tag, div_u64(lrbp->issue_time_stamp_local_clock, 1000));
	dev_err(hba->dev, "UPIU[%d] - complete time %lld us\n",
			tag, div_u64(lrbp->compl_time_stamp_local_clock, 1000));
	dev_err(hba->dev,
		"UPIU[%d] - Transfer Request Descriptor phys@0x%llx\n",
		tag, (u64)lrbp->utrd_dma_addr);

	ufshcd_hex_dump("UPIU TRD: ", lrbp->utr_descriptor_ptr,
			sizeof(struct utp_transfer_req_desc));
	dev_err(hba->dev, "UPIU[%d] - Request UPIU phys@0x%llx\n", tag,
		(u64)lrbp->ucd_req_dma_addr);
	ufshcd_hex_dump("UPIU REQ: ", lrbp->ucd_req_ptr,
			sizeof(struct utp_upiu_req));
	dev_err(hba->dev, "UPIU[%d] - Response UPIU phys@0x%llx\n", tag,
		(u64)lrbp->ucd_rsp_dma_addr);
	ufshcd_hex_dump("UPIU RSP: ", lrbp->ucd_rsp_ptr,
			sizeof(struct utp_upiu_rsp));

	prdt_length = le16_to_cpu(
		lrbp->utr_descriptor_ptr->prd_table_length);
	if (hba->quirks & UFSHCD_QUIRK_PRDT_BYTE_GRAN)
		prdt_length /= ufshcd_sg_entry_size(hba);

	dev_err(hba->dev,
		"UPIU[%d] - PRDT - %d entries  phys@0x%llx\n",
		tag, prdt_length,
		(u64)lrbp->ucd_prdt_dma_addr);

	if (pr_prdt)
		ufshcd_hex_dump("UPIU PRDT: ", lrbp->ucd_prdt_ptr,
			ufshcd_sg_entry_size(hba) * prdt_length);
}

static bool ufshcd_print_tr_iter(struct request *req, void *priv)
{
	struct scsi_device *sdev = req->q->queuedata;
	struct Scsi_Host *shost = sdev->host;
	struct ufs_hba *hba = shost_priv(shost);

	ufshcd_print_tr(hba, req->tag, *(bool *)priv);

	return true;
}

/**
 * ufshcd_print_trs_all - print trs for all started requests.
 * @hba: per-adapter instance.
 * @pr_prdt: need to print prdt or not.
 */
static void ufshcd_print_trs_all(struct ufs_hba *hba, bool pr_prdt)
{
	blk_mq_tagset_busy_iter(&hba->host->tag_set, ufshcd_print_tr_iter, &pr_prdt);
}

static void ufshcd_print_tmrs(struct ufs_hba *hba, unsigned long bitmap)
{
	int tag;

	for_each_set_bit(tag, &bitmap, hba->nutmrs) {
		struct utp_task_req_desc *tmrdp = &hba->utmrdl_base_addr[tag];

		dev_err(hba->dev, "TM[%d] - Task Management Header\n", tag);
		ufshcd_hex_dump("", tmrdp, sizeof(*tmrdp));
	}
}

static void ufshcd_print_host_state(struct ufs_hba *hba)
{
	const struct scsi_device *sdev_ufs = hba->ufs_device_wlun;

	dev_err(hba->dev, "UFS Host state=%d\n", hba->ufshcd_state);
	dev_err(hba->dev, "outstanding reqs=0x%lx tasks=0x%lx\n",
		hba->outstanding_reqs, hba->outstanding_tasks);
	dev_err(hba->dev, "saved_err=0x%x, saved_uic_err=0x%x\n",
		hba->saved_err, hba->saved_uic_err);
	dev_err(hba->dev, "Device power mode=%d, UIC link state=%d\n",
		hba->curr_dev_pwr_mode, hba->uic_link_state);
	dev_err(hba->dev, "PM in progress=%d, sys. suspended=%d\n",
		hba->pm_op_in_progress, hba->is_sys_suspended);
	dev_err(hba->dev, "Auto BKOPS=%d, Host self-block=%d\n",
		hba->auto_bkops_enabled, hba->host->host_self_blocked);
	dev_err(hba->dev, "Clk gate=%d\n", hba->clk_gating.state);
	dev_err(hba->dev,
		"last_hibern8_exit_tstamp at %lld us, hibern8_exit_cnt=%d\n",
		div_u64(hba->ufs_stats.last_hibern8_exit_tstamp, 1000),
		hba->ufs_stats.hibern8_exit_cnt);
	dev_err(hba->dev, "last intr at %lld us, last intr status=0x%x\n",
		div_u64(hba->ufs_stats.last_intr_ts, 1000),
		hba->ufs_stats.last_intr_status);
	dev_err(hba->dev, "error handling flags=0x%x, req. abort count=%d\n",
		hba->eh_flags, hba->req_abort_count);
	dev_err(hba->dev, "hba->ufs_version=0x%x, Host capabilities=0x%x, caps=0x%x\n",
		hba->ufs_version, hba->capabilities, hba->caps);
	dev_err(hba->dev, "quirks=0x%x, dev. quirks=0x%x\n", hba->quirks,
		hba->dev_quirks);
	if (sdev_ufs)
		dev_err(hba->dev, "UFS dev info: %.8s %.16s rev %.4s\n",
			sdev_ufs->vendor, sdev_ufs->model, sdev_ufs->rev);

	ufshcd_print_clk_freqs(hba);
}

/**
 * ufshcd_print_pwr_info - print power params as saved in hba
 * power info
 * @hba: per-adapter instance
 */
static void ufshcd_print_pwr_info(struct ufs_hba *hba)
{
	static const char * const names[] = {
		"INVALID MODE",
		"FAST MODE",
		"SLOW_MODE",
		"INVALID MODE",
		"FASTAUTO_MODE",
		"SLOWAUTO_MODE",
		"INVALID MODE",
	};

	/*
	 * Using dev_dbg to avoid messages during runtime PM to avoid
	 * never-ending cycles of messages written back to storage by user space
	 * causing runtime resume, causing more messages and so on.
	 */
	dev_dbg(hba->dev, "%s:[RX, TX]: gear=[%d, %d], lane[%d, %d], pwr[%s, %s], rate = %d\n",
		 __func__,
		 hba->pwr_info.gear_rx, hba->pwr_info.gear_tx,
		 hba->pwr_info.lane_rx, hba->pwr_info.lane_tx,
		 names[hba->pwr_info.pwr_rx],
		 names[hba->pwr_info.pwr_tx],
		 hba->pwr_info.hs_rate);
}

static void ufshcd_device_reset(struct ufs_hba *hba)
{
	int err;

	err = ufshcd_vops_device_reset(hba);

	if (!err) {
		ufshcd_set_ufs_dev_active(hba);
		if (ufshcd_is_wb_allowed(hba)) {
			hba->dev_info.wb_enabled = false;
			hba->dev_info.wb_buf_flush_enabled = false;
		}
	}
	if (err != -EOPNOTSUPP)
		ufshcd_update_evt_hist(hba, UFS_EVT_DEV_RESET, err);
}

void ufshcd_delay_us(unsigned long us, unsigned long tolerance)
{
	if (!us)
		return;

	if (us < 10)
		udelay(us);
	else
		usleep_range(us, us + tolerance);
}
EXPORT_SYMBOL_GPL(ufshcd_delay_us);

/**
 * ufshcd_wait_for_register - wait for register value to change
 * @hba: per-adapter interface
 * @reg: mmio register offset
 * @mask: mask to apply to the read register value
 * @val: value to wait for
 * @interval_us: polling interval in microseconds
 * @timeout_ms: timeout in milliseconds
 *
 * Return: -ETIMEDOUT on error, zero on success.
 */
static int ufshcd_wait_for_register(struct ufs_hba *hba, u32 reg, u32 mask,
				u32 val, unsigned long interval_us,
				unsigned long timeout_ms)
{
	int err = 0;
	unsigned long timeout = jiffies + msecs_to_jiffies(timeout_ms);

	/* ignore bits that we don't intend to wait on */
	val = val & mask;

	while ((ufshcd_readl(hba, reg) & mask) != val) {
		usleep_range(interval_us, interval_us + 50);
		if (time_after(jiffies, timeout)) {
			if ((ufshcd_readl(hba, reg) & mask) != val)
				err = -ETIMEDOUT;
			break;
		}
	}

	return err;
}

/**
 * ufshcd_get_intr_mask - Get the interrupt bit mask
 * @hba: Pointer to adapter instance
 *
 * Return: interrupt bit mask per version
 */
static inline u32 ufshcd_get_intr_mask(struct ufs_hba *hba)
{
	if (hba->ufs_version == ufshci_version(1, 0))
		return INTERRUPT_MASK_ALL_VER_10;
	if (hba->ufs_version <= ufshci_version(2, 0))
		return INTERRUPT_MASK_ALL_VER_11;

	return INTERRUPT_MASK_ALL_VER_21;
}

/**
 * ufshcd_get_ufs_version - Get the UFS version supported by the HBA
 * @hba: Pointer to adapter instance
 *
 * Return: UFSHCI version supported by the controller
 */
static inline u32 ufshcd_get_ufs_version(struct ufs_hba *hba)
{
	u32 ufshci_ver;

	if (hba->quirks & UFSHCD_QUIRK_BROKEN_UFS_HCI_VERSION)
		ufshci_ver = ufshcd_vops_get_ufs_hci_version(hba);
	else
		ufshci_ver = ufshcd_readl(hba, REG_UFS_VERSION);

	/*
	 * UFSHCI v1.x uses a different version scheme, in order
	 * to allow the use of comparisons with the ufshci_version
	 * function, we convert it to the same scheme as ufs 2.0+.
	 */
	if (ufshci_ver & 0x00010000)
		return ufshci_version(1, ufshci_ver & 0x00000100);

	return ufshci_ver;
}

/**
 * ufshcd_is_device_present - Check if any device connected to
 *			      the host controller
 * @hba: pointer to adapter instance
 *
 * Return: true if device present, false if no device detected
 */
static inline bool ufshcd_is_device_present(struct ufs_hba *hba)
{
	return ufshcd_readl(hba, REG_CONTROLLER_STATUS) & DEVICE_PRESENT;
}

/**
 * ufshcd_get_tr_ocs - Get the UTRD Overall Command Status
 * @lrbp: pointer to local command reference block
 * @cqe: pointer to the completion queue entry
 *
 * This function is used to get the OCS field from UTRD
 *
 * Return: the OCS field in the UTRD.
 */
static enum utp_ocs ufshcd_get_tr_ocs(struct ufshcd_lrb *lrbp,
				      struct cq_entry *cqe)
{
	if (cqe)
		return le32_to_cpu(cqe->status) & MASK_OCS;

	return lrbp->utr_descriptor_ptr->header.ocs & MASK_OCS;
}

/**
 * ufshcd_utrl_clear() - Clear requests from the controller request list.
 * @hba: per adapter instance
 * @mask: mask with one bit set for each request to be cleared
 */
static inline void ufshcd_utrl_clear(struct ufs_hba *hba, u32 mask)
{
	if (hba->quirks & UFSHCI_QUIRK_BROKEN_REQ_LIST_CLR)
		mask = ~mask;
	/*
	 * From the UFSHCI specification: "UTP Transfer Request List CLear
	 * Register (UTRLCLR): This field is bit significant. Each bit
	 * corresponds to a slot in the UTP Transfer Request List, where bit 0
	 * corresponds to request slot 0. A bit in this field is set to ‘0’
	 * by host software to indicate to the host controller that a transfer
	 * request slot is cleared. The host controller
	 * shall free up any resources associated to the request slot
	 * immediately, and shall set the associated bit in UTRLDBR to ‘0’. The
	 * host software indicates no change to request slots by setting the
	 * associated bits in this field to ‘1’. Bits in this field shall only
	 * be set ‘1’ or ‘0’ by host software when UTRLRSR is set to ‘1’."
	 */
	ufshcd_writel(hba, ~mask, REG_UTP_TRANSFER_REQ_LIST_CLEAR);
}

/**
 * ufshcd_utmrl_clear - Clear a bit in UTMRLCLR register
 * @hba: per adapter instance
 * @pos: position of the bit to be cleared
 */
static inline void ufshcd_utmrl_clear(struct ufs_hba *hba, u32 pos)
{
	if (hba->quirks & UFSHCI_QUIRK_BROKEN_REQ_LIST_CLR)
		ufshcd_writel(hba, (1 << pos), REG_UTP_TASK_REQ_LIST_CLEAR);
	else
		ufshcd_writel(hba, ~(1 << pos), REG_UTP_TASK_REQ_LIST_CLEAR);
}

/**
 * ufshcd_get_lists_status - Check UCRDY, UTRLRDY and UTMRLRDY
 * @reg: Register value of host controller status
 *
 * Return: 0 on success; a positive value if failed.
 */
static inline int ufshcd_get_lists_status(u32 reg)
{
	return !((reg & UFSHCD_STATUS_READY) == UFSHCD_STATUS_READY);
}

/**
 * ufshcd_get_uic_cmd_result - Get the UIC command result
 * @hba: Pointer to adapter instance
 *
 * This function gets the result of UIC command completion
 *
 * Return: 0 on success; non-zero value on error.
 */
static inline int ufshcd_get_uic_cmd_result(struct ufs_hba *hba)
{
	return ufshcd_readl(hba, REG_UIC_COMMAND_ARG_2) &
	       MASK_UIC_COMMAND_RESULT;
}

/**
 * ufshcd_get_dme_attr_val - Get the value of attribute returned by UIC command
 * @hba: Pointer to adapter instance
 *
 * This function gets UIC command argument3
 *
 * Return: 0 on success; non-zero value on error.
 */
static inline u32 ufshcd_get_dme_attr_val(struct ufs_hba *hba)
{
	return ufshcd_readl(hba, REG_UIC_COMMAND_ARG_3);
}

/**
 * ufshcd_get_req_rsp - returns the TR response transaction type
 * @ucd_rsp_ptr: pointer to response UPIU
 *
 * Return: UPIU type.
 */
static inline enum upiu_response_transaction
ufshcd_get_req_rsp(struct utp_upiu_rsp *ucd_rsp_ptr)
{
	return ucd_rsp_ptr->header.transaction_code;
}

/**
 * ufshcd_is_exception_event - Check if the device raised an exception event
 * @ucd_rsp_ptr: pointer to response UPIU
 *
 * The function checks if the device raised an exception event indicated in
 * the Device Information field of response UPIU.
 *
 * Return: true if exception is raised, false otherwise.
 */
static inline bool ufshcd_is_exception_event(struct utp_upiu_rsp *ucd_rsp_ptr)
{
	return ucd_rsp_ptr->header.device_information & 1;
}

/**
 * ufshcd_reset_intr_aggr - Reset interrupt aggregation values.
 * @hba: per adapter instance
 */
static inline void
ufshcd_reset_intr_aggr(struct ufs_hba *hba)
{
	ufshcd_writel(hba, INT_AGGR_ENABLE |
		      INT_AGGR_COUNTER_AND_TIMER_RESET,
		      REG_UTP_TRANSFER_REQ_INT_AGG_CONTROL);
}

/**
 * ufshcd_config_intr_aggr - Configure interrupt aggregation values.
 * @hba: per adapter instance
 * @cnt: Interrupt aggregation counter threshold
 * @tmout: Interrupt aggregation timeout value
 */
static inline void
ufshcd_config_intr_aggr(struct ufs_hba *hba, u8 cnt, u8 tmout)
{
	ufshcd_writel(hba, INT_AGGR_ENABLE | INT_AGGR_PARAM_WRITE |
		      INT_AGGR_COUNTER_THLD_VAL(cnt) |
		      INT_AGGR_TIMEOUT_VAL(tmout),
		      REG_UTP_TRANSFER_REQ_INT_AGG_CONTROL);
}

/**
 * ufshcd_disable_intr_aggr - Disables interrupt aggregation.
 * @hba: per adapter instance
 */
static inline void ufshcd_disable_intr_aggr(struct ufs_hba *hba)
{
	ufshcd_writel(hba, 0, REG_UTP_TRANSFER_REQ_INT_AGG_CONTROL);
}

/**
 * ufshcd_enable_run_stop_reg - Enable run-stop registers,
 *			When run-stop registers are set to 1, it indicates the
 *			host controller that it can process the requests
 * @hba: per adapter instance
 */
static void ufshcd_enable_run_stop_reg(struct ufs_hba *hba)
{
	ufshcd_writel(hba, UTP_TASK_REQ_LIST_RUN_STOP_BIT,
		      REG_UTP_TASK_REQ_LIST_RUN_STOP);
	ufshcd_writel(hba, UTP_TRANSFER_REQ_LIST_RUN_STOP_BIT,
		      REG_UTP_TRANSFER_REQ_LIST_RUN_STOP);
}

/**
 * ufshcd_hba_start - Start controller initialization sequence
 * @hba: per adapter instance
 */
static inline void ufshcd_hba_start(struct ufs_hba *hba)
{
	u32 val = CONTROLLER_ENABLE;

	if (ufshcd_crypto_enable(hba))
		val |= CRYPTO_GENERAL_ENABLE;

	ufshcd_writel(hba, val, REG_CONTROLLER_ENABLE);
}

/**
 * ufshcd_is_hba_active - Get controller state
 * @hba: per adapter instance
 *
 * Return: true if and only if the controller is active.
 */
bool ufshcd_is_hba_active(struct ufs_hba *hba)
{
	return ufshcd_readl(hba, REG_CONTROLLER_ENABLE) & CONTROLLER_ENABLE;
}
EXPORT_SYMBOL_GPL(ufshcd_is_hba_active);

u32 ufshcd_get_local_unipro_ver(struct ufs_hba *hba)
{
	/* HCI version 1.0 and 1.1 supports UniPro 1.41 */
	if (hba->ufs_version <= ufshci_version(1, 1))
		return UFS_UNIPRO_VER_1_41;
	else
		return UFS_UNIPRO_VER_1_6;
}
EXPORT_SYMBOL(ufshcd_get_local_unipro_ver);

static bool ufshcd_is_unipro_pa_params_tuning_req(struct ufs_hba *hba)
{
	/*
	 * If both host and device support UniPro ver1.6 or later, PA layer
	 * parameters tuning happens during link startup itself.
	 *
	 * We can manually tune PA layer parameters if either host or device
	 * doesn't support UniPro ver 1.6 or later. But to keep manual tuning
	 * logic simple, we will only do manual tuning if local unipro version
	 * doesn't support ver1.6 or later.
	 */
	return ufshcd_get_local_unipro_ver(hba) < UFS_UNIPRO_VER_1_6;
}

/**
 * ufshcd_set_clk_freq - set UFS controller clock frequencies
 * @hba: per adapter instance
 * @scale_up: If True, set max possible frequency othewise set low frequency
 *
 * Return: 0 if successful; < 0 upon failure.
 */
static int ufshcd_set_clk_freq(struct ufs_hba *hba, bool scale_up)
{
	int ret = 0;
	struct ufs_clk_info *clki;
	struct list_head *head = &hba->clk_list_head;

	if (list_empty(head))
		goto out;

	list_for_each_entry(clki, head, list) {
		if (!IS_ERR_OR_NULL(clki->clk)) {
			if (scale_up && clki->max_freq) {
				if (clki->curr_freq == clki->max_freq)
					continue;

				ret = clk_set_rate(clki->clk, clki->max_freq);
				if (ret) {
					dev_err(hba->dev, "%s: %s clk set rate(%dHz) failed, %d\n",
						__func__, clki->name,
						clki->max_freq, ret);
					break;
				}
				trace_ufshcd_clk_scaling(dev_name(hba->dev),
						"scaled up", clki->name,
						clki->curr_freq,
						clki->max_freq);

				clki->curr_freq = clki->max_freq;

			} else if (!scale_up && clki->min_freq) {
				if (clki->curr_freq == clki->min_freq)
					continue;

				ret = clk_set_rate(clki->clk, clki->min_freq);
				if (ret) {
					dev_err(hba->dev, "%s: %s clk set rate(%dHz) failed, %d\n",
						__func__, clki->name,
						clki->min_freq, ret);
					break;
				}
				trace_ufshcd_clk_scaling(dev_name(hba->dev),
						"scaled down", clki->name,
						clki->curr_freq,
						clki->min_freq);
				clki->curr_freq = clki->min_freq;
			}
		}
		dev_dbg(hba->dev, "%s: clk: %s, rate: %lu\n", __func__,
				clki->name, clk_get_rate(clki->clk));
	}

out:
	return ret;
}

/**
 * ufshcd_scale_clks - scale up or scale down UFS controller clocks
 * @hba: per adapter instance
 * @scale_up: True if scaling up and false if scaling down
 *
 * Return: 0 if successful; < 0 upon failure.
 */
static int ufshcd_scale_clks(struct ufs_hba *hba, bool scale_up)
{
	int ret = 0;
	ktime_t start = ktime_get();

	ret = ufshcd_vops_clk_scale_notify(hba, scale_up, PRE_CHANGE);
	if (ret)
		goto out;

	ret = ufshcd_set_clk_freq(hba, scale_up);
	if (ret)
		goto out;

	ret = ufshcd_vops_clk_scale_notify(hba, scale_up, POST_CHANGE);
	if (ret)
		ufshcd_set_clk_freq(hba, !scale_up);

out:
	trace_ufshcd_profile_clk_scaling(dev_name(hba->dev),
			(scale_up ? "up" : "down"),
			ktime_to_us(ktime_sub(ktime_get(), start)), ret);
	return ret;
}

/**
 * ufshcd_is_devfreq_scaling_required - check if scaling is required or not
 * @hba: per adapter instance
 * @scale_up: True if scaling up and false if scaling down
 *
 * Return: true if scaling is required, false otherwise.
 */
static bool ufshcd_is_devfreq_scaling_required(struct ufs_hba *hba,
					       bool scale_up)
{
	struct ufs_clk_info *clki;
	struct list_head *head = &hba->clk_list_head;

	if (list_empty(head))
		return false;

	list_for_each_entry(clki, head, list) {
		if (!IS_ERR_OR_NULL(clki->clk)) {
			if (scale_up && clki->max_freq) {
				if (clki->curr_freq == clki->max_freq)
					continue;
				return true;
			} else if (!scale_up && clki->min_freq) {
				if (clki->curr_freq == clki->min_freq)
					continue;
				return true;
			}
		}
	}

	return false;
}

/*
 * Determine the number of pending commands by counting the bits in the SCSI
 * device budget maps. This approach has been selected because a bit is set in
 * the budget map before scsi_host_queue_ready() checks the host_self_blocked
 * flag. The host_self_blocked flag can be modified by calling
 * scsi_block_requests() or scsi_unblock_requests().
 */
static u32 ufshcd_pending_cmds(struct ufs_hba *hba)
{
	const struct scsi_device *sdev;
	u32 pending = 0;

	lockdep_assert_held(hba->host->host_lock);
	__shost_for_each_device(sdev, hba->host)
		pending += sbitmap_weight(&sdev->budget_map);

	return pending;
}

/*
 * Wait until all pending SCSI commands and TMFs have finished or the timeout
 * has expired.
 *
 * Return: 0 upon success; -EBUSY upon timeout.
 */
static int ufshcd_wait_for_doorbell_clr(struct ufs_hba *hba,
					u64 wait_timeout_us)
{
	unsigned long flags;
	int ret = 0;
	u32 tm_doorbell;
	u32 tr_pending;
	bool timeout = false, do_last_check = false;
	ktime_t start;

	ufshcd_hold(hba);
	spin_lock_irqsave(hba->host->host_lock, flags);
	/*
	 * Wait for all the outstanding tasks/transfer requests.
	 * Verify by checking the doorbell registers are clear.
	 */
	start = ktime_get();
	do {
		if (hba->ufshcd_state != UFSHCD_STATE_OPERATIONAL) {
			ret = -EBUSY;
			goto out;
		}

		tm_doorbell = ufshcd_readl(hba, REG_UTP_TASK_REQ_DOOR_BELL);
		tr_pending = ufshcd_pending_cmds(hba);
		if (!tm_doorbell && !tr_pending) {
			timeout = false;
			break;
		} else if (do_last_check) {
			break;
		}

		spin_unlock_irqrestore(hba->host->host_lock, flags);
		io_schedule_timeout(msecs_to_jiffies(20));
		if (ktime_to_us(ktime_sub(ktime_get(), start)) >
		    wait_timeout_us) {
			timeout = true;
			/*
			 * We might have scheduled out for long time so make
			 * sure to check if doorbells are cleared by this time
			 * or not.
			 */
			do_last_check = true;
		}
		spin_lock_irqsave(hba->host->host_lock, flags);
	} while (tm_doorbell || tr_pending);

	if (timeout) {
		dev_err(hba->dev,
			"%s: timedout waiting for doorbell to clear (tm=0x%x, tr=0x%x)\n",
			__func__, tm_doorbell, tr_pending);
		ret = -EBUSY;
	}
out:
	spin_unlock_irqrestore(hba->host->host_lock, flags);
	ufshcd_release(hba);
	return ret;
}

/**
 * ufshcd_scale_gear - scale up/down UFS gear
 * @hba: per adapter instance
 * @scale_up: True for scaling up gear and false for scaling down
 *
 * Return: 0 for success; -EBUSY if scaling can't happen at this time;
 * non-zero for any other errors.
 */
static int ufshcd_scale_gear(struct ufs_hba *hba, bool scale_up)
{
	int ret = 0;
	struct ufs_pa_layer_attr new_pwr_info;

	if (scale_up) {
		memcpy(&new_pwr_info, &hba->clk_scaling.saved_pwr_info,
		       sizeof(struct ufs_pa_layer_attr));
	} else {
		memcpy(&new_pwr_info, &hba->pwr_info,
		       sizeof(struct ufs_pa_layer_attr));

		if (hba->pwr_info.gear_tx > hba->clk_scaling.min_gear ||
		    hba->pwr_info.gear_rx > hba->clk_scaling.min_gear) {
			/* save the current power mode */
			memcpy(&hba->clk_scaling.saved_pwr_info,
				&hba->pwr_info,
				sizeof(struct ufs_pa_layer_attr));

			/* scale down gear */
			new_pwr_info.gear_tx = hba->clk_scaling.min_gear;
			new_pwr_info.gear_rx = hba->clk_scaling.min_gear;
		}
	}

	/* check if the power mode needs to be changed or not? */
	ret = ufshcd_config_pwr_mode(hba, &new_pwr_info);
	if (ret)
		dev_err(hba->dev, "%s: failed err %d, old gear: (tx %d rx %d), new gear: (tx %d rx %d)",
			__func__, ret,
			hba->pwr_info.gear_tx, hba->pwr_info.gear_rx,
			new_pwr_info.gear_tx, new_pwr_info.gear_rx);

	return ret;
}

/*
 * Wait until all pending SCSI commands and TMFs have finished or the timeout
 * has expired.
 *
 * Return: 0 upon success; -EBUSY upon timeout.
 */
static int ufshcd_clock_scaling_prepare(struct ufs_hba *hba, u64 timeout_us)
{
	int ret = 0;
	/*
	 * make sure that there are no outstanding requests when
	 * clock scaling is in progress
	 */
	blk_mq_quiesce_tagset(&hba->host->tag_set);
	mutex_lock(&hba->wb_mutex);
	down_write(&hba->clk_scaling_lock);

	if (!hba->clk_scaling.is_allowed ||
	    ufshcd_wait_for_doorbell_clr(hba, timeout_us)) {
		ret = -EBUSY;
		up_write(&hba->clk_scaling_lock);
		mutex_unlock(&hba->wb_mutex);
		blk_mq_unquiesce_tagset(&hba->host->tag_set);
		goto out;
	}

	/* let's not get into low power until clock scaling is completed */
	ufshcd_hold(hba);

out:
	return ret;
}

static void ufshcd_clock_scaling_unprepare(struct ufs_hba *hba, int err, bool scale_up)
{
	up_write(&hba->clk_scaling_lock);

	/* Enable Write Booster if we have scaled up else disable it */
	if (ufshcd_enable_wb_if_scaling_up(hba) && !err)
		ufshcd_wb_toggle(hba, scale_up);

	mutex_unlock(&hba->wb_mutex);

	blk_mq_unquiesce_tagset(&hba->host->tag_set);
	ufshcd_release(hba);
}

/**
 * ufshcd_devfreq_scale - scale up/down UFS clocks and gear
 * @hba: per adapter instance
 * @scale_up: True for scaling up and false for scalin down
 *
 * Return: 0 for success; -EBUSY if scaling can't happen at this time; non-zero
 * for any other errors.
 */
static int ufshcd_devfreq_scale(struct ufs_hba *hba, bool scale_up)
{
	int ret = 0;

	ret = ufshcd_clock_scaling_prepare(hba, 1 * USEC_PER_SEC);
	if (ret)
		return ret;

	/* scale down the gear before scaling down clocks */
	if (!scale_up) {
		ret = ufshcd_scale_gear(hba, false);
		if (ret)
			goto out_unprepare;
	}

	ret = ufshcd_scale_clks(hba, scale_up);
	if (ret) {
		if (!scale_up)
			ufshcd_scale_gear(hba, true);
		goto out_unprepare;
	}

	/* scale up the gear after scaling up clocks */
	if (scale_up) {
		ret = ufshcd_scale_gear(hba, true);
		if (ret) {
			ufshcd_scale_clks(hba, false);
			goto out_unprepare;
		}
	}

out_unprepare:
	ufshcd_clock_scaling_unprepare(hba, ret, scale_up);
	return ret;
}

static void ufshcd_clk_scaling_suspend_work(struct work_struct *work)
{
	struct ufs_hba *hba = container_of(work, struct ufs_hba,
					   clk_scaling.suspend_work);
	unsigned long irq_flags;

	spin_lock_irqsave(hba->host->host_lock, irq_flags);
	if (hba->clk_scaling.active_reqs || hba->clk_scaling.is_suspended) {
		spin_unlock_irqrestore(hba->host->host_lock, irq_flags);
		return;
	}
	hba->clk_scaling.is_suspended = true;
	spin_unlock_irqrestore(hba->host->host_lock, irq_flags);

	__ufshcd_suspend_clkscaling(hba);
}

static void ufshcd_clk_scaling_resume_work(struct work_struct *work)
{
	struct ufs_hba *hba = container_of(work, struct ufs_hba,
					   clk_scaling.resume_work);
	unsigned long irq_flags;

	spin_lock_irqsave(hba->host->host_lock, irq_flags);
	if (!hba->clk_scaling.is_suspended) {
		spin_unlock_irqrestore(hba->host->host_lock, irq_flags);
		return;
	}
	hba->clk_scaling.is_suspended = false;
	spin_unlock_irqrestore(hba->host->host_lock, irq_flags);

	devfreq_resume_device(hba->devfreq);
}

static int ufshcd_devfreq_target(struct device *dev,
				unsigned long *freq, u32 flags)
{
	int ret = 0;
	struct ufs_hba *hba = dev_get_drvdata(dev);
	ktime_t start;
	bool scale_up, sched_clk_scaling_suspend_work = false;
	struct list_head *clk_list = &hba->clk_list_head;
	struct ufs_clk_info *clki;
	unsigned long irq_flags;

	if (!ufshcd_is_clkscaling_supported(hba))
		return -EINVAL;

	clki = list_first_entry(&hba->clk_list_head, struct ufs_clk_info, list);
	/* Override with the closest supported frequency */
	*freq = (unsigned long) clk_round_rate(clki->clk, *freq);
	spin_lock_irqsave(hba->host->host_lock, irq_flags);
	if (ufshcd_eh_in_progress(hba)) {
		spin_unlock_irqrestore(hba->host->host_lock, irq_flags);
		return 0;
	}

	if (!hba->clk_scaling.active_reqs)
		sched_clk_scaling_suspend_work = true;

	if (list_empty(clk_list)) {
		spin_unlock_irqrestore(hba->host->host_lock, irq_flags);
		goto out;
	}

	/* Decide based on the rounded-off frequency and update */
	scale_up = *freq == clki->max_freq;
	if (!scale_up)
		*freq = clki->min_freq;
	/* Update the frequency */
	if (!ufshcd_is_devfreq_scaling_required(hba, scale_up)) {
		spin_unlock_irqrestore(hba->host->host_lock, irq_flags);
		ret = 0;
		goto out; /* no state change required */
	}
	spin_unlock_irqrestore(hba->host->host_lock, irq_flags);

	start = ktime_get();
	ret = ufshcd_devfreq_scale(hba, scale_up);

	trace_ufshcd_profile_clk_scaling(dev_name(hba->dev),
		(scale_up ? "up" : "down"),
		ktime_to_us(ktime_sub(ktime_get(), start)), ret);

out:
	if (sched_clk_scaling_suspend_work)
		queue_work(hba->clk_scaling.workq,
			   &hba->clk_scaling.suspend_work);

	return ret;
}

static int ufshcd_devfreq_get_dev_status(struct device *dev,
		struct devfreq_dev_status *stat)
{
	struct ufs_hba *hba = dev_get_drvdata(dev);
	struct ufs_clk_scaling *scaling = &hba->clk_scaling;
	unsigned long flags;
	struct list_head *clk_list = &hba->clk_list_head;
	struct ufs_clk_info *clki;
	ktime_t curr_t;

	if (!ufshcd_is_clkscaling_supported(hba))
		return -EINVAL;

	memset(stat, 0, sizeof(*stat));

	spin_lock_irqsave(hba->host->host_lock, flags);
	curr_t = ktime_get();
	if (!scaling->window_start_t)
		goto start_window;

	clki = list_first_entry(clk_list, struct ufs_clk_info, list);
	/*
	 * If current frequency is 0, then the ondemand governor considers
	 * there's no initial frequency set. And it always requests to set
	 * to max. frequency.
	 */
	stat->current_frequency = clki->curr_freq;
	if (scaling->is_busy_started)
		scaling->tot_busy_t += ktime_us_delta(curr_t,
				scaling->busy_start_t);

	stat->total_time = ktime_us_delta(curr_t, scaling->window_start_t);
	stat->busy_time = scaling->tot_busy_t;
start_window:
	scaling->window_start_t = curr_t;
	scaling->tot_busy_t = 0;

	if (scaling->active_reqs) {
		scaling->busy_start_t = curr_t;
		scaling->is_busy_started = true;
	} else {
		scaling->busy_start_t = 0;
		scaling->is_busy_started = false;
	}
	spin_unlock_irqrestore(hba->host->host_lock, flags);
	return 0;
}

static int ufshcd_devfreq_init(struct ufs_hba *hba)
{
	struct list_head *clk_list = &hba->clk_list_head;
	struct ufs_clk_info *clki;
	struct devfreq *devfreq;
	int ret;

	/* Skip devfreq if we don't have any clocks in the list */
	if (list_empty(clk_list))
		return 0;

	clki = list_first_entry(clk_list, struct ufs_clk_info, list);
	dev_pm_opp_add(hba->dev, clki->min_freq, 0);
	dev_pm_opp_add(hba->dev, clki->max_freq, 0);

	ufshcd_vops_config_scaling_param(hba, &hba->vps->devfreq_profile,
					 &hba->vps->ondemand_data);
	devfreq = devfreq_add_device(hba->dev,
			&hba->vps->devfreq_profile,
			DEVFREQ_GOV_SIMPLE_ONDEMAND,
			&hba->vps->ondemand_data);
	if (IS_ERR(devfreq)) {
		ret = PTR_ERR(devfreq);
		dev_err(hba->dev, "Unable to register with devfreq %d\n", ret);

		dev_pm_opp_remove(hba->dev, clki->min_freq);
		dev_pm_opp_remove(hba->dev, clki->max_freq);
		return ret;
	}

	hba->devfreq = devfreq;

	return 0;
}

static void ufshcd_devfreq_remove(struct ufs_hba *hba)
{
	struct list_head *clk_list = &hba->clk_list_head;
	struct ufs_clk_info *clki;

	if (!hba->devfreq)
		return;

	devfreq_remove_device(hba->devfreq);
	hba->devfreq = NULL;

	clki = list_first_entry(clk_list, struct ufs_clk_info, list);
	dev_pm_opp_remove(hba->dev, clki->min_freq);
	dev_pm_opp_remove(hba->dev, clki->max_freq);
}

static void __ufshcd_suspend_clkscaling(struct ufs_hba *hba)
{
	unsigned long flags;

	devfreq_suspend_device(hba->devfreq);
	spin_lock_irqsave(hba->host->host_lock, flags);
	hba->clk_scaling.window_start_t = 0;
	spin_unlock_irqrestore(hba->host->host_lock, flags);
}

static void ufshcd_suspend_clkscaling(struct ufs_hba *hba)
{
	unsigned long flags;
	bool suspend = false;

	cancel_work_sync(&hba->clk_scaling.suspend_work);
	cancel_work_sync(&hba->clk_scaling.resume_work);

	spin_lock_irqsave(hba->host->host_lock, flags);
	if (!hba->clk_scaling.is_suspended) {
		suspend = true;
		hba->clk_scaling.is_suspended = true;
	}
	spin_unlock_irqrestore(hba->host->host_lock, flags);

	if (suspend)
		__ufshcd_suspend_clkscaling(hba);
}

static void ufshcd_resume_clkscaling(struct ufs_hba *hba)
{
	unsigned long flags;
	bool resume = false;

	spin_lock_irqsave(hba->host->host_lock, flags);
	if (hba->clk_scaling.is_suspended) {
		resume = true;
		hba->clk_scaling.is_suspended = false;
	}
	spin_unlock_irqrestore(hba->host->host_lock, flags);

	if (resume)
		devfreq_resume_device(hba->devfreq);
}

static ssize_t ufshcd_clkscale_enable_show(struct device *dev,
		struct device_attribute *attr, char *buf)
{
	struct ufs_hba *hba = dev_get_drvdata(dev);

	return sysfs_emit(buf, "%d\n", hba->clk_scaling.is_enabled);
}

static ssize_t ufshcd_clkscale_enable_store(struct device *dev,
		struct device_attribute *attr, const char *buf, size_t count)
{
	struct ufs_hba *hba = dev_get_drvdata(dev);
	u32 value;
	int err = 0;

	if (kstrtou32(buf, 0, &value))
		return -EINVAL;

	down(&hba->host_sem);
	if (!ufshcd_is_user_access_allowed(hba)) {
		err = -EBUSY;
		goto out;
	}

	value = !!value;
	if (value == hba->clk_scaling.is_enabled)
		goto out;

	ufshcd_rpm_get_sync(hba);
	ufshcd_hold(hba);

	hba->clk_scaling.is_enabled = value;

	if (value) {
		ufshcd_resume_clkscaling(hba);
	} else {
		ufshcd_suspend_clkscaling(hba);
		err = ufshcd_devfreq_scale(hba, true);
		if (err)
			dev_err(hba->dev, "%s: failed to scale clocks up %d\n",
					__func__, err);
	}

	ufshcd_release(hba);
	ufshcd_rpm_put_sync(hba);
out:
	up(&hba->host_sem);
	return err ? err : count;
}

static void ufshcd_init_clk_scaling_sysfs(struct ufs_hba *hba)
{
	hba->clk_scaling.enable_attr.show = ufshcd_clkscale_enable_show;
	hba->clk_scaling.enable_attr.store = ufshcd_clkscale_enable_store;
	sysfs_attr_init(&hba->clk_scaling.enable_attr.attr);
	hba->clk_scaling.enable_attr.attr.name = "clkscale_enable";
	hba->clk_scaling.enable_attr.attr.mode = 0644;
	if (device_create_file(hba->dev, &hba->clk_scaling.enable_attr))
		dev_err(hba->dev, "Failed to create sysfs for clkscale_enable\n");
}

static void ufshcd_remove_clk_scaling_sysfs(struct ufs_hba *hba)
{
	if (hba->clk_scaling.enable_attr.attr.name)
		device_remove_file(hba->dev, &hba->clk_scaling.enable_attr);
}

static void ufshcd_init_clk_scaling(struct ufs_hba *hba)
{
	char wq_name[sizeof("ufs_clkscaling_00")];

	if (!ufshcd_is_clkscaling_supported(hba))
		return;

	if (!hba->clk_scaling.min_gear)
		hba->clk_scaling.min_gear = UFS_HS_G1;

	INIT_WORK(&hba->clk_scaling.suspend_work,
		  ufshcd_clk_scaling_suspend_work);
	INIT_WORK(&hba->clk_scaling.resume_work,
		  ufshcd_clk_scaling_resume_work);

	snprintf(wq_name, sizeof(wq_name), "ufs_clkscaling_%d",
		 hba->host->host_no);
	hba->clk_scaling.workq = create_singlethread_workqueue(wq_name);

	hba->clk_scaling.is_initialized = true;
}

static void ufshcd_exit_clk_scaling(struct ufs_hba *hba)
{
	if (!hba->clk_scaling.is_initialized)
		return;

	ufshcd_remove_clk_scaling_sysfs(hba);
	destroy_workqueue(hba->clk_scaling.workq);
	ufshcd_devfreq_remove(hba);
	hba->clk_scaling.is_initialized = false;
}

static void ufshcd_ungate_work(struct work_struct *work)
{
	int ret;
	unsigned long flags;
	struct ufs_hba *hba = container_of(work, struct ufs_hba,
			clk_gating.ungate_work);

	cancel_delayed_work_sync(&hba->clk_gating.gate_work);

	spin_lock_irqsave(hba->host->host_lock, flags);
	if (hba->clk_gating.state == CLKS_ON) {
		spin_unlock_irqrestore(hba->host->host_lock, flags);
		return;
	}

	spin_unlock_irqrestore(hba->host->host_lock, flags);
	ufshcd_hba_vreg_set_hpm(hba);
	ufshcd_setup_clocks(hba, true);

	ufshcd_enable_irq(hba);

	/* Exit from hibern8 */
	if (ufshcd_can_hibern8_during_gating(hba)) {
		/* Prevent gating in this path */
		hba->clk_gating.is_suspended = true;
		if (ufshcd_is_link_hibern8(hba)) {
			ret = ufshcd_uic_hibern8_exit(hba);
			if (ret)
				dev_err(hba->dev, "%s: hibern8 exit failed %d\n",
					__func__, ret);
			else
				ufshcd_set_link_active(hba);
		}
		hba->clk_gating.is_suspended = false;
	}
}

/**
 * ufshcd_hold - Enable clocks that were gated earlier due to ufshcd_release.
 * Also, exit from hibern8 mode and set the link as active.
 * @hba: per adapter instance
 */
void ufshcd_hold(struct ufs_hba *hba)
{
	bool flush_result;
	unsigned long flags;

	if (!ufshcd_is_clkgating_allowed(hba) ||
	    !hba->clk_gating.is_initialized)
		return;
	spin_lock_irqsave(hba->host->host_lock, flags);
	hba->clk_gating.active_reqs++;

start:
	switch (hba->clk_gating.state) {
	case CLKS_ON:
		/*
		 * Wait for the ungate work to complete if in progress.
		 * Though the clocks may be in ON state, the link could
		 * still be in hibner8 state if hibern8 is allowed
		 * during clock gating.
		 * Make sure we exit hibern8 state also in addition to
		 * clocks being ON.
		 */
		if (ufshcd_can_hibern8_during_gating(hba) &&
		    ufshcd_is_link_hibern8(hba)) {
			spin_unlock_irqrestore(hba->host->host_lock, flags);
			flush_result = flush_work(&hba->clk_gating.ungate_work);
			if (hba->clk_gating.is_suspended && !flush_result)
				return;
			spin_lock_irqsave(hba->host->host_lock, flags);
			goto start;
		}
		break;
	case REQ_CLKS_OFF:
		if (cancel_delayed_work(&hba->clk_gating.gate_work)) {
			hba->clk_gating.state = CLKS_ON;
			trace_ufshcd_clk_gating(dev_name(hba->dev),
						hba->clk_gating.state);
			break;
		}
		/*
		 * If we are here, it means gating work is either done or
		 * currently running. Hence, fall through to cancel gating
		 * work and to enable clocks.
		 */
		fallthrough;
	case CLKS_OFF:
		hba->clk_gating.state = REQ_CLKS_ON;
		trace_ufshcd_clk_gating(dev_name(hba->dev),
					hba->clk_gating.state);
		queue_work(hba->clk_gating.clk_gating_workq,
			   &hba->clk_gating.ungate_work);
		/*
		 * fall through to check if we should wait for this
		 * work to be done or not.
		 */
		fallthrough;
	case REQ_CLKS_ON:
		spin_unlock_irqrestore(hba->host->host_lock, flags);
		flush_work(&hba->clk_gating.ungate_work);
		/* Make sure state is CLKS_ON before returning */
		spin_lock_irqsave(hba->host->host_lock, flags);
		goto start;
	default:
		dev_err(hba->dev, "%s: clk gating is in invalid state %d\n",
				__func__, hba->clk_gating.state);
		break;
	}
	spin_unlock_irqrestore(hba->host->host_lock, flags);
}
EXPORT_SYMBOL_GPL(ufshcd_hold);

static void ufshcd_gate_work(struct work_struct *work)
{
	struct ufs_hba *hba = container_of(work, struct ufs_hba,
			clk_gating.gate_work.work);
	unsigned long flags;
	int ret;

	spin_lock_irqsave(hba->host->host_lock, flags);
	/*
	 * In case you are here to cancel this work the gating state
	 * would be marked as REQ_CLKS_ON. In this case save time by
	 * skipping the gating work and exit after changing the clock
	 * state to CLKS_ON.
	 */
	if (hba->clk_gating.is_suspended ||
		(hba->clk_gating.state != REQ_CLKS_OFF)) {
		hba->clk_gating.state = CLKS_ON;
		trace_ufshcd_clk_gating(dev_name(hba->dev),
					hba->clk_gating.state);
		goto rel_lock;
	}

	if (hba->clk_gating.active_reqs
		|| hba->ufshcd_state != UFSHCD_STATE_OPERATIONAL
		|| hba->outstanding_reqs || hba->outstanding_tasks
		|| hba->active_uic_cmd || hba->uic_async_done)
		goto rel_lock;

	spin_unlock_irqrestore(hba->host->host_lock, flags);

	/* put the link into hibern8 mode before turning off clocks */
	if (ufshcd_can_hibern8_during_gating(hba)) {
		ret = ufshcd_uic_hibern8_enter(hba);
		if (ret) {
			hba->clk_gating.state = CLKS_ON;
			dev_err(hba->dev, "%s: hibern8 enter failed %d\n",
					__func__, ret);
			trace_ufshcd_clk_gating(dev_name(hba->dev),
						hba->clk_gating.state);
			goto out;
		}
		ufshcd_set_link_hibern8(hba);
	}

	ufshcd_disable_irq(hba);

	ufshcd_setup_clocks(hba, false);

	/* Put the host controller in low power mode if possible */
	ufshcd_hba_vreg_set_lpm(hba);
	/*
	 * In case you are here to cancel this work the gating state
	 * would be marked as REQ_CLKS_ON. In this case keep the state
	 * as REQ_CLKS_ON which would anyway imply that clocks are off
	 * and a request to turn them on is pending. By doing this way,
	 * we keep the state machine in tact and this would ultimately
	 * prevent from doing cancel work multiple times when there are
	 * new requests arriving before the current cancel work is done.
	 */
	spin_lock_irqsave(hba->host->host_lock, flags);
	if (hba->clk_gating.state == REQ_CLKS_OFF) {
		hba->clk_gating.state = CLKS_OFF;
		trace_ufshcd_clk_gating(dev_name(hba->dev),
					hba->clk_gating.state);
	}
rel_lock:
	spin_unlock_irqrestore(hba->host->host_lock, flags);
out:
	return;
}

/* host lock must be held before calling this variant */
static void __ufshcd_release(struct ufs_hba *hba)
{
	if (!ufshcd_is_clkgating_allowed(hba))
		return;

	hba->clk_gating.active_reqs--;

	if (hba->clk_gating.active_reqs || hba->clk_gating.is_suspended ||
	    hba->ufshcd_state != UFSHCD_STATE_OPERATIONAL ||
	    hba->outstanding_tasks || !hba->clk_gating.is_initialized ||
	    hba->active_uic_cmd || hba->uic_async_done ||
	    hba->clk_gating.state == CLKS_OFF)
		return;

	hba->clk_gating.state = REQ_CLKS_OFF;
	trace_ufshcd_clk_gating(dev_name(hba->dev), hba->clk_gating.state);
	queue_delayed_work(hba->clk_gating.clk_gating_workq,
			   &hba->clk_gating.gate_work,
			   msecs_to_jiffies(hba->clk_gating.delay_ms));
}

void ufshcd_release(struct ufs_hba *hba)
{
	unsigned long flags;

	spin_lock_irqsave(hba->host->host_lock, flags);
	__ufshcd_release(hba);
	spin_unlock_irqrestore(hba->host->host_lock, flags);
}
EXPORT_SYMBOL_GPL(ufshcd_release);

static ssize_t ufshcd_clkgate_delay_show(struct device *dev,
		struct device_attribute *attr, char *buf)
{
	struct ufs_hba *hba = dev_get_drvdata(dev);

	return sysfs_emit(buf, "%lu\n", hba->clk_gating.delay_ms);
}

void ufshcd_clkgate_delay_set(struct device *dev, unsigned long value)
{
	struct ufs_hba *hba = dev_get_drvdata(dev);
	unsigned long flags;

	spin_lock_irqsave(hba->host->host_lock, flags);
	hba->clk_gating.delay_ms = value;
	spin_unlock_irqrestore(hba->host->host_lock, flags);
}
EXPORT_SYMBOL_GPL(ufshcd_clkgate_delay_set);

static ssize_t ufshcd_clkgate_delay_store(struct device *dev,
		struct device_attribute *attr, const char *buf, size_t count)
{
	unsigned long value;

	if (kstrtoul(buf, 0, &value))
		return -EINVAL;

	ufshcd_clkgate_delay_set(dev, value);
	return count;
}

static ssize_t ufshcd_clkgate_enable_show(struct device *dev,
		struct device_attribute *attr, char *buf)
{
	struct ufs_hba *hba = dev_get_drvdata(dev);

	return sysfs_emit(buf, "%d\n", hba->clk_gating.is_enabled);
}

static ssize_t ufshcd_clkgate_enable_store(struct device *dev,
		struct device_attribute *attr, const char *buf, size_t count)
{
	struct ufs_hba *hba = dev_get_drvdata(dev);
	unsigned long flags;
	u32 value;

	if (kstrtou32(buf, 0, &value))
		return -EINVAL;

	value = !!value;

	spin_lock_irqsave(hba->host->host_lock, flags);
	if (value == hba->clk_gating.is_enabled)
		goto out;

	if (value)
		__ufshcd_release(hba);
	else
		hba->clk_gating.active_reqs++;

	hba->clk_gating.is_enabled = value;
out:
	spin_unlock_irqrestore(hba->host->host_lock, flags);
	return count;
}

static void ufshcd_init_clk_gating_sysfs(struct ufs_hba *hba)
{
	hba->clk_gating.delay_attr.show = ufshcd_clkgate_delay_show;
	hba->clk_gating.delay_attr.store = ufshcd_clkgate_delay_store;
	sysfs_attr_init(&hba->clk_gating.delay_attr.attr);
	hba->clk_gating.delay_attr.attr.name = "clkgate_delay_ms";
	hba->clk_gating.delay_attr.attr.mode = 0644;
	if (device_create_file(hba->dev, &hba->clk_gating.delay_attr))
		dev_err(hba->dev, "Failed to create sysfs for clkgate_delay\n");

	hba->clk_gating.enable_attr.show = ufshcd_clkgate_enable_show;
	hba->clk_gating.enable_attr.store = ufshcd_clkgate_enable_store;
	sysfs_attr_init(&hba->clk_gating.enable_attr.attr);
	hba->clk_gating.enable_attr.attr.name = "clkgate_enable";
	hba->clk_gating.enable_attr.attr.mode = 0644;
	if (device_create_file(hba->dev, &hba->clk_gating.enable_attr))
		dev_err(hba->dev, "Failed to create sysfs for clkgate_enable\n");
}

static void ufshcd_remove_clk_gating_sysfs(struct ufs_hba *hba)
{
	if (hba->clk_gating.delay_attr.attr.name)
		device_remove_file(hba->dev, &hba->clk_gating.delay_attr);
	if (hba->clk_gating.enable_attr.attr.name)
		device_remove_file(hba->dev, &hba->clk_gating.enable_attr);
}

static void ufshcd_init_clk_gating(struct ufs_hba *hba)
{
	char wq_name[sizeof("ufs_clk_gating_00")];

	if (!ufshcd_is_clkgating_allowed(hba))
		return;

	hba->clk_gating.state = CLKS_ON;

	hba->clk_gating.delay_ms = 150;
	INIT_DELAYED_WORK(&hba->clk_gating.gate_work, ufshcd_gate_work);
	INIT_WORK(&hba->clk_gating.ungate_work, ufshcd_ungate_work);

	snprintf(wq_name, ARRAY_SIZE(wq_name), "ufs_clk_gating_%d",
		 hba->host->host_no);
	hba->clk_gating.clk_gating_workq = alloc_ordered_workqueue(wq_name,
					WQ_MEM_RECLAIM | WQ_HIGHPRI);

	ufshcd_init_clk_gating_sysfs(hba);

	hba->clk_gating.is_enabled = true;
	hba->clk_gating.is_initialized = true;
}

static void ufshcd_exit_clk_gating(struct ufs_hba *hba)
{
	if (!hba->clk_gating.is_initialized)
		return;

	ufshcd_remove_clk_gating_sysfs(hba);

	/* Ungate the clock if necessary. */
	ufshcd_hold(hba);
	hba->clk_gating.is_initialized = false;
	ufshcd_release(hba);

	destroy_workqueue(hba->clk_gating.clk_gating_workq);
}

static void ufshcd_clk_scaling_start_busy(struct ufs_hba *hba)
{
	bool queue_resume_work = false;
	ktime_t curr_t = ktime_get();
	unsigned long flags;

	if (!ufshcd_is_clkscaling_supported(hba))
		return;

	spin_lock_irqsave(hba->host->host_lock, flags);
	if (!hba->clk_scaling.active_reqs++)
		queue_resume_work = true;

	if (!hba->clk_scaling.is_enabled || hba->pm_op_in_progress) {
		spin_unlock_irqrestore(hba->host->host_lock, flags);
		return;
	}

	if (queue_resume_work)
		queue_work(hba->clk_scaling.workq,
			   &hba->clk_scaling.resume_work);

	if (!hba->clk_scaling.window_start_t) {
		hba->clk_scaling.window_start_t = curr_t;
		hba->clk_scaling.tot_busy_t = 0;
		hba->clk_scaling.is_busy_started = false;
	}

	if (!hba->clk_scaling.is_busy_started) {
		hba->clk_scaling.busy_start_t = curr_t;
		hba->clk_scaling.is_busy_started = true;
	}
	spin_unlock_irqrestore(hba->host->host_lock, flags);
}

static void ufshcd_clk_scaling_update_busy(struct ufs_hba *hba)
{
	struct ufs_clk_scaling *scaling = &hba->clk_scaling;
	unsigned long flags;

	if (!ufshcd_is_clkscaling_supported(hba))
		return;

	spin_lock_irqsave(hba->host->host_lock, flags);
	hba->clk_scaling.active_reqs--;
	if (!scaling->active_reqs && scaling->is_busy_started) {
		scaling->tot_busy_t += ktime_to_us(ktime_sub(ktime_get(),
					scaling->busy_start_t));
		scaling->busy_start_t = 0;
		scaling->is_busy_started = false;
	}
	spin_unlock_irqrestore(hba->host->host_lock, flags);
}

static inline int ufshcd_monitor_opcode2dir(u8 opcode)
{
	if (opcode == READ_6 || opcode == READ_10 || opcode == READ_16)
		return READ;
	else if (opcode == WRITE_6 || opcode == WRITE_10 || opcode == WRITE_16)
		return WRITE;
	else
		return -EINVAL;
}

static inline bool ufshcd_should_inform_monitor(struct ufs_hba *hba,
						struct ufshcd_lrb *lrbp)
{
	const struct ufs_hba_monitor *m = &hba->monitor;

	return (m->enabled && lrbp && lrbp->cmd &&
		(!m->chunk_size || m->chunk_size == lrbp->cmd->sdb.length) &&
		ktime_before(hba->monitor.enabled_ts, lrbp->issue_time_stamp));
}

static void ufshcd_start_monitor(struct ufs_hba *hba,
				 const struct ufshcd_lrb *lrbp)
{
	int dir = ufshcd_monitor_opcode2dir(*lrbp->cmd->cmnd);
	unsigned long flags;

	spin_lock_irqsave(hba->host->host_lock, flags);
	if (dir >= 0 && hba->monitor.nr_queued[dir]++ == 0)
		hba->monitor.busy_start_ts[dir] = ktime_get();
	spin_unlock_irqrestore(hba->host->host_lock, flags);
}

static void ufshcd_update_monitor(struct ufs_hba *hba, const struct ufshcd_lrb *lrbp)
{
	int dir = ufshcd_monitor_opcode2dir(*lrbp->cmd->cmnd);
	unsigned long flags;

	spin_lock_irqsave(hba->host->host_lock, flags);
	if (dir >= 0 && hba->monitor.nr_queued[dir] > 0) {
		const struct request *req = scsi_cmd_to_rq(lrbp->cmd);
		struct ufs_hba_monitor *m = &hba->monitor;
		ktime_t now, inc, lat;

		now = lrbp->compl_time_stamp;
		inc = ktime_sub(now, m->busy_start_ts[dir]);
		m->total_busy[dir] = ktime_add(m->total_busy[dir], inc);
		m->nr_sec_rw[dir] += blk_rq_sectors(req);

		/* Update latencies */
		m->nr_req[dir]++;
		lat = ktime_sub(now, lrbp->issue_time_stamp);
		m->lat_sum[dir] += lat;
		if (m->lat_max[dir] < lat || !m->lat_max[dir])
			m->lat_max[dir] = lat;
		if (m->lat_min[dir] > lat || !m->lat_min[dir])
			m->lat_min[dir] = lat;

		m->nr_queued[dir]--;
		/* Push forward the busy start of monitor */
		m->busy_start_ts[dir] = now;
	}
	spin_unlock_irqrestore(hba->host->host_lock, flags);
}

/**
 * ufshcd_send_command - Send SCSI or device management commands
 * @hba: per adapter instance
 * @task_tag: Task tag of the command
 * @hwq: pointer to hardware queue instance
 */
static inline
void ufshcd_send_command(struct ufs_hba *hba, unsigned int task_tag,
			 struct ufs_hw_queue *hwq)
{
	struct ufshcd_lrb *lrbp = &hba->lrb[task_tag];
	unsigned long flags;

	lrbp->issue_time_stamp = ktime_get();
	lrbp->issue_time_stamp_local_clock = local_clock();
	lrbp->compl_time_stamp = ktime_set(0, 0);
	lrbp->compl_time_stamp_local_clock = 0;
	ufshcd_add_command_trace(hba, task_tag, UFS_CMD_SEND);
	ufshcd_clk_scaling_start_busy(hba);
	if (unlikely(ufshcd_should_inform_monitor(hba, lrbp)))
		ufshcd_start_monitor(hba, lrbp);

	if (is_mcq_enabled(hba)) {
		int utrd_size = sizeof(struct utp_transfer_req_desc);
		struct utp_transfer_req_desc *src = lrbp->utr_descriptor_ptr;
		struct utp_transfer_req_desc *dest;

		spin_lock(&hwq->sq_lock);
		dest = hwq->sqe_base_addr + hwq->sq_tail_slot;
		memcpy(dest, src, utrd_size);
		ufshcd_inc_sq_tail(hwq);
		spin_unlock(&hwq->sq_lock);
	} else {
		spin_lock_irqsave(&hba->outstanding_lock, flags);
		if (hba->vops && hba->vops->setup_xfer_req)
			hba->vops->setup_xfer_req(hba, lrbp->task_tag,
						  !!lrbp->cmd);
		__set_bit(lrbp->task_tag, &hba->outstanding_reqs);
		ufshcd_writel(hba, 1 << lrbp->task_tag,
			      REG_UTP_TRANSFER_REQ_DOOR_BELL);
		spin_unlock_irqrestore(&hba->outstanding_lock, flags);
	}
}

/**
 * ufshcd_copy_sense_data - Copy sense data in case of check condition
 * @lrbp: pointer to local reference block
 */
static inline void ufshcd_copy_sense_data(struct ufshcd_lrb *lrbp)
{
	u8 *const sense_buffer = lrbp->cmd->sense_buffer;
	u16 resp_len;
	int len;

	resp_len = be16_to_cpu(lrbp->ucd_rsp_ptr->header.data_segment_length);
	if (sense_buffer && resp_len) {
		int len_to_copy;

		len = be16_to_cpu(lrbp->ucd_rsp_ptr->sr.sense_data_len);
		len_to_copy = min_t(int, UFS_SENSE_SIZE, len);

		memcpy(sense_buffer, lrbp->ucd_rsp_ptr->sr.sense_data,
		       len_to_copy);
	}
}

/**
 * ufshcd_copy_query_response() - Copy the Query Response and the data
 * descriptor
 * @hba: per adapter instance
 * @lrbp: pointer to local reference block
 *
 * Return: 0 upon success; < 0 upon failure.
 */
static
int ufshcd_copy_query_response(struct ufs_hba *hba, struct ufshcd_lrb *lrbp)
{
	struct ufs_query_res *query_res = &hba->dev_cmd.query.response;

	memcpy(&query_res->upiu_res, &lrbp->ucd_rsp_ptr->qr, QUERY_OSF_SIZE);

	/* Get the descriptor */
	if (hba->dev_cmd.query.descriptor &&
	    lrbp->ucd_rsp_ptr->qr.opcode == UPIU_QUERY_OPCODE_READ_DESC) {
		u8 *descp = (u8 *)lrbp->ucd_rsp_ptr +
				GENERAL_UPIU_REQUEST_SIZE;
		u16 resp_len;
		u16 buf_len;

		/* data segment length */
		resp_len = be16_to_cpu(lrbp->ucd_rsp_ptr->header
				       .data_segment_length);
		buf_len = be16_to_cpu(
				hba->dev_cmd.query.request.upiu_req.length);
		if (likely(buf_len >= resp_len)) {
			memcpy(hba->dev_cmd.query.descriptor, descp, resp_len);
		} else {
			dev_warn(hba->dev,
				 "%s: rsp size %d is bigger than buffer size %d",
				 __func__, resp_len, buf_len);
			return -EINVAL;
		}
	}

	return 0;
}

/**
 * ufshcd_hba_capabilities - Read controller capabilities
 * @hba: per adapter instance
 *
 * Return: 0 on success, negative on error.
 */
static inline int ufshcd_hba_capabilities(struct ufs_hba *hba)
{
	int err;

	hba->capabilities = ufshcd_readl(hba, REG_CONTROLLER_CAPABILITIES);
	if (hba->quirks & UFSHCD_QUIRK_BROKEN_64BIT_ADDRESS)
		hba->capabilities &= ~MASK_64_ADDRESSING_SUPPORT;

	/* nutrs and nutmrs are 0 based values */
	hba->nutrs = (hba->capabilities & MASK_TRANSFER_REQUESTS_SLOTS) + 1;
	hba->nutmrs =
	((hba->capabilities & MASK_TASK_MANAGEMENT_REQUEST_SLOTS) >> 16) + 1;
	hba->reserved_slot = hba->nutrs - 1;

	/* Read crypto capabilities */
	err = ufshcd_hba_init_crypto_capabilities(hba);
	if (err) {
		dev_err(hba->dev, "crypto setup failed\n");
		return err;
	}

	/*
	 * The UFSHCI 3.0 specification does not define MCQ_SUPPORT and
	 * LSDB_SUPPORT, but [31:29] as reserved bits with reset value 0s, which
	 * means we can simply read values regardless of version.
	 */
	hba->mcq_sup = FIELD_GET(MASK_MCQ_SUPPORT, hba->capabilities);
	/*
	 * 0h: legacy single doorbell support is available
	 * 1h: indicate that legacy single doorbell support has been removed
	 */
	hba->lsdb_sup = !FIELD_GET(MASK_LSDB_SUPPORT, hba->capabilities);
	if (!hba->mcq_sup)
		return 0;

	hba->mcq_capabilities = ufshcd_readl(hba, REG_MCQCAP);
	hba->ext_iid_sup = FIELD_GET(MASK_EXT_IID_SUPPORT,
				     hba->mcq_capabilities);

	return 0;
}

/**
 * ufshcd_ready_for_uic_cmd - Check if controller is ready
 *                            to accept UIC commands
 * @hba: per adapter instance
 *
 * Return: true on success, else false.
 */
static inline bool ufshcd_ready_for_uic_cmd(struct ufs_hba *hba)
{
	u32 val;
	int ret = read_poll_timeout(ufshcd_readl, val, val & UIC_COMMAND_READY,
				    500, UIC_CMD_TIMEOUT * 1000, false, hba,
				    REG_CONTROLLER_STATUS);
	return ret == 0 ? true : false;
}

/**
 * ufshcd_get_upmcrs - Get the power mode change request status
 * @hba: Pointer to adapter instance
 *
 * This function gets the UPMCRS field of HCS register
 *
 * Return: value of UPMCRS field.
 */
static inline u8 ufshcd_get_upmcrs(struct ufs_hba *hba)
{
	return (ufshcd_readl(hba, REG_CONTROLLER_STATUS) >> 8) & 0x7;
}

/**
 * ufshcd_dispatch_uic_cmd - Dispatch an UIC command to the Unipro layer
 * @hba: per adapter instance
 * @uic_cmd: UIC command
 */
static inline void
ufshcd_dispatch_uic_cmd(struct ufs_hba *hba, struct uic_command *uic_cmd)
{
	lockdep_assert_held(&hba->uic_cmd_mutex);

	WARN_ON(hba->active_uic_cmd);

	hba->active_uic_cmd = uic_cmd;

	/* Write Args */
	ufshcd_writel(hba, uic_cmd->argument1, REG_UIC_COMMAND_ARG_1);
	ufshcd_writel(hba, uic_cmd->argument2, REG_UIC_COMMAND_ARG_2);
	ufshcd_writel(hba, uic_cmd->argument3, REG_UIC_COMMAND_ARG_3);

	ufshcd_add_uic_command_trace(hba, uic_cmd, UFS_CMD_SEND);

	/* Write UIC Cmd */
	ufshcd_writel(hba, uic_cmd->command & COMMAND_OPCODE_MASK,
		      REG_UIC_COMMAND);
}

/**
 * ufshcd_wait_for_uic_cmd - Wait for completion of an UIC command
 * @hba: per adapter instance
 * @uic_cmd: UIC command
 *
 * Return: 0 only if success.
 */
static int
ufshcd_wait_for_uic_cmd(struct ufs_hba *hba, struct uic_command *uic_cmd)
{
	int ret;
	unsigned long flags;

	lockdep_assert_held(&hba->uic_cmd_mutex);

	if (wait_for_completion_timeout(&uic_cmd->done,
					msecs_to_jiffies(UIC_CMD_TIMEOUT))) {
		ret = uic_cmd->argument2 & MASK_UIC_COMMAND_RESULT;
	} else {
		ret = -ETIMEDOUT;
		dev_err(hba->dev,
			"uic cmd 0x%x with arg3 0x%x completion timeout\n",
			uic_cmd->command, uic_cmd->argument3);

		if (!uic_cmd->cmd_active) {
			dev_err(hba->dev, "%s: UIC cmd has been completed, return the result\n",
				__func__);
			ret = uic_cmd->argument2 & MASK_UIC_COMMAND_RESULT;
		}
	}

	spin_lock_irqsave(hba->host->host_lock, flags);
	hba->active_uic_cmd = NULL;
	spin_unlock_irqrestore(hba->host->host_lock, flags);

	return ret;
}

/**
 * __ufshcd_send_uic_cmd - Send UIC commands and retrieve the result
 * @hba: per adapter instance
 * @uic_cmd: UIC command
 * @completion: initialize the completion only if this is set to true
 *
 * Return: 0 only if success.
 */
static int
__ufshcd_send_uic_cmd(struct ufs_hba *hba, struct uic_command *uic_cmd,
		      bool completion)
{
	lockdep_assert_held(&hba->uic_cmd_mutex);

	if (!ufshcd_ready_for_uic_cmd(hba)) {
		dev_err(hba->dev,
			"Controller not ready to accept UIC commands\n");
		return -EIO;
	}

	if (completion)
		init_completion(&uic_cmd->done);

	uic_cmd->cmd_active = 1;
	ufshcd_dispatch_uic_cmd(hba, uic_cmd);

	return 0;
}

/**
 * ufshcd_send_uic_cmd - Send UIC commands and retrieve the result
 * @hba: per adapter instance
 * @uic_cmd: UIC command
 *
 * Return: 0 only if success.
 */
int ufshcd_send_uic_cmd(struct ufs_hba *hba, struct uic_command *uic_cmd)
{
	int ret;

	if (hba->quirks & UFSHCD_QUIRK_BROKEN_UIC_CMD)
		return 0;

	ufshcd_hold(hba);
	mutex_lock(&hba->uic_cmd_mutex);
	ufshcd_add_delay_before_dme_cmd(hba);

	ret = __ufshcd_send_uic_cmd(hba, uic_cmd, true);
	if (!ret)
		ret = ufshcd_wait_for_uic_cmd(hba, uic_cmd);

	mutex_unlock(&hba->uic_cmd_mutex);

	ufshcd_release(hba);
	return ret;
}

/**
 * ufshcd_sgl_to_prdt - SG list to PRTD (Physical Region Description Table, 4DW format)
 * @hba:	per-adapter instance
 * @lrbp:	pointer to local reference block
 * @sg_entries:	The number of sg lists actually used
 * @sg_list:	Pointer to SG list
 */
static void ufshcd_sgl_to_prdt(struct ufs_hba *hba, struct ufshcd_lrb *lrbp, int sg_entries,
			       struct scatterlist *sg_list)
{
	struct ufshcd_sg_entry *prd;
	struct scatterlist *sg;
	int i;

	if (sg_entries) {

		if (hba->quirks & UFSHCD_QUIRK_PRDT_BYTE_GRAN)
			lrbp->utr_descriptor_ptr->prd_table_length =
				cpu_to_le16(sg_entries * ufshcd_sg_entry_size(hba));
		else
			lrbp->utr_descriptor_ptr->prd_table_length = cpu_to_le16(sg_entries);

		prd = lrbp->ucd_prdt_ptr;

		for_each_sg(sg_list, sg, sg_entries, i) {
			const unsigned int len = sg_dma_len(sg);

			/*
			 * From the UFSHCI spec: "Data Byte Count (DBC): A '0'
			 * based value that indicates the length, in bytes, of
			 * the data block. A maximum of length of 256KB may
			 * exist for any entry. Bits 1:0 of this field shall be
			 * 11b to indicate Dword granularity. A value of '3'
			 * indicates 4 bytes, '7' indicates 8 bytes, etc."
			 */
			WARN_ONCE(len > SZ_256K, "len = %#x\n", len);
			prd->size = cpu_to_le32(len - 1);
			prd->addr = cpu_to_le64(sg->dma_address);
			prd->reserved = 0;
			prd = (void *)prd + ufshcd_sg_entry_size(hba);
		}
	} else {
		lrbp->utr_descriptor_ptr->prd_table_length = 0;
	}
}

/**
 * ufshcd_map_sg - Map scatter-gather list to prdt
 * @hba: per adapter instance
 * @lrbp: pointer to local reference block
 *
 * Return: 0 in case of success, non-zero value in case of failure.
 */
static int ufshcd_map_sg(struct ufs_hba *hba, struct ufshcd_lrb *lrbp)
{
	struct scsi_cmnd *cmd = lrbp->cmd;
	int sg_segments = scsi_dma_map(cmd);

	if (sg_segments < 0)
		return sg_segments;

	ufshcd_sgl_to_prdt(hba, lrbp, sg_segments, scsi_sglist(cmd));

	return 0;
}

/**
 * ufshcd_enable_intr - enable interrupts
 * @hba: per adapter instance
 * @intrs: interrupt bits
 */
static void ufshcd_enable_intr(struct ufs_hba *hba, u32 intrs)
{
	u32 set = ufshcd_readl(hba, REG_INTERRUPT_ENABLE);

	if (hba->ufs_version == ufshci_version(1, 0)) {
		u32 rw;
		rw = set & INTERRUPT_MASK_RW_VER_10;
		set = rw | ((set ^ intrs) & intrs);
	} else {
		set |= intrs;
	}

	ufshcd_writel(hba, set, REG_INTERRUPT_ENABLE);
}

/**
 * ufshcd_disable_intr - disable interrupts
 * @hba: per adapter instance
 * @intrs: interrupt bits
 */
static void ufshcd_disable_intr(struct ufs_hba *hba, u32 intrs)
{
	u32 set = ufshcd_readl(hba, REG_INTERRUPT_ENABLE);

	if (hba->ufs_version == ufshci_version(1, 0)) {
		u32 rw;
		rw = (set & INTERRUPT_MASK_RW_VER_10) &
			~(intrs & INTERRUPT_MASK_RW_VER_10);
		set = rw | ((set & intrs) & ~INTERRUPT_MASK_RW_VER_10);

	} else {
		set &= ~intrs;
	}

	ufshcd_writel(hba, set, REG_INTERRUPT_ENABLE);
}

/**
 * ufshcd_prepare_req_desc_hdr - Fill UTP Transfer request descriptor header according to request
 * descriptor according to request
 * @lrbp: pointer to local reference block
 * @upiu_flags: flags required in the header
 * @cmd_dir: requests data direction
 * @ehs_length: Total EHS Length (in 32‐bytes units of all Extra Header Segments)
 */
static void ufshcd_prepare_req_desc_hdr(struct ufshcd_lrb *lrbp, u8 *upiu_flags,
					enum dma_data_direction cmd_dir, int ehs_length)
{
	struct utp_transfer_req_desc *req_desc = lrbp->utr_descriptor_ptr;
	struct request_desc_header *h = &req_desc->header;
	enum utp_data_direction data_direction;

	*h = (typeof(*h)){ };

	if (cmd_dir == DMA_FROM_DEVICE) {
		data_direction = UTP_DEVICE_TO_HOST;
		*upiu_flags = UPIU_CMD_FLAGS_READ;
	} else if (cmd_dir == DMA_TO_DEVICE) {
		data_direction = UTP_HOST_TO_DEVICE;
		*upiu_flags = UPIU_CMD_FLAGS_WRITE;
	} else {
		data_direction = UTP_NO_DATA_TRANSFER;
		*upiu_flags = UPIU_CMD_FLAGS_NONE;
	}

	h->command_type = lrbp->command_type;
	h->data_direction = data_direction;
	h->ehs_length = ehs_length;

	if (lrbp->intr_cmd)
		h->interrupt = 1;

	/* Prepare crypto related dwords */
	ufshcd_prepare_req_desc_hdr_crypto(lrbp, h);

	/*
	 * assigning invalid value for command status. Controller
	 * updates OCS on command completion, with the command
	 * status
	 */
	h->ocs = OCS_INVALID_COMMAND_STATUS;

	req_desc->prd_table_length = 0;
}

/**
 * ufshcd_prepare_utp_scsi_cmd_upiu() - fills the utp_transfer_req_desc,
 * for scsi commands
 * @lrbp: local reference block pointer
 * @upiu_flags: flags
 */
static
void ufshcd_prepare_utp_scsi_cmd_upiu(struct ufshcd_lrb *lrbp, u8 upiu_flags)
{
	struct scsi_cmnd *cmd = lrbp->cmd;
	struct utp_upiu_req *ucd_req_ptr = lrbp->ucd_req_ptr;
	unsigned short cdb_len;

	ucd_req_ptr->header = (struct utp_upiu_header){
		.transaction_code = UPIU_TRANSACTION_COMMAND,
		.flags = upiu_flags,
		.lun = lrbp->lun,
		.task_tag = lrbp->task_tag,
		.command_set_type = UPIU_COMMAND_SET_TYPE_SCSI,
	};

	ucd_req_ptr->sc.exp_data_transfer_len = cpu_to_be32(cmd->sdb.length);

	cdb_len = min_t(unsigned short, cmd->cmd_len, UFS_CDB_SIZE);
	memset(ucd_req_ptr->sc.cdb, 0, UFS_CDB_SIZE);
	memcpy(ucd_req_ptr->sc.cdb, cmd->cmnd, cdb_len);

	memset(lrbp->ucd_rsp_ptr, 0, sizeof(struct utp_upiu_rsp));
}

/**
 * ufshcd_prepare_utp_query_req_upiu() - fill the utp_transfer_req_desc for query request
 * @hba: UFS hba
 * @lrbp: local reference block pointer
 * @upiu_flags: flags
 */
static void ufshcd_prepare_utp_query_req_upiu(struct ufs_hba *hba,
				struct ufshcd_lrb *lrbp, u8 upiu_flags)
{
	struct utp_upiu_req *ucd_req_ptr = lrbp->ucd_req_ptr;
	struct ufs_query *query = &hba->dev_cmd.query;
	u16 len = be16_to_cpu(query->request.upiu_req.length);

	/* Query request header */
	ucd_req_ptr->header = (struct utp_upiu_header){
		.transaction_code = UPIU_TRANSACTION_QUERY_REQ,
		.flags = upiu_flags,
		.lun = lrbp->lun,
		.task_tag = lrbp->task_tag,
		.query_function = query->request.query_func,
		/* Data segment length only need for WRITE_DESC */
		.data_segment_length =
			query->request.upiu_req.opcode ==
					UPIU_QUERY_OPCODE_WRITE_DESC ?
				cpu_to_be16(len) :
				0,
	};

	/* Copy the Query Request buffer as is */
	memcpy(&ucd_req_ptr->qr, &query->request.upiu_req,
			QUERY_OSF_SIZE);

	/* Copy the Descriptor */
	if (query->request.upiu_req.opcode == UPIU_QUERY_OPCODE_WRITE_DESC)
		memcpy(ucd_req_ptr + 1, query->descriptor, len);

	memset(lrbp->ucd_rsp_ptr, 0, sizeof(struct utp_upiu_rsp));
}

static inline void ufshcd_prepare_utp_nop_upiu(struct ufshcd_lrb *lrbp)
{
	struct utp_upiu_req *ucd_req_ptr = lrbp->ucd_req_ptr;

	memset(ucd_req_ptr, 0, sizeof(struct utp_upiu_req));

	ucd_req_ptr->header = (struct utp_upiu_header){
		.transaction_code = UPIU_TRANSACTION_NOP_OUT,
		.task_tag = lrbp->task_tag,
	};

	memset(lrbp->ucd_rsp_ptr, 0, sizeof(struct utp_upiu_rsp));
}

/**
 * ufshcd_compose_devman_upiu - UFS Protocol Information Unit(UPIU)
 *			     for Device Management Purposes
 * @hba: per adapter instance
 * @lrbp: pointer to local reference block
 *
 * Return: 0 upon success; < 0 upon failure.
 */
static int ufshcd_compose_devman_upiu(struct ufs_hba *hba,
				      struct ufshcd_lrb *lrbp)
{
	u8 upiu_flags;
	int ret = 0;

	if (hba->ufs_version <= ufshci_version(1, 1))
		lrbp->command_type = UTP_CMD_TYPE_DEV_MANAGE;
	else
		lrbp->command_type = UTP_CMD_TYPE_UFS_STORAGE;

	ufshcd_prepare_req_desc_hdr(lrbp, &upiu_flags, DMA_NONE, 0);
	if (hba->dev_cmd.type == DEV_CMD_TYPE_QUERY)
		ufshcd_prepare_utp_query_req_upiu(hba, lrbp, upiu_flags);
	else if (hba->dev_cmd.type == DEV_CMD_TYPE_NOP)
		ufshcd_prepare_utp_nop_upiu(lrbp);
	else
		ret = -EINVAL;

	return ret;
}

/**
 * ufshcd_comp_scsi_upiu - UFS Protocol Information Unit(UPIU)
 *			   for SCSI Purposes
 * @hba: per adapter instance
 * @lrbp: pointer to local reference block
 *
 * Return: 0 upon success; < 0 upon failure.
 */
static int ufshcd_comp_scsi_upiu(struct ufs_hba *hba, struct ufshcd_lrb *lrbp)
{
	u8 upiu_flags;
	int ret = 0;

	if (hba->ufs_version <= ufshci_version(1, 1))
		lrbp->command_type = UTP_CMD_TYPE_SCSI;
	else
		lrbp->command_type = UTP_CMD_TYPE_UFS_STORAGE;

	if (likely(lrbp->cmd)) {
		ufshcd_prepare_req_desc_hdr(lrbp, &upiu_flags, lrbp->cmd->sc_data_direction, 0);
		ufshcd_prepare_utp_scsi_cmd_upiu(lrbp, upiu_flags);
	} else {
		ret = -EINVAL;
	}

	return ret;
}

/**
 * ufshcd_upiu_wlun_to_scsi_wlun - maps UPIU W-LUN id to SCSI W-LUN ID
 * @upiu_wlun_id: UPIU W-LUN id
 *
 * Return: SCSI W-LUN id.
 */
static inline u16 ufshcd_upiu_wlun_to_scsi_wlun(u8 upiu_wlun_id)
{
	return (upiu_wlun_id & ~UFS_UPIU_WLUN_ID) | SCSI_W_LUN_BASE;
}

static inline bool is_device_wlun(struct scsi_device *sdev)
{
	return sdev->lun ==
		ufshcd_upiu_wlun_to_scsi_wlun(UFS_UPIU_UFS_DEVICE_WLUN);
}

/*
 * Associate the UFS controller queue with the default and poll HCTX types.
 * Initialize the mq_map[] arrays.
 */
static void ufshcd_map_queues(struct Scsi_Host *shost)
{
	struct ufs_hba *hba = shost_priv(shost);
	int i, queue_offset = 0;

	if (!is_mcq_supported(hba)) {
		hba->nr_queues[HCTX_TYPE_DEFAULT] = 1;
		hba->nr_queues[HCTX_TYPE_READ] = 0;
		hba->nr_queues[HCTX_TYPE_POLL] = 1;
		hba->nr_hw_queues = 1;
	}

	for (i = 0; i < shost->nr_maps; i++) {
		struct blk_mq_queue_map *map = &shost->tag_set.map[i];

		map->nr_queues = hba->nr_queues[i];
		if (!map->nr_queues)
			continue;
		map->queue_offset = queue_offset;
		if (i == HCTX_TYPE_POLL && !is_mcq_supported(hba))
			map->queue_offset = 0;

		blk_mq_map_queues(map);
		queue_offset += map->nr_queues;
	}
}

static void ufshcd_init_lrb(struct ufs_hba *hba, struct ufshcd_lrb *lrb, int i)
{
	struct utp_transfer_cmd_desc *cmd_descp = (void *)hba->ucdl_base_addr +
		i * ufshcd_get_ucd_size(hba);
	struct utp_transfer_req_desc *utrdlp = hba->utrdl_base_addr;
	dma_addr_t cmd_desc_element_addr = hba->ucdl_dma_addr +
		i * ufshcd_get_ucd_size(hba);
	u16 response_offset = offsetof(struct utp_transfer_cmd_desc,
				       response_upiu);
	u16 prdt_offset = offsetof(struct utp_transfer_cmd_desc, prd_table);

	lrb->utr_descriptor_ptr = utrdlp + i;
	lrb->utrd_dma_addr = hba->utrdl_dma_addr +
		i * sizeof(struct utp_transfer_req_desc);
	lrb->ucd_req_ptr = (struct utp_upiu_req *)cmd_descp->command_upiu;
	lrb->ucd_req_dma_addr = cmd_desc_element_addr;
	lrb->ucd_rsp_ptr = (struct utp_upiu_rsp *)cmd_descp->response_upiu;
	lrb->ucd_rsp_dma_addr = cmd_desc_element_addr + response_offset;
	lrb->ucd_prdt_ptr = (struct ufshcd_sg_entry *)cmd_descp->prd_table;
	lrb->ucd_prdt_dma_addr = cmd_desc_element_addr + prdt_offset;
}

/**
 * ufshcd_queuecommand - main entry point for SCSI requests
 * @host: SCSI host pointer
 * @cmd: command from SCSI Midlayer
 *
 * Return: 0 for success, non-zero in case of failure.
 */
static int ufshcd_queuecommand(struct Scsi_Host *host, struct scsi_cmnd *cmd)
{
	struct ufs_hba *hba = shost_priv(host);
	int tag = scsi_cmd_to_rq(cmd)->tag;
	struct ufshcd_lrb *lrbp;
	int err = 0;
	struct ufs_hw_queue *hwq = NULL;

	WARN_ONCE(tag < 0 || tag >= hba->nutrs, "Invalid tag %d\n", tag);

	switch (hba->ufshcd_state) {
	case UFSHCD_STATE_OPERATIONAL:
		break;
	case UFSHCD_STATE_EH_SCHEDULED_NON_FATAL:
		/*
		 * SCSI error handler can call ->queuecommand() while UFS error
		 * handler is in progress. Error interrupts could change the
		 * state from UFSHCD_STATE_RESET to
		 * UFSHCD_STATE_EH_SCHEDULED_NON_FATAL. Prevent requests
		 * being issued in that case.
		 */
		if (ufshcd_eh_in_progress(hba)) {
			err = SCSI_MLQUEUE_HOST_BUSY;
			goto out;
		}
		break;
	case UFSHCD_STATE_EH_SCHEDULED_FATAL:
		/*
		 * pm_runtime_get_sync() is used at error handling preparation
		 * stage. If a scsi cmd, e.g. the SSU cmd, is sent from hba's
		 * PM ops, it can never be finished if we let SCSI layer keep
		 * retrying it, which gets err handler stuck forever. Neither
		 * can we let the scsi cmd pass through, because UFS is in bad
		 * state, the scsi cmd may eventually time out, which will get
		 * err handler blocked for too long. So, just fail the scsi cmd
		 * sent from PM ops, err handler can recover PM error anyways.
		 */
		if (hba->pm_op_in_progress) {
			hba->force_reset = true;
			set_host_byte(cmd, DID_BAD_TARGET);
			scsi_done(cmd);
			goto out;
		}
		fallthrough;
	case UFSHCD_STATE_RESET:
		err = SCSI_MLQUEUE_HOST_BUSY;
		goto out;
	case UFSHCD_STATE_ERROR:
		set_host_byte(cmd, DID_ERROR);
		scsi_done(cmd);
		goto out;
	}

	hba->req_abort_count = 0;

	ufshcd_hold(hba);

	lrbp = &hba->lrb[tag];
	lrbp->cmd = cmd;
	lrbp->task_tag = tag;
	lrbp->lun = ufshcd_scsi_to_upiu_lun(cmd->device->lun);
	lrbp->intr_cmd = !ufshcd_is_intr_aggr_allowed(hba);

	ufshcd_prepare_lrbp_crypto(scsi_cmd_to_rq(cmd), lrbp);

	lrbp->req_abort_skip = false;

	ufshcd_comp_scsi_upiu(hba, lrbp);

	err = ufshcd_map_sg(hba, lrbp);
	if (err) {
		ufshcd_release(hba);
		goto out;
	}

	if (is_mcq_enabled(hba))
		hwq = ufshcd_mcq_req_to_hwq(hba, scsi_cmd_to_rq(cmd));

	ufshcd_send_command(hba, tag, hwq);

out:
	if (ufs_trigger_eh()) {
		unsigned long flags;

		spin_lock_irqsave(hba->host->host_lock, flags);
		ufshcd_schedule_eh_work(hba);
		spin_unlock_irqrestore(hba->host->host_lock, flags);
	}

	return err;
}

static int ufshcd_compose_dev_cmd(struct ufs_hba *hba,
		struct ufshcd_lrb *lrbp, enum dev_cmd_type cmd_type, int tag)
{
	lrbp->cmd = NULL;
	lrbp->task_tag = tag;
	lrbp->lun = 0; /* device management cmd is not specific to any LUN */
	lrbp->intr_cmd = true; /* No interrupt aggregation */
	ufshcd_prepare_lrbp_crypto(NULL, lrbp);
	hba->dev_cmd.type = cmd_type;

	return ufshcd_compose_devman_upiu(hba, lrbp);
}

/*
 * Check with the block layer if the command is inflight
 * @cmd: command to check.
 *
 * Return: true if command is inflight; false if not.
 */
bool ufshcd_cmd_inflight(struct scsi_cmnd *cmd)
{
	struct request *rq;

	if (!cmd)
		return false;

	rq = scsi_cmd_to_rq(cmd);
	if (!blk_mq_request_started(rq))
		return false;

	return true;
}

/*
 * Clear the pending command in the controller and wait until
 * the controller confirms that the command has been cleared.
 * @hba: per adapter instance
 * @task_tag: The tag number of the command to be cleared.
 */
static int ufshcd_clear_cmd(struct ufs_hba *hba, u32 task_tag)
{
	u32 mask;
	unsigned long flags;
	int err;

	if (is_mcq_enabled(hba)) {
		/*
		 * MCQ mode. Clean up the MCQ resources similar to
		 * what the ufshcd_utrl_clear() does for SDB mode.
		 */
		err = ufshcd_mcq_sq_cleanup(hba, task_tag);
		if (err) {
			dev_err(hba->dev, "%s: failed tag=%d. err=%d\n",
				__func__, task_tag, err);
			return err;
		}
		return 0;
	}

	mask = 1U << task_tag;

	/* clear outstanding transaction before retry */
	spin_lock_irqsave(hba->host->host_lock, flags);
	ufshcd_utrl_clear(hba, mask);
	spin_unlock_irqrestore(hba->host->host_lock, flags);

	/*
	 * wait for h/w to clear corresponding bit in door-bell.
	 * max. wait is 1 sec.
	 */
	return ufshcd_wait_for_register(hba, REG_UTP_TRANSFER_REQ_DOOR_BELL,
					mask, ~mask, 1000, 1000);
}

/**
 * ufshcd_dev_cmd_completion() - handles device management command responses
 * @hba: per adapter instance
 * @lrbp: pointer to local reference block
 *
 * Return: 0 upon success; < 0 upon failure.
 */
static int
ufshcd_dev_cmd_completion(struct ufs_hba *hba, struct ufshcd_lrb *lrbp)
{
	enum upiu_response_transaction resp;
	int err = 0;

	hba->ufs_stats.last_hibern8_exit_tstamp = ktime_set(0, 0);
	resp = ufshcd_get_req_rsp(lrbp->ucd_rsp_ptr);

	switch (resp) {
	case UPIU_TRANSACTION_NOP_IN:
		if (hba->dev_cmd.type != DEV_CMD_TYPE_NOP) {
			err = -EINVAL;
			dev_err(hba->dev, "%s: unexpected response %x\n",
					__func__, resp);
		}
		break;
	case UPIU_TRANSACTION_QUERY_RSP: {
		u8 response = lrbp->ucd_rsp_ptr->header.response;

		if (response == 0)
			err = ufshcd_copy_query_response(hba, lrbp);
		break;
	}
	case UPIU_TRANSACTION_REJECT_UPIU:
		/* TODO: handle Reject UPIU Response */
		err = -EPERM;
		dev_err(hba->dev, "%s: Reject UPIU not fully implemented\n",
				__func__);
		break;
	case UPIU_TRANSACTION_RESPONSE:
		if (hba->dev_cmd.type != DEV_CMD_TYPE_RPMB) {
			err = -EINVAL;
			dev_err(hba->dev, "%s: unexpected response %x\n", __func__, resp);
		}
		break;
	default:
		err = -EINVAL;
		dev_err(hba->dev, "%s: Invalid device management cmd response: %x\n",
				__func__, resp);
		break;
	}

	return err;
}

static int ufshcd_wait_for_dev_cmd(struct ufs_hba *hba,
		struct ufshcd_lrb *lrbp, int max_timeout)
{
	unsigned long time_left = msecs_to_jiffies(max_timeout);
	unsigned long flags;
	bool pending;
	int err;

retry:
	time_left = wait_for_completion_timeout(hba->dev_cmd.complete,
						time_left);

	if (likely(time_left)) {
		/*
		 * The completion handler called complete() and the caller of
		 * this function still owns the @lrbp tag so the code below does
		 * not trigger any race conditions.
		 */
		hba->dev_cmd.complete = NULL;
		err = ufshcd_get_tr_ocs(lrbp, NULL);
		if (!err)
			err = ufshcd_dev_cmd_completion(hba, lrbp);
	} else {
		err = -ETIMEDOUT;
		dev_dbg(hba->dev, "%s: dev_cmd request timedout, tag %d\n",
			__func__, lrbp->task_tag);

		/* MCQ mode */
		if (is_mcq_enabled(hba)) {
			/* successfully cleared the command, retry if needed */
			if (ufshcd_clear_cmd(hba, lrbp->task_tag) == 0)
				err = -EAGAIN;
			hba->dev_cmd.complete = NULL;
			return err;
		}

		/* SDB mode */
		if (ufshcd_clear_cmd(hba, lrbp->task_tag) == 0) {
			/* successfully cleared the command, retry if needed */
			err = -EAGAIN;
			/*
			 * Since clearing the command succeeded we also need to
			 * clear the task tag bit from the outstanding_reqs
			 * variable.
			 */
			spin_lock_irqsave(&hba->outstanding_lock, flags);
			pending = test_bit(lrbp->task_tag,
					   &hba->outstanding_reqs);
			if (pending) {
				hba->dev_cmd.complete = NULL;
				__clear_bit(lrbp->task_tag,
					    &hba->outstanding_reqs);
			}
			spin_unlock_irqrestore(&hba->outstanding_lock, flags);

			if (!pending) {
				/*
				 * The completion handler ran while we tried to
				 * clear the command.
				 */
				time_left = 1;
				goto retry;
			}
		} else {
			dev_err(hba->dev, "%s: failed to clear tag %d\n",
				__func__, lrbp->task_tag);

			spin_lock_irqsave(&hba->outstanding_lock, flags);
			pending = test_bit(lrbp->task_tag,
					   &hba->outstanding_reqs);
			if (pending)
				hba->dev_cmd.complete = NULL;
			spin_unlock_irqrestore(&hba->outstanding_lock, flags);

			if (!pending) {
				/*
				 * The completion handler ran while we tried to
				 * clear the command.
				 */
				time_left = 1;
				goto retry;
			}
		}
	}

	return err;
}

/**
 * ufshcd_exec_dev_cmd - API for sending device management requests
 * @hba: UFS hba
 * @cmd_type: specifies the type (NOP, Query...)
 * @timeout: timeout in milliseconds
 *
 * Return: 0 upon success; < 0 upon failure.
 *
 * NOTE: Since there is only one available tag for device management commands,
 * it is expected you hold the hba->dev_cmd.lock mutex.
 */
static int ufshcd_exec_dev_cmd(struct ufs_hba *hba,
		enum dev_cmd_type cmd_type, int timeout)
{
	DECLARE_COMPLETION_ONSTACK(wait);
	const u32 tag = hba->reserved_slot;
	struct ufshcd_lrb *lrbp;
	int err;

	/* Protects use of hba->reserved_slot. */
	lockdep_assert_held(&hba->dev_cmd.lock);

	down_read(&hba->clk_scaling_lock);

	lrbp = &hba->lrb[tag];
	lrbp->cmd = NULL;
	err = ufshcd_compose_dev_cmd(hba, lrbp, cmd_type, tag);
	if (unlikely(err))
		goto out;

	hba->dev_cmd.complete = &wait;

	ufshcd_add_query_upiu_trace(hba, UFS_QUERY_SEND, lrbp->ucd_req_ptr);

	ufshcd_send_command(hba, tag, hba->dev_cmd_queue);
	err = ufshcd_wait_for_dev_cmd(hba, lrbp, timeout);
	ufshcd_add_query_upiu_trace(hba, err ? UFS_QUERY_ERR : UFS_QUERY_COMP,
				    (struct utp_upiu_req *)lrbp->ucd_rsp_ptr);

out:
	up_read(&hba->clk_scaling_lock);
	return err;
}

/**
 * ufshcd_init_query() - init the query response and request parameters
 * @hba: per-adapter instance
 * @request: address of the request pointer to be initialized
 * @response: address of the response pointer to be initialized
 * @opcode: operation to perform
 * @idn: flag idn to access
 * @index: LU number to access
 * @selector: query/flag/descriptor further identification
 */
static inline void ufshcd_init_query(struct ufs_hba *hba,
		struct ufs_query_req **request, struct ufs_query_res **response,
		enum query_opcode opcode, u8 idn, u8 index, u8 selector)
{
	*request = &hba->dev_cmd.query.request;
	*response = &hba->dev_cmd.query.response;
	memset(*request, 0, sizeof(struct ufs_query_req));
	memset(*response, 0, sizeof(struct ufs_query_res));
	(*request)->upiu_req.opcode = opcode;
	(*request)->upiu_req.idn = idn;
	(*request)->upiu_req.index = index;
	(*request)->upiu_req.selector = selector;
}

static int ufshcd_query_flag_retry(struct ufs_hba *hba,
	enum query_opcode opcode, enum flag_idn idn, u8 index, bool *flag_res)
{
	int ret;
	int retries;

	for (retries = 0; retries < QUERY_REQ_RETRIES; retries++) {
		ret = ufshcd_query_flag(hba, opcode, idn, index, flag_res);
		if (ret)
			dev_dbg(hba->dev,
				"%s: failed with error %d, retries %d\n",
				__func__, ret, retries);
		else
			break;
	}

	if (ret)
		dev_err(hba->dev,
			"%s: query flag, opcode %d, idn %d, failed with error %d after %d retries\n",
			__func__, opcode, idn, ret, retries);
	return ret;
}

/**
 * ufshcd_query_flag() - API function for sending flag query requests
 * @hba: per-adapter instance
 * @opcode: flag query to perform
 * @idn: flag idn to access
 * @index: flag index to access
 * @flag_res: the flag value after the query request completes
 *
 * Return: 0 for success, non-zero in case of failure.
 */
int ufshcd_query_flag(struct ufs_hba *hba, enum query_opcode opcode,
			enum flag_idn idn, u8 index, bool *flag_res)
{
	struct ufs_query_req *request = NULL;
	struct ufs_query_res *response = NULL;
	int err, selector = 0;
	int timeout = QUERY_REQ_TIMEOUT;

	BUG_ON(!hba);

	ufshcd_hold(hba);
	mutex_lock(&hba->dev_cmd.lock);
	ufshcd_init_query(hba, &request, &response, opcode, idn, index,
			selector);

	switch (opcode) {
	case UPIU_QUERY_OPCODE_SET_FLAG:
	case UPIU_QUERY_OPCODE_CLEAR_FLAG:
	case UPIU_QUERY_OPCODE_TOGGLE_FLAG:
		request->query_func = UPIU_QUERY_FUNC_STANDARD_WRITE_REQUEST;
		break;
	case UPIU_QUERY_OPCODE_READ_FLAG:
		request->query_func = UPIU_QUERY_FUNC_STANDARD_READ_REQUEST;
		if (!flag_res) {
			/* No dummy reads */
			dev_err(hba->dev, "%s: Invalid argument for read request\n",
					__func__);
			err = -EINVAL;
			goto out_unlock;
		}
		break;
	default:
		dev_err(hba->dev,
			"%s: Expected query flag opcode but got = %d\n",
			__func__, opcode);
		err = -EINVAL;
		goto out_unlock;
	}

	err = ufshcd_exec_dev_cmd(hba, DEV_CMD_TYPE_QUERY, timeout);

	if (err) {
		dev_err(hba->dev,
			"%s: Sending flag query for idn %d failed, err = %d\n",
			__func__, idn, err);
		goto out_unlock;
	}

	if (flag_res)
		*flag_res = (be32_to_cpu(response->upiu_res.value) &
				MASK_QUERY_UPIU_FLAG_LOC) & 0x1;

out_unlock:
	mutex_unlock(&hba->dev_cmd.lock);
	ufshcd_release(hba);
	return err;
}

/**
 * ufshcd_query_attr - API function for sending attribute requests
 * @hba: per-adapter instance
 * @opcode: attribute opcode
 * @idn: attribute idn to access
 * @index: index field
 * @selector: selector field
 * @attr_val: the attribute value after the query request completes
 *
 * Return: 0 for success, non-zero in case of failure.
*/
int ufshcd_query_attr(struct ufs_hba *hba, enum query_opcode opcode,
		      enum attr_idn idn, u8 index, u8 selector, u32 *attr_val)
{
	struct ufs_query_req *request = NULL;
	struct ufs_query_res *response = NULL;
	int err;

	BUG_ON(!hba);

	if (!attr_val) {
		dev_err(hba->dev, "%s: attribute value required for opcode 0x%x\n",
				__func__, opcode);
		return -EINVAL;
	}

	ufshcd_hold(hba);

	mutex_lock(&hba->dev_cmd.lock);
	ufshcd_init_query(hba, &request, &response, opcode, idn, index,
			selector);

	switch (opcode) {
	case UPIU_QUERY_OPCODE_WRITE_ATTR:
		request->query_func = UPIU_QUERY_FUNC_STANDARD_WRITE_REQUEST;
		request->upiu_req.value = cpu_to_be32(*attr_val);
		break;
	case UPIU_QUERY_OPCODE_READ_ATTR:
		request->query_func = UPIU_QUERY_FUNC_STANDARD_READ_REQUEST;
		break;
	default:
		dev_err(hba->dev, "%s: Expected query attr opcode but got = 0x%.2x\n",
				__func__, opcode);
		err = -EINVAL;
		goto out_unlock;
	}

	err = ufshcd_exec_dev_cmd(hba, DEV_CMD_TYPE_QUERY, QUERY_REQ_TIMEOUT);

	if (err) {
		dev_err(hba->dev, "%s: opcode 0x%.2x for idn %d failed, index %d, err = %d\n",
				__func__, opcode, idn, index, err);
		goto out_unlock;
	}

	*attr_val = be32_to_cpu(response->upiu_res.value);

out_unlock:
	mutex_unlock(&hba->dev_cmd.lock);
	ufshcd_release(hba);
	return err;
}

/**
 * ufshcd_query_attr_retry() - API function for sending query
 * attribute with retries
 * @hba: per-adapter instance
 * @opcode: attribute opcode
 * @idn: attribute idn to access
 * @index: index field
 * @selector: selector field
 * @attr_val: the attribute value after the query request
 * completes
 *
 * Return: 0 for success, non-zero in case of failure.
*/
int ufshcd_query_attr_retry(struct ufs_hba *hba,
	enum query_opcode opcode, enum attr_idn idn, u8 index, u8 selector,
	u32 *attr_val)
{
	int ret = 0;
	u32 retries;

	for (retries = QUERY_REQ_RETRIES; retries > 0; retries--) {
		ret = ufshcd_query_attr(hba, opcode, idn, index,
						selector, attr_val);
		if (ret)
			dev_dbg(hba->dev, "%s: failed with error %d, retries %d\n",
				__func__, ret, retries);
		else
			break;
	}

	if (ret)
		dev_err(hba->dev,
			"%s: query attribute, idn %d, failed with error %d after %d retries\n",
			__func__, idn, ret, QUERY_REQ_RETRIES);
	return ret;
}

static int __ufshcd_query_descriptor(struct ufs_hba *hba,
			enum query_opcode opcode, enum desc_idn idn, u8 index,
			u8 selector, u8 *desc_buf, int *buf_len)
{
	struct ufs_query_req *request = NULL;
	struct ufs_query_res *response = NULL;
	int err;

	BUG_ON(!hba);

	if (!desc_buf) {
		dev_err(hba->dev, "%s: descriptor buffer required for opcode 0x%x\n",
				__func__, opcode);
		return -EINVAL;
	}

	if (*buf_len < QUERY_DESC_MIN_SIZE || *buf_len > QUERY_DESC_MAX_SIZE) {
		dev_err(hba->dev, "%s: descriptor buffer size (%d) is out of range\n",
				__func__, *buf_len);
		return -EINVAL;
	}

	ufshcd_hold(hba);

	mutex_lock(&hba->dev_cmd.lock);
	ufshcd_init_query(hba, &request, &response, opcode, idn, index,
			selector);
	hba->dev_cmd.query.descriptor = desc_buf;
	request->upiu_req.length = cpu_to_be16(*buf_len);

	switch (opcode) {
	case UPIU_QUERY_OPCODE_WRITE_DESC:
		request->query_func = UPIU_QUERY_FUNC_STANDARD_WRITE_REQUEST;
		break;
	case UPIU_QUERY_OPCODE_READ_DESC:
		request->query_func = UPIU_QUERY_FUNC_STANDARD_READ_REQUEST;
		break;
	default:
		dev_err(hba->dev,
				"%s: Expected query descriptor opcode but got = 0x%.2x\n",
				__func__, opcode);
		err = -EINVAL;
		goto out_unlock;
	}

	err = ufshcd_exec_dev_cmd(hba, DEV_CMD_TYPE_QUERY, QUERY_REQ_TIMEOUT);

	if (err) {
		dev_err(hba->dev, "%s: opcode 0x%.2x for idn %d failed, index %d, err = %d\n",
				__func__, opcode, idn, index, err);
		goto out_unlock;
	}

	*buf_len = be16_to_cpu(response->upiu_res.length);

out_unlock:
	hba->dev_cmd.query.descriptor = NULL;
	mutex_unlock(&hba->dev_cmd.lock);
	ufshcd_release(hba);
	return err;
}

/**
 * ufshcd_query_descriptor_retry - API function for sending descriptor requests
 * @hba: per-adapter instance
 * @opcode: attribute opcode
 * @idn: attribute idn to access
 * @index: index field
 * @selector: selector field
 * @desc_buf: the buffer that contains the descriptor
 * @buf_len: length parameter passed to the device
 *
 * The buf_len parameter will contain, on return, the length parameter
 * received on the response.
 *
 * Return: 0 for success, non-zero in case of failure.
 */
int ufshcd_query_descriptor_retry(struct ufs_hba *hba,
				  enum query_opcode opcode,
				  enum desc_idn idn, u8 index,
				  u8 selector,
				  u8 *desc_buf, int *buf_len)
{
	int err;
	int retries;

	for (retries = QUERY_REQ_RETRIES; retries > 0; retries--) {
		err = __ufshcd_query_descriptor(hba, opcode, idn, index,
						selector, desc_buf, buf_len);
		if (!err || err == -EINVAL)
			break;
	}

	return err;
}

/**
 * ufshcd_read_desc_param - read the specified descriptor parameter
 * @hba: Pointer to adapter instance
 * @desc_id: descriptor idn value
 * @desc_index: descriptor index
 * @param_offset: offset of the parameter to read
 * @param_read_buf: pointer to buffer where parameter would be read
 * @param_size: sizeof(param_read_buf)
 *
 * Return: 0 in case of success, non-zero otherwise.
 */
int ufshcd_read_desc_param(struct ufs_hba *hba,
			   enum desc_idn desc_id,
			   int desc_index,
			   u8 param_offset,
			   u8 *param_read_buf,
			   u8 param_size)
{
	int ret;
	u8 *desc_buf;
	int buff_len = QUERY_DESC_MAX_SIZE;
	bool is_kmalloc = true;

	/* Safety check */
	if (desc_id >= QUERY_DESC_IDN_MAX || !param_size)
		return -EINVAL;

	/* Check whether we need temp memory */
	if (param_offset != 0 || param_size < buff_len) {
		desc_buf = kzalloc(buff_len, GFP_KERNEL);
		if (!desc_buf)
			return -ENOMEM;
	} else {
		desc_buf = param_read_buf;
		is_kmalloc = false;
	}

	/* Request for full descriptor */
	ret = ufshcd_query_descriptor_retry(hba, UPIU_QUERY_OPCODE_READ_DESC,
					    desc_id, desc_index, 0,
					    desc_buf, &buff_len);
	if (ret) {
		dev_err(hba->dev, "%s: Failed reading descriptor. desc_id %d, desc_index %d, param_offset %d, ret %d\n",
			__func__, desc_id, desc_index, param_offset, ret);
		goto out;
	}

	/* Update descriptor length */
	buff_len = desc_buf[QUERY_DESC_LENGTH_OFFSET];

	if (param_offset >= buff_len) {
		dev_err(hba->dev, "%s: Invalid offset 0x%x in descriptor IDN 0x%x, length 0x%x\n",
			__func__, param_offset, desc_id, buff_len);
		ret = -EINVAL;
		goto out;
	}

	/* Sanity check */
	if (desc_buf[QUERY_DESC_DESC_TYPE_OFFSET] != desc_id) {
		dev_err(hba->dev, "%s: invalid desc_id %d in descriptor header\n",
			__func__, desc_buf[QUERY_DESC_DESC_TYPE_OFFSET]);
		ret = -EINVAL;
		goto out;
	}

	if (is_kmalloc) {
		/* Make sure we don't copy more data than available */
		if (param_offset >= buff_len)
			ret = -EINVAL;
		else
			memcpy(param_read_buf, &desc_buf[param_offset],
			       min_t(u32, param_size, buff_len - param_offset));
	}
out:
	if (is_kmalloc)
		kfree(desc_buf);
	return ret;
}

/**
 * struct uc_string_id - unicode string
 *
 * @len: size of this descriptor inclusive
 * @type: descriptor type
 * @uc: unicode string character
 */
struct uc_string_id {
	u8 len;
	u8 type;
	wchar_t uc[];
} __packed;

/* replace non-printable or non-ASCII characters with spaces */
static inline char ufshcd_remove_non_printable(u8 ch)
{
	return (ch >= 0x20 && ch <= 0x7e) ? ch : ' ';
}

/**
 * ufshcd_read_string_desc - read string descriptor
 * @hba: pointer to adapter instance
 * @desc_index: descriptor index
 * @buf: pointer to buffer where descriptor would be read,
 *       the caller should free the memory.
 * @ascii: if true convert from unicode to ascii characters
 *         null terminated string.
 *
 * Return:
 * *      string size on success.
 * *      -ENOMEM: on allocation failure
 * *      -EINVAL: on a wrong parameter
 */
int ufshcd_read_string_desc(struct ufs_hba *hba, u8 desc_index,
			    u8 **buf, bool ascii)
{
	struct uc_string_id *uc_str;
	u8 *str;
	int ret;

	if (!buf)
		return -EINVAL;

	uc_str = kzalloc(QUERY_DESC_MAX_SIZE, GFP_KERNEL);
	if (!uc_str)
		return -ENOMEM;

	ret = ufshcd_read_desc_param(hba, QUERY_DESC_IDN_STRING, desc_index, 0,
				     (u8 *)uc_str, QUERY_DESC_MAX_SIZE);
	if (ret < 0) {
		dev_err(hba->dev, "Reading String Desc failed after %d retries. err = %d\n",
			QUERY_REQ_RETRIES, ret);
		str = NULL;
		goto out;
	}

	if (uc_str->len <= QUERY_DESC_HDR_SIZE) {
		dev_dbg(hba->dev, "String Desc is of zero length\n");
		str = NULL;
		ret = 0;
		goto out;
	}

	if (ascii) {
		ssize_t ascii_len;
		int i;
		/* remove header and divide by 2 to move from UTF16 to UTF8 */
		ascii_len = (uc_str->len - QUERY_DESC_HDR_SIZE) / 2 + 1;
		str = kzalloc(ascii_len, GFP_KERNEL);
		if (!str) {
			ret = -ENOMEM;
			goto out;
		}

		/*
		 * the descriptor contains string in UTF16 format
		 * we need to convert to utf-8 so it can be displayed
		 */
		ret = utf16s_to_utf8s(uc_str->uc,
				      uc_str->len - QUERY_DESC_HDR_SIZE,
				      UTF16_BIG_ENDIAN, str, ascii_len - 1);

		/* replace non-printable or non-ASCII characters with spaces */
		for (i = 0; i < ret; i++)
			str[i] = ufshcd_remove_non_printable(str[i]);

		str[ret++] = '\0';

	} else {
		str = kmemdup(uc_str, uc_str->len, GFP_KERNEL);
		if (!str) {
			ret = -ENOMEM;
			goto out;
		}
		ret = uc_str->len;
	}
out:
	*buf = str;
	kfree(uc_str);
	return ret;
}

/**
 * ufshcd_read_unit_desc_param - read the specified unit descriptor parameter
 * @hba: Pointer to adapter instance
 * @lun: lun id
 * @param_offset: offset of the parameter to read
 * @param_read_buf: pointer to buffer where parameter would be read
 * @param_size: sizeof(param_read_buf)
 *
 * Return: 0 in case of success, non-zero otherwise.
 */
static inline int ufshcd_read_unit_desc_param(struct ufs_hba *hba,
					      int lun,
					      enum unit_desc_param param_offset,
					      u8 *param_read_buf,
					      u32 param_size)
{
	/*
	 * Unit descriptors are only available for general purpose LUs (LUN id
	 * from 0 to 7) and RPMB Well known LU.
	 */
	if (!ufs_is_valid_unit_desc_lun(&hba->dev_info, lun))
		return -EOPNOTSUPP;

	return ufshcd_read_desc_param(hba, QUERY_DESC_IDN_UNIT, lun,
				      param_offset, param_read_buf, param_size);
}

static int ufshcd_get_ref_clk_gating_wait(struct ufs_hba *hba)
{
	int err = 0;
	u32 gating_wait = UFSHCD_REF_CLK_GATING_WAIT_US;

	if (hba->dev_info.wspecversion >= 0x300) {
		err = ufshcd_query_attr_retry(hba, UPIU_QUERY_OPCODE_READ_ATTR,
				QUERY_ATTR_IDN_REF_CLK_GATING_WAIT_TIME, 0, 0,
				&gating_wait);
		if (err)
			dev_err(hba->dev, "Failed reading bRefClkGatingWait. err = %d, use default %uus\n",
					 err, gating_wait);

		if (gating_wait == 0) {
			gating_wait = UFSHCD_REF_CLK_GATING_WAIT_US;
			dev_err(hba->dev, "Undefined ref clk gating wait time, use default %uus\n",
					 gating_wait);
		}

		hba->dev_info.clk_gating_wait_us = gating_wait;
	}

	return err;
}

/**
 * ufshcd_memory_alloc - allocate memory for host memory space data structures
 * @hba: per adapter instance
 *
 * 1. Allocate DMA memory for Command Descriptor array
 *	Each command descriptor consist of Command UPIU, Response UPIU and PRDT
 * 2. Allocate DMA memory for UTP Transfer Request Descriptor List (UTRDL).
 * 3. Allocate DMA memory for UTP Task Management Request Descriptor List
 *	(UTMRDL)
 * 4. Allocate memory for local reference block(lrb).
 *
 * Return: 0 for success, non-zero in case of failure.
 */
static int ufshcd_memory_alloc(struct ufs_hba *hba)
{
	size_t utmrdl_size, utrdl_size, ucdl_size;

	/* Allocate memory for UTP command descriptors */
	ucdl_size = ufshcd_get_ucd_size(hba) * hba->nutrs;
	hba->ucdl_base_addr = dmam_alloc_coherent(hba->dev,
						  ucdl_size,
						  &hba->ucdl_dma_addr,
						  GFP_KERNEL);

	/*
	 * UFSHCI requires UTP command descriptor to be 128 byte aligned.
	 */
	if (!hba->ucdl_base_addr ||
	    WARN_ON(hba->ucdl_dma_addr & (128 - 1))) {
		dev_err(hba->dev,
			"Command Descriptor Memory allocation failed\n");
		goto out;
	}

	/*
	 * Allocate memory for UTP Transfer descriptors
	 * UFSHCI requires 1KB alignment of UTRD
	 */
	utrdl_size = (sizeof(struct utp_transfer_req_desc) * hba->nutrs);
	hba->utrdl_base_addr = dmam_alloc_coherent(hba->dev,
						   utrdl_size,
						   &hba->utrdl_dma_addr,
						   GFP_KERNEL);
	if (!hba->utrdl_base_addr ||
	    WARN_ON(hba->utrdl_dma_addr & (SZ_1K - 1))) {
		dev_err(hba->dev,
			"Transfer Descriptor Memory allocation failed\n");
		goto out;
	}

	/*
	 * Skip utmrdl allocation; it may have been
	 * allocated during first pass and not released during
	 * MCQ memory allocation.
	 * See ufshcd_release_sdb_queue() and ufshcd_config_mcq()
	 */
	if (hba->utmrdl_base_addr)
		goto skip_utmrdl;
	/*
	 * Allocate memory for UTP Task Management descriptors
	 * UFSHCI requires 1KB alignment of UTMRD
	 */
	utmrdl_size = sizeof(struct utp_task_req_desc) * hba->nutmrs;
	hba->utmrdl_base_addr = dmam_alloc_coherent(hba->dev,
						    utmrdl_size,
						    &hba->utmrdl_dma_addr,
						    GFP_KERNEL);
	if (!hba->utmrdl_base_addr ||
	    WARN_ON(hba->utmrdl_dma_addr & (SZ_1K - 1))) {
		dev_err(hba->dev,
		"Task Management Descriptor Memory allocation failed\n");
		goto out;
	}

skip_utmrdl:
	/* Allocate memory for local reference block */
	hba->lrb = devm_kcalloc(hba->dev,
				hba->nutrs, sizeof(struct ufshcd_lrb),
				GFP_KERNEL);
	if (!hba->lrb) {
		dev_err(hba->dev, "LRB Memory allocation failed\n");
		goto out;
	}
	return 0;
out:
	return -ENOMEM;
}

/**
 * ufshcd_host_memory_configure - configure local reference block with
 *				memory offsets
 * @hba: per adapter instance
 *
 * Configure Host memory space
 * 1. Update Corresponding UTRD.UCDBA and UTRD.UCDBAU with UCD DMA
 * address.
 * 2. Update each UTRD with Response UPIU offset, Response UPIU length
 * and PRDT offset.
 * 3. Save the corresponding addresses of UTRD, UCD.CMD, UCD.RSP and UCD.PRDT
 * into local reference block.
 */
static void ufshcd_host_memory_configure(struct ufs_hba *hba)
{
	struct utp_transfer_req_desc *utrdlp;
	dma_addr_t cmd_desc_dma_addr;
	dma_addr_t cmd_desc_element_addr;
	u16 response_offset;
	u16 prdt_offset;
	int cmd_desc_size;
	int i;

	utrdlp = hba->utrdl_base_addr;

	response_offset =
		offsetof(struct utp_transfer_cmd_desc, response_upiu);
	prdt_offset =
		offsetof(struct utp_transfer_cmd_desc, prd_table);

	cmd_desc_size = ufshcd_get_ucd_size(hba);
	cmd_desc_dma_addr = hba->ucdl_dma_addr;

	for (i = 0; i < hba->nutrs; i++) {
		/* Configure UTRD with command descriptor base address */
		cmd_desc_element_addr =
				(cmd_desc_dma_addr + (cmd_desc_size * i));
		utrdlp[i].command_desc_base_addr =
				cpu_to_le64(cmd_desc_element_addr);

		/* Response upiu and prdt offset should be in double words */
		if (hba->quirks & UFSHCD_QUIRK_PRDT_BYTE_GRAN) {
			utrdlp[i].response_upiu_offset =
				cpu_to_le16(response_offset);
			utrdlp[i].prd_table_offset =
				cpu_to_le16(prdt_offset);
			utrdlp[i].response_upiu_length =
				cpu_to_le16(ALIGNED_UPIU_SIZE);
		} else {
			utrdlp[i].response_upiu_offset =
				cpu_to_le16(response_offset >> 2);
			utrdlp[i].prd_table_offset =
				cpu_to_le16(prdt_offset >> 2);
			utrdlp[i].response_upiu_length =
				cpu_to_le16(ALIGNED_UPIU_SIZE >> 2);
		}

		ufshcd_init_lrb(hba, &hba->lrb[i], i);
	}
}

/**
 * ufshcd_dme_link_startup - Notify Unipro to perform link startup
 * @hba: per adapter instance
 *
 * UIC_CMD_DME_LINK_STARTUP command must be issued to Unipro layer,
 * in order to initialize the Unipro link startup procedure.
 * Once the Unipro links are up, the device connected to the controller
 * is detected.
 *
 * Return: 0 on success, non-zero value on failure.
 */
static int ufshcd_dme_link_startup(struct ufs_hba *hba)
{
	struct uic_command uic_cmd = {0};
	int ret;

	uic_cmd.command = UIC_CMD_DME_LINK_STARTUP;

	ret = ufshcd_send_uic_cmd(hba, &uic_cmd);
	if (ret)
		dev_dbg(hba->dev,
			"dme-link-startup: error code %d\n", ret);
	return ret;
}
/**
 * ufshcd_dme_reset - UIC command for DME_RESET
 * @hba: per adapter instance
 *
 * DME_RESET command is issued in order to reset UniPro stack.
 * This function now deals with cold reset.
 *
 * Return: 0 on success, non-zero value on failure.
 */
static int ufshcd_dme_reset(struct ufs_hba *hba)
{
	struct uic_command uic_cmd = {0};
	int ret;

	uic_cmd.command = UIC_CMD_DME_RESET;

	ret = ufshcd_send_uic_cmd(hba, &uic_cmd);
	if (ret)
		dev_err(hba->dev,
			"dme-reset: error code %d\n", ret);

	return ret;
}

int ufshcd_dme_configure_adapt(struct ufs_hba *hba,
			       int agreed_gear,
			       int adapt_val)
{
	int ret;

	if (agreed_gear < UFS_HS_G4)
		adapt_val = PA_NO_ADAPT;

	ret = ufshcd_dme_set(hba,
			     UIC_ARG_MIB(PA_TXHSADAPTTYPE),
			     adapt_val);
	return ret;
}
EXPORT_SYMBOL_GPL(ufshcd_dme_configure_adapt);

/**
 * ufshcd_dme_enable - UIC command for DME_ENABLE
 * @hba: per adapter instance
 *
 * DME_ENABLE command is issued in order to enable UniPro stack.
 *
 * Return: 0 on success, non-zero value on failure.
 */
static int ufshcd_dme_enable(struct ufs_hba *hba)
{
	struct uic_command uic_cmd = {0};
	int ret;

	uic_cmd.command = UIC_CMD_DME_ENABLE;

	ret = ufshcd_send_uic_cmd(hba, &uic_cmd);
	if (ret)
		dev_err(hba->dev,
			"dme-enable: error code %d\n", ret);

	return ret;
}

static inline void ufshcd_add_delay_before_dme_cmd(struct ufs_hba *hba)
{
	#define MIN_DELAY_BEFORE_DME_CMDS_US	1000
	unsigned long min_sleep_time_us;

	if (!(hba->quirks & UFSHCD_QUIRK_DELAY_BEFORE_DME_CMDS))
		return;

	/*
	 * last_dme_cmd_tstamp will be 0 only for 1st call to
	 * this function
	 */
	if (unlikely(!ktime_to_us(hba->last_dme_cmd_tstamp))) {
		min_sleep_time_us = MIN_DELAY_BEFORE_DME_CMDS_US;
	} else {
		unsigned long delta =
			(unsigned long) ktime_to_us(
				ktime_sub(ktime_get(),
				hba->last_dme_cmd_tstamp));

		if (delta < MIN_DELAY_BEFORE_DME_CMDS_US)
			min_sleep_time_us =
				MIN_DELAY_BEFORE_DME_CMDS_US - delta;
		else
			min_sleep_time_us = 0; /* no more delay required */
	}

	if (min_sleep_time_us > 0) {
		/* allow sleep for extra 50us if needed */
		usleep_range(min_sleep_time_us, min_sleep_time_us + 50);
	}

	/* update the last_dme_cmd_tstamp */
	hba->last_dme_cmd_tstamp = ktime_get();
}

/**
 * ufshcd_dme_set_attr - UIC command for DME_SET, DME_PEER_SET
 * @hba: per adapter instance
 * @attr_sel: uic command argument1
 * @attr_set: attribute set type as uic command argument2
 * @mib_val: setting value as uic command argument3
 * @peer: indicate whether peer or local
 *
 * Return: 0 on success, non-zero value on failure.
 */
int ufshcd_dme_set_attr(struct ufs_hba *hba, u32 attr_sel,
			u8 attr_set, u32 mib_val, u8 peer)
{
	struct uic_command uic_cmd = {0};
	static const char *const action[] = {
		"dme-set",
		"dme-peer-set"
	};
	const char *set = action[!!peer];
	int ret;
	int retries = UFS_UIC_COMMAND_RETRIES;

	uic_cmd.command = peer ?
		UIC_CMD_DME_PEER_SET : UIC_CMD_DME_SET;
	uic_cmd.argument1 = attr_sel;
	uic_cmd.argument2 = UIC_ARG_ATTR_TYPE(attr_set);
	uic_cmd.argument3 = mib_val;

	do {
		/* for peer attributes we retry upon failure */
		ret = ufshcd_send_uic_cmd(hba, &uic_cmd);
		if (ret)
			dev_dbg(hba->dev, "%s: attr-id 0x%x val 0x%x error code %d\n",
				set, UIC_GET_ATTR_ID(attr_sel), mib_val, ret);
	} while (ret && peer && --retries);

	if (ret)
		dev_err(hba->dev, "%s: attr-id 0x%x val 0x%x failed %d retries\n",
			set, UIC_GET_ATTR_ID(attr_sel), mib_val,
			UFS_UIC_COMMAND_RETRIES - retries);

	return ret;
}
EXPORT_SYMBOL_GPL(ufshcd_dme_set_attr);

/**
 * ufshcd_dme_get_attr - UIC command for DME_GET, DME_PEER_GET
 * @hba: per adapter instance
 * @attr_sel: uic command argument1
 * @mib_val: the value of the attribute as returned by the UIC command
 * @peer: indicate whether peer or local
 *
 * Return: 0 on success, non-zero value on failure.
 */
int ufshcd_dme_get_attr(struct ufs_hba *hba, u32 attr_sel,
			u32 *mib_val, u8 peer)
{
	struct uic_command uic_cmd = {0};
	static const char *const action[] = {
		"dme-get",
		"dme-peer-get"
	};
	const char *get = action[!!peer];
	int ret;
	int retries = UFS_UIC_COMMAND_RETRIES;
	struct ufs_pa_layer_attr orig_pwr_info;
	struct ufs_pa_layer_attr temp_pwr_info;
	bool pwr_mode_change = false;

	if (peer && (hba->quirks & UFSHCD_QUIRK_DME_PEER_ACCESS_AUTO_MODE)) {
		orig_pwr_info = hba->pwr_info;
		temp_pwr_info = orig_pwr_info;

		if (orig_pwr_info.pwr_tx == FAST_MODE ||
		    orig_pwr_info.pwr_rx == FAST_MODE) {
			temp_pwr_info.pwr_tx = FASTAUTO_MODE;
			temp_pwr_info.pwr_rx = FASTAUTO_MODE;
			pwr_mode_change = true;
		} else if (orig_pwr_info.pwr_tx == SLOW_MODE ||
		    orig_pwr_info.pwr_rx == SLOW_MODE) {
			temp_pwr_info.pwr_tx = SLOWAUTO_MODE;
			temp_pwr_info.pwr_rx = SLOWAUTO_MODE;
			pwr_mode_change = true;
		}
		if (pwr_mode_change) {
			ret = ufshcd_change_power_mode(hba, &temp_pwr_info);
			if (ret)
				goto out;
		}
	}

	uic_cmd.command = peer ?
		UIC_CMD_DME_PEER_GET : UIC_CMD_DME_GET;
	uic_cmd.argument1 = attr_sel;

	do {
		/* for peer attributes we retry upon failure */
		ret = ufshcd_send_uic_cmd(hba, &uic_cmd);
		if (ret)
			dev_dbg(hba->dev, "%s: attr-id 0x%x error code %d\n",
				get, UIC_GET_ATTR_ID(attr_sel), ret);
	} while (ret && peer && --retries);

	if (ret)
		dev_err(hba->dev, "%s: attr-id 0x%x failed %d retries\n",
			get, UIC_GET_ATTR_ID(attr_sel),
			UFS_UIC_COMMAND_RETRIES - retries);

	if (mib_val && !ret)
		*mib_val = uic_cmd.argument3;

	if (peer && (hba->quirks & UFSHCD_QUIRK_DME_PEER_ACCESS_AUTO_MODE)
	    && pwr_mode_change)
		ufshcd_change_power_mode(hba, &orig_pwr_info);
out:
	return ret;
}
EXPORT_SYMBOL_GPL(ufshcd_dme_get_attr);

/**
 * ufshcd_uic_pwr_ctrl - executes UIC commands (which affects the link power
 * state) and waits for it to take effect.
 *
 * @hba: per adapter instance
 * @cmd: UIC command to execute
 *
 * DME operations like DME_SET(PA_PWRMODE), DME_HIBERNATE_ENTER &
 * DME_HIBERNATE_EXIT commands take some time to take its effect on both host
 * and device UniPro link and hence it's final completion would be indicated by
 * dedicated status bits in Interrupt Status register (UPMS, UHES, UHXS) in
 * addition to normal UIC command completion Status (UCCS). This function only
 * returns after the relevant status bits indicate the completion.
 *
 * Return: 0 on success, non-zero value on failure.
 */
static int ufshcd_uic_pwr_ctrl(struct ufs_hba *hba, struct uic_command *cmd)
{
	DECLARE_COMPLETION_ONSTACK(uic_async_done);
	unsigned long flags;
	u8 status;
	int ret;
	bool reenable_intr = false;

	mutex_lock(&hba->uic_cmd_mutex);
	ufshcd_add_delay_before_dme_cmd(hba);

	spin_lock_irqsave(hba->host->host_lock, flags);
	if (ufshcd_is_link_broken(hba)) {
		ret = -ENOLINK;
		goto out_unlock;
	}
	hba->uic_async_done = &uic_async_done;
	if (ufshcd_readl(hba, REG_INTERRUPT_ENABLE) & UIC_COMMAND_COMPL) {
		ufshcd_disable_intr(hba, UIC_COMMAND_COMPL);
		/*
		 * Make sure UIC command completion interrupt is disabled before
		 * issuing UIC command.
		 */
		ufshcd_readl(hba, REG_INTERRUPT_ENABLE);
		reenable_intr = true;
	}
	spin_unlock_irqrestore(hba->host->host_lock, flags);
	ret = __ufshcd_send_uic_cmd(hba, cmd, false);
	if (ret) {
		dev_err(hba->dev,
			"pwr ctrl cmd 0x%x with mode 0x%x uic error %d\n",
			cmd->command, cmd->argument3, ret);
		goto out;
	}

	if (!wait_for_completion_timeout(hba->uic_async_done,
					 msecs_to_jiffies(UIC_CMD_TIMEOUT))) {
		dev_err(hba->dev,
			"pwr ctrl cmd 0x%x with mode 0x%x completion timeout\n",
			cmd->command, cmd->argument3);

		if (!cmd->cmd_active) {
			dev_err(hba->dev, "%s: Power Mode Change operation has been completed, go check UPMCRS\n",
				__func__);
			goto check_upmcrs;
		}

		ret = -ETIMEDOUT;
		goto out;
	}

check_upmcrs:
	status = ufshcd_get_upmcrs(hba);
	if (status != PWR_LOCAL) {
		dev_err(hba->dev,
			"pwr ctrl cmd 0x%x failed, host upmcrs:0x%x\n",
			cmd->command, status);
		ret = (status != PWR_OK) ? status : -1;
	}
out:
	if (ret) {
		ufshcd_print_host_state(hba);
		ufshcd_print_pwr_info(hba);
		ufshcd_print_evt_hist(hba);
	}

	spin_lock_irqsave(hba->host->host_lock, flags);
	hba->active_uic_cmd = NULL;
	hba->uic_async_done = NULL;
	if (reenable_intr)
		ufshcd_enable_intr(hba, UIC_COMMAND_COMPL);
	if (ret) {
		ufshcd_set_link_broken(hba);
		ufshcd_schedule_eh_work(hba);
	}
out_unlock:
	spin_unlock_irqrestore(hba->host->host_lock, flags);
	mutex_unlock(&hba->uic_cmd_mutex);

	return ret;
}

/**
 * ufshcd_uic_change_pwr_mode - Perform the UIC power mode chage
 *				using DME_SET primitives.
 * @hba: per adapter instance
 * @mode: powr mode value
 *
 * Return: 0 on success, non-zero value on failure.
 */
int ufshcd_uic_change_pwr_mode(struct ufs_hba *hba, u8 mode)
{
	struct uic_command uic_cmd = {0};
	int ret;

	if (hba->quirks & UFSHCD_QUIRK_BROKEN_PA_RXHSUNTERMCAP) {
		ret = ufshcd_dme_set(hba,
				UIC_ARG_MIB_SEL(PA_RXHSUNTERMCAP, 0), 1);
		if (ret) {
			dev_err(hba->dev, "%s: failed to enable PA_RXHSUNTERMCAP ret %d\n",
						__func__, ret);
			goto out;
		}
	}

	uic_cmd.command = UIC_CMD_DME_SET;
	uic_cmd.argument1 = UIC_ARG_MIB(PA_PWRMODE);
	uic_cmd.argument3 = mode;
	ufshcd_hold(hba);
	ret = ufshcd_uic_pwr_ctrl(hba, &uic_cmd);
	ufshcd_release(hba);

out:
	return ret;
}
EXPORT_SYMBOL_GPL(ufshcd_uic_change_pwr_mode);

int ufshcd_link_recovery(struct ufs_hba *hba)
{
	int ret;
	unsigned long flags;

	spin_lock_irqsave(hba->host->host_lock, flags);
	hba->ufshcd_state = UFSHCD_STATE_RESET;
	ufshcd_set_eh_in_progress(hba);
	spin_unlock_irqrestore(hba->host->host_lock, flags);

	/* Reset the attached device */
	ufshcd_device_reset(hba);

	ret = ufshcd_host_reset_and_restore(hba);

	spin_lock_irqsave(hba->host->host_lock, flags);
	if (ret)
		hba->ufshcd_state = UFSHCD_STATE_ERROR;
	ufshcd_clear_eh_in_progress(hba);
	spin_unlock_irqrestore(hba->host->host_lock, flags);

	if (ret)
		dev_err(hba->dev, "%s: link recovery failed, err %d",
			__func__, ret);

	return ret;
}
EXPORT_SYMBOL_GPL(ufshcd_link_recovery);

int ufshcd_uic_hibern8_enter(struct ufs_hba *hba)
{
	int ret;
	struct uic_command uic_cmd = {0};
	ktime_t start = ktime_get();

	ufshcd_vops_hibern8_notify(hba, UIC_CMD_DME_HIBER_ENTER, PRE_CHANGE);

	uic_cmd.command = UIC_CMD_DME_HIBER_ENTER;
	ret = ufshcd_uic_pwr_ctrl(hba, &uic_cmd);
	trace_ufshcd_profile_hibern8(dev_name(hba->dev), "enter",
			     ktime_to_us(ktime_sub(ktime_get(), start)), ret);

	if (ret)
		dev_err(hba->dev, "%s: hibern8 enter failed. ret = %d\n",
			__func__, ret);
	else
		ufshcd_vops_hibern8_notify(hba, UIC_CMD_DME_HIBER_ENTER,
								POST_CHANGE);

	return ret;
}
EXPORT_SYMBOL_GPL(ufshcd_uic_hibern8_enter);

int ufshcd_uic_hibern8_exit(struct ufs_hba *hba)
{
	struct uic_command uic_cmd = {0};
	int ret;
	ktime_t start = ktime_get();

	ufshcd_vops_hibern8_notify(hba, UIC_CMD_DME_HIBER_EXIT, PRE_CHANGE);

	uic_cmd.command = UIC_CMD_DME_HIBER_EXIT;
	ret = ufshcd_uic_pwr_ctrl(hba, &uic_cmd);
	trace_ufshcd_profile_hibern8(dev_name(hba->dev), "exit",
			     ktime_to_us(ktime_sub(ktime_get(), start)), ret);

	if (ret) {
		dev_err(hba->dev, "%s: hibern8 exit failed. ret = %d\n",
			__func__, ret);
	} else {
		ufshcd_vops_hibern8_notify(hba, UIC_CMD_DME_HIBER_EXIT,
								POST_CHANGE);
		hba->ufs_stats.last_hibern8_exit_tstamp = local_clock();
		hba->ufs_stats.hibern8_exit_cnt++;
	}

	return ret;
}
EXPORT_SYMBOL_GPL(ufshcd_uic_hibern8_exit);

void ufshcd_auto_hibern8_update(struct ufs_hba *hba, u32 ahit)
{
	unsigned long flags;
	bool update = false;

	if (!ufshcd_is_auto_hibern8_supported(hba))
		return;

	spin_lock_irqsave(hba->host->host_lock, flags);
	if (hba->ahit != ahit) {
		hba->ahit = ahit;
		update = true;
	}
	spin_unlock_irqrestore(hba->host->host_lock, flags);

	if (update &&
	    !pm_runtime_suspended(&hba->ufs_device_wlun->sdev_gendev)) {
		ufshcd_rpm_get_sync(hba);
		ufshcd_hold(hba);
		ufshcd_auto_hibern8_enable(hba);
		ufshcd_release(hba);
		ufshcd_rpm_put_sync(hba);
	}
}
EXPORT_SYMBOL_GPL(ufshcd_auto_hibern8_update);

void ufshcd_auto_hibern8_enable(struct ufs_hba *hba)
{
	if (!ufshcd_is_auto_hibern8_supported(hba))
		return;

	ufshcd_writel(hba, hba->ahit, REG_AUTO_HIBERNATE_IDLE_TIMER);
}

 /**
 * ufshcd_init_pwr_info - setting the POR (power on reset)
 * values in hba power info
 * @hba: per-adapter instance
 */
static void ufshcd_init_pwr_info(struct ufs_hba *hba)
{
	hba->pwr_info.gear_rx = UFS_PWM_G1;
	hba->pwr_info.gear_tx = UFS_PWM_G1;
	hba->pwr_info.lane_rx = UFS_LANE_1;
	hba->pwr_info.lane_tx = UFS_LANE_1;
	hba->pwr_info.pwr_rx = SLOWAUTO_MODE;
	hba->pwr_info.pwr_tx = SLOWAUTO_MODE;
	hba->pwr_info.hs_rate = 0;
}

/**
 * ufshcd_get_max_pwr_mode - reads the max power mode negotiated with device
 * @hba: per-adapter instance
 *
 * Return: 0 upon success; < 0 upon failure.
 */
static int ufshcd_get_max_pwr_mode(struct ufs_hba *hba)
{
	struct ufs_pa_layer_attr *pwr_info = &hba->max_pwr_info.info;

	if (hba->max_pwr_info.is_valid)
		return 0;

	if (hba->quirks & UFSHCD_QUIRK_HIBERN_FASTAUTO) {
		pwr_info->pwr_tx = FASTAUTO_MODE;
		pwr_info->pwr_rx = FASTAUTO_MODE;
	} else {
		pwr_info->pwr_tx = FAST_MODE;
		pwr_info->pwr_rx = FAST_MODE;
	}
	pwr_info->hs_rate = PA_HS_MODE_B;

	/* Get the connected lane count */
	ufshcd_dme_get(hba, UIC_ARG_MIB(PA_CONNECTEDRXDATALANES),
			&pwr_info->lane_rx);
	ufshcd_dme_get(hba, UIC_ARG_MIB(PA_CONNECTEDTXDATALANES),
			&pwr_info->lane_tx);

	if (!pwr_info->lane_rx || !pwr_info->lane_tx) {
		dev_err(hba->dev, "%s: invalid connected lanes value. rx=%d, tx=%d\n",
				__func__,
				pwr_info->lane_rx,
				pwr_info->lane_tx);
		return -EINVAL;
	}

	/*
	 * First, get the maximum gears of HS speed.
	 * If a zero value, it means there is no HSGEAR capability.
	 * Then, get the maximum gears of PWM speed.
	 */
	ufshcd_dme_get(hba, UIC_ARG_MIB(PA_MAXRXHSGEAR), &pwr_info->gear_rx);
	if (!pwr_info->gear_rx) {
		ufshcd_dme_get(hba, UIC_ARG_MIB(PA_MAXRXPWMGEAR),
				&pwr_info->gear_rx);
		if (!pwr_info->gear_rx) {
			dev_err(hba->dev, "%s: invalid max pwm rx gear read = %d\n",
				__func__, pwr_info->gear_rx);
			return -EINVAL;
		}
		pwr_info->pwr_rx = SLOW_MODE;
	}

	ufshcd_dme_peer_get(hba, UIC_ARG_MIB(PA_MAXRXHSGEAR),
			&pwr_info->gear_tx);
	if (!pwr_info->gear_tx) {
		ufshcd_dme_peer_get(hba, UIC_ARG_MIB(PA_MAXRXPWMGEAR),
				&pwr_info->gear_tx);
		if (!pwr_info->gear_tx) {
			dev_err(hba->dev, "%s: invalid max pwm tx gear read = %d\n",
				__func__, pwr_info->gear_tx);
			return -EINVAL;
		}
		pwr_info->pwr_tx = SLOW_MODE;
	}

	hba->max_pwr_info.is_valid = true;
	return 0;
}

static int ufshcd_change_power_mode(struct ufs_hba *hba,
			     struct ufs_pa_layer_attr *pwr_mode)
{
	int ret;

	/* if already configured to the requested pwr_mode */
	if (!hba->force_pmc &&
	    pwr_mode->gear_rx == hba->pwr_info.gear_rx &&
	    pwr_mode->gear_tx == hba->pwr_info.gear_tx &&
	    pwr_mode->lane_rx == hba->pwr_info.lane_rx &&
	    pwr_mode->lane_tx == hba->pwr_info.lane_tx &&
	    pwr_mode->pwr_rx == hba->pwr_info.pwr_rx &&
	    pwr_mode->pwr_tx == hba->pwr_info.pwr_tx &&
	    pwr_mode->hs_rate == hba->pwr_info.hs_rate) {
		dev_dbg(hba->dev, "%s: power already configured\n", __func__);
		return 0;
	}

	/*
	 * Configure attributes for power mode change with below.
	 * - PA_RXGEAR, PA_ACTIVERXDATALANES, PA_RXTERMINATION,
	 * - PA_TXGEAR, PA_ACTIVETXDATALANES, PA_TXTERMINATION,
	 * - PA_HSSERIES
	 */
	ufshcd_dme_set(hba, UIC_ARG_MIB(PA_RXGEAR), pwr_mode->gear_rx);
	ufshcd_dme_set(hba, UIC_ARG_MIB(PA_ACTIVERXDATALANES),
			pwr_mode->lane_rx);
	if (pwr_mode->pwr_rx == FASTAUTO_MODE ||
			pwr_mode->pwr_rx == FAST_MODE)
		ufshcd_dme_set(hba, UIC_ARG_MIB(PA_RXTERMINATION), true);
	else
		ufshcd_dme_set(hba, UIC_ARG_MIB(PA_RXTERMINATION), false);

	ufshcd_dme_set(hba, UIC_ARG_MIB(PA_TXGEAR), pwr_mode->gear_tx);
	ufshcd_dme_set(hba, UIC_ARG_MIB(PA_ACTIVETXDATALANES),
			pwr_mode->lane_tx);
	if (pwr_mode->pwr_tx == FASTAUTO_MODE ||
			pwr_mode->pwr_tx == FAST_MODE)
		ufshcd_dme_set(hba, UIC_ARG_MIB(PA_TXTERMINATION), true);
	else
		ufshcd_dme_set(hba, UIC_ARG_MIB(PA_TXTERMINATION), false);

	if (pwr_mode->pwr_rx == FASTAUTO_MODE ||
	    pwr_mode->pwr_tx == FASTAUTO_MODE ||
	    pwr_mode->pwr_rx == FAST_MODE ||
	    pwr_mode->pwr_tx == FAST_MODE)
		ufshcd_dme_set(hba, UIC_ARG_MIB(PA_HSSERIES),
						pwr_mode->hs_rate);

	if (!(hba->quirks & UFSHCD_QUIRK_SKIP_DEF_UNIPRO_TIMEOUT_SETTING)) {
		ufshcd_dme_set(hba, UIC_ARG_MIB(PA_PWRMODEUSERDATA0),
				DL_FC0ProtectionTimeOutVal_Default);
		ufshcd_dme_set(hba, UIC_ARG_MIB(PA_PWRMODEUSERDATA1),
				DL_TC0ReplayTimeOutVal_Default);
		ufshcd_dme_set(hba, UIC_ARG_MIB(PA_PWRMODEUSERDATA2),
				DL_AFC0ReqTimeOutVal_Default);
		ufshcd_dme_set(hba, UIC_ARG_MIB(PA_PWRMODEUSERDATA3),
				DL_FC1ProtectionTimeOutVal_Default);
		ufshcd_dme_set(hba, UIC_ARG_MIB(PA_PWRMODEUSERDATA4),
				DL_TC1ReplayTimeOutVal_Default);
		ufshcd_dme_set(hba, UIC_ARG_MIB(PA_PWRMODEUSERDATA5),
				DL_AFC1ReqTimeOutVal_Default);

		ufshcd_dme_set(hba, UIC_ARG_MIB(DME_LocalFC0ProtectionTimeOutVal),
				DL_FC0ProtectionTimeOutVal_Default);
		ufshcd_dme_set(hba, UIC_ARG_MIB(DME_LocalTC0ReplayTimeOutVal),
				DL_TC0ReplayTimeOutVal_Default);
		ufshcd_dme_set(hba, UIC_ARG_MIB(DME_LocalAFC0ReqTimeOutVal),
				DL_AFC0ReqTimeOutVal_Default);
	}

	ret = ufshcd_uic_change_pwr_mode(hba, pwr_mode->pwr_rx << 4
			| pwr_mode->pwr_tx);

	if (ret) {
		dev_err(hba->dev,
			"%s: power mode change failed %d\n", __func__, ret);
	} else {
		ufshcd_vops_pwr_change_notify(hba, POST_CHANGE, NULL,
								pwr_mode);

		memcpy(&hba->pwr_info, pwr_mode,
			sizeof(struct ufs_pa_layer_attr));
	}

	return ret;
}

/**
 * ufshcd_config_pwr_mode - configure a new power mode
 * @hba: per-adapter instance
 * @desired_pwr_mode: desired power configuration
 *
 * Return: 0 upon success; < 0 upon failure.
 */
int ufshcd_config_pwr_mode(struct ufs_hba *hba,
		struct ufs_pa_layer_attr *desired_pwr_mode)
{
	struct ufs_pa_layer_attr final_params = { 0 };
	int ret;

	ret = ufshcd_vops_pwr_change_notify(hba, PRE_CHANGE,
					desired_pwr_mode, &final_params);

	if (ret)
		memcpy(&final_params, desired_pwr_mode, sizeof(final_params));

	ret = ufshcd_change_power_mode(hba, &final_params);

	return ret;
}
EXPORT_SYMBOL_GPL(ufshcd_config_pwr_mode);

/**
 * ufshcd_complete_dev_init() - checks device readiness
 * @hba: per-adapter instance
 *
 * Set fDeviceInit flag and poll until device toggles it.
 *
 * Return: 0 upon success; < 0 upon failure.
 */
static int ufshcd_complete_dev_init(struct ufs_hba *hba)
{
	int err;
	bool flag_res = true;
	ktime_t timeout;

	err = ufshcd_query_flag_retry(hba, UPIU_QUERY_OPCODE_SET_FLAG,
		QUERY_FLAG_IDN_FDEVICEINIT, 0, NULL);
	if (err) {
		dev_err(hba->dev,
			"%s: setting fDeviceInit flag failed with error %d\n",
			__func__, err);
		goto out;
	}

	/* Poll fDeviceInit flag to be cleared */
	timeout = ktime_add_ms(ktime_get(), FDEVICEINIT_COMPL_TIMEOUT);
	do {
		err = ufshcd_query_flag(hba, UPIU_QUERY_OPCODE_READ_FLAG,
					QUERY_FLAG_IDN_FDEVICEINIT, 0, &flag_res);
		if (!flag_res)
			break;
		usleep_range(500, 1000);
	} while (ktime_before(ktime_get(), timeout));

	if (err) {
		dev_err(hba->dev,
				"%s: reading fDeviceInit flag failed with error %d\n",
				__func__, err);
	} else if (flag_res) {
		dev_err(hba->dev,
				"%s: fDeviceInit was not cleared by the device\n",
				__func__);
		err = -EBUSY;
	}
out:
	return err;
}

/**
 * ufshcd_make_hba_operational - Make UFS controller operational
 * @hba: per adapter instance
 *
 * To bring UFS host controller to operational state,
 * 1. Enable required interrupts
 * 2. Configure interrupt aggregation
 * 3. Program UTRL and UTMRL base address
 * 4. Configure run-stop-registers
 *
 * Return: 0 on success, non-zero value on failure.
 */
int ufshcd_make_hba_operational(struct ufs_hba *hba)
{
	int err = 0;
	u32 reg;

	/* Enable required interrupts */
	ufshcd_enable_intr(hba, UFSHCD_ENABLE_INTRS);

	/* Configure interrupt aggregation */
	if (ufshcd_is_intr_aggr_allowed(hba))
		ufshcd_config_intr_aggr(hba, hba->nutrs - 1, INT_AGGR_DEF_TO);
	else
		ufshcd_disable_intr_aggr(hba);

	/* Configure UTRL and UTMRL base address registers */
	ufshcd_writel(hba, lower_32_bits(hba->utrdl_dma_addr),
			REG_UTP_TRANSFER_REQ_LIST_BASE_L);
	ufshcd_writel(hba, upper_32_bits(hba->utrdl_dma_addr),
			REG_UTP_TRANSFER_REQ_LIST_BASE_H);
	ufshcd_writel(hba, lower_32_bits(hba->utmrdl_dma_addr),
			REG_UTP_TASK_REQ_LIST_BASE_L);
	ufshcd_writel(hba, upper_32_bits(hba->utmrdl_dma_addr),
			REG_UTP_TASK_REQ_LIST_BASE_H);

	/*
	 * Make sure base address and interrupt setup are updated before
	 * enabling the run/stop registers below.
	 */
	wmb();

	/*
	 * UCRDY, UTMRLDY and UTRLRDY bits must be 1
	 */
	reg = ufshcd_readl(hba, REG_CONTROLLER_STATUS);
	if (!(ufshcd_get_lists_status(reg))) {
		ufshcd_enable_run_stop_reg(hba);
	} else {
		dev_err(hba->dev,
			"Host controller not ready to process requests");
		err = -EIO;
	}

	return err;
}
EXPORT_SYMBOL_GPL(ufshcd_make_hba_operational);

/**
 * ufshcd_hba_stop - Send controller to reset state
 * @hba: per adapter instance
 */
void ufshcd_hba_stop(struct ufs_hba *hba)
{
	unsigned long flags;
	int err;

	/*
	 * Obtain the host lock to prevent that the controller is disabled
	 * while the UFS interrupt handler is active on another CPU.
	 */
	spin_lock_irqsave(hba->host->host_lock, flags);
	ufshcd_writel(hba, CONTROLLER_DISABLE,  REG_CONTROLLER_ENABLE);
	spin_unlock_irqrestore(hba->host->host_lock, flags);

	err = ufshcd_wait_for_register(hba, REG_CONTROLLER_ENABLE,
					CONTROLLER_ENABLE, CONTROLLER_DISABLE,
					10, 1);
	if (err)
		dev_err(hba->dev, "%s: Controller disable failed\n", __func__);
}
EXPORT_SYMBOL_GPL(ufshcd_hba_stop);

/**
 * ufshcd_hba_execute_hce - initialize the controller
 * @hba: per adapter instance
 *
 * The controller resets itself and controller firmware initialization
 * sequence kicks off. When controller is ready it will set
 * the Host Controller Enable bit to 1.
 *
 * Return: 0 on success, non-zero value on failure.
 */
static int ufshcd_hba_execute_hce(struct ufs_hba *hba)
{
	int retry_outer = 3;
	int retry_inner;

start:
	if (ufshcd_is_hba_active(hba))
		/* change controller state to "reset state" */
		ufshcd_hba_stop(hba);

	/* UniPro link is disabled at this point */
	ufshcd_set_link_off(hba);

	ufshcd_vops_hce_enable_notify(hba, PRE_CHANGE);

	/* start controller initialization sequence */
	ufshcd_hba_start(hba);

	/*
	 * To initialize a UFS host controller HCE bit must be set to 1.
	 * During initialization the HCE bit value changes from 1->0->1.
	 * When the host controller completes initialization sequence
	 * it sets the value of HCE bit to 1. The same HCE bit is read back
	 * to check if the controller has completed initialization sequence.
	 * So without this delay the value HCE = 1, set in the previous
	 * instruction might be read back.
	 * This delay can be changed based on the controller.
	 */
	ufshcd_delay_us(hba->vps->hba_enable_delay_us, 100);

	/* wait for the host controller to complete initialization */
	retry_inner = 50;
	while (!ufshcd_is_hba_active(hba)) {
		if (retry_inner) {
			retry_inner--;
		} else {
			dev_err(hba->dev,
				"Controller enable failed\n");
			if (retry_outer) {
				retry_outer--;
				goto start;
			}
			return -EIO;
		}
		usleep_range(1000, 1100);
	}

	/* enable UIC related interrupts */
	ufshcd_enable_intr(hba, UFSHCD_UIC_MASK);

	ufshcd_vops_hce_enable_notify(hba, POST_CHANGE);

	return 0;
}

int ufshcd_hba_enable(struct ufs_hba *hba)
{
	int ret;

	if (hba->quirks & UFSHCI_QUIRK_BROKEN_HCE) {
		ufshcd_set_link_off(hba);
		ufshcd_vops_hce_enable_notify(hba, PRE_CHANGE);

		/* enable UIC related interrupts */
		ufshcd_enable_intr(hba, UFSHCD_UIC_MASK);
		ret = ufshcd_dme_reset(hba);
		if (ret) {
			dev_err(hba->dev, "DME_RESET failed\n");
			return ret;
		}

		ret = ufshcd_dme_enable(hba);
		if (ret) {
			dev_err(hba->dev, "Enabling DME failed\n");
			return ret;
		}

		ufshcd_vops_hce_enable_notify(hba, POST_CHANGE);
	} else {
		ret = ufshcd_hba_execute_hce(hba);
	}

	return ret;
}
EXPORT_SYMBOL_GPL(ufshcd_hba_enable);

static int ufshcd_disable_tx_lcc(struct ufs_hba *hba, bool peer)
{
	int tx_lanes = 0, i, err = 0;

	if (!peer)
		ufshcd_dme_get(hba, UIC_ARG_MIB(PA_CONNECTEDTXDATALANES),
			       &tx_lanes);
	else
		ufshcd_dme_peer_get(hba, UIC_ARG_MIB(PA_CONNECTEDTXDATALANES),
				    &tx_lanes);
	for (i = 0; i < tx_lanes; i++) {
		if (!peer)
			err = ufshcd_dme_set(hba,
				UIC_ARG_MIB_SEL(TX_LCC_ENABLE,
					UIC_ARG_MPHY_TX_GEN_SEL_INDEX(i)),
					0);
		else
			err = ufshcd_dme_peer_set(hba,
				UIC_ARG_MIB_SEL(TX_LCC_ENABLE,
					UIC_ARG_MPHY_TX_GEN_SEL_INDEX(i)),
					0);
		if (err) {
			dev_err(hba->dev, "%s: TX LCC Disable failed, peer = %d, lane = %d, err = %d",
				__func__, peer, i, err);
			break;
		}
	}

	return err;
}

static inline int ufshcd_disable_device_tx_lcc(struct ufs_hba *hba)
{
	return ufshcd_disable_tx_lcc(hba, true);
}

void ufshcd_update_evt_hist(struct ufs_hba *hba, u32 id, u32 val)
{
	struct ufs_event_hist *e;

	if (id >= UFS_EVT_CNT)
		return;

	e = &hba->ufs_stats.event[id];
	e->val[e->pos] = val;
	e->tstamp[e->pos] = local_clock();
	e->cnt += 1;
	e->pos = (e->pos + 1) % UFS_EVENT_HIST_LENGTH;

	ufshcd_vops_event_notify(hba, id, &val);
}
EXPORT_SYMBOL_GPL(ufshcd_update_evt_hist);

/**
 * ufshcd_link_startup - Initialize unipro link startup
 * @hba: per adapter instance
 *
 * Return: 0 for success, non-zero in case of failure.
 */
static int ufshcd_link_startup(struct ufs_hba *hba)
{
	int ret;
	int retries = DME_LINKSTARTUP_RETRIES;
	bool link_startup_again = false;

	/*
	 * If UFS device isn't active then we will have to issue link startup
	 * 2 times to make sure the device state move to active.
	 */
	if (!ufshcd_is_ufs_dev_active(hba))
		link_startup_again = true;

link_startup:
	do {
		ufshcd_vops_link_startup_notify(hba, PRE_CHANGE);

		ret = ufshcd_dme_link_startup(hba);

		/* check if device is detected by inter-connect layer */
		if (!ret && !ufshcd_is_device_present(hba)) {
			ufshcd_update_evt_hist(hba,
					       UFS_EVT_LINK_STARTUP_FAIL,
					       0);
			dev_err(hba->dev, "%s: Device not present\n", __func__);
			ret = -ENXIO;
			goto out;
		}

		/*
		 * DME link lost indication is only received when link is up,
		 * but we can't be sure if the link is up until link startup
		 * succeeds. So reset the local Uni-Pro and try again.
		 */
		if (ret && retries && ufshcd_hba_enable(hba)) {
			ufshcd_update_evt_hist(hba,
					       UFS_EVT_LINK_STARTUP_FAIL,
					       (u32)ret);
			goto out;
		}
	} while (ret && retries--);

	if (ret) {
		/* failed to get the link up... retire */
		ufshcd_update_evt_hist(hba,
				       UFS_EVT_LINK_STARTUP_FAIL,
				       (u32)ret);
		goto out;
	}

	if (link_startup_again) {
		link_startup_again = false;
		retries = DME_LINKSTARTUP_RETRIES;
		goto link_startup;
	}

	/* Mark that link is up in PWM-G1, 1-lane, SLOW-AUTO mode */
	ufshcd_init_pwr_info(hba);
	ufshcd_print_pwr_info(hba);

	if (hba->quirks & UFSHCD_QUIRK_BROKEN_LCC) {
		ret = ufshcd_disable_device_tx_lcc(hba);
		if (ret)
			goto out;
	}

	/* Include any host controller configuration via UIC commands */
	ret = ufshcd_vops_link_startup_notify(hba, POST_CHANGE);
	if (ret)
		goto out;

	/* Clear UECPA once due to LINERESET has happened during LINK_STARTUP */
	ufshcd_readl(hba, REG_UIC_ERROR_CODE_PHY_ADAPTER_LAYER);
	ret = ufshcd_make_hba_operational(hba);
out:
	if (ret) {
		dev_err(hba->dev, "link startup failed %d\n", ret);
		ufshcd_print_host_state(hba);
		ufshcd_print_pwr_info(hba);
		ufshcd_print_evt_hist(hba);
	}
	return ret;
}

/**
 * ufshcd_verify_dev_init() - Verify device initialization
 * @hba: per-adapter instance
 *
 * Send NOP OUT UPIU and wait for NOP IN response to check whether the
 * device Transport Protocol (UTP) layer is ready after a reset.
 * If the UTP layer at the device side is not initialized, it may
 * not respond with NOP IN UPIU within timeout of %NOP_OUT_TIMEOUT
 * and we retry sending NOP OUT for %NOP_OUT_RETRIES iterations.
 *
 * Return: 0 upon success; < 0 upon failure.
 */
static int ufshcd_verify_dev_init(struct ufs_hba *hba)
{
	int err = 0;
	int retries;

	ufshcd_hold(hba);
	mutex_lock(&hba->dev_cmd.lock);
	for (retries = NOP_OUT_RETRIES; retries > 0; retries--) {
		err = ufshcd_exec_dev_cmd(hba, DEV_CMD_TYPE_NOP,
					  hba->nop_out_timeout);

		if (!err || err == -ETIMEDOUT)
			break;

		dev_dbg(hba->dev, "%s: error %d retrying\n", __func__, err);
	}
	mutex_unlock(&hba->dev_cmd.lock);
	ufshcd_release(hba);

	if (err)
		dev_err(hba->dev, "%s: NOP OUT failed %d\n", __func__, err);
	return err;
}

/**
 * ufshcd_setup_links - associate link b/w device wlun and other luns
 * @sdev: pointer to SCSI device
 * @hba: pointer to ufs hba
 */
static void ufshcd_setup_links(struct ufs_hba *hba, struct scsi_device *sdev)
{
	struct device_link *link;

	/*
	 * Device wlun is the supplier & rest of the luns are consumers.
	 * This ensures that device wlun suspends after all other luns.
	 */
	if (hba->ufs_device_wlun) {
		link = device_link_add(&sdev->sdev_gendev,
				       &hba->ufs_device_wlun->sdev_gendev,
				       DL_FLAG_PM_RUNTIME | DL_FLAG_RPM_ACTIVE);
		if (!link) {
			dev_err(&sdev->sdev_gendev, "Failed establishing link - %s\n",
				dev_name(&hba->ufs_device_wlun->sdev_gendev));
			return;
		}
		hba->luns_avail--;
		/* Ignore REPORT_LUN wlun probing */
		if (hba->luns_avail == 1) {
			ufshcd_rpm_put(hba);
			return;
		}
	} else {
		/*
		 * Device wlun is probed. The assumption is that WLUNs are
		 * scanned before other LUNs.
		 */
		hba->luns_avail--;
	}
}

/**
 * ufshcd_lu_init - Initialize the relevant parameters of the LU
 * @hba: per-adapter instance
 * @sdev: pointer to SCSI device
 */
static void ufshcd_lu_init(struct ufs_hba *hba, struct scsi_device *sdev)
{
	int len = QUERY_DESC_MAX_SIZE;
	u8 lun = ufshcd_scsi_to_upiu_lun(sdev->lun);
	u8 lun_qdepth = hba->nutrs;
	u8 *desc_buf;
	int ret;

	desc_buf = kzalloc(len, GFP_KERNEL);
	if (!desc_buf)
		goto set_qdepth;

	ret = ufshcd_read_unit_desc_param(hba, lun, 0, desc_buf, len);
	if (ret < 0) {
		if (ret == -EOPNOTSUPP)
			/* If LU doesn't support unit descriptor, its queue depth is set to 1 */
			lun_qdepth = 1;
		kfree(desc_buf);
		goto set_qdepth;
	}

	if (desc_buf[UNIT_DESC_PARAM_LU_Q_DEPTH]) {
		/*
		 * In per-LU queueing architecture, bLUQueueDepth will not be 0, then we will
		 * use the smaller between UFSHCI CAP.NUTRS and UFS LU bLUQueueDepth
		 */
		lun_qdepth = min_t(int, desc_buf[UNIT_DESC_PARAM_LU_Q_DEPTH], hba->nutrs);
	}
	/*
	 * According to UFS device specification, the write protection mode is only supported by
	 * normal LU, not supported by WLUN.
	 */
	if (hba->dev_info.f_power_on_wp_en && lun < hba->dev_info.max_lu_supported &&
	    !hba->dev_info.is_lu_power_on_wp &&
	    desc_buf[UNIT_DESC_PARAM_LU_WR_PROTECT] == UFS_LU_POWER_ON_WP)
		hba->dev_info.is_lu_power_on_wp = true;

	/* In case of RPMB LU, check if advanced RPMB mode is enabled */
	if (desc_buf[UNIT_DESC_PARAM_UNIT_INDEX] == UFS_UPIU_RPMB_WLUN &&
	    desc_buf[RPMB_UNIT_DESC_PARAM_REGION_EN] & BIT(4))
		hba->dev_info.b_advanced_rpmb_en = true;


	kfree(desc_buf);
set_qdepth:
	/*
	 * For WLUNs that don't support unit descriptor, queue depth is set to 1. For LUs whose
	 * bLUQueueDepth == 0, the queue depth is set to a maximum value that host can queue.
	 */
	dev_dbg(hba->dev, "Set LU %x queue depth %d\n", lun, lun_qdepth);
	scsi_change_queue_depth(sdev, lun_qdepth);
}

/**
 * ufshcd_slave_alloc - handle initial SCSI device configurations
 * @sdev: pointer to SCSI device
 *
 * Return: success.
 */
static int ufshcd_slave_alloc(struct scsi_device *sdev)
{
	struct ufs_hba *hba;

	hba = shost_priv(sdev->host);

	/* Mode sense(6) is not supported by UFS, so use Mode sense(10) */
	sdev->use_10_for_ms = 1;

	/* DBD field should be set to 1 in mode sense(10) */
	sdev->set_dbd_for_ms = 1;

	/* allow SCSI layer to restart the device in case of errors */
	sdev->allow_restart = 1;

	/* REPORT SUPPORTED OPERATION CODES is not supported */
	sdev->no_report_opcodes = 1;

	/* WRITE_SAME command is not supported */
	sdev->no_write_same = 1;

	ufshcd_lu_init(hba, sdev);

	ufshcd_setup_links(hba, sdev);

	return 0;
}

/**
 * ufshcd_change_queue_depth - change queue depth
 * @sdev: pointer to SCSI device
 * @depth: required depth to set
 *
 * Change queue depth and make sure the max. limits are not crossed.
 *
 * Return: new queue depth.
 */
static int ufshcd_change_queue_depth(struct scsi_device *sdev, int depth)
{
	return scsi_change_queue_depth(sdev, min(depth, sdev->host->can_queue));
}

/**
 * ufshcd_slave_configure - adjust SCSI device configurations
 * @sdev: pointer to SCSI device
 *
 * Return: 0 (success).
 */
static int ufshcd_slave_configure(struct scsi_device *sdev)
{
	struct ufs_hba *hba = shost_priv(sdev->host);
	struct request_queue *q = sdev->request_queue;

	blk_queue_update_dma_pad(q, PRDT_DATA_BYTE_COUNT_PAD - 1);
	if (hba->quirks & UFSHCD_QUIRK_4KB_DMA_ALIGNMENT)
		blk_queue_update_dma_alignment(q, SZ_4K - 1);
	/*
	 * Block runtime-pm until all consumers are added.
	 * Refer ufshcd_setup_links().
	 */
	if (is_device_wlun(sdev))
		pm_runtime_get_noresume(&sdev->sdev_gendev);
	else if (ufshcd_is_rpm_autosuspend_allowed(hba))
		sdev->rpm_autosuspend = 1;
	/*
	 * Do not print messages during runtime PM to avoid never-ending cycles
	 * of messages written back to storage by user space causing runtime
	 * resume, causing more messages and so on.
	 */
	sdev->silence_suspend = 1;

	ufshcd_crypto_register(hba, q);

	return 0;
}

/**
 * ufshcd_slave_destroy - remove SCSI device configurations
 * @sdev: pointer to SCSI device
 */
static void ufshcd_slave_destroy(struct scsi_device *sdev)
{
	struct ufs_hba *hba;
	unsigned long flags;

	hba = shost_priv(sdev->host);

	/* Drop the reference as it won't be needed anymore */
	if (ufshcd_scsi_to_upiu_lun(sdev->lun) == UFS_UPIU_UFS_DEVICE_WLUN) {
		spin_lock_irqsave(hba->host->host_lock, flags);
		hba->ufs_device_wlun = NULL;
		spin_unlock_irqrestore(hba->host->host_lock, flags);
	} else if (hba->ufs_device_wlun) {
		struct device *supplier = NULL;

		/* Ensure UFS Device WLUN exists and does not disappear */
		spin_lock_irqsave(hba->host->host_lock, flags);
		if (hba->ufs_device_wlun) {
			supplier = &hba->ufs_device_wlun->sdev_gendev;
			get_device(supplier);
		}
		spin_unlock_irqrestore(hba->host->host_lock, flags);

		if (supplier) {
			/*
			 * If a LUN fails to probe (e.g. absent BOOT WLUN), the
			 * device will not have been registered but can still
			 * have a device link holding a reference to the device.
			 */
			device_link_remove(&sdev->sdev_gendev, supplier);
			put_device(supplier);
		}
	}
}

/**
 * ufshcd_scsi_cmd_status - Update SCSI command result based on SCSI status
 * @lrbp: pointer to local reference block of completed command
 * @scsi_status: SCSI command status
 *
 * Return: value base on SCSI command status.
 */
static inline int
ufshcd_scsi_cmd_status(struct ufshcd_lrb *lrbp, int scsi_status)
{
	int result = 0;

	switch (scsi_status) {
	case SAM_STAT_CHECK_CONDITION:
		ufshcd_copy_sense_data(lrbp);
		fallthrough;
	case SAM_STAT_GOOD:
		result |= DID_OK << 16 | scsi_status;
		break;
	case SAM_STAT_TASK_SET_FULL:
	case SAM_STAT_BUSY:
	case SAM_STAT_TASK_ABORTED:
		ufshcd_copy_sense_data(lrbp);
		result |= scsi_status;
		break;
	default:
		result |= DID_ERROR << 16;
		break;
	} /* end of switch */

	return result;
}

/**
 * ufshcd_transfer_rsp_status - Get overall status of the response
 * @hba: per adapter instance
 * @lrbp: pointer to local reference block of completed command
 * @cqe: pointer to the completion queue entry
 *
 * Return: result of the command to notify SCSI midlayer.
 */
static inline int
ufshcd_transfer_rsp_status(struct ufs_hba *hba, struct ufshcd_lrb *lrbp,
			   struct cq_entry *cqe)
{
	int result = 0;
	int scsi_status;
	enum utp_ocs ocs;
	u8 upiu_flags;
	u32 resid;

	upiu_flags = lrbp->ucd_rsp_ptr->header.flags;
	resid = be32_to_cpu(lrbp->ucd_rsp_ptr->sr.residual_transfer_count);
	/*
	 * Test !overflow instead of underflow to support UFS devices that do
	 * not set either flag.
	 */
	if (resid && !(upiu_flags & UPIU_RSP_FLAG_OVERFLOW))
		scsi_set_resid(lrbp->cmd, resid);

	/* overall command status of utrd */
	ocs = ufshcd_get_tr_ocs(lrbp, cqe);

	if (hba->quirks & UFSHCD_QUIRK_BROKEN_OCS_FATAL_ERROR) {
		if (lrbp->ucd_rsp_ptr->header.response ||
		    lrbp->ucd_rsp_ptr->header.status)
			ocs = OCS_SUCCESS;
	}

	switch (ocs) {
	case OCS_SUCCESS:
		hba->ufs_stats.last_hibern8_exit_tstamp = ktime_set(0, 0);
		switch (ufshcd_get_req_rsp(lrbp->ucd_rsp_ptr)) {
		case UPIU_TRANSACTION_RESPONSE:
			/*
			 * get the result based on SCSI status response
			 * to notify the SCSI midlayer of the command status
			 */
			scsi_status = lrbp->ucd_rsp_ptr->header.status;
			result = ufshcd_scsi_cmd_status(lrbp, scsi_status);

			/*
			 * Currently we are only supporting BKOPs exception
			 * events hence we can ignore BKOPs exception event
			 * during power management callbacks. BKOPs exception
			 * event is not expected to be raised in runtime suspend
			 * callback as it allows the urgent bkops.
			 * During system suspend, we are anyway forcefully
			 * disabling the bkops and if urgent bkops is needed
			 * it will be enabled on system resume. Long term
			 * solution could be to abort the system suspend if
			 * UFS device needs urgent BKOPs.
			 */
			if (!hba->pm_op_in_progress &&
			    !ufshcd_eh_in_progress(hba) &&
			    ufshcd_is_exception_event(lrbp->ucd_rsp_ptr))
				/* Flushed in suspend */
				schedule_work(&hba->eeh_work);
			break;
		case UPIU_TRANSACTION_REJECT_UPIU:
			/* TODO: handle Reject UPIU Response */
			result = DID_ERROR << 16;
			dev_err(hba->dev,
				"Reject UPIU not fully implemented\n");
			break;
		default:
			dev_err(hba->dev,
				"Unexpected request response code = %x\n",
				result);
			result = DID_ERROR << 16;
			break;
		}
		break;
	case OCS_ABORTED:
		result |= DID_ABORT << 16;
		break;
	case OCS_INVALID_COMMAND_STATUS:
		result |= DID_REQUEUE << 16;
		break;
	case OCS_INVALID_CMD_TABLE_ATTR:
	case OCS_INVALID_PRDT_ATTR:
	case OCS_MISMATCH_DATA_BUF_SIZE:
	case OCS_MISMATCH_RESP_UPIU_SIZE:
	case OCS_PEER_COMM_FAILURE:
	case OCS_FATAL_ERROR:
	case OCS_DEVICE_FATAL_ERROR:
	case OCS_INVALID_CRYPTO_CONFIG:
	case OCS_GENERAL_CRYPTO_ERROR:
	default:
		result |= DID_ERROR << 16;
		dev_err(hba->dev,
				"OCS error from controller = %x for tag %d\n",
				ocs, lrbp->task_tag);
		ufshcd_print_evt_hist(hba);
		ufshcd_print_host_state(hba);
		break;
	} /* end of switch */

	if ((host_byte(result) != DID_OK) &&
	    (host_byte(result) != DID_REQUEUE) && !hba->silence_err_logs)
		ufshcd_print_tr(hba, lrbp->task_tag, true);
	return result;
}

static bool ufshcd_is_auto_hibern8_error(struct ufs_hba *hba,
					 u32 intr_mask)
{
	if (!ufshcd_is_auto_hibern8_supported(hba) ||
	    !ufshcd_is_auto_hibern8_enabled(hba))
		return false;

	if (!(intr_mask & UFSHCD_UIC_HIBERN8_MASK))
		return false;

	if (hba->active_uic_cmd &&
	    (hba->active_uic_cmd->command == UIC_CMD_DME_HIBER_ENTER ||
	    hba->active_uic_cmd->command == UIC_CMD_DME_HIBER_EXIT))
		return false;

	return true;
}

/**
 * ufshcd_uic_cmd_compl - handle completion of uic command
 * @hba: per adapter instance
 * @intr_status: interrupt status generated by the controller
 *
 * Return:
 *  IRQ_HANDLED - If interrupt is valid
 *  IRQ_NONE    - If invalid interrupt
 */
static irqreturn_t ufshcd_uic_cmd_compl(struct ufs_hba *hba, u32 intr_status)
{
	irqreturn_t retval = IRQ_NONE;

	spin_lock(hba->host->host_lock);
	if (ufshcd_is_auto_hibern8_error(hba, intr_status))
		hba->errors |= (UFSHCD_UIC_HIBERN8_MASK & intr_status);

	if ((intr_status & UIC_COMMAND_COMPL) && hba->active_uic_cmd) {
		hba->active_uic_cmd->argument2 |=
			ufshcd_get_uic_cmd_result(hba);
		hba->active_uic_cmd->argument3 =
			ufshcd_get_dme_attr_val(hba);
		if (!hba->uic_async_done)
			hba->active_uic_cmd->cmd_active = 0;
		complete(&hba->active_uic_cmd->done);
		retval = IRQ_HANDLED;
	}

	if ((intr_status & UFSHCD_UIC_PWR_MASK) && hba->uic_async_done) {
		hba->active_uic_cmd->cmd_active = 0;
		complete(hba->uic_async_done);
		retval = IRQ_HANDLED;
	}

	if (retval == IRQ_HANDLED)
		ufshcd_add_uic_command_trace(hba, hba->active_uic_cmd,
					     UFS_CMD_COMP);
	spin_unlock(hba->host->host_lock);
	return retval;
}

/* Release the resources allocated for processing a SCSI command. */
void ufshcd_release_scsi_cmd(struct ufs_hba *hba,
			     struct ufshcd_lrb *lrbp)
{
	struct scsi_cmnd *cmd = lrbp->cmd;

	scsi_dma_unmap(cmd);
	ufshcd_release(hba);
	ufshcd_clk_scaling_update_busy(hba);
}

/**
 * ufshcd_compl_one_cqe - handle a completion queue entry
 * @hba: per adapter instance
 * @task_tag: the task tag of the request to be completed
 * @cqe: pointer to the completion queue entry
 */
void ufshcd_compl_one_cqe(struct ufs_hba *hba, int task_tag,
			  struct cq_entry *cqe)
{
	struct ufshcd_lrb *lrbp;
	struct scsi_cmnd *cmd;
	enum utp_ocs ocs;

	lrbp = &hba->lrb[task_tag];
	lrbp->compl_time_stamp = ktime_get();
	cmd = lrbp->cmd;
	if (cmd) {
		if (unlikely(ufshcd_should_inform_monitor(hba, lrbp)))
			ufshcd_update_monitor(hba, lrbp);
		ufshcd_add_command_trace(hba, task_tag, UFS_CMD_COMP);
		cmd->result = ufshcd_transfer_rsp_status(hba, lrbp, cqe);
		ufshcd_release_scsi_cmd(hba, lrbp);
		/* Do not touch lrbp after scsi done */
		scsi_done(cmd);
	} else if (lrbp->command_type == UTP_CMD_TYPE_DEV_MANAGE ||
		   lrbp->command_type == UTP_CMD_TYPE_UFS_STORAGE) {
		if (hba->dev_cmd.complete) {
			if (cqe) {
				ocs = le32_to_cpu(cqe->status) & MASK_OCS;
				lrbp->utr_descriptor_ptr->header.ocs = ocs;
			}
			complete(hba->dev_cmd.complete);
			ufshcd_clk_scaling_update_busy(hba);
		}
	}
}

/**
 * __ufshcd_transfer_req_compl - handle SCSI and query command completion
 * @hba: per adapter instance
 * @completed_reqs: bitmask that indicates which requests to complete
 */
static void __ufshcd_transfer_req_compl(struct ufs_hba *hba,
					unsigned long completed_reqs)
{
	int tag;

	for_each_set_bit(tag, &completed_reqs, hba->nutrs)
		ufshcd_compl_one_cqe(hba, tag, NULL);
}

/* Any value that is not an existing queue number is fine for this constant. */
enum {
	UFSHCD_POLL_FROM_INTERRUPT_CONTEXT = -1
};

static void ufshcd_clear_polled(struct ufs_hba *hba,
				unsigned long *completed_reqs)
{
	int tag;

	for_each_set_bit(tag, completed_reqs, hba->nutrs) {
		struct scsi_cmnd *cmd = hba->lrb[tag].cmd;

		if (!cmd)
			continue;
		if (scsi_cmd_to_rq(cmd)->cmd_flags & REQ_POLLED)
			__clear_bit(tag, completed_reqs);
	}
}

/*
 * Return: > 0 if one or more commands have been completed or 0 if no
 * requests have been completed.
 */
static int ufshcd_poll(struct Scsi_Host *shost, unsigned int queue_num)
{
	struct ufs_hba *hba = shost_priv(shost);
	unsigned long completed_reqs, flags;
	u32 tr_doorbell;
	struct ufs_hw_queue *hwq;

	if (is_mcq_enabled(hba)) {
		hwq = &hba->uhq[queue_num];

		return ufshcd_mcq_poll_cqe_lock(hba, hwq);
	}

	spin_lock_irqsave(&hba->outstanding_lock, flags);
	tr_doorbell = ufshcd_readl(hba, REG_UTP_TRANSFER_REQ_DOOR_BELL);
	completed_reqs = ~tr_doorbell & hba->outstanding_reqs;
	WARN_ONCE(completed_reqs & ~hba->outstanding_reqs,
		  "completed: %#lx; outstanding: %#lx\n", completed_reqs,
		  hba->outstanding_reqs);
	if (queue_num == UFSHCD_POLL_FROM_INTERRUPT_CONTEXT) {
		/* Do not complete polled requests from interrupt context. */
		ufshcd_clear_polled(hba, &completed_reqs);
	}
	hba->outstanding_reqs &= ~completed_reqs;
	spin_unlock_irqrestore(&hba->outstanding_lock, flags);

	if (completed_reqs)
		__ufshcd_transfer_req_compl(hba, completed_reqs);

	return completed_reqs != 0;
}

/**
 * ufshcd_mcq_compl_pending_transfer - MCQ mode function. It is
 * invoked from the error handler context or ufshcd_host_reset_and_restore()
 * to complete the pending transfers and free the resources associated with
 * the scsi command.
 *
 * @hba: per adapter instance
 * @force_compl: This flag is set to true when invoked
 * from ufshcd_host_reset_and_restore() in which case it requires special
 * handling because the host controller has been reset by ufshcd_hba_stop().
 */
static void ufshcd_mcq_compl_pending_transfer(struct ufs_hba *hba,
					      bool force_compl)
{
	struct ufs_hw_queue *hwq;
	struct ufshcd_lrb *lrbp;
	struct scsi_cmnd *cmd;
	unsigned long flags;
	u32 hwq_num, utag;
	int tag;

	for (tag = 0; tag < hba->nutrs; tag++) {
		lrbp = &hba->lrb[tag];
		cmd = lrbp->cmd;
		if (!ufshcd_cmd_inflight(cmd) ||
		    test_bit(SCMD_STATE_COMPLETE, &cmd->state))
			continue;

		utag = blk_mq_unique_tag(scsi_cmd_to_rq(cmd));
		hwq_num = blk_mq_unique_tag_to_hwq(utag);
		hwq = &hba->uhq[hwq_num];

		if (force_compl) {
			ufshcd_mcq_compl_all_cqes_lock(hba, hwq);
			/*
			 * For those cmds of which the cqes are not present
			 * in the cq, complete them explicitly.
			 */
			if (cmd && !test_bit(SCMD_STATE_COMPLETE, &cmd->state)) {
				spin_lock_irqsave(&hwq->cq_lock, flags);
				set_host_byte(cmd, DID_REQUEUE);
				ufshcd_release_scsi_cmd(hba, lrbp);
				scsi_done(cmd);
				spin_unlock_irqrestore(&hwq->cq_lock, flags);
			}
		} else {
			ufshcd_mcq_poll_cqe_lock(hba, hwq);
		}
	}
}

/**
 * ufshcd_transfer_req_compl - handle SCSI and query command completion
 * @hba: per adapter instance
 *
 * Return:
 *  IRQ_HANDLED - If interrupt is valid
 *  IRQ_NONE    - If invalid interrupt
 */
static irqreturn_t ufshcd_transfer_req_compl(struct ufs_hba *hba)
{
	/* Resetting interrupt aggregation counters first and reading the
	 * DOOR_BELL afterward allows us to handle all the completed requests.
	 * In order to prevent other interrupts starvation the DB is read once
	 * after reset. The down side of this solution is the possibility of
	 * false interrupt if device completes another request after resetting
	 * aggregation and before reading the DB.
	 */
	if (ufshcd_is_intr_aggr_allowed(hba) &&
	    !(hba->quirks & UFSHCI_QUIRK_SKIP_RESET_INTR_AGGR))
		ufshcd_reset_intr_aggr(hba);

	if (ufs_fail_completion())
		return IRQ_HANDLED;

	/*
	 * Ignore the ufshcd_poll() return value and return IRQ_HANDLED since we
	 * do not want polling to trigger spurious interrupt complaints.
	 */
	ufshcd_poll(hba->host, UFSHCD_POLL_FROM_INTERRUPT_CONTEXT);

	return IRQ_HANDLED;
}

int __ufshcd_write_ee_control(struct ufs_hba *hba, u32 ee_ctrl_mask)
{
	return ufshcd_query_attr_retry(hba, UPIU_QUERY_OPCODE_WRITE_ATTR,
				       QUERY_ATTR_IDN_EE_CONTROL, 0, 0,
				       &ee_ctrl_mask);
}

int ufshcd_write_ee_control(struct ufs_hba *hba)
{
	int err;

	mutex_lock(&hba->ee_ctrl_mutex);
	err = __ufshcd_write_ee_control(hba, hba->ee_ctrl_mask);
	mutex_unlock(&hba->ee_ctrl_mutex);
	if (err)
		dev_err(hba->dev, "%s: failed to write ee control %d\n",
			__func__, err);
	return err;
}

int ufshcd_update_ee_control(struct ufs_hba *hba, u16 *mask,
			     const u16 *other_mask, u16 set, u16 clr)
{
	u16 new_mask, ee_ctrl_mask;
	int err = 0;

	mutex_lock(&hba->ee_ctrl_mutex);
	new_mask = (*mask & ~clr) | set;
	ee_ctrl_mask = new_mask | *other_mask;
	if (ee_ctrl_mask != hba->ee_ctrl_mask)
		err = __ufshcd_write_ee_control(hba, ee_ctrl_mask);
	/* Still need to update 'mask' even if 'ee_ctrl_mask' was unchanged */
	if (!err) {
		hba->ee_ctrl_mask = ee_ctrl_mask;
		*mask = new_mask;
	}
	mutex_unlock(&hba->ee_ctrl_mutex);
	return err;
}

/**
 * ufshcd_disable_ee - disable exception event
 * @hba: per-adapter instance
 * @mask: exception event to disable
 *
 * Disables exception event in the device so that the EVENT_ALERT
 * bit is not set.
 *
 * Return: zero on success, non-zero error value on failure.
 */
static inline int ufshcd_disable_ee(struct ufs_hba *hba, u16 mask)
{
	return ufshcd_update_ee_drv_mask(hba, 0, mask);
}

/**
 * ufshcd_enable_ee - enable exception event
 * @hba: per-adapter instance
 * @mask: exception event to enable
 *
 * Enable corresponding exception event in the device to allow
 * device to alert host in critical scenarios.
 *
 * Return: zero on success, non-zero error value on failure.
 */
static inline int ufshcd_enable_ee(struct ufs_hba *hba, u16 mask)
{
	return ufshcd_update_ee_drv_mask(hba, mask, 0);
}

/**
 * ufshcd_enable_auto_bkops - Allow device managed BKOPS
 * @hba: per-adapter instance
 *
 * Allow device to manage background operations on its own. Enabling
 * this might lead to inconsistent latencies during normal data transfers
 * as the device is allowed to manage its own way of handling background
 * operations.
 *
 * Return: zero on success, non-zero on failure.
 */
static int ufshcd_enable_auto_bkops(struct ufs_hba *hba)
{
	int err = 0;

	if (hba->auto_bkops_enabled)
		goto out;

	err = ufshcd_query_flag_retry(hba, UPIU_QUERY_OPCODE_SET_FLAG,
			QUERY_FLAG_IDN_BKOPS_EN, 0, NULL);
	if (err) {
		dev_err(hba->dev, "%s: failed to enable bkops %d\n",
				__func__, err);
		goto out;
	}

	hba->auto_bkops_enabled = true;
	trace_ufshcd_auto_bkops_state(dev_name(hba->dev), "Enabled");

	/* No need of URGENT_BKOPS exception from the device */
	err = ufshcd_disable_ee(hba, MASK_EE_URGENT_BKOPS);
	if (err)
		dev_err(hba->dev, "%s: failed to disable exception event %d\n",
				__func__, err);
out:
	return err;
}

/**
 * ufshcd_disable_auto_bkops - block device in doing background operations
 * @hba: per-adapter instance
 *
 * Disabling background operations improves command response latency but
 * has drawback of device moving into critical state where the device is
 * not-operable. Make sure to call ufshcd_enable_auto_bkops() whenever the
 * host is idle so that BKOPS are managed effectively without any negative
 * impacts.
 *
 * Return: zero on success, non-zero on failure.
 */
static int ufshcd_disable_auto_bkops(struct ufs_hba *hba)
{
	int err = 0;

	if (!hba->auto_bkops_enabled)
		goto out;

	/*
	 * If host assisted BKOPs is to be enabled, make sure
	 * urgent bkops exception is allowed.
	 */
	err = ufshcd_enable_ee(hba, MASK_EE_URGENT_BKOPS);
	if (err) {
		dev_err(hba->dev, "%s: failed to enable exception event %d\n",
				__func__, err);
		goto out;
	}

	err = ufshcd_query_flag_retry(hba, UPIU_QUERY_OPCODE_CLEAR_FLAG,
			QUERY_FLAG_IDN_BKOPS_EN, 0, NULL);
	if (err) {
		dev_err(hba->dev, "%s: failed to disable bkops %d\n",
				__func__, err);
		ufshcd_disable_ee(hba, MASK_EE_URGENT_BKOPS);
		goto out;
	}

	hba->auto_bkops_enabled = false;
	trace_ufshcd_auto_bkops_state(dev_name(hba->dev), "Disabled");
	hba->is_urgent_bkops_lvl_checked = false;
out:
	return err;
}

/**
 * ufshcd_force_reset_auto_bkops - force reset auto bkops state
 * @hba: per adapter instance
 *
 * After a device reset the device may toggle the BKOPS_EN flag
 * to default value. The s/w tracking variables should be updated
 * as well. This function would change the auto-bkops state based on
 * UFSHCD_CAP_KEEP_AUTO_BKOPS_ENABLED_EXCEPT_SUSPEND.
 */
static void ufshcd_force_reset_auto_bkops(struct ufs_hba *hba)
{
	if (ufshcd_keep_autobkops_enabled_except_suspend(hba)) {
		hba->auto_bkops_enabled = false;
		hba->ee_ctrl_mask |= MASK_EE_URGENT_BKOPS;
		ufshcd_enable_auto_bkops(hba);
	} else {
		hba->auto_bkops_enabled = true;
		hba->ee_ctrl_mask &= ~MASK_EE_URGENT_BKOPS;
		ufshcd_disable_auto_bkops(hba);
	}
	hba->urgent_bkops_lvl = BKOPS_STATUS_PERF_IMPACT;
	hba->is_urgent_bkops_lvl_checked = false;
}

static inline int ufshcd_get_bkops_status(struct ufs_hba *hba, u32 *status)
{
	return ufshcd_query_attr_retry(hba, UPIU_QUERY_OPCODE_READ_ATTR,
			QUERY_ATTR_IDN_BKOPS_STATUS, 0, 0, status);
}

/**
 * ufshcd_bkops_ctrl - control the auto bkops based on current bkops status
 * @hba: per-adapter instance
 * @status: bkops_status value
 *
 * Read the bkops_status from the UFS device and Enable fBackgroundOpsEn
 * flag in the device to permit background operations if the device
 * bkops_status is greater than or equal to "status" argument passed to
 * this function, disable otherwise.
 *
 * Return: 0 for success, non-zero in case of failure.
 *
 * NOTE: Caller of this function can check the "hba->auto_bkops_enabled" flag
 * to know whether auto bkops is enabled or disabled after this function
 * returns control to it.
 */
static int ufshcd_bkops_ctrl(struct ufs_hba *hba,
			     enum bkops_status status)
{
	int err;
	u32 curr_status = 0;

	err = ufshcd_get_bkops_status(hba, &curr_status);
	if (err) {
		dev_err(hba->dev, "%s: failed to get BKOPS status %d\n",
				__func__, err);
		goto out;
	} else if (curr_status > BKOPS_STATUS_MAX) {
		dev_err(hba->dev, "%s: invalid BKOPS status %d\n",
				__func__, curr_status);
		err = -EINVAL;
		goto out;
	}

	if (curr_status >= status)
		err = ufshcd_enable_auto_bkops(hba);
	else
		err = ufshcd_disable_auto_bkops(hba);
out:
	return err;
}

/**
 * ufshcd_urgent_bkops - handle urgent bkops exception event
 * @hba: per-adapter instance
 *
 * Enable fBackgroundOpsEn flag in the device to permit background
 * operations.
 *
 * If BKOPs is enabled, this function returns 0, 1 if the bkops in not enabled
 * and negative error value for any other failure.
 *
 * Return: 0 upon success; < 0 upon failure.
 */
static int ufshcd_urgent_bkops(struct ufs_hba *hba)
{
	return ufshcd_bkops_ctrl(hba, hba->urgent_bkops_lvl);
}

static inline int ufshcd_get_ee_status(struct ufs_hba *hba, u32 *status)
{
	return ufshcd_query_attr_retry(hba, UPIU_QUERY_OPCODE_READ_ATTR,
			QUERY_ATTR_IDN_EE_STATUS, 0, 0, status);
}

static void ufshcd_bkops_exception_event_handler(struct ufs_hba *hba)
{
	int err;
	u32 curr_status = 0;

	if (hba->is_urgent_bkops_lvl_checked)
		goto enable_auto_bkops;

	err = ufshcd_get_bkops_status(hba, &curr_status);
	if (err) {
		dev_err(hba->dev, "%s: failed to get BKOPS status %d\n",
				__func__, err);
		goto out;
	}

	/*
	 * We are seeing that some devices are raising the urgent bkops
	 * exception events even when BKOPS status doesn't indicate performace
	 * impacted or critical. Handle these device by determining their urgent
	 * bkops status at runtime.
	 */
	if (curr_status < BKOPS_STATUS_PERF_IMPACT) {
		dev_err(hba->dev, "%s: device raised urgent BKOPS exception for bkops status %d\n",
				__func__, curr_status);
		/* update the current status as the urgent bkops level */
		hba->urgent_bkops_lvl = curr_status;
		hba->is_urgent_bkops_lvl_checked = true;
	}

enable_auto_bkops:
	err = ufshcd_enable_auto_bkops(hba);
out:
	if (err < 0)
		dev_err(hba->dev, "%s: failed to handle urgent bkops %d\n",
				__func__, err);
}

static void ufshcd_temp_exception_event_handler(struct ufs_hba *hba, u16 status)
{
	u32 value;

	if (ufshcd_query_attr_retry(hba, UPIU_QUERY_OPCODE_READ_ATTR,
				QUERY_ATTR_IDN_CASE_ROUGH_TEMP, 0, 0, &value))
		return;

	dev_info(hba->dev, "exception Tcase %d\n", value - 80);

	ufs_hwmon_notify_event(hba, status & MASK_EE_URGENT_TEMP);

	/*
	 * A placeholder for the platform vendors to add whatever additional
	 * steps required
	 */
}

static int __ufshcd_wb_toggle(struct ufs_hba *hba, bool set, enum flag_idn idn)
{
	u8 index;
	enum query_opcode opcode = set ? UPIU_QUERY_OPCODE_SET_FLAG :
				   UPIU_QUERY_OPCODE_CLEAR_FLAG;

	index = ufshcd_wb_get_query_index(hba);
	return ufshcd_query_flag_retry(hba, opcode, idn, index, NULL);
}

int ufshcd_wb_toggle(struct ufs_hba *hba, bool enable)
{
	int ret;

	if (!ufshcd_is_wb_allowed(hba) ||
	    hba->dev_info.wb_enabled == enable)
		return 0;

	ret = __ufshcd_wb_toggle(hba, enable, QUERY_FLAG_IDN_WB_EN);
	if (ret) {
		dev_err(hba->dev, "%s: Write Booster %s failed %d\n",
			__func__, enable ? "enabling" : "disabling", ret);
		return ret;
	}

	hba->dev_info.wb_enabled = enable;
	dev_dbg(hba->dev, "%s: Write Booster %s\n",
			__func__, enable ? "enabled" : "disabled");

	return ret;
}

static void ufshcd_wb_toggle_buf_flush_during_h8(struct ufs_hba *hba,
						 bool enable)
{
	int ret;

	ret = __ufshcd_wb_toggle(hba, enable,
			QUERY_FLAG_IDN_WB_BUFF_FLUSH_DURING_HIBERN8);
	if (ret) {
		dev_err(hba->dev, "%s: WB-Buf Flush during H8 %s failed %d\n",
			__func__, enable ? "enabling" : "disabling", ret);
		return;
	}
	dev_dbg(hba->dev, "%s: WB-Buf Flush during H8 %s\n",
			__func__, enable ? "enabled" : "disabled");
}

int ufshcd_wb_toggle_buf_flush(struct ufs_hba *hba, bool enable)
{
	int ret;

	if (!ufshcd_is_wb_allowed(hba) ||
	    hba->dev_info.wb_buf_flush_enabled == enable)
		return 0;

	ret = __ufshcd_wb_toggle(hba, enable, QUERY_FLAG_IDN_WB_BUFF_FLUSH_EN);
	if (ret) {
		dev_err(hba->dev, "%s: WB-Buf Flush %s failed %d\n",
			__func__, enable ? "enabling" : "disabling", ret);
		return ret;
	}

	hba->dev_info.wb_buf_flush_enabled = enable;
	dev_dbg(hba->dev, "%s: WB-Buf Flush %s\n",
			__func__, enable ? "enabled" : "disabled");

	return ret;
}

static bool ufshcd_wb_presrv_usrspc_keep_vcc_on(struct ufs_hba *hba,
						u32 avail_buf)
{
	u32 cur_buf;
	int ret;
	u8 index;

	index = ufshcd_wb_get_query_index(hba);
	ret = ufshcd_query_attr_retry(hba, UPIU_QUERY_OPCODE_READ_ATTR,
					      QUERY_ATTR_IDN_CURR_WB_BUFF_SIZE,
					      index, 0, &cur_buf);
	if (ret) {
		dev_err(hba->dev, "%s: dCurWriteBoosterBufferSize read failed %d\n",
			__func__, ret);
		return false;
	}

	if (!cur_buf) {
		dev_info(hba->dev, "dCurWBBuf: %d WB disabled until free-space is available\n",
			 cur_buf);
		return false;
	}
	/* Let it continue to flush when available buffer exceeds threshold */
	return avail_buf < hba->vps->wb_flush_threshold;
}

static void ufshcd_wb_force_disable(struct ufs_hba *hba)
{
	if (ufshcd_is_wb_buf_flush_allowed(hba))
		ufshcd_wb_toggle_buf_flush(hba, false);

	ufshcd_wb_toggle_buf_flush_during_h8(hba, false);
	ufshcd_wb_toggle(hba, false);
	hba->caps &= ~UFSHCD_CAP_WB_EN;

	dev_info(hba->dev, "%s: WB force disabled\n", __func__);
}

static bool ufshcd_is_wb_buf_lifetime_available(struct ufs_hba *hba)
{
	u32 lifetime;
	int ret;
	u8 index;

	index = ufshcd_wb_get_query_index(hba);
	ret = ufshcd_query_attr_retry(hba, UPIU_QUERY_OPCODE_READ_ATTR,
				      QUERY_ATTR_IDN_WB_BUFF_LIFE_TIME_EST,
				      index, 0, &lifetime);
	if (ret) {
		dev_err(hba->dev,
			"%s: bWriteBoosterBufferLifeTimeEst read failed %d\n",
			__func__, ret);
		return false;
	}

	if (lifetime == UFS_WB_EXCEED_LIFETIME) {
		dev_err(hba->dev, "%s: WB buf lifetime is exhausted 0x%02X\n",
			__func__, lifetime);
		return false;
	}

	dev_dbg(hba->dev, "%s: WB buf lifetime is 0x%02X\n",
		__func__, lifetime);

	return true;
}

static bool ufshcd_wb_need_flush(struct ufs_hba *hba)
{
	int ret;
	u32 avail_buf;
	u8 index;

	if (!ufshcd_is_wb_allowed(hba))
		return false;

	if (!ufshcd_is_wb_buf_lifetime_available(hba)) {
		ufshcd_wb_force_disable(hba);
		return false;
	}

	/*
	 * The ufs device needs the vcc to be ON to flush.
	 * With user-space reduction enabled, it's enough to enable flush
	 * by checking only the available buffer. The threshold
	 * defined here is > 90% full.
	 * With user-space preserved enabled, the current-buffer
	 * should be checked too because the wb buffer size can reduce
	 * when disk tends to be full. This info is provided by current
	 * buffer (dCurrentWriteBoosterBufferSize). There's no point in
	 * keeping vcc on when current buffer is empty.
	 */
	index = ufshcd_wb_get_query_index(hba);
	ret = ufshcd_query_attr_retry(hba, UPIU_QUERY_OPCODE_READ_ATTR,
				      QUERY_ATTR_IDN_AVAIL_WB_BUFF_SIZE,
				      index, 0, &avail_buf);
	if (ret) {
		dev_warn(hba->dev, "%s: dAvailableWriteBoosterBufferSize read failed %d\n",
			 __func__, ret);
		return false;
	}

	if (!hba->dev_info.b_presrv_uspc_en)
		return avail_buf <= UFS_WB_BUF_REMAIN_PERCENT(10);

	return ufshcd_wb_presrv_usrspc_keep_vcc_on(hba, avail_buf);
}

static void ufshcd_rpm_dev_flush_recheck_work(struct work_struct *work)
{
	struct ufs_hba *hba = container_of(to_delayed_work(work),
					   struct ufs_hba,
					   rpm_dev_flush_recheck_work);
	/*
	 * To prevent unnecessary VCC power drain after device finishes
	 * WriteBooster buffer flush or Auto BKOPs, force runtime resume
	 * after a certain delay to recheck the threshold by next runtime
	 * suspend.
	 */
	ufshcd_rpm_get_sync(hba);
	ufshcd_rpm_put_sync(hba);
}

/**
 * ufshcd_exception_event_handler - handle exceptions raised by device
 * @work: pointer to work data
 *
 * Read bExceptionEventStatus attribute from the device and handle the
 * exception event accordingly.
 */
static void ufshcd_exception_event_handler(struct work_struct *work)
{
	struct ufs_hba *hba;
	int err;
	u32 status = 0;
	hba = container_of(work, struct ufs_hba, eeh_work);

	ufshcd_scsi_block_requests(hba);
	err = ufshcd_get_ee_status(hba, &status);
	if (err) {
		dev_err(hba->dev, "%s: failed to get exception status %d\n",
				__func__, err);
		goto out;
	}

	trace_ufshcd_exception_event(dev_name(hba->dev), status);

	if (status & hba->ee_drv_mask & MASK_EE_URGENT_BKOPS)
		ufshcd_bkops_exception_event_handler(hba);

	if (status & hba->ee_drv_mask & MASK_EE_URGENT_TEMP)
		ufshcd_temp_exception_event_handler(hba, status);

	ufs_debugfs_exception_event(hba, status);
out:
	ufshcd_scsi_unblock_requests(hba);
}

/* Complete requests that have door-bell cleared */
static void ufshcd_complete_requests(struct ufs_hba *hba, bool force_compl)
{
	if (is_mcq_enabled(hba))
		ufshcd_mcq_compl_pending_transfer(hba, force_compl);
	else
		ufshcd_transfer_req_compl(hba);

	ufshcd_tmc_handler(hba);
}

/**
 * ufshcd_quirk_dl_nac_errors - This function checks if error handling is
 *				to recover from the DL NAC errors or not.
 * @hba: per-adapter instance
 *
 * Return: true if error handling is required, false otherwise.
 */
static bool ufshcd_quirk_dl_nac_errors(struct ufs_hba *hba)
{
	unsigned long flags;
	bool err_handling = true;

	spin_lock_irqsave(hba->host->host_lock, flags);
	/*
	 * UFS_DEVICE_QUIRK_RECOVERY_FROM_DL_NAC_ERRORS only workaround the
	 * device fatal error and/or DL NAC & REPLAY timeout errors.
	 */
	if (hba->saved_err & (CONTROLLER_FATAL_ERROR | SYSTEM_BUS_FATAL_ERROR))
		goto out;

	if ((hba->saved_err & DEVICE_FATAL_ERROR) ||
	    ((hba->saved_err & UIC_ERROR) &&
	     (hba->saved_uic_err & UFSHCD_UIC_DL_TCx_REPLAY_ERROR)))
		goto out;

	if ((hba->saved_err & UIC_ERROR) &&
	    (hba->saved_uic_err & UFSHCD_UIC_DL_NAC_RECEIVED_ERROR)) {
		int err;
		/*
		 * wait for 50ms to see if we can get any other errors or not.
		 */
		spin_unlock_irqrestore(hba->host->host_lock, flags);
		msleep(50);
		spin_lock_irqsave(hba->host->host_lock, flags);

		/*
		 * now check if we have got any other severe errors other than
		 * DL NAC error?
		 */
		if ((hba->saved_err & INT_FATAL_ERRORS) ||
		    ((hba->saved_err & UIC_ERROR) &&
		    (hba->saved_uic_err & ~UFSHCD_UIC_DL_NAC_RECEIVED_ERROR)))
			goto out;

		/*
		 * As DL NAC is the only error received so far, send out NOP
		 * command to confirm if link is still active or not.
		 *   - If we don't get any response then do error recovery.
		 *   - If we get response then clear the DL NAC error bit.
		 */

		spin_unlock_irqrestore(hba->host->host_lock, flags);
		err = ufshcd_verify_dev_init(hba);
		spin_lock_irqsave(hba->host->host_lock, flags);

		if (err)
			goto out;

		/* Link seems to be alive hence ignore the DL NAC errors */
		if (hba->saved_uic_err == UFSHCD_UIC_DL_NAC_RECEIVED_ERROR)
			hba->saved_err &= ~UIC_ERROR;
		/* clear NAC error */
		hba->saved_uic_err &= ~UFSHCD_UIC_DL_NAC_RECEIVED_ERROR;
		if (!hba->saved_uic_err)
			err_handling = false;
	}
out:
	spin_unlock_irqrestore(hba->host->host_lock, flags);
	return err_handling;
}

/* host lock must be held before calling this func */
static inline bool ufshcd_is_saved_err_fatal(struct ufs_hba *hba)
{
	return (hba->saved_uic_err & UFSHCD_UIC_DL_PA_INIT_ERROR) ||
	       (hba->saved_err & (INT_FATAL_ERRORS | UFSHCD_UIC_HIBERN8_MASK));
}

void ufshcd_schedule_eh_work(struct ufs_hba *hba)
{
	lockdep_assert_held(hba->host->host_lock);

	/* handle fatal errors only when link is not in error state */
	if (hba->ufshcd_state != UFSHCD_STATE_ERROR) {
		if (hba->force_reset || ufshcd_is_link_broken(hba) ||
		    ufshcd_is_saved_err_fatal(hba))
			hba->ufshcd_state = UFSHCD_STATE_EH_SCHEDULED_FATAL;
		else
			hba->ufshcd_state = UFSHCD_STATE_EH_SCHEDULED_NON_FATAL;
		queue_work(hba->eh_wq, &hba->eh_work);
	}
}

static void ufshcd_force_error_recovery(struct ufs_hba *hba)
{
	spin_lock_irq(hba->host->host_lock);
	hba->force_reset = true;
	ufshcd_schedule_eh_work(hba);
	spin_unlock_irq(hba->host->host_lock);
}

static void ufshcd_clk_scaling_allow(struct ufs_hba *hba, bool allow)
{
	mutex_lock(&hba->wb_mutex);
	down_write(&hba->clk_scaling_lock);
	hba->clk_scaling.is_allowed = allow;
	up_write(&hba->clk_scaling_lock);
	mutex_unlock(&hba->wb_mutex);
}

static void ufshcd_clk_scaling_suspend(struct ufs_hba *hba, bool suspend)
{
	if (suspend) {
		if (hba->clk_scaling.is_enabled)
			ufshcd_suspend_clkscaling(hba);
		ufshcd_clk_scaling_allow(hba, false);
	} else {
		ufshcd_clk_scaling_allow(hba, true);
		if (hba->clk_scaling.is_enabled)
			ufshcd_resume_clkscaling(hba);
	}
}

static void ufshcd_err_handling_prepare(struct ufs_hba *hba)
{
	ufshcd_rpm_get_sync(hba);
	if (pm_runtime_status_suspended(&hba->ufs_device_wlun->sdev_gendev) ||
	    hba->is_sys_suspended) {
		enum ufs_pm_op pm_op;

		/*
		 * Don't assume anything of resume, if
		 * resume fails, irq and clocks can be OFF, and powers
		 * can be OFF or in LPM.
		 */
		ufshcd_setup_hba_vreg(hba, true);
		ufshcd_enable_irq(hba);
		ufshcd_setup_vreg(hba, true);
		ufshcd_config_vreg_hpm(hba, hba->vreg_info.vccq);
		ufshcd_config_vreg_hpm(hba, hba->vreg_info.vccq2);
		ufshcd_hold(hba);
		if (!ufshcd_is_clkgating_allowed(hba))
			ufshcd_setup_clocks(hba, true);
		pm_op = hba->is_sys_suspended ? UFS_SYSTEM_PM : UFS_RUNTIME_PM;
		ufshcd_vops_resume(hba, pm_op);
	} else {
		ufshcd_hold(hba);
		if (ufshcd_is_clkscaling_supported(hba) &&
		    hba->clk_scaling.is_enabled)
			ufshcd_suspend_clkscaling(hba);
		ufshcd_clk_scaling_allow(hba, false);
	}
	ufshcd_scsi_block_requests(hba);
	/* Wait for ongoing ufshcd_queuecommand() calls to finish. */
	blk_mq_wait_quiesce_done(&hba->host->tag_set);
	cancel_work_sync(&hba->eeh_work);
}

static void ufshcd_err_handling_unprepare(struct ufs_hba *hba)
{
	ufshcd_scsi_unblock_requests(hba);
	ufshcd_release(hba);
	if (ufshcd_is_clkscaling_supported(hba))
		ufshcd_clk_scaling_suspend(hba, false);
	ufshcd_rpm_put(hba);
}

static inline bool ufshcd_err_handling_should_stop(struct ufs_hba *hba)
{
	return (!hba->is_powered || hba->shutting_down ||
		!hba->ufs_device_wlun ||
		hba->ufshcd_state == UFSHCD_STATE_ERROR ||
		(!(hba->saved_err || hba->saved_uic_err || hba->force_reset ||
		   ufshcd_is_link_broken(hba))));
}

#ifdef CONFIG_PM
static void ufshcd_recover_pm_error(struct ufs_hba *hba)
{
	struct Scsi_Host *shost = hba->host;
	struct scsi_device *sdev;
	struct request_queue *q;
	int ret;

	hba->is_sys_suspended = false;
	/*
	 * Set RPM status of wlun device to RPM_ACTIVE,
	 * this also clears its runtime error.
	 */
	ret = pm_runtime_set_active(&hba->ufs_device_wlun->sdev_gendev);

	/* hba device might have a runtime error otherwise */
	if (ret)
		ret = pm_runtime_set_active(hba->dev);
	/*
	 * If wlun device had runtime error, we also need to resume those
	 * consumer scsi devices in case any of them has failed to be
	 * resumed due to supplier runtime resume failure. This is to unblock
	 * blk_queue_enter in case there are bios waiting inside it.
	 */
	if (!ret) {
		shost_for_each_device(sdev, shost) {
			q = sdev->request_queue;
			if (q->dev && (q->rpm_status == RPM_SUSPENDED ||
				       q->rpm_status == RPM_SUSPENDING))
				pm_request_resume(q->dev);
		}
	}
}
#else
static inline void ufshcd_recover_pm_error(struct ufs_hba *hba)
{
}
#endif

static bool ufshcd_is_pwr_mode_restore_needed(struct ufs_hba *hba)
{
	struct ufs_pa_layer_attr *pwr_info = &hba->pwr_info;
	u32 mode;

	ufshcd_dme_get(hba, UIC_ARG_MIB(PA_PWRMODE), &mode);

	if (pwr_info->pwr_rx != ((mode >> PWRMODE_RX_OFFSET) & PWRMODE_MASK))
		return true;

	if (pwr_info->pwr_tx != (mode & PWRMODE_MASK))
		return true;

	return false;
}

static bool ufshcd_abort_one(struct request *rq, void *priv)
{
	int *ret = priv;
	u32 tag = rq->tag;
	struct scsi_cmnd *cmd = blk_mq_rq_to_pdu(rq);
	struct scsi_device *sdev = cmd->device;
	struct Scsi_Host *shost = sdev->host;
	struct ufs_hba *hba = shost_priv(shost);
	struct ufshcd_lrb *lrbp = &hba->lrb[tag];
	struct ufs_hw_queue *hwq;
	unsigned long flags;

	*ret = ufshcd_try_to_abort_task(hba, tag);
	dev_err(hba->dev, "Aborting tag %d / CDB %#02x %s\n", tag,
		hba->lrb[tag].cmd ? hba->lrb[tag].cmd->cmnd[0] : -1,
		*ret ? "failed" : "succeeded");

	/* Release cmd in MCQ mode if abort succeeds */
	if (is_mcq_enabled(hba) && (*ret == 0)) {
		hwq = ufshcd_mcq_req_to_hwq(hba, scsi_cmd_to_rq(lrbp->cmd));
		if (!hwq)
			return 0;
		spin_lock_irqsave(&hwq->cq_lock, flags);
		if (ufshcd_cmd_inflight(lrbp->cmd))
			ufshcd_release_scsi_cmd(hba, lrbp);
		spin_unlock_irqrestore(&hwq->cq_lock, flags);
	}

	return *ret == 0;
}

/**
 * ufshcd_abort_all - Abort all pending commands.
 * @hba: Host bus adapter pointer.
 *
 * Return: true if and only if the host controller needs to be reset.
 */
static bool ufshcd_abort_all(struct ufs_hba *hba)
{
	int tag, ret = 0;

	blk_mq_tagset_busy_iter(&hba->host->tag_set, ufshcd_abort_one, &ret);
	if (ret)
		goto out;

	/* Clear pending task management requests */
	for_each_set_bit(tag, &hba->outstanding_tasks, hba->nutmrs) {
		ret = ufshcd_clear_tm_cmd(hba, tag);
		if (ret)
			goto out;
	}

out:
	/* Complete the requests that are cleared by s/w */
	ufshcd_complete_requests(hba, false);

	return ret != 0;
}

/**
 * ufshcd_err_handler - handle UFS errors that require s/w attention
 * @work: pointer to work structure
 */
static void ufshcd_err_handler(struct work_struct *work)
{
	int retries = MAX_ERR_HANDLER_RETRIES;
	struct ufs_hba *hba;
	unsigned long flags;
	bool needs_restore;
	bool needs_reset;
	int pmc_err;

	hba = container_of(work, struct ufs_hba, eh_work);

	dev_info(hba->dev,
		 "%s started; HBA state %s; powered %d; shutting down %d; saved_err = %d; saved_uic_err = %d; force_reset = %d%s\n",
		 __func__, ufshcd_state_name[hba->ufshcd_state],
		 hba->is_powered, hba->shutting_down, hba->saved_err,
		 hba->saved_uic_err, hba->force_reset,
		 ufshcd_is_link_broken(hba) ? "; link is broken" : "");

	down(&hba->host_sem);
	spin_lock_irqsave(hba->host->host_lock, flags);
	if (ufshcd_err_handling_should_stop(hba)) {
		if (hba->ufshcd_state != UFSHCD_STATE_ERROR)
			hba->ufshcd_state = UFSHCD_STATE_OPERATIONAL;
		spin_unlock_irqrestore(hba->host->host_lock, flags);
		up(&hba->host_sem);
		return;
	}
	ufshcd_set_eh_in_progress(hba);
	spin_unlock_irqrestore(hba->host->host_lock, flags);
	ufshcd_err_handling_prepare(hba);
	/* Complete requests that have door-bell cleared by h/w */
	ufshcd_complete_requests(hba, false);
	spin_lock_irqsave(hba->host->host_lock, flags);
again:
	needs_restore = false;
	needs_reset = false;

	if (hba->ufshcd_state != UFSHCD_STATE_ERROR)
		hba->ufshcd_state = UFSHCD_STATE_RESET;
	/*
	 * A full reset and restore might have happened after preparation
	 * is finished, double check whether we should stop.
	 */
	if (ufshcd_err_handling_should_stop(hba))
		goto skip_err_handling;

	if ((hba->dev_quirks & UFS_DEVICE_QUIRK_RECOVERY_FROM_DL_NAC_ERRORS) &&
	    !hba->force_reset) {
		bool ret;

		spin_unlock_irqrestore(hba->host->host_lock, flags);
		/* release the lock as ufshcd_quirk_dl_nac_errors() may sleep */
		ret = ufshcd_quirk_dl_nac_errors(hba);
		spin_lock_irqsave(hba->host->host_lock, flags);
		if (!ret && ufshcd_err_handling_should_stop(hba))
			goto skip_err_handling;
	}

	if ((hba->saved_err & (INT_FATAL_ERRORS | UFSHCD_UIC_HIBERN8_MASK)) ||
	    (hba->saved_uic_err &&
	     (hba->saved_uic_err != UFSHCD_UIC_PA_GENERIC_ERROR))) {
		bool pr_prdt = !!(hba->saved_err & SYSTEM_BUS_FATAL_ERROR);

		spin_unlock_irqrestore(hba->host->host_lock, flags);
		ufshcd_print_host_state(hba);
		ufshcd_print_pwr_info(hba);
		ufshcd_print_evt_hist(hba);
		ufshcd_print_tmrs(hba, hba->outstanding_tasks);
		ufshcd_print_trs_all(hba, pr_prdt);
		spin_lock_irqsave(hba->host->host_lock, flags);
	}

	/*
	 * if host reset is required then skip clearing the pending
	 * transfers forcefully because they will get cleared during
	 * host reset and restore
	 */
	if (hba->force_reset || ufshcd_is_link_broken(hba) ||
	    ufshcd_is_saved_err_fatal(hba) ||
	    ((hba->saved_err & UIC_ERROR) &&
	     (hba->saved_uic_err & (UFSHCD_UIC_DL_NAC_RECEIVED_ERROR |
				    UFSHCD_UIC_DL_TCx_REPLAY_ERROR)))) {
		needs_reset = true;
		goto do_reset;
	}

	/*
	 * If LINERESET was caught, UFS might have been put to PWM mode,
	 * check if power mode restore is needed.
	 */
	if (hba->saved_uic_err & UFSHCD_UIC_PA_GENERIC_ERROR) {
		hba->saved_uic_err &= ~UFSHCD_UIC_PA_GENERIC_ERROR;
		if (!hba->saved_uic_err)
			hba->saved_err &= ~UIC_ERROR;
		spin_unlock_irqrestore(hba->host->host_lock, flags);
		if (ufshcd_is_pwr_mode_restore_needed(hba))
			needs_restore = true;
		spin_lock_irqsave(hba->host->host_lock, flags);
		if (!hba->saved_err && !needs_restore)
			goto skip_err_handling;
	}

	hba->silence_err_logs = true;
	/* release lock as clear command might sleep */
	spin_unlock_irqrestore(hba->host->host_lock, flags);

	needs_reset = ufshcd_abort_all(hba);

	spin_lock_irqsave(hba->host->host_lock, flags);
	hba->silence_err_logs = false;
	if (needs_reset)
		goto do_reset;

	/*
	 * After all reqs and tasks are cleared from doorbell,
	 * now it is safe to retore power mode.
	 */
	if (needs_restore) {
		spin_unlock_irqrestore(hba->host->host_lock, flags);
		/*
		 * Hold the scaling lock just in case dev cmds
		 * are sent via bsg and/or sysfs.
		 */
		down_write(&hba->clk_scaling_lock);
		hba->force_pmc = true;
		pmc_err = ufshcd_config_pwr_mode(hba, &(hba->pwr_info));
		if (pmc_err) {
			needs_reset = true;
			dev_err(hba->dev, "%s: Failed to restore power mode, err = %d\n",
					__func__, pmc_err);
		}
		hba->force_pmc = false;
		ufshcd_print_pwr_info(hba);
		up_write(&hba->clk_scaling_lock);
		spin_lock_irqsave(hba->host->host_lock, flags);
	}

do_reset:
	/* Fatal errors need reset */
	if (needs_reset) {
		int err;

		hba->force_reset = false;
		spin_unlock_irqrestore(hba->host->host_lock, flags);
		err = ufshcd_reset_and_restore(hba);
		if (err)
			dev_err(hba->dev, "%s: reset and restore failed with err %d\n",
					__func__, err);
		else
			ufshcd_recover_pm_error(hba);
		spin_lock_irqsave(hba->host->host_lock, flags);
	}

skip_err_handling:
	if (!needs_reset) {
		if (hba->ufshcd_state == UFSHCD_STATE_RESET)
			hba->ufshcd_state = UFSHCD_STATE_OPERATIONAL;
		if (hba->saved_err || hba->saved_uic_err)
			dev_err_ratelimited(hba->dev, "%s: exit: saved_err 0x%x saved_uic_err 0x%x",
			    __func__, hba->saved_err, hba->saved_uic_err);
	}
	/* Exit in an operational state or dead */
	if (hba->ufshcd_state != UFSHCD_STATE_OPERATIONAL &&
	    hba->ufshcd_state != UFSHCD_STATE_ERROR) {
		if (--retries)
			goto again;
		hba->ufshcd_state = UFSHCD_STATE_ERROR;
	}
	ufshcd_clear_eh_in_progress(hba);
	spin_unlock_irqrestore(hba->host->host_lock, flags);
	ufshcd_err_handling_unprepare(hba);
	up(&hba->host_sem);

	dev_info(hba->dev, "%s finished; HBA state %s\n", __func__,
		 ufshcd_state_name[hba->ufshcd_state]);
}

/**
 * ufshcd_update_uic_error - check and set fatal UIC error flags.
 * @hba: per-adapter instance
 *
 * Return:
 *  IRQ_HANDLED - If interrupt is valid
 *  IRQ_NONE    - If invalid interrupt
 */
static irqreturn_t ufshcd_update_uic_error(struct ufs_hba *hba)
{
	u32 reg;
	irqreturn_t retval = IRQ_NONE;

	/* PHY layer error */
	reg = ufshcd_readl(hba, REG_UIC_ERROR_CODE_PHY_ADAPTER_LAYER);
	if ((reg & UIC_PHY_ADAPTER_LAYER_ERROR) &&
	    (reg & UIC_PHY_ADAPTER_LAYER_ERROR_CODE_MASK)) {
		ufshcd_update_evt_hist(hba, UFS_EVT_PA_ERR, reg);
		/*
		 * To know whether this error is fatal or not, DB timeout
		 * must be checked but this error is handled separately.
		 */
		if (reg & UIC_PHY_ADAPTER_LAYER_LANE_ERR_MASK)
			dev_dbg(hba->dev, "%s: UIC Lane error reported\n",
					__func__);

		/* Got a LINERESET indication. */
		if (reg & UIC_PHY_ADAPTER_LAYER_GENERIC_ERROR) {
			struct uic_command *cmd = NULL;

			hba->uic_error |= UFSHCD_UIC_PA_GENERIC_ERROR;
			if (hba->uic_async_done && hba->active_uic_cmd)
				cmd = hba->active_uic_cmd;
			/*
			 * Ignore the LINERESET during power mode change
			 * operation via DME_SET command.
			 */
			if (cmd && (cmd->command == UIC_CMD_DME_SET))
				hba->uic_error &= ~UFSHCD_UIC_PA_GENERIC_ERROR;
		}
		retval |= IRQ_HANDLED;
	}

	/* PA_INIT_ERROR is fatal and needs UIC reset */
	reg = ufshcd_readl(hba, REG_UIC_ERROR_CODE_DATA_LINK_LAYER);
	if ((reg & UIC_DATA_LINK_LAYER_ERROR) &&
	    (reg & UIC_DATA_LINK_LAYER_ERROR_CODE_MASK)) {
		ufshcd_update_evt_hist(hba, UFS_EVT_DL_ERR, reg);

		if (reg & UIC_DATA_LINK_LAYER_ERROR_PA_INIT)
			hba->uic_error |= UFSHCD_UIC_DL_PA_INIT_ERROR;
		else if (hba->dev_quirks &
				UFS_DEVICE_QUIRK_RECOVERY_FROM_DL_NAC_ERRORS) {
			if (reg & UIC_DATA_LINK_LAYER_ERROR_NAC_RECEIVED)
				hba->uic_error |=
					UFSHCD_UIC_DL_NAC_RECEIVED_ERROR;
			else if (reg & UIC_DATA_LINK_LAYER_ERROR_TCx_REPLAY_TIMEOUT)
				hba->uic_error |= UFSHCD_UIC_DL_TCx_REPLAY_ERROR;
		}
		retval |= IRQ_HANDLED;
	}

	/* UIC NL/TL/DME errors needs software retry */
	reg = ufshcd_readl(hba, REG_UIC_ERROR_CODE_NETWORK_LAYER);
	if ((reg & UIC_NETWORK_LAYER_ERROR) &&
	    (reg & UIC_NETWORK_LAYER_ERROR_CODE_MASK)) {
		ufshcd_update_evt_hist(hba, UFS_EVT_NL_ERR, reg);
		hba->uic_error |= UFSHCD_UIC_NL_ERROR;
		retval |= IRQ_HANDLED;
	}

	reg = ufshcd_readl(hba, REG_UIC_ERROR_CODE_TRANSPORT_LAYER);
	if ((reg & UIC_TRANSPORT_LAYER_ERROR) &&
	    (reg & UIC_TRANSPORT_LAYER_ERROR_CODE_MASK)) {
		ufshcd_update_evt_hist(hba, UFS_EVT_TL_ERR, reg);
		hba->uic_error |= UFSHCD_UIC_TL_ERROR;
		retval |= IRQ_HANDLED;
	}

	reg = ufshcd_readl(hba, REG_UIC_ERROR_CODE_DME);
	if ((reg & UIC_DME_ERROR) &&
	    (reg & UIC_DME_ERROR_CODE_MASK)) {
		ufshcd_update_evt_hist(hba, UFS_EVT_DME_ERR, reg);
		hba->uic_error |= UFSHCD_UIC_DME_ERROR;
		retval |= IRQ_HANDLED;
	}

	dev_dbg(hba->dev, "%s: UIC error flags = 0x%08x\n",
			__func__, hba->uic_error);
	return retval;
}

/**
 * ufshcd_check_errors - Check for errors that need s/w attention
 * @hba: per-adapter instance
 * @intr_status: interrupt status generated by the controller
 *
 * Return:
 *  IRQ_HANDLED - If interrupt is valid
 *  IRQ_NONE    - If invalid interrupt
 */
static irqreturn_t ufshcd_check_errors(struct ufs_hba *hba, u32 intr_status)
{
	bool queue_eh_work = false;
	irqreturn_t retval = IRQ_NONE;

	spin_lock(hba->host->host_lock);
	hba->errors |= UFSHCD_ERROR_MASK & intr_status;

	if (hba->errors & INT_FATAL_ERRORS) {
		ufshcd_update_evt_hist(hba, UFS_EVT_FATAL_ERR,
				       hba->errors);
		queue_eh_work = true;
	}

	if (hba->errors & UIC_ERROR) {
		hba->uic_error = 0;
		retval = ufshcd_update_uic_error(hba);
		if (hba->uic_error)
			queue_eh_work = true;
	}

	if (hba->errors & UFSHCD_UIC_HIBERN8_MASK) {
		dev_err(hba->dev,
			"%s: Auto Hibern8 %s failed - status: 0x%08x, upmcrs: 0x%08x\n",
			__func__, (hba->errors & UIC_HIBERNATE_ENTER) ?
			"Enter" : "Exit",
			hba->errors, ufshcd_get_upmcrs(hba));
		ufshcd_update_evt_hist(hba, UFS_EVT_AUTO_HIBERN8_ERR,
				       hba->errors);
		ufshcd_set_link_broken(hba);
		queue_eh_work = true;
	}

	if (queue_eh_work) {
		/*
		 * update the transfer error masks to sticky bits, let's do this
		 * irrespective of current ufshcd_state.
		 */
		hba->saved_err |= hba->errors;
		hba->saved_uic_err |= hba->uic_error;

		/* dump controller state before resetting */
		if ((hba->saved_err &
		     (INT_FATAL_ERRORS | UFSHCD_UIC_HIBERN8_MASK)) ||
		    (hba->saved_uic_err &&
		     (hba->saved_uic_err != UFSHCD_UIC_PA_GENERIC_ERROR))) {
			dev_err(hba->dev, "%s: saved_err 0x%x saved_uic_err 0x%x\n",
					__func__, hba->saved_err,
					hba->saved_uic_err);
			ufshcd_dump_regs(hba, 0, UFSHCI_REG_SPACE_SIZE,
					 "host_regs: ");
			ufshcd_print_pwr_info(hba);
		}
		ufshcd_schedule_eh_work(hba);
		retval |= IRQ_HANDLED;
	}
	/*
	 * if (!queue_eh_work) -
	 * Other errors are either non-fatal where host recovers
	 * itself without s/w intervention or errors that will be
	 * handled by the SCSI core layer.
	 */
	hba->errors = 0;
	hba->uic_error = 0;
	spin_unlock(hba->host->host_lock);
	return retval;
}

/**
 * ufshcd_tmc_handler - handle task management function completion
 * @hba: per adapter instance
 *
 * Return:
 *  IRQ_HANDLED - If interrupt is valid
 *  IRQ_NONE    - If invalid interrupt
 */
static irqreturn_t ufshcd_tmc_handler(struct ufs_hba *hba)
{
	unsigned long flags, pending, issued;
	irqreturn_t ret = IRQ_NONE;
	int tag;

	spin_lock_irqsave(hba->host->host_lock, flags);
	pending = ufshcd_readl(hba, REG_UTP_TASK_REQ_DOOR_BELL);
	issued = hba->outstanding_tasks & ~pending;
	for_each_set_bit(tag, &issued, hba->nutmrs) {
		struct request *req = hba->tmf_rqs[tag];
		struct completion *c = req->end_io_data;

		complete(c);
		ret = IRQ_HANDLED;
	}
	spin_unlock_irqrestore(hba->host->host_lock, flags);

	return ret;
}

/**
 * ufshcd_handle_mcq_cq_events - handle MCQ completion queue events
 * @hba: per adapter instance
 *
 * Return: IRQ_HANDLED if interrupt is handled.
 */
static irqreturn_t ufshcd_handle_mcq_cq_events(struct ufs_hba *hba)
{
	struct ufs_hw_queue *hwq;
	unsigned long outstanding_cqs;
	unsigned int nr_queues;
	int i, ret;
	u32 events;

	ret = ufshcd_vops_get_outstanding_cqs(hba, &outstanding_cqs);
	if (ret)
		outstanding_cqs = (1U << hba->nr_hw_queues) - 1;

	/* Exclude the poll queues */
	nr_queues = hba->nr_hw_queues - hba->nr_queues[HCTX_TYPE_POLL];
	for_each_set_bit(i, &outstanding_cqs, nr_queues) {
		hwq = &hba->uhq[i];

		events = ufshcd_mcq_read_cqis(hba, i);
		if (events)
			ufshcd_mcq_write_cqis(hba, events, i);

		if (events & UFSHCD_MCQ_CQIS_TAIL_ENT_PUSH_STS)
			ufshcd_mcq_poll_cqe_lock(hba, hwq);
	}

	return IRQ_HANDLED;
}

/**
 * ufshcd_sl_intr - Interrupt service routine
 * @hba: per adapter instance
 * @intr_status: contains interrupts generated by the controller
 *
 * Return:
 *  IRQ_HANDLED - If interrupt is valid
 *  IRQ_NONE    - If invalid interrupt
 */
static irqreturn_t ufshcd_sl_intr(struct ufs_hba *hba, u32 intr_status)
{
	irqreturn_t retval = IRQ_NONE;

	if (intr_status & UFSHCD_UIC_MASK)
		retval |= ufshcd_uic_cmd_compl(hba, intr_status);

	if (intr_status & UFSHCD_ERROR_MASK || hba->errors)
		retval |= ufshcd_check_errors(hba, intr_status);

	if (intr_status & UTP_TASK_REQ_COMPL)
		retval |= ufshcd_tmc_handler(hba);

	if (intr_status & UTP_TRANSFER_REQ_COMPL)
		retval |= ufshcd_transfer_req_compl(hba);

	if (intr_status & MCQ_CQ_EVENT_STATUS)
		retval |= ufshcd_handle_mcq_cq_events(hba);

	return retval;
}

/**
 * ufshcd_intr - Main interrupt service routine
 * @irq: irq number
 * @__hba: pointer to adapter instance
 *
 * Return:
 *  IRQ_HANDLED - If interrupt is valid
 *  IRQ_NONE    - If invalid interrupt
 */
static irqreturn_t ufshcd_intr(int irq, void *__hba)
{
	u32 intr_status, enabled_intr_status = 0;
	irqreturn_t retval = IRQ_NONE;
	struct ufs_hba *hba = __hba;
	int retries = hba->nutrs;

	intr_status = ufshcd_readl(hba, REG_INTERRUPT_STATUS);
	hba->ufs_stats.last_intr_status = intr_status;
	hba->ufs_stats.last_intr_ts = local_clock();

	/*
	 * There could be max of hba->nutrs reqs in flight and in worst case
	 * if the reqs get finished 1 by 1 after the interrupt status is
	 * read, make sure we handle them by checking the interrupt status
	 * again in a loop until we process all of the reqs before returning.
	 */
	while (intr_status && retries--) {
		enabled_intr_status =
			intr_status & ufshcd_readl(hba, REG_INTERRUPT_ENABLE);
		ufshcd_writel(hba, intr_status, REG_INTERRUPT_STATUS);
		if (enabled_intr_status)
			retval |= ufshcd_sl_intr(hba, enabled_intr_status);

		intr_status = ufshcd_readl(hba, REG_INTERRUPT_STATUS);
	}

	if (enabled_intr_status && retval == IRQ_NONE &&
	    (!(enabled_intr_status & UTP_TRANSFER_REQ_COMPL) ||
	     hba->outstanding_reqs) && !ufshcd_eh_in_progress(hba)) {
		dev_err(hba->dev, "%s: Unhandled interrupt 0x%08x (0x%08x, 0x%08x)\n",
					__func__,
					intr_status,
					hba->ufs_stats.last_intr_status,
					enabled_intr_status);
		ufshcd_dump_regs(hba, 0, UFSHCI_REG_SPACE_SIZE, "host_regs: ");
	}

	return retval;
}

static int ufshcd_clear_tm_cmd(struct ufs_hba *hba, int tag)
{
	int err = 0;
	u32 mask = 1 << tag;
	unsigned long flags;

	if (!test_bit(tag, &hba->outstanding_tasks))
		goto out;

	spin_lock_irqsave(hba->host->host_lock, flags);
	ufshcd_utmrl_clear(hba, tag);
	spin_unlock_irqrestore(hba->host->host_lock, flags);

	/* poll for max. 1 sec to clear door bell register by h/w */
	err = ufshcd_wait_for_register(hba,
			REG_UTP_TASK_REQ_DOOR_BELL,
			mask, 0, 1000, 1000);

	dev_err(hba->dev, "Clearing task management function with tag %d %s\n",
		tag, err < 0 ? "failed" : "succeeded");

out:
	return err;
}

static int __ufshcd_issue_tm_cmd(struct ufs_hba *hba,
		struct utp_task_req_desc *treq, u8 tm_function)
{
	struct request_queue *q = hba->tmf_queue;
	struct Scsi_Host *host = hba->host;
	DECLARE_COMPLETION_ONSTACK(wait);
	struct request *req;
	unsigned long flags;
	int task_tag, err;

	/*
	 * blk_mq_alloc_request() is used here only to get a free tag.
	 */
	req = blk_mq_alloc_request(q, REQ_OP_DRV_OUT, 0);
	if (IS_ERR(req))
		return PTR_ERR(req);

	req->end_io_data = &wait;
	ufshcd_hold(hba);

	spin_lock_irqsave(host->host_lock, flags);

	task_tag = req->tag;
	WARN_ONCE(task_tag < 0 || task_tag >= hba->nutmrs, "Invalid tag %d\n",
		  task_tag);
	hba->tmf_rqs[req->tag] = req;
	treq->upiu_req.req_header.task_tag = task_tag;

	memcpy(hba->utmrdl_base_addr + task_tag, treq, sizeof(*treq));
	ufshcd_vops_setup_task_mgmt(hba, task_tag, tm_function);

	/* send command to the controller */
	__set_bit(task_tag, &hba->outstanding_tasks);

	ufshcd_writel(hba, 1 << task_tag, REG_UTP_TASK_REQ_DOOR_BELL);
	/* Make sure that doorbell is committed immediately */
	wmb();

	spin_unlock_irqrestore(host->host_lock, flags);

	ufshcd_add_tm_upiu_trace(hba, task_tag, UFS_TM_SEND);

	/* wait until the task management command is completed */
	err = wait_for_completion_io_timeout(&wait,
			msecs_to_jiffies(TM_CMD_TIMEOUT));
	if (!err) {
		ufshcd_add_tm_upiu_trace(hba, task_tag, UFS_TM_ERR);
		dev_err(hba->dev, "%s: task management cmd 0x%.2x timed-out\n",
				__func__, tm_function);
		if (ufshcd_clear_tm_cmd(hba, task_tag))
			dev_WARN(hba->dev, "%s: unable to clear tm cmd (slot %d) after timeout\n",
					__func__, task_tag);
		err = -ETIMEDOUT;
	} else {
		err = 0;
		memcpy(treq, hba->utmrdl_base_addr + task_tag, sizeof(*treq));

		ufshcd_add_tm_upiu_trace(hba, task_tag, UFS_TM_COMP);
	}

	spin_lock_irqsave(hba->host->host_lock, flags);
	hba->tmf_rqs[req->tag] = NULL;
	__clear_bit(task_tag, &hba->outstanding_tasks);
	spin_unlock_irqrestore(hba->host->host_lock, flags);

	ufshcd_release(hba);
	blk_mq_free_request(req);

	return err;
}

/**
 * ufshcd_issue_tm_cmd - issues task management commands to controller
 * @hba: per adapter instance
 * @lun_id: LUN ID to which TM command is sent
 * @task_id: task ID to which the TM command is applicable
 * @tm_function: task management function opcode
 * @tm_response: task management service response return value
 *
 * Return: non-zero value on error, zero on success.
 */
static int ufshcd_issue_tm_cmd(struct ufs_hba *hba, int lun_id, int task_id,
		u8 tm_function, u8 *tm_response)
{
	struct utp_task_req_desc treq = { };
	enum utp_ocs ocs_value;
	int err;

	/* Configure task request descriptor */
	treq.header.interrupt = 1;
	treq.header.ocs = OCS_INVALID_COMMAND_STATUS;

	/* Configure task request UPIU */
	treq.upiu_req.req_header.transaction_code = UPIU_TRANSACTION_TASK_REQ;
	treq.upiu_req.req_header.lun = lun_id;
	treq.upiu_req.req_header.tm_function = tm_function;

	/*
	 * The host shall provide the same value for LUN field in the basic
	 * header and for Input Parameter.
	 */
	treq.upiu_req.input_param1 = cpu_to_be32(lun_id);
	treq.upiu_req.input_param2 = cpu_to_be32(task_id);

	err = __ufshcd_issue_tm_cmd(hba, &treq, tm_function);
	if (err == -ETIMEDOUT)
		return err;

	ocs_value = treq.header.ocs & MASK_OCS;
	if (ocs_value != OCS_SUCCESS)
		dev_err(hba->dev, "%s: failed, ocs = 0x%x\n",
				__func__, ocs_value);
	else if (tm_response)
		*tm_response = be32_to_cpu(treq.upiu_rsp.output_param1) &
				MASK_TM_SERVICE_RESP;
	return err;
}

/**
 * ufshcd_issue_devman_upiu_cmd - API for sending "utrd" type requests
 * @hba:	per-adapter instance
 * @req_upiu:	upiu request
 * @rsp_upiu:	upiu reply
 * @desc_buff:	pointer to descriptor buffer, NULL if NA
 * @buff_len:	descriptor size, 0 if NA
 * @cmd_type:	specifies the type (NOP, Query...)
 * @desc_op:	descriptor operation
 *
 * Those type of requests uses UTP Transfer Request Descriptor - utrd.
 * Therefore, it "rides" the device management infrastructure: uses its tag and
 * tasks work queues.
 *
 * Since there is only one available tag for device management commands,
 * the caller is expected to hold the hba->dev_cmd.lock mutex.
 *
 * Return: 0 upon success; < 0 upon failure.
 */
static int ufshcd_issue_devman_upiu_cmd(struct ufs_hba *hba,
					struct utp_upiu_req *req_upiu,
					struct utp_upiu_req *rsp_upiu,
					u8 *desc_buff, int *buff_len,
					enum dev_cmd_type cmd_type,
					enum query_opcode desc_op)
{
	DECLARE_COMPLETION_ONSTACK(wait);
	const u32 tag = hba->reserved_slot;
	struct ufshcd_lrb *lrbp;
	int err = 0;
	u8 upiu_flags;

	/* Protects use of hba->reserved_slot. */
	lockdep_assert_held(&hba->dev_cmd.lock);

	down_read(&hba->clk_scaling_lock);

	lrbp = &hba->lrb[tag];
	lrbp->cmd = NULL;
	lrbp->task_tag = tag;
	lrbp->lun = 0;
	lrbp->intr_cmd = true;
	ufshcd_prepare_lrbp_crypto(NULL, lrbp);
	hba->dev_cmd.type = cmd_type;

	if (hba->ufs_version <= ufshci_version(1, 1))
		lrbp->command_type = UTP_CMD_TYPE_DEV_MANAGE;
	else
		lrbp->command_type = UTP_CMD_TYPE_UFS_STORAGE;

	/* update the task tag in the request upiu */
	req_upiu->header.task_tag = tag;

	ufshcd_prepare_req_desc_hdr(lrbp, &upiu_flags, DMA_NONE, 0);

	/* just copy the upiu request as it is */
	memcpy(lrbp->ucd_req_ptr, req_upiu, sizeof(*lrbp->ucd_req_ptr));
	if (desc_buff && desc_op == UPIU_QUERY_OPCODE_WRITE_DESC) {
		/* The Data Segment Area is optional depending upon the query
		 * function value. for WRITE DESCRIPTOR, the data segment
		 * follows right after the tsf.
		 */
		memcpy(lrbp->ucd_req_ptr + 1, desc_buff, *buff_len);
		*buff_len = 0;
	}

	memset(lrbp->ucd_rsp_ptr, 0, sizeof(struct utp_upiu_rsp));

	hba->dev_cmd.complete = &wait;

	ufshcd_add_query_upiu_trace(hba, UFS_QUERY_SEND, lrbp->ucd_req_ptr);

	ufshcd_send_command(hba, tag, hba->dev_cmd_queue);
	/*
	 * ignore the returning value here - ufshcd_check_query_response is
	 * bound to fail since dev_cmd.query and dev_cmd.type were left empty.
	 * read the response directly ignoring all errors.
	 */
	ufshcd_wait_for_dev_cmd(hba, lrbp, QUERY_REQ_TIMEOUT);

	/* just copy the upiu response as it is */
	memcpy(rsp_upiu, lrbp->ucd_rsp_ptr, sizeof(*rsp_upiu));
	if (desc_buff && desc_op == UPIU_QUERY_OPCODE_READ_DESC) {
		u8 *descp = (u8 *)lrbp->ucd_rsp_ptr + sizeof(*rsp_upiu);
		u16 resp_len = be16_to_cpu(lrbp->ucd_rsp_ptr->header
					   .data_segment_length);

		if (*buff_len >= resp_len) {
			memcpy(desc_buff, descp, resp_len);
			*buff_len = resp_len;
		} else {
			dev_warn(hba->dev,
				 "%s: rsp size %d is bigger than buffer size %d",
				 __func__, resp_len, *buff_len);
			*buff_len = 0;
			err = -EINVAL;
		}
	}
	ufshcd_add_query_upiu_trace(hba, err ? UFS_QUERY_ERR : UFS_QUERY_COMP,
				    (struct utp_upiu_req *)lrbp->ucd_rsp_ptr);

	up_read(&hba->clk_scaling_lock);
	return err;
}

/**
 * ufshcd_exec_raw_upiu_cmd - API function for sending raw upiu commands
 * @hba:	per-adapter instance
 * @req_upiu:	upiu request
 * @rsp_upiu:	upiu reply - only 8 DW as we do not support scsi commands
 * @msgcode:	message code, one of UPIU Transaction Codes Initiator to Target
 * @desc_buff:	pointer to descriptor buffer, NULL if NA
 * @buff_len:	descriptor size, 0 if NA
 * @desc_op:	descriptor operation
 *
 * Supports UTP Transfer requests (nop and query), and UTP Task
 * Management requests.
 * It is up to the caller to fill the upiu conent properly, as it will
 * be copied without any further input validations.
 *
 * Return: 0 upon success; < 0 upon failure.
 */
int ufshcd_exec_raw_upiu_cmd(struct ufs_hba *hba,
			     struct utp_upiu_req *req_upiu,
			     struct utp_upiu_req *rsp_upiu,
			     enum upiu_request_transaction msgcode,
			     u8 *desc_buff, int *buff_len,
			     enum query_opcode desc_op)
{
	int err;
	enum dev_cmd_type cmd_type = DEV_CMD_TYPE_QUERY;
	struct utp_task_req_desc treq = { };
	enum utp_ocs ocs_value;
	u8 tm_f = req_upiu->header.tm_function;

	switch (msgcode) {
	case UPIU_TRANSACTION_NOP_OUT:
		cmd_type = DEV_CMD_TYPE_NOP;
		fallthrough;
	case UPIU_TRANSACTION_QUERY_REQ:
		ufshcd_hold(hba);
		mutex_lock(&hba->dev_cmd.lock);
		err = ufshcd_issue_devman_upiu_cmd(hba, req_upiu, rsp_upiu,
						   desc_buff, buff_len,
						   cmd_type, desc_op);
		mutex_unlock(&hba->dev_cmd.lock);
		ufshcd_release(hba);

		break;
	case UPIU_TRANSACTION_TASK_REQ:
		treq.header.interrupt = 1;
		treq.header.ocs = OCS_INVALID_COMMAND_STATUS;

		memcpy(&treq.upiu_req, req_upiu, sizeof(*req_upiu));

		err = __ufshcd_issue_tm_cmd(hba, &treq, tm_f);
		if (err == -ETIMEDOUT)
			break;

		ocs_value = treq.header.ocs & MASK_OCS;
		if (ocs_value != OCS_SUCCESS) {
			dev_err(hba->dev, "%s: failed, ocs = 0x%x\n", __func__,
				ocs_value);
			break;
		}

		memcpy(rsp_upiu, &treq.upiu_rsp, sizeof(*rsp_upiu));

		break;
	default:
		err = -EINVAL;

		break;
	}

	return err;
}

/**
 * ufshcd_advanced_rpmb_req_handler - handle advanced RPMB request
 * @hba:	per adapter instance
 * @req_upiu:	upiu request
 * @rsp_upiu:	upiu reply
 * @req_ehs:	EHS field which contains Advanced RPMB Request Message
 * @rsp_ehs:	EHS field which returns Advanced RPMB Response Message
 * @sg_cnt:	The number of sg lists actually used
 * @sg_list:	Pointer to SG list when DATA IN/OUT UPIU is required in ARPMB operation
 * @dir:	DMA direction
 *
 * Return: zero on success, non-zero on failure.
 */
int ufshcd_advanced_rpmb_req_handler(struct ufs_hba *hba, struct utp_upiu_req *req_upiu,
			 struct utp_upiu_req *rsp_upiu, struct ufs_ehs *req_ehs,
			 struct ufs_ehs *rsp_ehs, int sg_cnt, struct scatterlist *sg_list,
			 enum dma_data_direction dir)
{
	DECLARE_COMPLETION_ONSTACK(wait);
	const u32 tag = hba->reserved_slot;
	struct ufshcd_lrb *lrbp;
	int err = 0;
	int result;
	u8 upiu_flags;
	u8 *ehs_data;
	u16 ehs_len;

	/* Protects use of hba->reserved_slot. */
	ufshcd_hold(hba);
	mutex_lock(&hba->dev_cmd.lock);
	down_read(&hba->clk_scaling_lock);

	lrbp = &hba->lrb[tag];
	lrbp->cmd = NULL;
	lrbp->task_tag = tag;
	lrbp->lun = UFS_UPIU_RPMB_WLUN;

	lrbp->intr_cmd = true;
	ufshcd_prepare_lrbp_crypto(NULL, lrbp);
	hba->dev_cmd.type = DEV_CMD_TYPE_RPMB;

	/* Advanced RPMB starts from UFS 4.0, so its command type is UTP_CMD_TYPE_UFS_STORAGE */
	lrbp->command_type = UTP_CMD_TYPE_UFS_STORAGE;

	/*
	 * According to UFSHCI 4.0 specification page 24, if EHSLUTRDS is 0, host controller takes
	 * EHS length from CMD UPIU, and SW driver use EHS Length field in CMD UPIU. if it is 1,
	 * HW controller takes EHS length from UTRD.
	 */
	if (hba->capabilities & MASK_EHSLUTRD_SUPPORTED)
		ufshcd_prepare_req_desc_hdr(lrbp, &upiu_flags, dir, 2);
	else
		ufshcd_prepare_req_desc_hdr(lrbp, &upiu_flags, dir, 0);

	/* update the task tag */
	req_upiu->header.task_tag = tag;

	/* copy the UPIU(contains CDB) request as it is */
	memcpy(lrbp->ucd_req_ptr, req_upiu, sizeof(*lrbp->ucd_req_ptr));
	/* Copy EHS, starting with byte32, immediately after the CDB package */
	memcpy(lrbp->ucd_req_ptr + 1, req_ehs, sizeof(*req_ehs));

	if (dir != DMA_NONE && sg_list)
		ufshcd_sgl_to_prdt(hba, lrbp, sg_cnt, sg_list);

	memset(lrbp->ucd_rsp_ptr, 0, sizeof(struct utp_upiu_rsp));

	hba->dev_cmd.complete = &wait;

	ufshcd_send_command(hba, tag, hba->dev_cmd_queue);

	err = ufshcd_wait_for_dev_cmd(hba, lrbp, ADVANCED_RPMB_REQ_TIMEOUT);

	if (!err) {
		/* Just copy the upiu response as it is */
		memcpy(rsp_upiu, lrbp->ucd_rsp_ptr, sizeof(*rsp_upiu));
		/* Get the response UPIU result */
		result = (lrbp->ucd_rsp_ptr->header.response << 8) |
			lrbp->ucd_rsp_ptr->header.status;

		ehs_len = lrbp->ucd_rsp_ptr->header.ehs_length;
		/*
		 * Since the bLength in EHS indicates the total size of the EHS Header and EHS Data
		 * in 32 Byte units, the value of the bLength Request/Response for Advanced RPMB
		 * Message is 02h
		 */
		if (ehs_len == 2 && rsp_ehs) {
			/*
			 * ucd_rsp_ptr points to a buffer with a length of 512 bytes
			 * (ALIGNED_UPIU_SIZE = 512), and the EHS data just starts from byte32
			 */
			ehs_data = (u8 *)lrbp->ucd_rsp_ptr + EHS_OFFSET_IN_RESPONSE;
			memcpy(rsp_ehs, ehs_data, ehs_len * 32);
		}
	}

	up_read(&hba->clk_scaling_lock);
	mutex_unlock(&hba->dev_cmd.lock);
	ufshcd_release(hba);
	return err ? : result;
}

/**
 * ufshcd_eh_device_reset_handler() - Reset a single logical unit.
 * @cmd: SCSI command pointer
 *
 * Return: SUCCESS or FAILED.
 */
static int ufshcd_eh_device_reset_handler(struct scsi_cmnd *cmd)
{
	unsigned long flags, pending_reqs = 0, not_cleared = 0;
	struct Scsi_Host *host;
	struct ufs_hba *hba;
	struct ufs_hw_queue *hwq;
	struct ufshcd_lrb *lrbp;
	u32 pos, not_cleared_mask = 0;
	int err;
	u8 resp = 0xF, lun;

	host = cmd->device->host;
	hba = shost_priv(host);

	lun = ufshcd_scsi_to_upiu_lun(cmd->device->lun);
	err = ufshcd_issue_tm_cmd(hba, lun, 0, UFS_LOGICAL_RESET, &resp);
	if (err || resp != UPIU_TASK_MANAGEMENT_FUNC_COMPL) {
		if (!err)
			err = resp;
		goto out;
	}

	if (is_mcq_enabled(hba)) {
		for (pos = 0; pos < hba->nutrs; pos++) {
			lrbp = &hba->lrb[pos];
			if (ufshcd_cmd_inflight(lrbp->cmd) &&
			    lrbp->lun == lun) {
				ufshcd_clear_cmd(hba, pos);
				hwq = ufshcd_mcq_req_to_hwq(hba, scsi_cmd_to_rq(lrbp->cmd));
				ufshcd_mcq_poll_cqe_lock(hba, hwq);
			}
		}
		err = 0;
		goto out;
	}

	/* clear the commands that were pending for corresponding LUN */
	spin_lock_irqsave(&hba->outstanding_lock, flags);
	for_each_set_bit(pos, &hba->outstanding_reqs, hba->nutrs)
		if (hba->lrb[pos].lun == lun)
			__set_bit(pos, &pending_reqs);
	hba->outstanding_reqs &= ~pending_reqs;
	spin_unlock_irqrestore(&hba->outstanding_lock, flags);

	for_each_set_bit(pos, &pending_reqs, hba->nutrs) {
		if (ufshcd_clear_cmd(hba, pos) < 0) {
			spin_lock_irqsave(&hba->outstanding_lock, flags);
			not_cleared = 1U << pos &
				ufshcd_readl(hba, REG_UTP_TRANSFER_REQ_DOOR_BELL);
			hba->outstanding_reqs |= not_cleared;
			not_cleared_mask |= not_cleared;
			spin_unlock_irqrestore(&hba->outstanding_lock, flags);

			dev_err(hba->dev, "%s: failed to clear request %d\n",
				__func__, pos);
		}
	}
	__ufshcd_transfer_req_compl(hba, pending_reqs & ~not_cleared_mask);

out:
	hba->req_abort_count = 0;
	ufshcd_update_evt_hist(hba, UFS_EVT_DEV_RESET, (u32)err);
	if (!err) {
		err = SUCCESS;
	} else {
		dev_err(hba->dev, "%s: failed with err %d\n", __func__, err);
		err = FAILED;
	}
	return err;
}

static void ufshcd_set_req_abort_skip(struct ufs_hba *hba, unsigned long bitmap)
{
	struct ufshcd_lrb *lrbp;
	int tag;

	for_each_set_bit(tag, &bitmap, hba->nutrs) {
		lrbp = &hba->lrb[tag];
		lrbp->req_abort_skip = true;
	}
}

/**
 * ufshcd_try_to_abort_task - abort a specific task
 * @hba: Pointer to adapter instance
 * @tag: Task tag/index to be aborted
 *
 * Abort the pending command in device by sending UFS_ABORT_TASK task management
 * command, and in host controller by clearing the door-bell register. There can
 * be race between controller sending the command to the device while abort is
 * issued. To avoid that, first issue UFS_QUERY_TASK to check if the command is
 * really issued and then try to abort it.
 *
 * Return: zero on success, non-zero on failure.
 */
int ufshcd_try_to_abort_task(struct ufs_hba *hba, int tag)
{
	struct ufshcd_lrb *lrbp = &hba->lrb[tag];
	int err = 0;
	int poll_cnt;
	u8 resp = 0xF;
	u32 reg;

	for (poll_cnt = 100; poll_cnt; poll_cnt--) {
		err = ufshcd_issue_tm_cmd(hba, lrbp->lun, lrbp->task_tag,
				UFS_QUERY_TASK, &resp);
		if (!err && resp == UPIU_TASK_MANAGEMENT_FUNC_SUCCEEDED) {
			/* cmd pending in the device */
			dev_err(hba->dev, "%s: cmd pending in the device. tag = %d\n",
				__func__, tag);
			break;
		} else if (!err && resp == UPIU_TASK_MANAGEMENT_FUNC_COMPL) {
			/*
			 * cmd not pending in the device, check if it is
			 * in transition.
			 */
			dev_err(hba->dev, "%s: cmd at tag %d not pending in the device.\n",
				__func__, tag);
			if (is_mcq_enabled(hba)) {
				/* MCQ mode */
				if (ufshcd_cmd_inflight(lrbp->cmd)) {
					/* sleep for max. 200us same delay as in SDB mode */
					usleep_range(100, 200);
					continue;
				}
				/* command completed already */
				dev_err(hba->dev, "%s: cmd at tag=%d is cleared.\n",
					__func__, tag);
				goto out;
			}

			/* Single Doorbell Mode */
			reg = ufshcd_readl(hba, REG_UTP_TRANSFER_REQ_DOOR_BELL);
			if (reg & (1 << tag)) {
				/* sleep for max. 200us to stabilize */
				usleep_range(100, 200);
				continue;
			}
			/* command completed already */
			dev_err(hba->dev, "%s: cmd at tag %d successfully cleared from DB.\n",
				__func__, tag);
			goto out;
		} else {
			dev_err(hba->dev,
				"%s: no response from device. tag = %d, err %d\n",
				__func__, tag, err);
			if (!err)
				err = resp; /* service response error */
			goto out;
		}
	}

	if (!poll_cnt) {
		err = -EBUSY;
		goto out;
	}

	err = ufshcd_issue_tm_cmd(hba, lrbp->lun, lrbp->task_tag,
			UFS_ABORT_TASK, &resp);
	if (err || resp != UPIU_TASK_MANAGEMENT_FUNC_COMPL) {
		if (!err) {
			err = resp; /* service response error */
			dev_err(hba->dev, "%s: issued. tag = %d, err %d\n",
				__func__, tag, err);
		}
		goto out;
	}

	err = ufshcd_clear_cmd(hba, tag);
	if (err)
		dev_err(hba->dev, "%s: Failed clearing cmd at tag %d, err %d\n",
			__func__, tag, err);

out:
	return err;
}

/**
 * ufshcd_abort - scsi host template eh_abort_handler callback
 * @cmd: SCSI command pointer
 *
 * Return: SUCCESS or FAILED.
 */
static int ufshcd_abort(struct scsi_cmnd *cmd)
{
	struct Scsi_Host *host = cmd->device->host;
	struct ufs_hba *hba = shost_priv(host);
	int tag = scsi_cmd_to_rq(cmd)->tag;
	struct ufshcd_lrb *lrbp = &hba->lrb[tag];
	unsigned long flags;
	int err = FAILED;
	bool outstanding;
	u32 reg;

	WARN_ONCE(tag < 0, "Invalid tag %d\n", tag);

	ufshcd_hold(hba);

	if (!is_mcq_enabled(hba)) {
		reg = ufshcd_readl(hba, REG_UTP_TRANSFER_REQ_DOOR_BELL);
		if (!test_bit(tag, &hba->outstanding_reqs)) {
			/* If command is already aborted/completed, return FAILED. */
			dev_err(hba->dev,
				"%s: cmd at tag %d already completed, outstanding=0x%lx, doorbell=0x%x\n",
				__func__, tag, hba->outstanding_reqs, reg);
			goto release;
		}
	}

	/* Print Transfer Request of aborted task */
	dev_info(hba->dev, "%s: Device abort task at tag %d\n", __func__, tag);

	/*
	 * Print detailed info about aborted request.
	 * As more than one request might get aborted at the same time,
	 * print full information only for the first aborted request in order
	 * to reduce repeated printouts. For other aborted requests only print
	 * basic details.
	 */
	scsi_print_command(cmd);
	if (!hba->req_abort_count) {
		ufshcd_update_evt_hist(hba, UFS_EVT_ABORT, tag);
		ufshcd_print_evt_hist(hba);
		ufshcd_print_host_state(hba);
		ufshcd_print_pwr_info(hba);
		ufshcd_print_tr(hba, tag, true);
	} else {
		ufshcd_print_tr(hba, tag, false);
	}
	hba->req_abort_count++;

	if (!is_mcq_enabled(hba) && !(reg & (1 << tag))) {
		/* only execute this code in single doorbell mode */
		dev_err(hba->dev,
		"%s: cmd was completed, but without a notifying intr, tag = %d",
		__func__, tag);
		__ufshcd_transfer_req_compl(hba, 1UL << tag);
		goto release;
	}

	/*
	 * Task abort to the device W-LUN is illegal. When this command
	 * will fail, due to spec violation, scsi err handling next step
	 * will be to send LU reset which, again, is a spec violation.
	 * To avoid these unnecessary/illegal steps, first we clean up
	 * the lrb taken by this cmd and re-set it in outstanding_reqs,
	 * then queue the eh_work and bail.
	 */
	if (lrbp->lun == UFS_UPIU_UFS_DEVICE_WLUN) {
		ufshcd_update_evt_hist(hba, UFS_EVT_ABORT, lrbp->lun);

		spin_lock_irqsave(host->host_lock, flags);
		hba->force_reset = true;
		ufshcd_schedule_eh_work(hba);
		spin_unlock_irqrestore(host->host_lock, flags);
		goto release;
	}

	if (is_mcq_enabled(hba)) {
		/* MCQ mode. Branch off to handle abort for mcq mode */
		err = ufshcd_mcq_abort(cmd);
		goto release;
	}

	/* Skip task abort in case previous aborts failed and report failure */
	if (lrbp->req_abort_skip) {
		dev_err(hba->dev, "%s: skipping abort\n", __func__);
		ufshcd_set_req_abort_skip(hba, hba->outstanding_reqs);
		goto release;
	}

	err = ufshcd_try_to_abort_task(hba, tag);
	if (err) {
		dev_err(hba->dev, "%s: failed with err %d\n", __func__, err);
		ufshcd_set_req_abort_skip(hba, hba->outstanding_reqs);
		err = FAILED;
		goto release;
	}

	/*
	 * Clear the corresponding bit from outstanding_reqs since the command
	 * has been aborted successfully.
	 */
	spin_lock_irqsave(&hba->outstanding_lock, flags);
	outstanding = __test_and_clear_bit(tag, &hba->outstanding_reqs);
	spin_unlock_irqrestore(&hba->outstanding_lock, flags);

	if (outstanding)
		ufshcd_release_scsi_cmd(hba, lrbp);

	err = SUCCESS;

release:
	/* Matches the ufshcd_hold() call at the start of this function. */
	ufshcd_release(hba);
	return err;
}

/**
 * ufshcd_host_reset_and_restore - reset and restore host controller
 * @hba: per-adapter instance
 *
 * Note that host controller reset may issue DME_RESET to
 * local and remote (device) Uni-Pro stack and the attributes
 * are reset to default state.
 *
 * Return: zero on success, non-zero on failure.
 */
static int ufshcd_host_reset_and_restore(struct ufs_hba *hba)
{
	int err;

	/*
	 * Stop the host controller and complete the requests
	 * cleared by h/w
	 */
	ufshcd_hba_stop(hba);
	hba->silence_err_logs = true;
	ufshcd_complete_requests(hba, true);
	hba->silence_err_logs = false;

	/* scale up clocks to max frequency before full reinitialization */
	ufshcd_scale_clks(hba, true);

	err = ufshcd_hba_enable(hba);

	/* Establish the link again and restore the device */
	if (!err)
		err = ufshcd_probe_hba(hba, false);

	if (err)
		dev_err(hba->dev, "%s: Host init failed %d\n", __func__, err);
	ufshcd_update_evt_hist(hba, UFS_EVT_HOST_RESET, (u32)err);
	return err;
}

/**
 * ufshcd_reset_and_restore - reset and re-initialize host/device
 * @hba: per-adapter instance
 *
 * Reset and recover device, host and re-establish link. This
 * is helpful to recover the communication in fatal error conditions.
 *
 * Return: zero on success, non-zero on failure.
 */
static int ufshcd_reset_and_restore(struct ufs_hba *hba)
{
	u32 saved_err = 0;
	u32 saved_uic_err = 0;
	int err = 0;
	unsigned long flags;
	int retries = MAX_HOST_RESET_RETRIES;

	spin_lock_irqsave(hba->host->host_lock, flags);
	do {
		/*
		 * This is a fresh start, cache and clear saved error first,
		 * in case new error generated during reset and restore.
		 */
		saved_err |= hba->saved_err;
		saved_uic_err |= hba->saved_uic_err;
		hba->saved_err = 0;
		hba->saved_uic_err = 0;
		hba->force_reset = false;
		hba->ufshcd_state = UFSHCD_STATE_RESET;
		spin_unlock_irqrestore(hba->host->host_lock, flags);

		/* Reset the attached device */
		ufshcd_device_reset(hba);

		err = ufshcd_host_reset_and_restore(hba);

		spin_lock_irqsave(hba->host->host_lock, flags);
		if (err)
			continue;
		/* Do not exit unless operational or dead */
		if (hba->ufshcd_state != UFSHCD_STATE_OPERATIONAL &&
		    hba->ufshcd_state != UFSHCD_STATE_ERROR &&
		    hba->ufshcd_state != UFSHCD_STATE_EH_SCHEDULED_NON_FATAL)
			err = -EAGAIN;
	} while (err && --retries);

	/*
	 * Inform scsi mid-layer that we did reset and allow to handle
	 * Unit Attention properly.
	 */
	scsi_report_bus_reset(hba->host, 0);
	if (err) {
		hba->ufshcd_state = UFSHCD_STATE_ERROR;
		hba->saved_err |= saved_err;
		hba->saved_uic_err |= saved_uic_err;
	}
	spin_unlock_irqrestore(hba->host->host_lock, flags);

	return err;
}

/**
 * ufshcd_eh_host_reset_handler - host reset handler registered to scsi layer
 * @cmd: SCSI command pointer
 *
 * Return: SUCCESS or FAILED.
 */
static int ufshcd_eh_host_reset_handler(struct scsi_cmnd *cmd)
{
	int err = SUCCESS;
	unsigned long flags;
	struct ufs_hba *hba;

	hba = shost_priv(cmd->device->host);

	spin_lock_irqsave(hba->host->host_lock, flags);
	hba->force_reset = true;
	ufshcd_schedule_eh_work(hba);
	dev_err(hba->dev, "%s: reset in progress - 1\n", __func__);
	spin_unlock_irqrestore(hba->host->host_lock, flags);

	flush_work(&hba->eh_work);

	spin_lock_irqsave(hba->host->host_lock, flags);
	if (hba->ufshcd_state == UFSHCD_STATE_ERROR)
		err = FAILED;
	spin_unlock_irqrestore(hba->host->host_lock, flags);

	return err;
}

/**
 * ufshcd_get_max_icc_level - calculate the ICC level
 * @sup_curr_uA: max. current supported by the regulator
 * @start_scan: row at the desc table to start scan from
 * @buff: power descriptor buffer
 *
 * Return: calculated max ICC level for specific regulator.
 */
static u32 ufshcd_get_max_icc_level(int sup_curr_uA, u32 start_scan,
				    const char *buff)
{
	int i;
	int curr_uA;
	u16 data;
	u16 unit;

	for (i = start_scan; i >= 0; i--) {
		data = get_unaligned_be16(&buff[2 * i]);
		unit = (data & ATTR_ICC_LVL_UNIT_MASK) >>
						ATTR_ICC_LVL_UNIT_OFFSET;
		curr_uA = data & ATTR_ICC_LVL_VALUE_MASK;
		switch (unit) {
		case UFSHCD_NANO_AMP:
			curr_uA = curr_uA / 1000;
			break;
		case UFSHCD_MILI_AMP:
			curr_uA = curr_uA * 1000;
			break;
		case UFSHCD_AMP:
			curr_uA = curr_uA * 1000 * 1000;
			break;
		case UFSHCD_MICRO_AMP:
		default:
			break;
		}
		if (sup_curr_uA >= curr_uA)
			break;
	}
	if (i < 0) {
		i = 0;
		pr_err("%s: Couldn't find valid icc_level = %d", __func__, i);
	}

	return (u32)i;
}

/**
 * ufshcd_find_max_sup_active_icc_level - calculate the max ICC level
 * In case regulators are not initialized we'll return 0
 * @hba: per-adapter instance
 * @desc_buf: power descriptor buffer to extract ICC levels from.
 *
 * Return: calculated ICC level.
 */
static u32 ufshcd_find_max_sup_active_icc_level(struct ufs_hba *hba,
						const u8 *desc_buf)
{
	u32 icc_level = 0;

	if (!hba->vreg_info.vcc || !hba->vreg_info.vccq ||
						!hba->vreg_info.vccq2) {
		/*
		 * Using dev_dbg to avoid messages during runtime PM to avoid
		 * never-ending cycles of messages written back to storage by
		 * user space causing runtime resume, causing more messages and
		 * so on.
		 */
		dev_dbg(hba->dev,
			"%s: Regulator capability was not set, actvIccLevel=%d",
							__func__, icc_level);
		goto out;
	}

	if (hba->vreg_info.vcc->max_uA)
		icc_level = ufshcd_get_max_icc_level(
				hba->vreg_info.vcc->max_uA,
				POWER_DESC_MAX_ACTV_ICC_LVLS - 1,
				&desc_buf[PWR_DESC_ACTIVE_LVLS_VCC_0]);

	if (hba->vreg_info.vccq->max_uA)
		icc_level = ufshcd_get_max_icc_level(
				hba->vreg_info.vccq->max_uA,
				icc_level,
				&desc_buf[PWR_DESC_ACTIVE_LVLS_VCCQ_0]);

	if (hba->vreg_info.vccq2->max_uA)
		icc_level = ufshcd_get_max_icc_level(
				hba->vreg_info.vccq2->max_uA,
				icc_level,
				&desc_buf[PWR_DESC_ACTIVE_LVLS_VCCQ2_0]);
out:
	return icc_level;
}

static void ufshcd_set_active_icc_lvl(struct ufs_hba *hba)
{
	int ret;
	u8 *desc_buf;
	u32 icc_level;

	desc_buf = kzalloc(QUERY_DESC_MAX_SIZE, GFP_KERNEL);
	if (!desc_buf)
		return;

	ret = ufshcd_read_desc_param(hba, QUERY_DESC_IDN_POWER, 0, 0,
				     desc_buf, QUERY_DESC_MAX_SIZE);
	if (ret) {
		dev_err(hba->dev,
			"%s: Failed reading power descriptor ret = %d",
			__func__, ret);
		goto out;
	}

	icc_level = ufshcd_find_max_sup_active_icc_level(hba, desc_buf);
	dev_dbg(hba->dev, "%s: setting icc_level 0x%x", __func__, icc_level);

	ret = ufshcd_query_attr_retry(hba, UPIU_QUERY_OPCODE_WRITE_ATTR,
		QUERY_ATTR_IDN_ACTIVE_ICC_LVL, 0, 0, &icc_level);

	if (ret)
		dev_err(hba->dev,
			"%s: Failed configuring bActiveICCLevel = %d ret = %d",
			__func__, icc_level, ret);

out:
	kfree(desc_buf);
}

static inline void ufshcd_blk_pm_runtime_init(struct scsi_device *sdev)
{
	scsi_autopm_get_device(sdev);
	blk_pm_runtime_init(sdev->request_queue, &sdev->sdev_gendev);
	if (sdev->rpm_autosuspend)
		pm_runtime_set_autosuspend_delay(&sdev->sdev_gendev,
						 RPM_AUTOSUSPEND_DELAY_MS);
	scsi_autopm_put_device(sdev);
}

/**
 * ufshcd_scsi_add_wlus - Adds required W-LUs
 * @hba: per-adapter instance
 *
 * UFS device specification requires the UFS devices to support 4 well known
 * logical units:
 *	"REPORT_LUNS" (address: 01h)
 *	"UFS Device" (address: 50h)
 *	"RPMB" (address: 44h)
 *	"BOOT" (address: 30h)
 * UFS device's power management needs to be controlled by "POWER CONDITION"
 * field of SSU (START STOP UNIT) command. But this "power condition" field
 * will take effect only when its sent to "UFS device" well known logical unit
 * hence we require the scsi_device instance to represent this logical unit in
 * order for the UFS host driver to send the SSU command for power management.
 *
 * We also require the scsi_device instance for "RPMB" (Replay Protected Memory
 * Block) LU so user space process can control this LU. User space may also
 * want to have access to BOOT LU.
 *
 * This function adds scsi device instances for each of all well known LUs
 * (except "REPORT LUNS" LU).
 *
 * Return: zero on success (all required W-LUs are added successfully),
 * non-zero error value on failure (if failed to add any of the required W-LU).
 */
static int ufshcd_scsi_add_wlus(struct ufs_hba *hba)
{
	int ret = 0;
	struct scsi_device *sdev_boot, *sdev_rpmb;

	hba->ufs_device_wlun = __scsi_add_device(hba->host, 0, 0,
		ufshcd_upiu_wlun_to_scsi_wlun(UFS_UPIU_UFS_DEVICE_WLUN), NULL);
	if (IS_ERR(hba->ufs_device_wlun)) {
		ret = PTR_ERR(hba->ufs_device_wlun);
		hba->ufs_device_wlun = NULL;
		goto out;
	}
	scsi_device_put(hba->ufs_device_wlun);

	sdev_rpmb = __scsi_add_device(hba->host, 0, 0,
		ufshcd_upiu_wlun_to_scsi_wlun(UFS_UPIU_RPMB_WLUN), NULL);
	if (IS_ERR(sdev_rpmb)) {
		ret = PTR_ERR(sdev_rpmb);
		goto remove_ufs_device_wlun;
	}
	ufshcd_blk_pm_runtime_init(sdev_rpmb);
	scsi_device_put(sdev_rpmb);

	sdev_boot = __scsi_add_device(hba->host, 0, 0,
		ufshcd_upiu_wlun_to_scsi_wlun(UFS_UPIU_BOOT_WLUN), NULL);
	if (IS_ERR(sdev_boot)) {
		dev_err(hba->dev, "%s: BOOT WLUN not found\n", __func__);
	} else {
		ufshcd_blk_pm_runtime_init(sdev_boot);
		scsi_device_put(sdev_boot);
	}
	goto out;

remove_ufs_device_wlun:
	scsi_remove_device(hba->ufs_device_wlun);
out:
	return ret;
}

static void ufshcd_wb_probe(struct ufs_hba *hba, const u8 *desc_buf)
{
	struct ufs_dev_info *dev_info = &hba->dev_info;
	u8 lun;
	u32 d_lu_wb_buf_alloc;
	u32 ext_ufs_feature;

	if (!ufshcd_is_wb_allowed(hba))
		return;

	/*
	 * Probe WB only for UFS-2.2 and UFS-3.1 (and later) devices or
	 * UFS devices with quirk UFS_DEVICE_QUIRK_SUPPORT_EXTENDED_FEATURES
	 * enabled
	 */
	if (!(dev_info->wspecversion >= 0x310 ||
	      dev_info->wspecversion == 0x220 ||
	     (hba->dev_quirks & UFS_DEVICE_QUIRK_SUPPORT_EXTENDED_FEATURES)))
		goto wb_disabled;

	ext_ufs_feature = get_unaligned_be32(desc_buf +
					DEVICE_DESC_PARAM_EXT_UFS_FEATURE_SUP);

	if (!(ext_ufs_feature & UFS_DEV_WRITE_BOOSTER_SUP))
		goto wb_disabled;

	/*
	 * WB may be supported but not configured while provisioning. The spec
	 * says, in dedicated wb buffer mode, a max of 1 lun would have wb
	 * buffer configured.
	 */
	dev_info->wb_buffer_type = desc_buf[DEVICE_DESC_PARAM_WB_TYPE];

	dev_info->b_presrv_uspc_en =
		desc_buf[DEVICE_DESC_PARAM_WB_PRESRV_USRSPC_EN];

	if (dev_info->wb_buffer_type == WB_BUF_MODE_SHARED) {
		if (!get_unaligned_be32(desc_buf +
				   DEVICE_DESC_PARAM_WB_SHARED_ALLOC_UNITS))
			goto wb_disabled;
	} else {
		for (lun = 0; lun < UFS_UPIU_MAX_WB_LUN_ID; lun++) {
			d_lu_wb_buf_alloc = 0;
			ufshcd_read_unit_desc_param(hba,
					lun,
					UNIT_DESC_PARAM_WB_BUF_ALLOC_UNITS,
					(u8 *)&d_lu_wb_buf_alloc,
					sizeof(d_lu_wb_buf_alloc));
			if (d_lu_wb_buf_alloc) {
				dev_info->wb_dedicated_lu = lun;
				break;
			}
		}

		if (!d_lu_wb_buf_alloc)
			goto wb_disabled;
	}

	if (!ufshcd_is_wb_buf_lifetime_available(hba))
		goto wb_disabled;

	return;

wb_disabled:
	hba->caps &= ~UFSHCD_CAP_WB_EN;
}

static void ufshcd_temp_notif_probe(struct ufs_hba *hba, const u8 *desc_buf)
{
	struct ufs_dev_info *dev_info = &hba->dev_info;
	u32 ext_ufs_feature;
	u8 mask = 0;

	if (!(hba->caps & UFSHCD_CAP_TEMP_NOTIF) || dev_info->wspecversion < 0x300)
		return;

	ext_ufs_feature = get_unaligned_be32(desc_buf + DEVICE_DESC_PARAM_EXT_UFS_FEATURE_SUP);

	if (ext_ufs_feature & UFS_DEV_LOW_TEMP_NOTIF)
		mask |= MASK_EE_TOO_LOW_TEMP;

	if (ext_ufs_feature & UFS_DEV_HIGH_TEMP_NOTIF)
		mask |= MASK_EE_TOO_HIGH_TEMP;

	if (mask) {
		ufshcd_enable_ee(hba, mask);
		ufs_hwmon_probe(hba, mask);
	}
}

static void ufshcd_ext_iid_probe(struct ufs_hba *hba, u8 *desc_buf)
{
	struct ufs_dev_info *dev_info = &hba->dev_info;
	u32 ext_ufs_feature;
	u32 ext_iid_en = 0;
	int err;

	/* Only UFS-4.0 and above may support EXT_IID */
	if (dev_info->wspecversion < 0x400)
		goto out;

	ext_ufs_feature = get_unaligned_be32(desc_buf +
				     DEVICE_DESC_PARAM_EXT_UFS_FEATURE_SUP);
	if (!(ext_ufs_feature & UFS_DEV_EXT_IID_SUP))
		goto out;

	err = ufshcd_query_attr_retry(hba, UPIU_QUERY_OPCODE_READ_ATTR,
				      QUERY_ATTR_IDN_EXT_IID_EN, 0, 0, &ext_iid_en);
	if (err)
		dev_err(hba->dev, "failed reading bEXTIIDEn. err = %d\n", err);

out:
	dev_info->b_ext_iid_en = ext_iid_en;
}

void ufshcd_fixup_dev_quirks(struct ufs_hba *hba,
			     const struct ufs_dev_quirk *fixups)
{
	const struct ufs_dev_quirk *f;
	struct ufs_dev_info *dev_info = &hba->dev_info;

	if (!fixups)
		return;

	for (f = fixups; f->quirk; f++) {
		if ((f->wmanufacturerid == dev_info->wmanufacturerid ||
		     f->wmanufacturerid == UFS_ANY_VENDOR) &&
		     ((dev_info->model &&
		       STR_PRFX_EQUAL(f->model, dev_info->model)) ||
		      !strcmp(f->model, UFS_ANY_MODEL)))
			hba->dev_quirks |= f->quirk;
	}
}
EXPORT_SYMBOL_GPL(ufshcd_fixup_dev_quirks);

static void ufs_fixup_device_setup(struct ufs_hba *hba)
{
	/* fix by general quirk table */
	ufshcd_fixup_dev_quirks(hba, ufs_fixups);

	/* allow vendors to fix quirks */
	ufshcd_vops_fixup_dev_quirks(hba);
}

static int ufs_get_device_desc(struct ufs_hba *hba)
{
	int err;
	u8 model_index;
	u8 *desc_buf;
	struct ufs_dev_info *dev_info = &hba->dev_info;

	desc_buf = kzalloc(QUERY_DESC_MAX_SIZE, GFP_KERNEL);
	if (!desc_buf) {
		err = -ENOMEM;
		goto out;
	}

	err = ufshcd_read_desc_param(hba, QUERY_DESC_IDN_DEVICE, 0, 0, desc_buf,
				     QUERY_DESC_MAX_SIZE);
	if (err) {
		dev_err(hba->dev, "%s: Failed reading Device Desc. err = %d\n",
			__func__, err);
		goto out;
	}

	/*
	 * getting vendor (manufacturerID) and Bank Index in big endian
	 * format
	 */
	dev_info->wmanufacturerid = desc_buf[DEVICE_DESC_PARAM_MANF_ID] << 8 |
				     desc_buf[DEVICE_DESC_PARAM_MANF_ID + 1];

	/* getting Specification Version in big endian format */
	dev_info->wspecversion = desc_buf[DEVICE_DESC_PARAM_SPEC_VER] << 8 |
				      desc_buf[DEVICE_DESC_PARAM_SPEC_VER + 1];
	dev_info->bqueuedepth = desc_buf[DEVICE_DESC_PARAM_Q_DPTH];

	model_index = desc_buf[DEVICE_DESC_PARAM_PRDCT_NAME];

	err = ufshcd_read_string_desc(hba, model_index,
				      &dev_info->model, SD_ASCII_STD);
	if (err < 0) {
		dev_err(hba->dev, "%s: Failed reading Product Name. err = %d\n",
			__func__, err);
		goto out;
	}

	hba->luns_avail = desc_buf[DEVICE_DESC_PARAM_NUM_LU] +
		desc_buf[DEVICE_DESC_PARAM_NUM_WLU];

	ufs_fixup_device_setup(hba);

	ufshcd_wb_probe(hba, desc_buf);

	ufshcd_temp_notif_probe(hba, desc_buf);

	if (hba->ext_iid_sup)
		ufshcd_ext_iid_probe(hba, desc_buf);

	/*
	 * ufshcd_read_string_desc returns size of the string
	 * reset the error value
	 */
	err = 0;

out:
	kfree(desc_buf);
	return err;
}

static void ufs_put_device_desc(struct ufs_hba *hba)
{
	struct ufs_dev_info *dev_info = &hba->dev_info;

	kfree(dev_info->model);
	dev_info->model = NULL;
}

/**
 * ufshcd_tune_pa_tactivate - Tunes PA_TActivate of local UniPro
 * @hba: per-adapter instance
 *
 * PA_TActivate parameter can be tuned manually if UniPro version is less than
 * 1.61. PA_TActivate needs to be greater than or equal to peerM-PHY's
 * RX_MIN_ACTIVATETIME_CAPABILITY attribute. This optimal value can help reduce
 * the hibern8 exit latency.
 *
 * Return: zero on success, non-zero error value on failure.
 */
static int ufshcd_tune_pa_tactivate(struct ufs_hba *hba)
{
	int ret = 0;
	u32 peer_rx_min_activatetime = 0, tuned_pa_tactivate;

	ret = ufshcd_dme_peer_get(hba,
				  UIC_ARG_MIB_SEL(
					RX_MIN_ACTIVATETIME_CAPABILITY,
					UIC_ARG_MPHY_RX_GEN_SEL_INDEX(0)),
				  &peer_rx_min_activatetime);
	if (ret)
		goto out;

	/* make sure proper unit conversion is applied */
	tuned_pa_tactivate =
		((peer_rx_min_activatetime * RX_MIN_ACTIVATETIME_UNIT_US)
		 / PA_TACTIVATE_TIME_UNIT_US);
	ret = ufshcd_dme_set(hba, UIC_ARG_MIB(PA_TACTIVATE),
			     tuned_pa_tactivate);

out:
	return ret;
}

/**
 * ufshcd_tune_pa_hibern8time - Tunes PA_Hibern8Time of local UniPro
 * @hba: per-adapter instance
 *
 * PA_Hibern8Time parameter can be tuned manually if UniPro version is less than
 * 1.61. PA_Hibern8Time needs to be maximum of local M-PHY's
 * TX_HIBERN8TIME_CAPABILITY & peer M-PHY's RX_HIBERN8TIME_CAPABILITY.
 * This optimal value can help reduce the hibern8 exit latency.
 *
 * Return: zero on success, non-zero error value on failure.
 */
static int ufshcd_tune_pa_hibern8time(struct ufs_hba *hba)
{
	int ret = 0;
	u32 local_tx_hibern8_time_cap = 0, peer_rx_hibern8_time_cap = 0;
	u32 max_hibern8_time, tuned_pa_hibern8time;

	ret = ufshcd_dme_get(hba,
			     UIC_ARG_MIB_SEL(TX_HIBERN8TIME_CAPABILITY,
					UIC_ARG_MPHY_TX_GEN_SEL_INDEX(0)),
				  &local_tx_hibern8_time_cap);
	if (ret)
		goto out;

	ret = ufshcd_dme_peer_get(hba,
				  UIC_ARG_MIB_SEL(RX_HIBERN8TIME_CAPABILITY,
					UIC_ARG_MPHY_RX_GEN_SEL_INDEX(0)),
				  &peer_rx_hibern8_time_cap);
	if (ret)
		goto out;

	max_hibern8_time = max(local_tx_hibern8_time_cap,
			       peer_rx_hibern8_time_cap);
	/* make sure proper unit conversion is applied */
	tuned_pa_hibern8time = ((max_hibern8_time * HIBERN8TIME_UNIT_US)
				/ PA_HIBERN8_TIME_UNIT_US);
	ret = ufshcd_dme_set(hba, UIC_ARG_MIB(PA_HIBERN8TIME),
			     tuned_pa_hibern8time);
out:
	return ret;
}

/**
 * ufshcd_quirk_tune_host_pa_tactivate - Ensures that host PA_TACTIVATE is
 * less than device PA_TACTIVATE time.
 * @hba: per-adapter instance
 *
 * Some UFS devices require host PA_TACTIVATE to be lower than device
 * PA_TACTIVATE, we need to enable UFS_DEVICE_QUIRK_HOST_PA_TACTIVATE quirk
 * for such devices.
 *
 * Return: zero on success, non-zero error value on failure.
 */
static int ufshcd_quirk_tune_host_pa_tactivate(struct ufs_hba *hba)
{
	int ret = 0;
	u32 granularity, peer_granularity;
	u32 pa_tactivate, peer_pa_tactivate;
	u32 pa_tactivate_us, peer_pa_tactivate_us;
	static const u8 gran_to_us_table[] = {1, 4, 8, 16, 32, 100};

	ret = ufshcd_dme_get(hba, UIC_ARG_MIB(PA_GRANULARITY),
				  &granularity);
	if (ret)
		goto out;

	ret = ufshcd_dme_peer_get(hba, UIC_ARG_MIB(PA_GRANULARITY),
				  &peer_granularity);
	if (ret)
		goto out;

	if ((granularity < PA_GRANULARITY_MIN_VAL) ||
	    (granularity > PA_GRANULARITY_MAX_VAL)) {
		dev_err(hba->dev, "%s: invalid host PA_GRANULARITY %d",
			__func__, granularity);
		return -EINVAL;
	}

	if ((peer_granularity < PA_GRANULARITY_MIN_VAL) ||
	    (peer_granularity > PA_GRANULARITY_MAX_VAL)) {
		dev_err(hba->dev, "%s: invalid device PA_GRANULARITY %d",
			__func__, peer_granularity);
		return -EINVAL;
	}

	ret = ufshcd_dme_get(hba, UIC_ARG_MIB(PA_TACTIVATE), &pa_tactivate);
	if (ret)
		goto out;

	ret = ufshcd_dme_peer_get(hba, UIC_ARG_MIB(PA_TACTIVATE),
				  &peer_pa_tactivate);
	if (ret)
		goto out;

	pa_tactivate_us = pa_tactivate * gran_to_us_table[granularity - 1];
	peer_pa_tactivate_us = peer_pa_tactivate *
			     gran_to_us_table[peer_granularity - 1];

	if (pa_tactivate_us >= peer_pa_tactivate_us) {
		u32 new_peer_pa_tactivate;

		new_peer_pa_tactivate = pa_tactivate_us /
				      gran_to_us_table[peer_granularity - 1];
		new_peer_pa_tactivate++;
		ret = ufshcd_dme_peer_set(hba, UIC_ARG_MIB(PA_TACTIVATE),
					  new_peer_pa_tactivate);
	}

out:
	return ret;
}

static void ufshcd_tune_unipro_params(struct ufs_hba *hba)
{
	if (ufshcd_is_unipro_pa_params_tuning_req(hba)) {
		ufshcd_tune_pa_tactivate(hba);
		ufshcd_tune_pa_hibern8time(hba);
	}

	ufshcd_vops_apply_dev_quirks(hba);

	if (hba->dev_quirks & UFS_DEVICE_QUIRK_PA_TACTIVATE)
		/* set 1ms timeout for PA_TACTIVATE */
		ufshcd_dme_set(hba, UIC_ARG_MIB(PA_TACTIVATE), 10);

	if (hba->dev_quirks & UFS_DEVICE_QUIRK_HOST_PA_TACTIVATE)
		ufshcd_quirk_tune_host_pa_tactivate(hba);
}

static void ufshcd_clear_dbg_ufs_stats(struct ufs_hba *hba)
{
	hba->ufs_stats.hibern8_exit_cnt = 0;
	hba->ufs_stats.last_hibern8_exit_tstamp = ktime_set(0, 0);
	hba->req_abort_count = 0;
}

static int ufshcd_device_geo_params_init(struct ufs_hba *hba)
{
	int err;
	u8 *desc_buf;

	desc_buf = kzalloc(QUERY_DESC_MAX_SIZE, GFP_KERNEL);
	if (!desc_buf) {
		err = -ENOMEM;
		goto out;
	}

	err = ufshcd_read_desc_param(hba, QUERY_DESC_IDN_GEOMETRY, 0, 0,
				     desc_buf, QUERY_DESC_MAX_SIZE);
	if (err) {
		dev_err(hba->dev, "%s: Failed reading Geometry Desc. err = %d\n",
				__func__, err);
		goto out;
	}

	if (desc_buf[GEOMETRY_DESC_PARAM_MAX_NUM_LUN] == 1)
		hba->dev_info.max_lu_supported = 32;
	else if (desc_buf[GEOMETRY_DESC_PARAM_MAX_NUM_LUN] == 0)
		hba->dev_info.max_lu_supported = 8;

out:
	kfree(desc_buf);
	return err;
}

struct ufs_ref_clk {
	unsigned long freq_hz;
	enum ufs_ref_clk_freq val;
};

static const struct ufs_ref_clk ufs_ref_clk_freqs[] = {
	{19200000, REF_CLK_FREQ_19_2_MHZ},
	{26000000, REF_CLK_FREQ_26_MHZ},
	{38400000, REF_CLK_FREQ_38_4_MHZ},
	{52000000, REF_CLK_FREQ_52_MHZ},
	{0, REF_CLK_FREQ_INVAL},
};

static enum ufs_ref_clk_freq
ufs_get_bref_clk_from_hz(unsigned long freq)
{
	int i;

	for (i = 0; ufs_ref_clk_freqs[i].freq_hz; i++)
		if (ufs_ref_clk_freqs[i].freq_hz == freq)
			return ufs_ref_clk_freqs[i].val;

	return REF_CLK_FREQ_INVAL;
}

void ufshcd_parse_dev_ref_clk_freq(struct ufs_hba *hba, struct clk *refclk)
{
	unsigned long freq;

	freq = clk_get_rate(refclk);

	hba->dev_ref_clk_freq =
		ufs_get_bref_clk_from_hz(freq);

	if (hba->dev_ref_clk_freq == REF_CLK_FREQ_INVAL)
		dev_err(hba->dev,
		"invalid ref_clk setting = %ld\n", freq);
}

static int ufshcd_set_dev_ref_clk(struct ufs_hba *hba)
{
	int err;
	u32 ref_clk;
	u32 freq = hba->dev_ref_clk_freq;

	err = ufshcd_query_attr_retry(hba, UPIU_QUERY_OPCODE_READ_ATTR,
			QUERY_ATTR_IDN_REF_CLK_FREQ, 0, 0, &ref_clk);

	if (err) {
		dev_err(hba->dev, "failed reading bRefClkFreq. err = %d\n",
			err);
		goto out;
	}

	if (ref_clk == freq)
		goto out; /* nothing to update */

	err = ufshcd_query_attr_retry(hba, UPIU_QUERY_OPCODE_WRITE_ATTR,
			QUERY_ATTR_IDN_REF_CLK_FREQ, 0, 0, &freq);

	if (err) {
		dev_err(hba->dev, "bRefClkFreq setting to %lu Hz failed\n",
			ufs_ref_clk_freqs[freq].freq_hz);
		goto out;
	}

	dev_dbg(hba->dev, "bRefClkFreq setting to %lu Hz succeeded\n",
			ufs_ref_clk_freqs[freq].freq_hz);

out:
	return err;
}

static int ufshcd_device_params_init(struct ufs_hba *hba)
{
	bool flag;
	int ret;

	/* Init UFS geometry descriptor related parameters */
	ret = ufshcd_device_geo_params_init(hba);
	if (ret)
		goto out;

	/* Check and apply UFS device quirks */
	ret = ufs_get_device_desc(hba);
	if (ret) {
		dev_err(hba->dev, "%s: Failed getting device info. err = %d\n",
			__func__, ret);
		goto out;
	}

	ufshcd_get_ref_clk_gating_wait(hba);

	if (!ufshcd_query_flag_retry(hba, UPIU_QUERY_OPCODE_READ_FLAG,
			QUERY_FLAG_IDN_PWR_ON_WPE, 0, &flag))
		hba->dev_info.f_power_on_wp_en = flag;

	/* Probe maximum power mode co-supported by both UFS host and device */
	if (ufshcd_get_max_pwr_mode(hba))
		dev_err(hba->dev,
			"%s: Failed getting max supported power mode\n",
			__func__);
out:
	return ret;
}

static void ufshcd_set_timestamp_attr(struct ufs_hba *hba)
{
	int err;
	struct ufs_query_req *request = NULL;
	struct ufs_query_res *response = NULL;
	struct ufs_dev_info *dev_info = &hba->dev_info;
	struct utp_upiu_query_v4_0 *upiu_data;

	if (dev_info->wspecversion < 0x400)
		return;

	ufshcd_hold(hba);

	mutex_lock(&hba->dev_cmd.lock);

	ufshcd_init_query(hba, &request, &response,
			  UPIU_QUERY_OPCODE_WRITE_ATTR,
			  QUERY_ATTR_IDN_TIMESTAMP, 0, 0);

	request->query_func = UPIU_QUERY_FUNC_STANDARD_WRITE_REQUEST;

	upiu_data = (struct utp_upiu_query_v4_0 *)&request->upiu_req;

	put_unaligned_be64(ktime_get_real_ns(), &upiu_data->osf3);

	err = ufshcd_exec_dev_cmd(hba, DEV_CMD_TYPE_QUERY, QUERY_REQ_TIMEOUT);

	if (err)
		dev_err(hba->dev, "%s: failed to set timestamp %d\n",
			__func__, err);

	mutex_unlock(&hba->dev_cmd.lock);
	ufshcd_release(hba);
}

/**
 * ufshcd_add_lus - probe and add UFS logical units
 * @hba: per-adapter instance
 *
 * Return: 0 upon success; < 0 upon failure.
 */
static int ufshcd_add_lus(struct ufs_hba *hba)
{
	int ret;

	/* Add required well known logical units to scsi mid layer */
	ret = ufshcd_scsi_add_wlus(hba);
	if (ret)
		goto out;

	/* Initialize devfreq after UFS device is detected */
	if (ufshcd_is_clkscaling_supported(hba)) {
		memcpy(&hba->clk_scaling.saved_pwr_info,
			&hba->pwr_info,
			sizeof(struct ufs_pa_layer_attr));
		hba->clk_scaling.is_allowed = true;

		ret = ufshcd_devfreq_init(hba);
		if (ret)
			goto out;

		hba->clk_scaling.is_enabled = true;
		ufshcd_init_clk_scaling_sysfs(hba);
	}

	ufs_bsg_probe(hba);
	scsi_scan_host(hba->host);

out:
	return ret;
}

/* SDB - Single Doorbell */
static void ufshcd_release_sdb_queue(struct ufs_hba *hba, int nutrs)
{
	size_t ucdl_size, utrdl_size;

	ucdl_size = ufshcd_get_ucd_size(hba) * nutrs;
	dmam_free_coherent(hba->dev, ucdl_size, hba->ucdl_base_addr,
			   hba->ucdl_dma_addr);

	utrdl_size = sizeof(struct utp_transfer_req_desc) * nutrs;
	dmam_free_coherent(hba->dev, utrdl_size, hba->utrdl_base_addr,
			   hba->utrdl_dma_addr);

	devm_kfree(hba->dev, hba->lrb);
}

static int ufshcd_alloc_mcq(struct ufs_hba *hba)
{
	int ret;
	int old_nutrs = hba->nutrs;

	ret = ufshcd_mcq_decide_queue_depth(hba);
	if (ret < 0)
		return ret;

	hba->nutrs = ret;
	ret = ufshcd_mcq_init(hba);
	if (ret)
		goto err;

	/*
	 * Previously allocated memory for nutrs may not be enough in MCQ mode.
	 * Number of supported tags in MCQ mode may be larger than SDB mode.
	 */
	if (hba->nutrs != old_nutrs) {
		ufshcd_release_sdb_queue(hba, old_nutrs);
		ret = ufshcd_memory_alloc(hba);
		if (ret)
			goto err;
		ufshcd_host_memory_configure(hba);
	}

	ret = ufshcd_mcq_memory_alloc(hba);
	if (ret)
		goto err;

	return 0;
err:
	hba->nutrs = old_nutrs;
	return ret;
}

static void ufshcd_config_mcq(struct ufs_hba *hba)
{
	int ret;
	u32 intrs;

	ret = ufshcd_mcq_vops_config_esi(hba);
	dev_info(hba->dev, "ESI %sconfigured\n", ret ? "is not " : "");

	intrs = UFSHCD_ENABLE_MCQ_INTRS;
	if (hba->quirks & UFSHCD_QUIRK_MCQ_BROKEN_INTR)
		intrs &= ~MCQ_CQ_EVENT_STATUS;
	ufshcd_enable_intr(hba, intrs);
	ufshcd_mcq_make_queues_operational(hba);
	ufshcd_mcq_config_mac(hba, hba->nutrs);

	hba->host->can_queue = hba->nutrs - UFSHCD_NUM_RESERVED;
	hba->reserved_slot = hba->nutrs - UFSHCD_NUM_RESERVED;

	/* Select MCQ mode */
	ufshcd_writel(hba, ufshcd_readl(hba, REG_UFS_MEM_CFG) | 0x1,
		      REG_UFS_MEM_CFG);
	hba->mcq_enabled = true;

	dev_info(hba->dev, "MCQ configured, nr_queues=%d, io_queues=%d, read_queue=%d, poll_queues=%d, queue_depth=%d\n",
		 hba->nr_hw_queues, hba->nr_queues[HCTX_TYPE_DEFAULT],
		 hba->nr_queues[HCTX_TYPE_READ], hba->nr_queues[HCTX_TYPE_POLL],
		 hba->nutrs);
}

static int ufshcd_device_init(struct ufs_hba *hba, bool init_dev_params)
{
	int ret;
	struct Scsi_Host *host = hba->host;

	hba->ufshcd_state = UFSHCD_STATE_RESET;

	ret = ufshcd_link_startup(hba);
	if (ret)
		return ret;

	if (hba->quirks & UFSHCD_QUIRK_SKIP_PH_CONFIGURATION)
		return ret;

	/* Debug counters initialization */
	ufshcd_clear_dbg_ufs_stats(hba);

	/* UniPro link is active now */
	ufshcd_set_link_active(hba);

	/* Reconfigure MCQ upon reset */
	if (is_mcq_enabled(hba) && !init_dev_params)
		ufshcd_config_mcq(hba);

	/* Verify device initialization by sending NOP OUT UPIU */
	ret = ufshcd_verify_dev_init(hba);
	if (ret)
		return ret;

	/* Initiate UFS initialization, and waiting until completion */
	ret = ufshcd_complete_dev_init(hba);
	if (ret)
		return ret;

	/*
	 * Initialize UFS device parameters used by driver, these
	 * parameters are associated with UFS descriptors.
	 */
	if (init_dev_params) {
		ret = ufshcd_device_params_init(hba);
		if (ret)
			return ret;
		if (is_mcq_supported(hba) && !hba->scsi_host_added) {
			ret = ufshcd_alloc_mcq(hba);
			if (!ret) {
				ufshcd_config_mcq(hba);
			} else {
				/* Continue with SDB mode */
				use_mcq_mode = false;
				dev_err(hba->dev, "MCQ mode is disabled, err=%d\n",
					 ret);
			}
			ret = scsi_add_host(host, hba->dev);
			if (ret) {
				dev_err(hba->dev, "scsi_add_host failed\n");
				return ret;
			}
			hba->scsi_host_added = true;
		} else if (is_mcq_supported(hba)) {
			/* UFSHCD_QUIRK_REINIT_AFTER_MAX_GEAR_SWITCH is set */
			ufshcd_config_mcq(hba);
		}
	}

	ufshcd_tune_unipro_params(hba);

	/* UFS device is also active now */
	ufshcd_set_ufs_dev_active(hba);
	ufshcd_force_reset_auto_bkops(hba);

	ufshcd_set_timestamp_attr(hba);

	/* Gear up to HS gear if supported */
	if (hba->max_pwr_info.is_valid) {
		/*
		 * Set the right value to bRefClkFreq before attempting to
		 * switch to HS gears.
		 */
		if (hba->dev_ref_clk_freq != REF_CLK_FREQ_INVAL)
			ufshcd_set_dev_ref_clk(hba);
		ret = ufshcd_config_pwr_mode(hba, &hba->max_pwr_info.info);
		if (ret) {
			dev_err(hba->dev, "%s: Failed setting power mode, err = %d\n",
					__func__, ret);
			return ret;
		}
	}

	return 0;
}

/**
 * ufshcd_probe_hba - probe hba to detect device and initialize it
 * @hba: per-adapter instance
 * @init_dev_params: whether or not to call ufshcd_device_params_init().
 *
 * Execute link-startup and verify device initialization
 *
 * Return: 0 upon success; < 0 upon failure.
 */
static int ufshcd_probe_hba(struct ufs_hba *hba, bool init_dev_params)
{
	ktime_t start = ktime_get();
	unsigned long flags;
	int ret;

	ret = ufshcd_device_init(hba, init_dev_params);
	if (ret)
		goto out;

	if (!hba->pm_op_in_progress &&
	    (hba->quirks & UFSHCD_QUIRK_REINIT_AFTER_MAX_GEAR_SWITCH)) {
		/* Reset the device and controller before doing reinit */
		ufshcd_device_reset(hba);
		ufs_put_device_desc(hba);
		ufshcd_hba_stop(hba);
		ufshcd_vops_reinit_notify(hba);
		ret = ufshcd_hba_enable(hba);
		if (ret) {
			dev_err(hba->dev, "Host controller enable failed\n");
			ufshcd_print_evt_hist(hba);
			ufshcd_print_host_state(hba);
			goto out;
		}

		/* Reinit the device */
		ret = ufshcd_device_init(hba, init_dev_params);
		if (ret)
			goto out;
	}

	ufshcd_print_pwr_info(hba);

	/*
	 * bActiveICCLevel is volatile for UFS device (as per latest v2.1 spec)
	 * and for removable UFS card as well, hence always set the parameter.
	 * Note: Error handler may issue the device reset hence resetting
	 * bActiveICCLevel as well so it is always safe to set this here.
	 */
	ufshcd_set_active_icc_lvl(hba);

	/* Enable UFS Write Booster if supported */
	ufshcd_configure_wb(hba);

	if (hba->ee_usr_mask)
		ufshcd_write_ee_control(hba);
	/* Enable Auto-Hibernate if configured */
	ufshcd_auto_hibern8_enable(hba);

out:
	spin_lock_irqsave(hba->host->host_lock, flags);
	if (ret)
		hba->ufshcd_state = UFSHCD_STATE_ERROR;
	else if (hba->ufshcd_state == UFSHCD_STATE_RESET)
		hba->ufshcd_state = UFSHCD_STATE_OPERATIONAL;
	spin_unlock_irqrestore(hba->host->host_lock, flags);

	trace_ufshcd_init(dev_name(hba->dev), ret,
		ktime_to_us(ktime_sub(ktime_get(), start)),
		hba->curr_dev_pwr_mode, hba->uic_link_state);
	return ret;
}

/**
 * ufshcd_async_scan - asynchronous execution for probing hba
 * @data: data pointer to pass to this function
 * @cookie: cookie data
 */
static void ufshcd_async_scan(void *data, async_cookie_t cookie)
{
	struct ufs_hba *hba = (struct ufs_hba *)data;
	int ret;

	down(&hba->host_sem);
	/* Initialize hba, detect and initialize UFS device */
	ret = ufshcd_probe_hba(hba, true);
	up(&hba->host_sem);
	if (ret)
		goto out;

	/* Probe and add UFS logical units  */
	ret = ufshcd_add_lus(hba);

out:
	pm_runtime_put_sync(hba->dev);

	if (ret)
		dev_err(hba->dev, "%s failed: %d\n", __func__, ret);
}

static enum scsi_timeout_action ufshcd_eh_timed_out(struct scsi_cmnd *scmd)
{
	struct ufs_hba *hba = shost_priv(scmd->device->host);

	if (!hba->system_suspending) {
		/* Activate the error handler in the SCSI core. */
		return SCSI_EH_NOT_HANDLED;
	}

	/*
	 * If we get here we know that no TMFs are outstanding and also that
	 * the only pending command is a START STOP UNIT command. Handle the
	 * timeout of that command directly to prevent a deadlock between
	 * ufshcd_set_dev_pwr_mode() and ufshcd_err_handler().
	 */
	ufshcd_link_recovery(hba);
	dev_info(hba->dev, "%s() finished; outstanding_tasks = %#lx.\n",
		 __func__, hba->outstanding_tasks);

	return hba->outstanding_reqs ? SCSI_EH_RESET_TIMER : SCSI_EH_DONE;
}

static const struct attribute_group *ufshcd_driver_groups[] = {
	&ufs_sysfs_unit_descriptor_group,
	&ufs_sysfs_lun_attributes_group,
	NULL,
};

static struct ufs_hba_variant_params ufs_hba_vps = {
	.hba_enable_delay_us		= 1000,
	.wb_flush_threshold		= UFS_WB_BUF_REMAIN_PERCENT(40),
	.devfreq_profile.polling_ms	= 100,
	.devfreq_profile.target		= ufshcd_devfreq_target,
	.devfreq_profile.get_dev_status	= ufshcd_devfreq_get_dev_status,
	.ondemand_data.upthreshold	= 70,
	.ondemand_data.downdifferential	= 5,
};

static const struct scsi_host_template ufshcd_driver_template = {
	.module			= THIS_MODULE,
	.name			= UFSHCD,
	.proc_name		= UFSHCD,
	.map_queues		= ufshcd_map_queues,
	.queuecommand		= ufshcd_queuecommand,
	.mq_poll		= ufshcd_poll,
	.slave_alloc		= ufshcd_slave_alloc,
	.slave_configure	= ufshcd_slave_configure,
	.slave_destroy		= ufshcd_slave_destroy,
	.change_queue_depth	= ufshcd_change_queue_depth,
	.eh_abort_handler	= ufshcd_abort,
	.eh_device_reset_handler = ufshcd_eh_device_reset_handler,
	.eh_host_reset_handler   = ufshcd_eh_host_reset_handler,
	.eh_timed_out		= ufshcd_eh_timed_out,
	.this_id		= -1,
	.sg_tablesize		= SG_ALL,
	.cmd_per_lun		= UFSHCD_CMD_PER_LUN,
	.can_queue		= UFSHCD_CAN_QUEUE,
	.max_segment_size	= PRDT_DATA_BYTE_COUNT_MAX,
	.max_sectors		= SZ_1M / SECTOR_SIZE,
	.max_host_blocked	= 1,
	.track_queue_depth	= 1,
	.skip_settle_delay	= 1,
	.sdev_groups		= ufshcd_driver_groups,
	.rpm_autosuspend_delay	= RPM_AUTOSUSPEND_DELAY_MS,
};

static int ufshcd_config_vreg_load(struct device *dev, struct ufs_vreg *vreg,
				   int ua)
{
	int ret;

	if (!vreg)
		return 0;

	/*
	 * "set_load" operation shall be required on those regulators
	 * which specifically configured current limitation. Otherwise
	 * zero max_uA may cause unexpected behavior when regulator is
	 * enabled or set as high power mode.
	 */
	if (!vreg->max_uA)
		return 0;

	ret = regulator_set_load(vreg->reg, ua);
	if (ret < 0) {
		dev_err(dev, "%s: %s set load (ua=%d) failed, err=%d\n",
				__func__, vreg->name, ua, ret);
	}

	return ret;
}

static inline int ufshcd_config_vreg_lpm(struct ufs_hba *hba,
					 struct ufs_vreg *vreg)
{
	return ufshcd_config_vreg_load(hba->dev, vreg, UFS_VREG_LPM_LOAD_UA);
}

static inline int ufshcd_config_vreg_hpm(struct ufs_hba *hba,
					 struct ufs_vreg *vreg)
{
	if (!vreg)
		return 0;

	return ufshcd_config_vreg_load(hba->dev, vreg, vreg->max_uA);
}

static int ufshcd_config_vreg(struct device *dev,
		struct ufs_vreg *vreg, bool on)
{
	if (regulator_count_voltages(vreg->reg) <= 0)
		return 0;

	return ufshcd_config_vreg_load(dev, vreg, on ? vreg->max_uA : 0);
}

static int ufshcd_enable_vreg(struct device *dev, struct ufs_vreg *vreg)
{
	int ret = 0;

	if (!vreg || vreg->enabled)
		goto out;

	ret = ufshcd_config_vreg(dev, vreg, true);
	if (!ret)
		ret = regulator_enable(vreg->reg);

	if (!ret)
		vreg->enabled = true;
	else
		dev_err(dev, "%s: %s enable failed, err=%d\n",
				__func__, vreg->name, ret);
out:
	return ret;
}

static int ufshcd_disable_vreg(struct device *dev, struct ufs_vreg *vreg)
{
	int ret = 0;

	if (!vreg || !vreg->enabled || vreg->always_on)
		goto out;

	ret = regulator_disable(vreg->reg);

	if (!ret) {
		/* ignore errors on applying disable config */
		ufshcd_config_vreg(dev, vreg, false);
		vreg->enabled = false;
	} else {
		dev_err(dev, "%s: %s disable failed, err=%d\n",
				__func__, vreg->name, ret);
	}
out:
	return ret;
}

static int ufshcd_setup_vreg(struct ufs_hba *hba, bool on)
{
	int ret = 0;
	struct device *dev = hba->dev;
	struct ufs_vreg_info *info = &hba->vreg_info;

	ret = ufshcd_toggle_vreg(dev, info->vcc, on);
	if (ret)
		goto out;

	ret = ufshcd_toggle_vreg(dev, info->vccq, on);
	if (ret)
		goto out;

	ret = ufshcd_toggle_vreg(dev, info->vccq2, on);

out:
	if (ret) {
		ufshcd_toggle_vreg(dev, info->vccq2, false);
		ufshcd_toggle_vreg(dev, info->vccq, false);
		ufshcd_toggle_vreg(dev, info->vcc, false);
	}
	return ret;
}

static int ufshcd_setup_hba_vreg(struct ufs_hba *hba, bool on)
{
	struct ufs_vreg_info *info = &hba->vreg_info;

	return ufshcd_toggle_vreg(hba->dev, info->vdd_hba, on);
}

int ufshcd_get_vreg(struct device *dev, struct ufs_vreg *vreg)
{
	int ret = 0;

	if (!vreg)
		goto out;

	vreg->reg = devm_regulator_get(dev, vreg->name);
	if (IS_ERR(vreg->reg)) {
		ret = PTR_ERR(vreg->reg);
		dev_err(dev, "%s: %s get failed, err=%d\n",
				__func__, vreg->name, ret);
	}
out:
	return ret;
}
EXPORT_SYMBOL_GPL(ufshcd_get_vreg);

static int ufshcd_init_vreg(struct ufs_hba *hba)
{
	int ret = 0;
	struct device *dev = hba->dev;
	struct ufs_vreg_info *info = &hba->vreg_info;

	ret = ufshcd_get_vreg(dev, info->vcc);
	if (ret)
		goto out;

	ret = ufshcd_get_vreg(dev, info->vccq);
	if (!ret)
		ret = ufshcd_get_vreg(dev, info->vccq2);
out:
	return ret;
}

static int ufshcd_init_hba_vreg(struct ufs_hba *hba)
{
	struct ufs_vreg_info *info = &hba->vreg_info;

	return ufshcd_get_vreg(hba->dev, info->vdd_hba);
}

static int ufshcd_setup_clocks(struct ufs_hba *hba, bool on)
{
	int ret = 0;
	struct ufs_clk_info *clki;
	struct list_head *head = &hba->clk_list_head;
	unsigned long flags;
	ktime_t start = ktime_get();
	bool clk_state_changed = false;

	if (list_empty(head))
		goto out;

	ret = ufshcd_vops_setup_clocks(hba, on, PRE_CHANGE);
	if (ret)
		return ret;

	list_for_each_entry(clki, head, list) {
		if (!IS_ERR_OR_NULL(clki->clk)) {
			/*
			 * Don't disable clocks which are needed
			 * to keep the link active.
			 */
			if (ufshcd_is_link_active(hba) &&
			    clki->keep_link_active)
				continue;

			clk_state_changed = on ^ clki->enabled;
			if (on && !clki->enabled) {
				ret = clk_prepare_enable(clki->clk);
				if (ret) {
					dev_err(hba->dev, "%s: %s prepare enable failed, %d\n",
						__func__, clki->name, ret);
					goto out;
				}
			} else if (!on && clki->enabled) {
				clk_disable_unprepare(clki->clk);
			}
			clki->enabled = on;
			dev_dbg(hba->dev, "%s: clk: %s %sabled\n", __func__,
					clki->name, on ? "en" : "dis");
		}
	}

	ret = ufshcd_vops_setup_clocks(hba, on, POST_CHANGE);
	if (ret)
		return ret;

out:
	if (ret) {
		list_for_each_entry(clki, head, list) {
			if (!IS_ERR_OR_NULL(clki->clk) && clki->enabled)
				clk_disable_unprepare(clki->clk);
		}
	} else if (!ret && on) {
		spin_lock_irqsave(hba->host->host_lock, flags);
		hba->clk_gating.state = CLKS_ON;
		trace_ufshcd_clk_gating(dev_name(hba->dev),
					hba->clk_gating.state);
		spin_unlock_irqrestore(hba->host->host_lock, flags);
	}

	if (clk_state_changed)
		trace_ufshcd_profile_clk_gating(dev_name(hba->dev),
			(on ? "on" : "off"),
			ktime_to_us(ktime_sub(ktime_get(), start)), ret);
	return ret;
}

static enum ufs_ref_clk_freq ufshcd_parse_ref_clk_property(struct ufs_hba *hba)
{
	u32 freq;
	int ret = device_property_read_u32(hba->dev, "ref-clk-freq", &freq);

	if (ret) {
		dev_dbg(hba->dev, "Cannot query 'ref-clk-freq' property = %d", ret);
		return REF_CLK_FREQ_INVAL;
	}

	return ufs_get_bref_clk_from_hz(freq);
}

static int ufshcd_init_clocks(struct ufs_hba *hba)
{
	int ret = 0;
	struct ufs_clk_info *clki;
	struct device *dev = hba->dev;
	struct list_head *head = &hba->clk_list_head;

	if (list_empty(head))
		goto out;

	list_for_each_entry(clki, head, list) {
		if (!clki->name)
			continue;

		clki->clk = devm_clk_get(dev, clki->name);
		if (IS_ERR(clki->clk)) {
			ret = PTR_ERR(clki->clk);
			dev_err(dev, "%s: %s clk get failed, %d\n",
					__func__, clki->name, ret);
			goto out;
		}

		/*
		 * Parse device ref clk freq as per device tree "ref_clk".
		 * Default dev_ref_clk_freq is set to REF_CLK_FREQ_INVAL
		 * in ufshcd_alloc_host().
		 */
		if (!strcmp(clki->name, "ref_clk"))
			ufshcd_parse_dev_ref_clk_freq(hba, clki->clk);

		if (clki->max_freq) {
			ret = clk_set_rate(clki->clk, clki->max_freq);
			if (ret) {
				dev_err(hba->dev, "%s: %s clk set rate(%dHz) failed, %d\n",
					__func__, clki->name,
					clki->max_freq, ret);
				goto out;
			}
			clki->curr_freq = clki->max_freq;
		}
		dev_dbg(dev, "%s: clk: %s, rate: %lu\n", __func__,
				clki->name, clk_get_rate(clki->clk));
	}
out:
	return ret;
}

static int ufshcd_variant_hba_init(struct ufs_hba *hba)
{
	int err = 0;

	if (!hba->vops)
		goto out;

	err = ufshcd_vops_init(hba);
	if (err)
		dev_err_probe(hba->dev, err,
			      "%s: variant %s init failed with err %d\n",
			      __func__, ufshcd_get_var_name(hba), err);
out:
	return err;
}

static void ufshcd_variant_hba_exit(struct ufs_hba *hba)
{
	if (!hba->vops)
		return;

	ufshcd_vops_exit(hba);
}

static int ufshcd_hba_init(struct ufs_hba *hba)
{
	int err;

	/*
	 * Handle host controller power separately from the UFS device power
	 * rails as it will help controlling the UFS host controller power
	 * collapse easily which is different than UFS device power collapse.
	 * Also, enable the host controller power before we go ahead with rest
	 * of the initialization here.
	 */
	err = ufshcd_init_hba_vreg(hba);
	if (err)
		goto out;

	err = ufshcd_setup_hba_vreg(hba, true);
	if (err)
		goto out;

	err = ufshcd_init_clocks(hba);
	if (err)
		goto out_disable_hba_vreg;

	if (hba->dev_ref_clk_freq == REF_CLK_FREQ_INVAL)
		hba->dev_ref_clk_freq = ufshcd_parse_ref_clk_property(hba);

	err = ufshcd_setup_clocks(hba, true);
	if (err)
		goto out_disable_hba_vreg;

	err = ufshcd_init_vreg(hba);
	if (err)
		goto out_disable_clks;

	err = ufshcd_setup_vreg(hba, true);
	if (err)
		goto out_disable_clks;

	err = ufshcd_variant_hba_init(hba);
	if (err)
		goto out_disable_vreg;

	ufs_debugfs_hba_init(hba);

	hba->is_powered = true;
	goto out;

out_disable_vreg:
	ufshcd_setup_vreg(hba, false);
out_disable_clks:
	ufshcd_setup_clocks(hba, false);
out_disable_hba_vreg:
	ufshcd_setup_hba_vreg(hba, false);
out:
	return err;
}

static void ufshcd_hba_exit(struct ufs_hba *hba)
{
	if (hba->is_powered) {
		ufshcd_exit_clk_scaling(hba);
		ufshcd_exit_clk_gating(hba);
		if (hba->eh_wq)
			destroy_workqueue(hba->eh_wq);
		ufs_debugfs_hba_exit(hba);
		ufshcd_variant_hba_exit(hba);
		ufshcd_setup_vreg(hba, false);
		ufshcd_setup_clocks(hba, false);
		ufshcd_setup_hba_vreg(hba, false);
		hba->is_powered = false;
		ufs_put_device_desc(hba);
	}
}

static int ufshcd_execute_start_stop(struct scsi_device *sdev,
				     enum ufs_dev_pwr_mode pwr_mode,
				     struct scsi_sense_hdr *sshdr)
{
	const unsigned char cdb[6] = { START_STOP, 0, 0, 0, pwr_mode << 4, 0 };
	const struct scsi_exec_args args = {
		.sshdr = sshdr,
		.req_flags = BLK_MQ_REQ_PM,
		.scmd_flags = SCMD_FAIL_IF_RECOVERING,
	};

	return scsi_execute_cmd(sdev, cdb, REQ_OP_DRV_IN, /*buffer=*/NULL,
			/*bufflen=*/0, /*timeout=*/10 * HZ, /*retries=*/0,
			&args);
}

/**
 * ufshcd_set_dev_pwr_mode - sends START STOP UNIT command to set device
 *			     power mode
 * @hba: per adapter instance
 * @pwr_mode: device power mode to set
 *
 * Return: 0 if requested power mode is set successfully;
 *         < 0 if failed to set the requested power mode.
 */
static int ufshcd_set_dev_pwr_mode(struct ufs_hba *hba,
				     enum ufs_dev_pwr_mode pwr_mode)
{
	struct scsi_sense_hdr sshdr;
	struct scsi_device *sdp;
	unsigned long flags;
	int ret, retries;

	spin_lock_irqsave(hba->host->host_lock, flags);
	sdp = hba->ufs_device_wlun;
	if (sdp && scsi_device_online(sdp))
		ret = scsi_device_get(sdp);
	else
		ret = -ENODEV;
	spin_unlock_irqrestore(hba->host->host_lock, flags);

	if (ret)
		return ret;

	/*
	 * If scsi commands fail, the scsi mid-layer schedules scsi error-
	 * handling, which would wait for host to be resumed. Since we know
	 * we are functional while we are here, skip host resume in error
	 * handling context.
	 */
	hba->host->eh_noresume = 1;

	/*
	 * Current function would be generally called from the power management
	 * callbacks hence set the RQF_PM flag so that it doesn't resume the
	 * already suspended childs.
	 */
	for (retries = 3; retries > 0; --retries) {
		ret = ufshcd_execute_start_stop(sdp, pwr_mode, &sshdr);
		/*
		 * scsi_execute() only returns a negative value if the request
		 * queue is dying.
		 */
		if (ret <= 0)
			break;
	}
	if (ret) {
		sdev_printk(KERN_WARNING, sdp,
			    "START_STOP failed for power mode: %d, result %x\n",
			    pwr_mode, ret);
		if (ret > 0) {
			if (scsi_sense_valid(&sshdr))
				scsi_print_sense_hdr(sdp, NULL, &sshdr);
			ret = -EIO;
		}
	} else {
		hba->curr_dev_pwr_mode = pwr_mode;
	}

	scsi_device_put(sdp);
	hba->host->eh_noresume = 0;
	return ret;
}

static int ufshcd_link_state_transition(struct ufs_hba *hba,
					enum uic_link_state req_link_state,
					bool check_for_bkops)
{
	int ret = 0;

	if (req_link_state == hba->uic_link_state)
		return 0;

	if (req_link_state == UIC_LINK_HIBERN8_STATE) {
		ret = ufshcd_uic_hibern8_enter(hba);
		if (!ret) {
			ufshcd_set_link_hibern8(hba);
		} else {
			dev_err(hba->dev, "%s: hibern8 enter failed %d\n",
					__func__, ret);
			goto out;
		}
	}
	/*
	 * If autobkops is enabled, link can't be turned off because
	 * turning off the link would also turn off the device, except in the
	 * case of DeepSleep where the device is expected to remain powered.
	 */
	else if ((req_link_state == UIC_LINK_OFF_STATE) &&
		 (!check_for_bkops || !hba->auto_bkops_enabled)) {
		/*
		 * Let's make sure that link is in low power mode, we are doing
		 * this currently by putting the link in Hibern8. Otherway to
		 * put the link in low power mode is to send the DME end point
		 * to device and then send the DME reset command to local
		 * unipro. But putting the link in hibern8 is much faster.
		 *
		 * Note also that putting the link in Hibern8 is a requirement
		 * for entering DeepSleep.
		 */
		ret = ufshcd_uic_hibern8_enter(hba);
		if (ret) {
			dev_err(hba->dev, "%s: hibern8 enter failed %d\n",
					__func__, ret);
			goto out;
		}
		/*
		 * Change controller state to "reset state" which
		 * should also put the link in off/reset state
		 */
		ufshcd_hba_stop(hba);
		/*
		 * TODO: Check if we need any delay to make sure that
		 * controller is reset
		 */
		ufshcd_set_link_off(hba);
	}

out:
	return ret;
}

static void ufshcd_vreg_set_lpm(struct ufs_hba *hba)
{
	bool vcc_off = false;

	/*
	 * It seems some UFS devices may keep drawing more than sleep current
	 * (atleast for 500us) from UFS rails (especially from VCCQ rail).
	 * To avoid this situation, add 2ms delay before putting these UFS
	 * rails in LPM mode.
	 */
	if (!ufshcd_is_link_active(hba) &&
	    hba->dev_quirks & UFS_DEVICE_QUIRK_DELAY_BEFORE_LPM)
		usleep_range(2000, 2100);

	/*
	 * If UFS device is either in UFS_Sleep turn off VCC rail to save some
	 * power.
	 *
	 * If UFS device and link is in OFF state, all power supplies (VCC,
	 * VCCQ, VCCQ2) can be turned off if power on write protect is not
	 * required. If UFS link is inactive (Hibern8 or OFF state) and device
	 * is in sleep state, put VCCQ & VCCQ2 rails in LPM mode.
	 *
	 * Ignore the error returned by ufshcd_toggle_vreg() as device is anyway
	 * in low power state which would save some power.
	 *
	 * If Write Booster is enabled and the device needs to flush the WB
	 * buffer OR if bkops status is urgent for WB, keep Vcc on.
	 */
	if (ufshcd_is_ufs_dev_poweroff(hba) && ufshcd_is_link_off(hba) &&
	    !hba->dev_info.is_lu_power_on_wp) {
		ufshcd_setup_vreg(hba, false);
		vcc_off = true;
	} else if (!ufshcd_is_ufs_dev_active(hba)) {
		ufshcd_toggle_vreg(hba->dev, hba->vreg_info.vcc, false);
		vcc_off = true;
		if (ufshcd_is_link_hibern8(hba) || ufshcd_is_link_off(hba)) {
			ufshcd_config_vreg_lpm(hba, hba->vreg_info.vccq);
			ufshcd_config_vreg_lpm(hba, hba->vreg_info.vccq2);
		}
	}

	/*
	 * Some UFS devices require delay after VCC power rail is turned-off.
	 */
	if (vcc_off && hba->vreg_info.vcc &&
		hba->dev_quirks & UFS_DEVICE_QUIRK_DELAY_AFTER_LPM)
		usleep_range(5000, 5100);
}

#ifdef CONFIG_PM
static int ufshcd_vreg_set_hpm(struct ufs_hba *hba)
{
	int ret = 0;

	if (ufshcd_is_ufs_dev_poweroff(hba) && ufshcd_is_link_off(hba) &&
	    !hba->dev_info.is_lu_power_on_wp) {
		ret = ufshcd_setup_vreg(hba, true);
	} else if (!ufshcd_is_ufs_dev_active(hba)) {
		if (!ufshcd_is_link_active(hba)) {
			ret = ufshcd_config_vreg_hpm(hba, hba->vreg_info.vccq);
			if (ret)
				goto vcc_disable;
			ret = ufshcd_config_vreg_hpm(hba, hba->vreg_info.vccq2);
			if (ret)
				goto vccq_lpm;
		}
		ret = ufshcd_toggle_vreg(hba->dev, hba->vreg_info.vcc, true);
	}
	goto out;

vccq_lpm:
	ufshcd_config_vreg_lpm(hba, hba->vreg_info.vccq);
vcc_disable:
	ufshcd_toggle_vreg(hba->dev, hba->vreg_info.vcc, false);
out:
	return ret;
}
#endif /* CONFIG_PM */

static void ufshcd_hba_vreg_set_lpm(struct ufs_hba *hba)
{
	if (ufshcd_is_link_off(hba) || ufshcd_can_aggressive_pc(hba))
		ufshcd_setup_hba_vreg(hba, false);
}

static void ufshcd_hba_vreg_set_hpm(struct ufs_hba *hba)
{
	if (ufshcd_is_link_off(hba) || ufshcd_can_aggressive_pc(hba))
		ufshcd_setup_hba_vreg(hba, true);
}

static int __ufshcd_wl_suspend(struct ufs_hba *hba, enum ufs_pm_op pm_op)
{
	int ret = 0;
	bool check_for_bkops;
	enum ufs_pm_level pm_lvl;
	enum ufs_dev_pwr_mode req_dev_pwr_mode;
	enum uic_link_state req_link_state;

	hba->pm_op_in_progress = true;
	if (pm_op != UFS_SHUTDOWN_PM) {
		pm_lvl = pm_op == UFS_RUNTIME_PM ?
			 hba->rpm_lvl : hba->spm_lvl;
		req_dev_pwr_mode = ufs_get_pm_lvl_to_dev_pwr_mode(pm_lvl);
		req_link_state = ufs_get_pm_lvl_to_link_pwr_state(pm_lvl);
	} else {
		req_dev_pwr_mode = UFS_POWERDOWN_PWR_MODE;
		req_link_state = UIC_LINK_OFF_STATE;
	}

	/*
	 * If we can't transition into any of the low power modes
	 * just gate the clocks.
	 */
	ufshcd_hold(hba);
	hba->clk_gating.is_suspended = true;

	if (ufshcd_is_clkscaling_supported(hba))
		ufshcd_clk_scaling_suspend(hba, true);

	if (req_dev_pwr_mode == UFS_ACTIVE_PWR_MODE &&
			req_link_state == UIC_LINK_ACTIVE_STATE) {
		goto vops_suspend;
	}

	if ((req_dev_pwr_mode == hba->curr_dev_pwr_mode) &&
	    (req_link_state == hba->uic_link_state))
		goto enable_scaling;

	/* UFS device & link must be active before we enter in this function */
	if (!ufshcd_is_ufs_dev_active(hba) || !ufshcd_is_link_active(hba)) {
		/*  Wait err handler finish or trigger err recovery */
		if (!ufshcd_eh_in_progress(hba))
			ufshcd_force_error_recovery(hba);
		ret = -EBUSY;
		goto enable_scaling;
	}

	if (pm_op == UFS_RUNTIME_PM) {
		if (ufshcd_can_autobkops_during_suspend(hba)) {
			/*
			 * The device is idle with no requests in the queue,
			 * allow background operations if bkops status shows
			 * that performance might be impacted.
			 */
			ret = ufshcd_urgent_bkops(hba);
			if (ret) {
				/*
				 * If return err in suspend flow, IO will hang.
				 * Trigger error handler and break suspend for
				 * error recovery.
				 */
				ufshcd_force_error_recovery(hba);
				ret = -EBUSY;
				goto enable_scaling;
			}
		} else {
			/* make sure that auto bkops is disabled */
			ufshcd_disable_auto_bkops(hba);
		}
		/*
		 * If device needs to do BKOP or WB buffer flush during
		 * Hibern8, keep device power mode as "active power mode"
		 * and VCC supply.
		 */
		hba->dev_info.b_rpm_dev_flush_capable =
			hba->auto_bkops_enabled ||
			(((req_link_state == UIC_LINK_HIBERN8_STATE) ||
			((req_link_state == UIC_LINK_ACTIVE_STATE) &&
			ufshcd_is_auto_hibern8_enabled(hba))) &&
			ufshcd_wb_need_flush(hba));
	}

	flush_work(&hba->eeh_work);

	ret = ufshcd_vops_suspend(hba, pm_op, PRE_CHANGE);
	if (ret)
		goto enable_scaling;

	if (req_dev_pwr_mode != hba->curr_dev_pwr_mode) {
		if (pm_op != UFS_RUNTIME_PM)
			/* ensure that bkops is disabled */
			ufshcd_disable_auto_bkops(hba);

		if (!hba->dev_info.b_rpm_dev_flush_capable) {
			ret = ufshcd_set_dev_pwr_mode(hba, req_dev_pwr_mode);
			if (ret && pm_op != UFS_SHUTDOWN_PM) {
				/*
				 * If return err in suspend flow, IO will hang.
				 * Trigger error handler and break suspend for
				 * error recovery.
				 */
				ufshcd_force_error_recovery(hba);
				ret = -EBUSY;
			}
			if (ret)
				goto enable_scaling;
		}
	}

	/*
	 * In the case of DeepSleep, the device is expected to remain powered
	 * with the link off, so do not check for bkops.
	 */
	check_for_bkops = !ufshcd_is_ufs_dev_deepsleep(hba);
	ret = ufshcd_link_state_transition(hba, req_link_state, check_for_bkops);
	if (ret && pm_op != UFS_SHUTDOWN_PM) {
		/*
		 * If return err in suspend flow, IO will hang.
		 * Trigger error handler and break suspend for
		 * error recovery.
		 */
		ufshcd_force_error_recovery(hba);
		ret = -EBUSY;
	}
	if (ret)
		goto set_dev_active;

vops_suspend:
	/*
	 * Call vendor specific suspend callback. As these callbacks may access
	 * vendor specific host controller register space call them before the
	 * host clocks are ON.
	 */
	ret = ufshcd_vops_suspend(hba, pm_op, POST_CHANGE);
	if (ret)
		goto set_link_active;
	goto out;

set_link_active:
	/*
	 * Device hardware reset is required to exit DeepSleep. Also, for
	 * DeepSleep, the link is off so host reset and restore will be done
	 * further below.
	 */
	if (ufshcd_is_ufs_dev_deepsleep(hba)) {
		ufshcd_device_reset(hba);
		WARN_ON(!ufshcd_is_link_off(hba));
	}
	if (ufshcd_is_link_hibern8(hba) && !ufshcd_uic_hibern8_exit(hba))
		ufshcd_set_link_active(hba);
	else if (ufshcd_is_link_off(hba))
		ufshcd_host_reset_and_restore(hba);
set_dev_active:
	/* Can also get here needing to exit DeepSleep */
	if (ufshcd_is_ufs_dev_deepsleep(hba)) {
		ufshcd_device_reset(hba);
		ufshcd_host_reset_and_restore(hba);
	}
	if (!ufshcd_set_dev_pwr_mode(hba, UFS_ACTIVE_PWR_MODE))
		ufshcd_disable_auto_bkops(hba);
enable_scaling:
	if (ufshcd_is_clkscaling_supported(hba))
		ufshcd_clk_scaling_suspend(hba, false);

	hba->dev_info.b_rpm_dev_flush_capable = false;
out:
	if (hba->dev_info.b_rpm_dev_flush_capable) {
		schedule_delayed_work(&hba->rpm_dev_flush_recheck_work,
			msecs_to_jiffies(RPM_DEV_FLUSH_RECHECK_WORK_DELAY_MS));
	}

	if (ret) {
		ufshcd_update_evt_hist(hba, UFS_EVT_WL_SUSP_ERR, (u32)ret);
		hba->clk_gating.is_suspended = false;
		ufshcd_release(hba);
	}
	hba->pm_op_in_progress = false;
	return ret;
}

#ifdef CONFIG_PM
static int __ufshcd_wl_resume(struct ufs_hba *hba, enum ufs_pm_op pm_op)
{
	int ret;
	enum uic_link_state old_link_state = hba->uic_link_state;

	hba->pm_op_in_progress = true;

	/*
	 * Call vendor specific resume callback. As these callbacks may access
	 * vendor specific host controller register space call them when the
	 * host clocks are ON.
	 */
	ret = ufshcd_vops_resume(hba, pm_op);
	if (ret)
		goto out;

	/* For DeepSleep, the only supported option is to have the link off */
	WARN_ON(ufshcd_is_ufs_dev_deepsleep(hba) && !ufshcd_is_link_off(hba));

	if (ufshcd_is_link_hibern8(hba)) {
		ret = ufshcd_uic_hibern8_exit(hba);
		if (!ret) {
			ufshcd_set_link_active(hba);
		} else {
			dev_err(hba->dev, "%s: hibern8 exit failed %d\n",
					__func__, ret);
			goto vendor_suspend;
		}
	} else if (ufshcd_is_link_off(hba)) {
		/*
		 * A full initialization of the host and the device is
		 * required since the link was put to off during suspend.
		 * Note, in the case of DeepSleep, the device will exit
		 * DeepSleep due to device reset.
		 */
		ret = ufshcd_reset_and_restore(hba);
		/*
		 * ufshcd_reset_and_restore() should have already
		 * set the link state as active
		 */
		if (ret || !ufshcd_is_link_active(hba))
			goto vendor_suspend;
	}

	if (!ufshcd_is_ufs_dev_active(hba)) {
		ret = ufshcd_set_dev_pwr_mode(hba, UFS_ACTIVE_PWR_MODE);
		if (ret)
			goto set_old_link_state;
		ufshcd_set_timestamp_attr(hba);
	}

	if (ufshcd_keep_autobkops_enabled_except_suspend(hba))
		ufshcd_enable_auto_bkops(hba);
	else
		/*
		 * If BKOPs operations are urgently needed at this moment then
		 * keep auto-bkops enabled or else disable it.
		 */
		ufshcd_urgent_bkops(hba);

	if (hba->ee_usr_mask)
		ufshcd_write_ee_control(hba);

	if (ufshcd_is_clkscaling_supported(hba))
		ufshcd_clk_scaling_suspend(hba, false);

	if (hba->dev_info.b_rpm_dev_flush_capable) {
		hba->dev_info.b_rpm_dev_flush_capable = false;
		cancel_delayed_work(&hba->rpm_dev_flush_recheck_work);
	}

	/* Enable Auto-Hibernate if configured */
	ufshcd_auto_hibern8_enable(hba);

	goto out;

set_old_link_state:
	ufshcd_link_state_transition(hba, old_link_state, 0);
vendor_suspend:
	ufshcd_vops_suspend(hba, pm_op, PRE_CHANGE);
	ufshcd_vops_suspend(hba, pm_op, POST_CHANGE);
out:
	if (ret)
		ufshcd_update_evt_hist(hba, UFS_EVT_WL_RES_ERR, (u32)ret);
	hba->clk_gating.is_suspended = false;
	ufshcd_release(hba);
	hba->pm_op_in_progress = false;
	return ret;
}

static int ufshcd_wl_runtime_suspend(struct device *dev)
{
	struct scsi_device *sdev = to_scsi_device(dev);
	struct ufs_hba *hba;
	int ret;
	ktime_t start = ktime_get();

	hba = shost_priv(sdev->host);

	ret = __ufshcd_wl_suspend(hba, UFS_RUNTIME_PM);
	if (ret)
		dev_err(&sdev->sdev_gendev, "%s failed: %d\n", __func__, ret);

	trace_ufshcd_wl_runtime_suspend(dev_name(dev), ret,
		ktime_to_us(ktime_sub(ktime_get(), start)),
		hba->curr_dev_pwr_mode, hba->uic_link_state);

	return ret;
}

static int ufshcd_wl_runtime_resume(struct device *dev)
{
	struct scsi_device *sdev = to_scsi_device(dev);
	struct ufs_hba *hba;
	int ret = 0;
	ktime_t start = ktime_get();

	hba = shost_priv(sdev->host);

	ret = __ufshcd_wl_resume(hba, UFS_RUNTIME_PM);
	if (ret)
		dev_err(&sdev->sdev_gendev, "%s failed: %d\n", __func__, ret);

	trace_ufshcd_wl_runtime_resume(dev_name(dev), ret,
		ktime_to_us(ktime_sub(ktime_get(), start)),
		hba->curr_dev_pwr_mode, hba->uic_link_state);

	return ret;
}
#endif

#ifdef CONFIG_PM_SLEEP
static int ufshcd_wl_suspend(struct device *dev)
{
	struct scsi_device *sdev = to_scsi_device(dev);
	struct ufs_hba *hba;
	int ret = 0;
	ktime_t start = ktime_get();

	hba = shost_priv(sdev->host);
	down(&hba->host_sem);
	hba->system_suspending = true;

	if (pm_runtime_suspended(dev))
		goto out;

	ret = __ufshcd_wl_suspend(hba, UFS_SYSTEM_PM);
	if (ret) {
		dev_err(&sdev->sdev_gendev, "%s failed: %d\n", __func__,  ret);
		up(&hba->host_sem);
	}

out:
	if (!ret)
		hba->is_sys_suspended = true;
	trace_ufshcd_wl_suspend(dev_name(dev), ret,
		ktime_to_us(ktime_sub(ktime_get(), start)),
		hba->curr_dev_pwr_mode, hba->uic_link_state);

	return ret;
}

static int ufshcd_wl_resume(struct device *dev)
{
	struct scsi_device *sdev = to_scsi_device(dev);
	struct ufs_hba *hba;
	int ret = 0;
	ktime_t start = ktime_get();

	hba = shost_priv(sdev->host);

	if (pm_runtime_suspended(dev))
		goto out;

	ret = __ufshcd_wl_resume(hba, UFS_SYSTEM_PM);
	if (ret)
		dev_err(&sdev->sdev_gendev, "%s failed: %d\n", __func__, ret);
out:
	trace_ufshcd_wl_resume(dev_name(dev), ret,
		ktime_to_us(ktime_sub(ktime_get(), start)),
		hba->curr_dev_pwr_mode, hba->uic_link_state);
	if (!ret)
		hba->is_sys_suspended = false;
	hba->system_suspending = false;
	up(&hba->host_sem);
	return ret;
}
#endif

/**
 * ufshcd_suspend - helper function for suspend operations
 * @hba: per adapter instance
 *
 * This function will put disable irqs, turn off clocks
 * and set vreg and hba-vreg in lpm mode.
 *
 * Return: 0 upon success; < 0 upon failure.
 */
static int ufshcd_suspend(struct ufs_hba *hba)
{
	int ret;

	if (!hba->is_powered)
		return 0;
	/*
	 * Disable the host irq as host controller as there won't be any
	 * host controller transaction expected till resume.
	 */
	ufshcd_disable_irq(hba);
	ret = ufshcd_setup_clocks(hba, false);
	if (ret) {
		ufshcd_enable_irq(hba);
		return ret;
	}
	if (ufshcd_is_clkgating_allowed(hba)) {
		hba->clk_gating.state = CLKS_OFF;
		trace_ufshcd_clk_gating(dev_name(hba->dev),
					hba->clk_gating.state);
	}

	ufshcd_vreg_set_lpm(hba);
	/* Put the host controller in low power mode if possible */
	ufshcd_hba_vreg_set_lpm(hba);
	return ret;
}

#ifdef CONFIG_PM
/**
 * ufshcd_resume - helper function for resume operations
 * @hba: per adapter instance
 *
 * This function basically turns on the regulators, clocks and
 * irqs of the hba.
 *
 * Return: 0 for success and non-zero for failure.
 */
static int ufshcd_resume(struct ufs_hba *hba)
{
	int ret;

	if (!hba->is_powered)
		return 0;

	ufshcd_hba_vreg_set_hpm(hba);
	ret = ufshcd_vreg_set_hpm(hba);
	if (ret)
		goto out;

	/* Make sure clocks are enabled before accessing controller */
	ret = ufshcd_setup_clocks(hba, true);
	if (ret)
		goto disable_vreg;

	/* enable the host irq as host controller would be active soon */
	ufshcd_enable_irq(hba);

	goto out;

disable_vreg:
	ufshcd_vreg_set_lpm(hba);
out:
	if (ret)
		ufshcd_update_evt_hist(hba, UFS_EVT_RESUME_ERR, (u32)ret);
	return ret;
}
#endif /* CONFIG_PM */

#ifdef CONFIG_PM_SLEEP
/**
 * ufshcd_system_suspend - system suspend callback
 * @dev: Device associated with the UFS controller.
 *
 * Executed before putting the system into a sleep state in which the contents
 * of main memory are preserved.
 *
 * Return: 0 for success and non-zero for failure.
 */
int ufshcd_system_suspend(struct device *dev)
{
	struct ufs_hba *hba = dev_get_drvdata(dev);
	int ret = 0;
	ktime_t start = ktime_get();

	if (pm_runtime_suspended(hba->dev))
		goto out;

	ret = ufshcd_suspend(hba);
out:
	trace_ufshcd_system_suspend(dev_name(hba->dev), ret,
		ktime_to_us(ktime_sub(ktime_get(), start)),
		hba->curr_dev_pwr_mode, hba->uic_link_state);
	return ret;
}
EXPORT_SYMBOL(ufshcd_system_suspend);

/**
 * ufshcd_system_resume - system resume callback
 * @dev: Device associated with the UFS controller.
 *
 * Executed after waking the system up from a sleep state in which the contents
 * of main memory were preserved.
 *
 * Return: 0 for success and non-zero for failure.
 */
int ufshcd_system_resume(struct device *dev)
{
	struct ufs_hba *hba = dev_get_drvdata(dev);
	ktime_t start = ktime_get();
	int ret = 0;

	if (pm_runtime_suspended(hba->dev))
		goto out;

	ret = ufshcd_resume(hba);

out:
	trace_ufshcd_system_resume(dev_name(hba->dev), ret,
		ktime_to_us(ktime_sub(ktime_get(), start)),
		hba->curr_dev_pwr_mode, hba->uic_link_state);

	return ret;
}
EXPORT_SYMBOL(ufshcd_system_resume);
#endif /* CONFIG_PM_SLEEP */

#ifdef CONFIG_PM
/**
 * ufshcd_runtime_suspend - runtime suspend callback
 * @dev: Device associated with the UFS controller.
 *
 * Check the description of ufshcd_suspend() function for more details.
 *
 * Return: 0 for success and non-zero for failure.
 */
int ufshcd_runtime_suspend(struct device *dev)
{
	struct ufs_hba *hba = dev_get_drvdata(dev);
	int ret;
	ktime_t start = ktime_get();

	ret = ufshcd_suspend(hba);

	trace_ufshcd_runtime_suspend(dev_name(hba->dev), ret,
		ktime_to_us(ktime_sub(ktime_get(), start)),
		hba->curr_dev_pwr_mode, hba->uic_link_state);
	return ret;
}
EXPORT_SYMBOL(ufshcd_runtime_suspend);

/**
 * ufshcd_runtime_resume - runtime resume routine
 * @dev: Device associated with the UFS controller.
 *
 * This function basically brings controller
 * to active state. Following operations are done in this function:
 *
 * 1. Turn on all the controller related clocks
 * 2. Turn ON VCC rail
 *
 * Return: 0 upon success; < 0 upon failure.
 */
int ufshcd_runtime_resume(struct device *dev)
{
	struct ufs_hba *hba = dev_get_drvdata(dev);
	int ret;
	ktime_t start = ktime_get();

	ret = ufshcd_resume(hba);

	trace_ufshcd_runtime_resume(dev_name(hba->dev), ret,
		ktime_to_us(ktime_sub(ktime_get(), start)),
		hba->curr_dev_pwr_mode, hba->uic_link_state);
	return ret;
}
EXPORT_SYMBOL(ufshcd_runtime_resume);
#endif /* CONFIG_PM */

static void ufshcd_wl_shutdown(struct device *dev)
{
	struct scsi_device *sdev = to_scsi_device(dev);
	struct ufs_hba *hba = shost_priv(sdev->host);

	down(&hba->host_sem);
	hba->shutting_down = true;
	up(&hba->host_sem);

	/* Turn on everything while shutting down */
	ufshcd_rpm_get_sync(hba);
	scsi_device_quiesce(sdev);
	shost_for_each_device(sdev, hba->host) {
		if (sdev == hba->ufs_device_wlun)
			continue;
		scsi_device_quiesce(sdev);
	}
	__ufshcd_wl_suspend(hba, UFS_SHUTDOWN_PM);

	/*
	 * Next, turn off the UFS controller and the UFS regulators. Disable
	 * clocks.
	 */
	if (ufshcd_is_ufs_dev_poweroff(hba) && ufshcd_is_link_off(hba))
		ufshcd_suspend(hba);

	hba->is_powered = false;
}

/**
 * ufshcd_remove - de-allocate SCSI host and host memory space
 *		data structure memory
 * @hba: per adapter instance
 */
void ufshcd_remove(struct ufs_hba *hba)
{
	if (hba->ufs_device_wlun)
		ufshcd_rpm_get_sync(hba);
	ufs_hwmon_remove(hba);
	ufs_bsg_remove(hba);
	ufs_sysfs_remove_nodes(hba->dev);
	blk_mq_destroy_queue(hba->tmf_queue);
	blk_put_queue(hba->tmf_queue);
	blk_mq_free_tag_set(&hba->tmf_tag_set);
	if (hba->scsi_host_added)
		scsi_remove_host(hba->host);
	/* disable interrupts */
	ufshcd_disable_intr(hba, hba->intr_mask);
	ufshcd_hba_stop(hba);
	ufshcd_hba_exit(hba);
}
EXPORT_SYMBOL_GPL(ufshcd_remove);

#ifdef CONFIG_PM_SLEEP
int ufshcd_system_freeze(struct device *dev)
{

	return ufshcd_system_suspend(dev);

}
EXPORT_SYMBOL_GPL(ufshcd_system_freeze);

int ufshcd_system_restore(struct device *dev)
{

	struct ufs_hba *hba = dev_get_drvdata(dev);
	int ret;

	ret = ufshcd_system_resume(dev);
	if (ret)
		return ret;

	/* Configure UTRL and UTMRL base address registers */
	ufshcd_writel(hba, lower_32_bits(hba->utrdl_dma_addr),
			REG_UTP_TRANSFER_REQ_LIST_BASE_L);
	ufshcd_writel(hba, upper_32_bits(hba->utrdl_dma_addr),
			REG_UTP_TRANSFER_REQ_LIST_BASE_H);
	ufshcd_writel(hba, lower_32_bits(hba->utmrdl_dma_addr),
			REG_UTP_TASK_REQ_LIST_BASE_L);
	ufshcd_writel(hba, upper_32_bits(hba->utmrdl_dma_addr),
			REG_UTP_TASK_REQ_LIST_BASE_H);
	/*
	 * Make sure that UTRL and UTMRL base address registers
	 * are updated with the latest queue addresses. Only after
	 * updating these addresses, we can queue the new commands.
	 */
	ufshcd_readl(hba, REG_UTP_TASK_REQ_LIST_BASE_H);
<<<<<<< HEAD

	/* Resuming from hibernate, assume that link was OFF */
	ufshcd_set_link_off(hba);
=======
>>>>>>> 82cc63dc

	return 0;

}
EXPORT_SYMBOL_GPL(ufshcd_system_restore);

int ufshcd_system_thaw(struct device *dev)
{
	return ufshcd_system_resume(dev);
}
EXPORT_SYMBOL_GPL(ufshcd_system_thaw);
#endif /* CONFIG_PM_SLEEP  */

/**
 * ufshcd_dealloc_host - deallocate Host Bus Adapter (HBA)
 * @hba: pointer to Host Bus Adapter (HBA)
 */
void ufshcd_dealloc_host(struct ufs_hba *hba)
{
	scsi_host_put(hba->host);
}
EXPORT_SYMBOL_GPL(ufshcd_dealloc_host);

/**
 * ufshcd_set_dma_mask - Set dma mask based on the controller
 *			 addressing capability
 * @hba: per adapter instance
 *
 * Return: 0 for success, non-zero for failure.
 */
static int ufshcd_set_dma_mask(struct ufs_hba *hba)
{
	if (hba->capabilities & MASK_64_ADDRESSING_SUPPORT) {
		if (!dma_set_mask_and_coherent(hba->dev, DMA_BIT_MASK(64)))
			return 0;
	}
	return dma_set_mask_and_coherent(hba->dev, DMA_BIT_MASK(32));
}

/**
 * ufshcd_alloc_host - allocate Host Bus Adapter (HBA)
 * @dev: pointer to device handle
 * @hba_handle: driver private handle
 *
 * Return: 0 on success, non-zero value on failure.
 */
int ufshcd_alloc_host(struct device *dev, struct ufs_hba **hba_handle)
{
	struct Scsi_Host *host;
	struct ufs_hba *hba;
	int err = 0;

	if (!dev) {
		dev_err(dev,
		"Invalid memory reference for dev is NULL\n");
		err = -ENODEV;
		goto out_error;
	}

	host = scsi_host_alloc(&ufshcd_driver_template,
				sizeof(struct ufs_hba));
	if (!host) {
		dev_err(dev, "scsi_host_alloc failed\n");
		err = -ENOMEM;
		goto out_error;
	}
	host->nr_maps = HCTX_TYPE_POLL + 1;
	hba = shost_priv(host);
	hba->host = host;
	hba->dev = dev;
	hba->dev_ref_clk_freq = REF_CLK_FREQ_INVAL;
	hba->nop_out_timeout = NOP_OUT_TIMEOUT;
	ufshcd_set_sg_entry_size(hba, sizeof(struct ufshcd_sg_entry));
	INIT_LIST_HEAD(&hba->clk_list_head);
	spin_lock_init(&hba->outstanding_lock);

	*hba_handle = hba;

out_error:
	return err;
}
EXPORT_SYMBOL(ufshcd_alloc_host);

/* This function exists because blk_mq_alloc_tag_set() requires this. */
static blk_status_t ufshcd_queue_tmf(struct blk_mq_hw_ctx *hctx,
				     const struct blk_mq_queue_data *qd)
{
	WARN_ON_ONCE(true);
	return BLK_STS_NOTSUPP;
}

static const struct blk_mq_ops ufshcd_tmf_ops = {
	.queue_rq = ufshcd_queue_tmf,
};

/**
 * ufshcd_init - Driver initialization routine
 * @hba: per-adapter instance
 * @mmio_base: base register address
 * @irq: Interrupt line of device
 *
 * Return: 0 on success, non-zero value on failure.
 */
int ufshcd_init(struct ufs_hba *hba, void __iomem *mmio_base, unsigned int irq)
{
	int err;
	struct Scsi_Host *host = hba->host;
	struct device *dev = hba->dev;
	char eh_wq_name[sizeof("ufs_eh_wq_00")];

	/*
	 * dev_set_drvdata() must be called before any callbacks are registered
	 * that use dev_get_drvdata() (frequency scaling, clock scaling, hwmon,
	 * sysfs).
	 */
	dev_set_drvdata(dev, hba);

	if (!mmio_base) {
		dev_err(hba->dev,
		"Invalid memory reference for mmio_base is NULL\n");
		err = -ENODEV;
		goto out_error;
	}

	hba->mmio_base = mmio_base;
	hba->irq = irq;
	hba->vps = &ufs_hba_vps;

	err = ufshcd_hba_init(hba);
	if (err)
		goto out_error;

	/* Read capabilities registers */
	err = ufshcd_hba_capabilities(hba);
	if (err)
		goto out_disable;

	/* Get UFS version supported by the controller */
	hba->ufs_version = ufshcd_get_ufs_version(hba);

	/* Get Interrupt bit mask per version */
	hba->intr_mask = ufshcd_get_intr_mask(hba);

	err = ufshcd_set_dma_mask(hba);
	if (err) {
		dev_err(hba->dev, "set dma mask failed\n");
		goto out_disable;
	}

	/* Allocate memory for host memory space */
	err = ufshcd_memory_alloc(hba);
	if (err) {
		dev_err(hba->dev, "Memory allocation failed\n");
		goto out_disable;
	}

	/* Configure LRB */
	ufshcd_host_memory_configure(hba);

	host->can_queue = hba->nutrs - UFSHCD_NUM_RESERVED;
	host->cmd_per_lun = hba->nutrs - UFSHCD_NUM_RESERVED;
	host->max_id = UFSHCD_MAX_ID;
	host->max_lun = UFS_MAX_LUNS;
	host->max_channel = UFSHCD_MAX_CHANNEL;
	host->unique_id = host->host_no;
	host->max_cmd_len = UFS_CDB_SIZE;
	host->queuecommand_may_block = !!(hba->caps & UFSHCD_CAP_CLK_GATING);

	hba->max_pwr_info.is_valid = false;

	/* Initialize work queues */
	snprintf(eh_wq_name, sizeof(eh_wq_name), "ufs_eh_wq_%d",
		 hba->host->host_no);
	hba->eh_wq = create_singlethread_workqueue(eh_wq_name);
	if (!hba->eh_wq) {
		dev_err(hba->dev, "%s: failed to create eh workqueue\n",
			__func__);
		err = -ENOMEM;
		goto out_disable;
	}
	INIT_WORK(&hba->eh_work, ufshcd_err_handler);
	INIT_WORK(&hba->eeh_work, ufshcd_exception_event_handler);

	sema_init(&hba->host_sem, 1);

	/* Initialize UIC command mutex */
	mutex_init(&hba->uic_cmd_mutex);

	/* Initialize mutex for device management commands */
	mutex_init(&hba->dev_cmd.lock);

	/* Initialize mutex for exception event control */
	mutex_init(&hba->ee_ctrl_mutex);

	mutex_init(&hba->wb_mutex);
	init_rwsem(&hba->clk_scaling_lock);

	ufshcd_init_clk_gating(hba);

	ufshcd_init_clk_scaling(hba);

	/*
	 * In order to avoid any spurious interrupt immediately after
	 * registering UFS controller interrupt handler, clear any pending UFS
	 * interrupt status and disable all the UFS interrupts.
	 */
	ufshcd_writel(hba, ufshcd_readl(hba, REG_INTERRUPT_STATUS),
		      REG_INTERRUPT_STATUS);
	ufshcd_writel(hba, 0, REG_INTERRUPT_ENABLE);
	/*
	 * Make sure that UFS interrupts are disabled and any pending interrupt
	 * status is cleared before registering UFS interrupt handler.
	 */
	ufshcd_readl(hba, REG_INTERRUPT_ENABLE);

	/* IRQ registration */
	err = devm_request_irq(dev, irq, ufshcd_intr, IRQF_SHARED, UFSHCD, hba);
	if (err) {
		dev_err(hba->dev, "request irq failed\n");
		goto out_disable;
	} else {
		hba->is_irq_enabled = true;
	}

	if (!is_mcq_supported(hba)) {
		if (!hba->lsdb_sup) {
			dev_err(hba->dev, "%s: failed to initialize (legacy doorbell mode not supported)\n",
				__func__);
			err = -EINVAL;
			goto out_disable;
		}
		err = scsi_add_host(host, hba->dev);
		if (err) {
			dev_err(hba->dev, "scsi_add_host failed\n");
			goto out_disable;
		}
		hba->scsi_host_added = true;
	}

	hba->tmf_tag_set = (struct blk_mq_tag_set) {
		.nr_hw_queues	= 1,
		.queue_depth	= hba->nutmrs,
		.ops		= &ufshcd_tmf_ops,
		.flags		= BLK_MQ_F_NO_SCHED,
	};
	err = blk_mq_alloc_tag_set(&hba->tmf_tag_set);
	if (err < 0)
		goto out_remove_scsi_host;
	hba->tmf_queue = blk_mq_init_queue(&hba->tmf_tag_set);
	if (IS_ERR(hba->tmf_queue)) {
		err = PTR_ERR(hba->tmf_queue);
		goto free_tmf_tag_set;
	}
	hba->tmf_rqs = devm_kcalloc(hba->dev, hba->nutmrs,
				    sizeof(*hba->tmf_rqs), GFP_KERNEL);
	if (!hba->tmf_rqs) {
		err = -ENOMEM;
		goto free_tmf_queue;
	}

	/* Reset the attached device */
	ufshcd_device_reset(hba);

	ufshcd_init_crypto(hba);

	/* Host controller enable */
	err = ufshcd_hba_enable(hba);
	if (err) {
		dev_err(hba->dev, "Host controller enable failed\n");
		ufshcd_print_evt_hist(hba);
		ufshcd_print_host_state(hba);
		goto free_tmf_queue;
	}

	/*
	 * Set the default power management level for runtime and system PM.
	 * Default power saving mode is to keep UFS link in Hibern8 state
	 * and UFS device in sleep state.
	 */
	hba->rpm_lvl = ufs_get_desired_pm_lvl_for_dev_link_state(
						UFS_SLEEP_PWR_MODE,
						UIC_LINK_HIBERN8_STATE);
	hba->spm_lvl = ufs_get_desired_pm_lvl_for_dev_link_state(
						UFS_SLEEP_PWR_MODE,
						UIC_LINK_HIBERN8_STATE);

	INIT_DELAYED_WORK(&hba->rpm_dev_flush_recheck_work,
			  ufshcd_rpm_dev_flush_recheck_work);

	/* Set the default auto-hiberate idle timer value to 150 ms */
	if (ufshcd_is_auto_hibern8_supported(hba) && !hba->ahit) {
		hba->ahit = FIELD_PREP(UFSHCI_AHIBERN8_TIMER_MASK, 150) |
			    FIELD_PREP(UFSHCI_AHIBERN8_SCALE_MASK, 3);
	}

	/* Hold auto suspend until async scan completes */
	pm_runtime_get_sync(dev);
	atomic_set(&hba->scsi_block_reqs_cnt, 0);
	/*
	 * We are assuming that device wasn't put in sleep/power-down
	 * state exclusively during the boot stage before kernel.
	 * This assumption helps avoid doing link startup twice during
	 * ufshcd_probe_hba().
	 */
	ufshcd_set_ufs_dev_active(hba);

	async_schedule(ufshcd_async_scan, hba);
	ufs_sysfs_add_nodes(hba->dev);

	device_enable_async_suspend(dev);
	return 0;

free_tmf_queue:
	blk_mq_destroy_queue(hba->tmf_queue);
	blk_put_queue(hba->tmf_queue);
free_tmf_tag_set:
	blk_mq_free_tag_set(&hba->tmf_tag_set);
out_remove_scsi_host:
	if (hba->scsi_host_added)
		scsi_remove_host(hba->host);
out_disable:
	hba->is_irq_enabled = false;
	ufshcd_hba_exit(hba);
out_error:
	return err;
}
EXPORT_SYMBOL_GPL(ufshcd_init);

void ufshcd_resume_complete(struct device *dev)
{
	struct ufs_hba *hba = dev_get_drvdata(dev);

	if (hba->complete_put) {
		ufshcd_rpm_put(hba);
		hba->complete_put = false;
	}
}
EXPORT_SYMBOL_GPL(ufshcd_resume_complete);

static bool ufshcd_rpm_ok_for_spm(struct ufs_hba *hba)
{
	struct device *dev = &hba->ufs_device_wlun->sdev_gendev;
	enum ufs_dev_pwr_mode dev_pwr_mode;
	enum uic_link_state link_state;
	unsigned long flags;
	bool res;

	spin_lock_irqsave(&dev->power.lock, flags);
	dev_pwr_mode = ufs_get_pm_lvl_to_dev_pwr_mode(hba->spm_lvl);
	link_state = ufs_get_pm_lvl_to_link_pwr_state(hba->spm_lvl);
	res = pm_runtime_suspended(dev) &&
	      hba->curr_dev_pwr_mode == dev_pwr_mode &&
	      hba->uic_link_state == link_state &&
	      !hba->dev_info.b_rpm_dev_flush_capable;
	spin_unlock_irqrestore(&dev->power.lock, flags);

	return res;
}

int __ufshcd_suspend_prepare(struct device *dev, bool rpm_ok_for_spm)
{
	struct ufs_hba *hba = dev_get_drvdata(dev);
	int ret;

	/*
	 * SCSI assumes that runtime-pm and system-pm for scsi drivers
	 * are same. And it doesn't wake up the device for system-suspend
	 * if it's runtime suspended. But ufs doesn't follow that.
	 * Refer ufshcd_resume_complete()
	 */
	if (hba->ufs_device_wlun) {
		/* Prevent runtime suspend */
		ufshcd_rpm_get_noresume(hba);
		/*
		 * Check if already runtime suspended in same state as system
		 * suspend would be.
		 */
		if (!rpm_ok_for_spm || !ufshcd_rpm_ok_for_spm(hba)) {
			/* RPM state is not ok for SPM, so runtime resume */
			ret = ufshcd_rpm_resume(hba);
			if (ret < 0 && ret != -EACCES) {
				ufshcd_rpm_put(hba);
				return ret;
			}
		}
		hba->complete_put = true;
	}
	return 0;
}
EXPORT_SYMBOL_GPL(__ufshcd_suspend_prepare);

int ufshcd_suspend_prepare(struct device *dev)
{
	return __ufshcd_suspend_prepare(dev, true);
}
EXPORT_SYMBOL_GPL(ufshcd_suspend_prepare);

#ifdef CONFIG_PM_SLEEP
static int ufshcd_wl_poweroff(struct device *dev)
{
	struct scsi_device *sdev = to_scsi_device(dev);
	struct ufs_hba *hba = shost_priv(sdev->host);

	__ufshcd_wl_suspend(hba, UFS_SHUTDOWN_PM);
	return 0;
}
#endif

static int ufshcd_wl_probe(struct device *dev)
{
	struct scsi_device *sdev = to_scsi_device(dev);

	if (!is_device_wlun(sdev))
		return -ENODEV;

	blk_pm_runtime_init(sdev->request_queue, dev);
	pm_runtime_set_autosuspend_delay(dev, 0);
	pm_runtime_allow(dev);

	return  0;
}

static int ufshcd_wl_remove(struct device *dev)
{
	pm_runtime_forbid(dev);
	return 0;
}

static const struct dev_pm_ops ufshcd_wl_pm_ops = {
#ifdef CONFIG_PM_SLEEP
	.suspend = ufshcd_wl_suspend,
	.resume = ufshcd_wl_resume,
	.freeze = ufshcd_wl_suspend,
	.thaw = ufshcd_wl_resume,
	.poweroff = ufshcd_wl_poweroff,
	.restore = ufshcd_wl_resume,
#endif
	SET_RUNTIME_PM_OPS(ufshcd_wl_runtime_suspend, ufshcd_wl_runtime_resume, NULL)
};

static void ufshcd_check_header_layout(void)
{
	/*
	 * gcc compilers before version 10 cannot do constant-folding for
	 * sub-byte bitfields. Hence skip the layout checks for gcc 9 and
	 * before.
	 */
	if (IS_ENABLED(CONFIG_CC_IS_GCC) && CONFIG_GCC_VERSION < 100000)
		return;

	BUILD_BUG_ON(((u8 *)&(struct request_desc_header){
				.cci = 3})[0] != 3);

	BUILD_BUG_ON(((u8 *)&(struct request_desc_header){
				.ehs_length = 2})[1] != 2);

	BUILD_BUG_ON(((u8 *)&(struct request_desc_header){
				.enable_crypto = 1})[2]
		     != 0x80);

	BUILD_BUG_ON((((u8 *)&(struct request_desc_header){
					.command_type = 5,
					.data_direction = 3,
					.interrupt = 1,
				})[3]) != ((5 << 4) | (3 << 1) | 1));

	BUILD_BUG_ON(((__le32 *)&(struct request_desc_header){
				.dunl = cpu_to_le32(0xdeadbeef)})[1] !=
		cpu_to_le32(0xdeadbeef));

	BUILD_BUG_ON(((u8 *)&(struct request_desc_header){
				.ocs = 4})[8] != 4);

	BUILD_BUG_ON(((u8 *)&(struct request_desc_header){
				.cds = 5})[9] != 5);

	BUILD_BUG_ON(((__le32 *)&(struct request_desc_header){
				.dunu = cpu_to_le32(0xbadcafe)})[3] !=
		cpu_to_le32(0xbadcafe));

	BUILD_BUG_ON(((u8 *)&(struct utp_upiu_header){
			     .iid = 0xf })[4] != 0xf0);

	BUILD_BUG_ON(((u8 *)&(struct utp_upiu_header){
			     .command_set_type = 0xf })[4] != 0xf);
}

/*
 * ufs_dev_wlun_template - describes ufs device wlun
 * ufs-device wlun - used to send pm commands
 * All luns are consumers of ufs-device wlun.
 *
 * Currently, no sd driver is present for wluns.
 * Hence the no specific pm operations are performed.
 * With ufs design, SSU should be sent to ufs-device wlun.
 * Hence register a scsi driver for ufs wluns only.
 */
static struct scsi_driver ufs_dev_wlun_template = {
	.gendrv = {
		.name = "ufs_device_wlun",
		.owner = THIS_MODULE,
		.probe = ufshcd_wl_probe,
		.remove = ufshcd_wl_remove,
		.pm = &ufshcd_wl_pm_ops,
		.shutdown = ufshcd_wl_shutdown,
	},
};

static int __init ufshcd_core_init(void)
{
	int ret;

	ufshcd_check_header_layout();

	ufs_debugfs_init();

	ret = scsi_register_driver(&ufs_dev_wlun_template.gendrv);
	if (ret)
		ufs_debugfs_exit();
	return ret;
}

static void __exit ufshcd_core_exit(void)
{
	ufs_debugfs_exit();
	scsi_unregister_driver(&ufs_dev_wlun_template.gendrv);
}

module_init(ufshcd_core_init);
module_exit(ufshcd_core_exit);

MODULE_AUTHOR("Santosh Yaragnavi <santosh.sy@samsung.com>");
MODULE_AUTHOR("Vinayak Holikatti <h.vinayak@samsung.com>");
MODULE_DESCRIPTION("Generic UFS host controller driver Core");
MODULE_SOFTDEP("pre: governor_simpleondemand");
MODULE_LICENSE("GPL");<|MERGE_RESOLUTION|>--- conflicted
+++ resolved
@@ -10173,12 +10173,6 @@
 	 * updating these addresses, we can queue the new commands.
 	 */
 	ufshcd_readl(hba, REG_UTP_TASK_REQ_LIST_BASE_H);
-<<<<<<< HEAD
-
-	/* Resuming from hibernate, assume that link was OFF */
-	ufshcd_set_link_off(hba);
-=======
->>>>>>> 82cc63dc
 
 	return 0;
 
