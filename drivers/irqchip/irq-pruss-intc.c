// SPDX-License-Identifier: GPL-2.0
/*
 * PRU-ICSS INTC IRQChip driver for various TI SoCs
 *
 * Copyright (C) 2016-2019 Texas Instruments Incorporated - http://www.ti.com/
 *	Andrew F. Davis <afd@ti.com>
 *	Suman Anna <s-anna@ti.com>
 */

#include <linux/bitmap.h>
#include <linux/irq.h>
#include <linux/irqchip/chained_irq.h>
#include <linux/irqdomain.h>
#include <linux/module.h>
#include <linux/of_device.h>
#include <linux/platform_device.h>
#include <linux/pruss_driver.h>

/*
 * Number of host interrupts reaching the main MPU sub-system. Note that this
 * is not the same as the total number of host interrupts supported by the PRUSS
 * INTC instance
 */
#define MAX_HOST_NUM_IRQS	8

/* PRU_ICSS_INTC registers */
#define PRU_INTC_REVID		0x0000
#define PRU_INTC_CR		0x0004
#define PRU_INTC_GER		0x0010
#define PRU_INTC_GNLR		0x001C
#define PRU_INTC_SISR		0x0020
#define PRU_INTC_SICR		0x0024
#define PRU_INTC_EISR		0x0028
#define PRU_INTC_EICR		0x002C
#define PRU_INTC_HIEISR		0x0034
#define PRU_INTC_HIDISR		0x0038
#define PRU_INTC_GPIR		0x0080
#define PRU_INTC_SRSR(x)	(0x0200 + (x) * 4)
#define PRU_INTC_SRSR0		0x0200
#define PRU_INTC_SRSR1		0x0204
#define PRU_INTC_SECR(x)	(0x0280 + (x) * 4)
#define PRU_INTC_SECR0		0x0280
#define PRU_INTC_SECR1		0x0284
#define PRU_INTC_ESR(x)		(0x0300 + (x) * 4)
#define PRU_INTC_ESR0		0x0300
#define PRU_INTC_ESR1		0x0304
#define PRU_INTC_ECR(x)		(0x0380 + (x) * 4)
#define PRU_INTC_ECR0		0x0380
#define PRU_INTC_ECR1		0x0384
#define PRU_INTC_CMR(x)		(0x0400 + (x) * 4)
#define PRU_INTC_HMR(x)		(0x0800 + (x) * 4)
#define PRU_INTC_HIPIR(x)	(0x0900 + (x) * 4)
#define PRU_INTC_SIPR(x)	(0x0D00 + (x) * 4)
#define PRU_INTC_SITR(x)	(0x0D80 + (x) * 4)
#define PRU_INTC_HINLR(x)	(0x1100 + (x) * 4)
#define PRU_INTC_HIER		0x1500

/* CMR register bit-field macros */
#define CMR_EVT_MAP_MASK	0xf
#define CMR_EVT_MAP_BITS	8
#define CMR_EVT_PER_REG		4

/* HMR register bit-field macros */
#define HMR_CH_MAP_MASK		0xf
#define HMR_CH_MAP_BITS		8
#define HMR_CH_PER_REG		4

/* HIPIR register bit-fields */
#define INTC_HIPIR_NONE_HINT	0x80000000

static const char * const irq_names[] = {
	"host2", "host3", "host4", "host5", "host6", "host7", "host8", "host9",
};

/**
 * struct pruss_intc_match_data - match data to handle SoC variations
 * @num_system_events: number of input system events handled by the PRUSS INTC
 * @num_host_intrs: number of host interrupts supported by the PRUSS INTC
 * @no_host7_intr: flag denoting the absence of host7 interrupt into MPU
 */
struct pruss_intc_match_data {
	u8 num_system_events;
	u8 num_host_intrs;
	bool no_host7_intr;
};

/**
 * struct pruss_intc - PRUSS interrupt controller structure
 * @pruss: back-reference to parent PRUSS structure
 * @irqs: kernel irq numbers corresponding to PRUSS host interrupts
 * @base: base virtual address of INTC register space
 * @irqchip: irq chip for this interrupt controller
 * @domain: irq domain for this interrupt controller
 * @data: cached PRUSS INTC IP configuration data
 * @config_map: stored INTC configuration mapping data
 * @lock: mutex to serialize access to INTC
 * @host_mask: indicate which HOST IRQs are enabled
 */
struct pruss_intc {
	struct pruss *pruss;
	unsigned int irqs[MAX_HOST_NUM_IRQS];
	void __iomem *base;
	struct irq_chip *irqchip;
	struct irq_domain *domain;
	const struct pruss_intc_match_data *data;
	struct pruss_intc_config config_map;
	struct mutex lock; /* PRUSS INTC lock */
	u32 host_mask;
};

static inline u32 pruss_intc_read_reg(struct pruss_intc *intc, unsigned int reg)
{
	return readl_relaxed(intc->base + reg);
}

static inline void pruss_intc_write_reg(struct pruss_intc *intc,
					unsigned int reg, u32 val)
{
	writel_relaxed(val, intc->base + reg);
}

static int pruss_intc_check_write(struct pruss_intc *intc, unsigned int reg,
				  unsigned int sysevent)
{
	if (!intc)
		return -EINVAL;

	if (sysevent >= intc->data->num_system_events)
		return -EINVAL;

	pruss_intc_write_reg(intc, reg, sysevent);

	return 0;
}

static struct pruss_intc *to_pruss_intc(struct pruss *pruss)
{
	struct device_node *parent = pruss->dev->of_node;
	struct device_node *np;
	struct platform_device *pdev;
	struct pruss_intc *intc = NULL;

	np = of_get_child_by_name(parent, "interrupt-controller");
	if (!np) {
		dev_err(pruss->dev, "pruss does not have an interrupt-controller node\n");
		return NULL;
	}

	pdev = of_find_device_by_node(np);
	if (!pdev) {
		dev_err(pruss->dev, "no associated platform device\n");
		goto out;
	}

	intc = platform_get_drvdata(pdev);
out:
	of_node_put(np);
	return intc;
}

/**
 * pruss_intc_configure() - configure the PRUSS INTC
 * @pruss: the pruss instance
 * @intc_config: PRU core-specific INTC configuration
 *
 * Configures the PRUSS INTC with the provided configuration from
 * a PRU core. Any existing event to channel mappings or channel to
 * host interrupt mappings are checked to make sure there are no
 * conflicting configuration between both the PRU cores. The function
 * is intended to be used only by the PRU remoteproc driver.
 *
 * Returns 0 on success, or a suitable error code otherwise
 */
int pruss_intc_configure(struct pruss *pruss,
			 struct pruss_intc_config *intc_config)
{
	struct device *dev = pruss->dev;
	struct pruss_intc *intc;
	int i, idx;
	s8 ch, host;
	u32 num_events, num_intrs, num_regs;
	u32 ch_mask = 0;
	u32 host_mask = 0;
	int ret = 0;
	u32 val;
	unsigned long *sysevt_bitmap;
	u32 *sysevts;

	intc = to_pruss_intc(pruss);
	if (!intc)
		return -EINVAL;

	num_events = intc->data->num_system_events;
	num_intrs = intc->data->num_host_intrs;
	num_regs = DIV_ROUND_UP(num_events, 32);

	sysevt_bitmap = bitmap_zalloc(num_events, GFP_KERNEL);
	if (!sysevt_bitmap)
		return -ENOMEM;
	sysevts = (u32 *)sysevt_bitmap;

	mutex_lock(&intc->lock);

	/*
	 * configure channel map registers - each register holds map info
	 * for 4 events, with each event occupying the lower nibble in
	 * a register byte address in little-endian fashion
	 */
	for (i = 0; i < num_events; i++) {
		ch = intc_config->sysev_to_ch[i];
		if (ch < 0)
			continue;

		/* check if sysevent already assigned */
		if (intc->config_map.sysev_to_ch[i] != -1) {
			dev_err(dev, "event %d (req. channel %d) already assigned to channel %d\n",
				i, ch, intc->config_map.sysev_to_ch[i]);
			ret = -EEXIST;
			goto unlock;
		}

		intc->config_map.sysev_to_ch[i] = ch;

		idx = i / CMR_EVT_PER_REG;
		val = pruss_intc_read_reg(intc, PRU_INTC_CMR(idx));
<<<<<<< HEAD
=======
		val &= ~(CMR_EVT_MAP_MASK <<
			 ((i % CMR_EVT_PER_REG) * CMR_EVT_MAP_BITS));
>>>>>>> 4022d122
		val |= ch << ((i % CMR_EVT_PER_REG) * CMR_EVT_MAP_BITS);
		pruss_intc_write_reg(intc, PRU_INTC_CMR(idx), val);
		bitmap_set(sysevt_bitmap, i, 1);
		ch_mask |= BIT(ch);

		dev_dbg(dev, "SYSEV%d -> CH%d (CMR%d 0x%08x)\n", i, ch, idx,
			pruss_intc_read_reg(intc, PRU_INTC_CMR(idx)));
	}

	/*
	 * set host map registers - each register holds map info for
	 * 4 channels, with each channel occupying the lower nibble in
	 * a register byte address in little-endian fashion
	 */
	for (i = 0; i < num_intrs; i++) {
		host = intc_config->ch_to_host[i];
		if (host < 0)
			continue;

		/* check if channel already assigned */
		if (intc->config_map.ch_to_host[i] != -1) {
			dev_err(dev, "channel %d (req. intr_no %d) already assigned to intr_no %d\n",
				i, host, intc->config_map.ch_to_host[i]);
			ret = -EEXIST;
			goto unlock;
		}

		/* check if host intr is already in use by other PRU */
		if (intc->host_mask & (1U << host)) {
			dev_err(dev, "%s: host intr %d already in use\n",
				__func__, host);
			ret = -EEXIST;
			goto unlock;
		}

		intc->config_map.ch_to_host[i] = host;

		idx = i / HMR_CH_PER_REG;

		val = pruss_intc_read_reg(intc, PRU_INTC_HMR(idx));
<<<<<<< HEAD
=======
		val &= ~(HMR_CH_MAP_MASK <<
			 ((i % HMR_CH_PER_REG) * HMR_CH_MAP_BITS));
>>>>>>> 4022d122
		val |= host << ((i % HMR_CH_PER_REG) * HMR_CH_MAP_BITS);
		pruss_intc_write_reg(intc, PRU_INTC_HMR(idx), val);

		ch_mask |= BIT(i);
		host_mask |= BIT(host);

		dev_dbg(dev, "CH%d -> HOST%d (HMR%d 0x%08x)\n", i, host, idx,
			pruss_intc_read_reg(intc, PRU_INTC_HMR(idx)));
	}

	dev_info(dev, "configured system_events[%d-0] = %*pb\n",
		 num_events - 1, num_events, sysevt_bitmap);
	dev_info(dev, "configured intr_channels = 0x%08x host_intr = 0x%08x\n",
		 ch_mask, host_mask);

	/* enable system events, writing 0 has no-effect */
	for (i = 0; i < num_regs; i++) {
		pruss_intc_write_reg(intc, PRU_INTC_ESR(i), sysevts[i]);
		pruss_intc_write_reg(intc, PRU_INTC_SECR(i), sysevts[i]);
	}

	/* enable host interrupts */
	for (i = 0; i < num_intrs; i++) {
		if (host_mask & BIT(i))
			pruss_intc_write_reg(intc, PRU_INTC_HIEISR, i);
	}

	/* global interrupt enable */
	pruss_intc_write_reg(intc, PRU_INTC_GER, 1);

	intc->host_mask |= host_mask;

unlock:
	mutex_unlock(&intc->lock);
	bitmap_free(sysevt_bitmap);
	return ret;
}
EXPORT_SYMBOL_GPL(pruss_intc_configure);

/**
 * pruss_intc_unconfigure() - unconfigure the PRUSS INTC
 * @pruss: the pruss instance
 * @intc_config: PRU core specific INTC configuration
 *
 * Undo whatever was done in pruss_intc_configure() for a PRU core.
 * It should be sufficient to just mark the resources free in the
 * global map and disable the host interrupts and sysevents.
 */
int pruss_intc_unconfigure(struct pruss *pruss,
			   struct pruss_intc_config *intc_config)
{
	struct device *dev = pruss->dev;
	struct pruss_intc *intc;
	int i;
	s8 ch, host;
	u32 num_events, num_intrs, num_regs;
	u32 host_mask = 0;
	unsigned long *sysevt_bitmap;
	u32 *sysevts;

	intc = to_pruss_intc(pruss);
	if (!intc)
		return -EINVAL;

	num_events = intc->data->num_system_events;
	num_intrs = intc->data->num_host_intrs;
	num_regs = DIV_ROUND_UP(num_events, 32);

	sysevt_bitmap = bitmap_zalloc(num_events, GFP_KERNEL);
	if (!sysevt_bitmap)
		return -ENOMEM;
	sysevts = (u32 *)sysevt_bitmap;

	mutex_lock(&intc->lock);

	for (i = 0; i < num_events; i++) {
		ch = intc_config->sysev_to_ch[i];
		if (ch < 0)
			continue;

		/* mark sysevent free in global map */
		intc->config_map.sysev_to_ch[i] = -1;
		bitmap_set(sysevt_bitmap, i, 1);
	}

	for (i = 0; i < num_intrs; i++) {
		host = intc_config->ch_to_host[i];
		if (host < 0)
			continue;

		/* mark channel free in global map */
		intc->config_map.ch_to_host[i] = -1;
		host_mask |= BIT(host);
	}

	dev_info(dev, "unconfigured system_events[%d-0] = %*pb\n",
		 num_events - 1, num_events, sysevt_bitmap);
	dev_info(dev, "unconfigured host_intr = 0x%08x\n", host_mask);

	for (i = 0; i < num_regs; i++) {
		/* disable system events, writing 0 has no-effect */
		pruss_intc_write_reg(intc, PRU_INTC_ECR(i), sysevts[i]);
		/* clear any pending status */
		pruss_intc_write_reg(intc, PRU_INTC_SECR(i), sysevts[i]);
	}

	/* disable host interrupts */
	for (i = 0; i < num_intrs; i++) {
		if (host_mask & BIT(i))
			pruss_intc_write_reg(intc, PRU_INTC_HIDISR, i);
	}

	intc->host_mask &= ~host_mask;
	mutex_unlock(&intc->lock);
	bitmap_free(sysevt_bitmap);

	return 0;
}
EXPORT_SYMBOL_GPL(pruss_intc_unconfigure);

static void pruss_intc_init(struct pruss_intc *intc)
{
	int i;
	int num_chnl_map_regs = DIV_ROUND_UP(intc->data->num_system_events,
					     CMR_EVT_PER_REG);
	int num_host_intr_regs = DIV_ROUND_UP(intc->data->num_host_intrs,
					      HMR_CH_PER_REG);
	int num_event_type_regs =
			DIV_ROUND_UP(intc->data->num_system_events, 32);

	/*
	 * configure polarity (SIPR register) to active high and
	 * type (SITR register) to pulse interrupt for all system events
	 */
	for (i = 0; i < num_event_type_regs; i++) {
		pruss_intc_write_reg(intc, PRU_INTC_SIPR(i), 0xffffffff);
		pruss_intc_write_reg(intc, PRU_INTC_SITR(i), 0);
	}

	/* clear all interrupt channel map registers, 4 events per register */
	for (i = 0; i < num_chnl_map_regs; i++)
		pruss_intc_write_reg(intc, PRU_INTC_CMR(i), 0);

	/* clear all host interrupt map registers, 4 channels per register */
	for (i = 0; i < num_host_intr_regs; i++)
		pruss_intc_write_reg(intc, PRU_INTC_HMR(i), 0);
}

static void pruss_intc_irq_ack(struct irq_data *data)
{
	struct pruss_intc *intc = irq_data_get_irq_chip_data(data);
	unsigned int hwirq = data->hwirq;

	pruss_intc_check_write(intc, PRU_INTC_SICR, hwirq);
}

static void pruss_intc_irq_mask(struct irq_data *data)
{
	struct pruss_intc *intc = irq_data_get_irq_chip_data(data);
	unsigned int hwirq = data->hwirq;

	pruss_intc_check_write(intc, PRU_INTC_EICR, hwirq);
}

static void pruss_intc_irq_unmask(struct irq_data *data)
{
	struct pruss_intc *intc = irq_data_get_irq_chip_data(data);
	unsigned int hwirq = data->hwirq;

	pruss_intc_check_write(intc, PRU_INTC_EISR, hwirq);
}

static int pruss_intc_irq_retrigger(struct irq_data *data)
{
	struct pruss_intc *intc = irq_data_get_irq_chip_data(data);
	unsigned int hwirq = data->hwirq;

	return pruss_intc_check_write(intc, PRU_INTC_SISR, hwirq);
}

static int pruss_intc_irq_reqres(struct irq_data *data)
{
	if (!try_module_get(THIS_MODULE))
		return -ENODEV;

	return 0;
}

static void pruss_intc_irq_relres(struct irq_data *data)
{
	module_put(THIS_MODULE);
}

#ifdef CONFIG_SMP
static int pruss_intc_irq_set_affinity(struct irq_data *data,
				       const struct cpumask *mask_val,
				       bool force)
{
	struct pruss_intc *intc = irq_data_get_irq_chip_data(data);
	u32 ch, host;
	s8 sch, shost;
	unsigned int pirq;
	struct irq_chip *pchip;
	struct irq_data *pdata;
	struct cpumask *eff_mask;
	int ret;

	/* check for stored channel & host config for this event */
	sch = intc->config_map.sysev_to_ch[data->hwirq];
	shost = sch != -1 ? intc->config_map.ch_to_host[sch] : -1;
	if (sch == -1 || shost == -1) {
		pr_err("%s: event %lu not configured: ch = %d, host = %d\n",
		       __func__, data->hwirq, sch, shost);
		return -EINVAL;
	}

	/* find programmed channel */
	ch = pruss_intc_read_reg(intc,
				 PRU_INTC_CMR(data->hwirq / CMR_EVT_PER_REG));
	ch >>= (data->hwirq % CMR_EVT_PER_REG) * CMR_EVT_MAP_BITS;
	ch &= CMR_EVT_MAP_MASK;

	/* find programmed host interrupt */
	host = pruss_intc_read_reg(intc, PRU_INTC_HMR(ch / HMR_CH_MAP_BITS));
	host >>= (ch % HMR_CH_PER_REG) * HMR_CH_MAP_BITS;
	host &= HMR_CH_MAP_MASK;

	/* check programmed configuration for sanity */
	if (ch != sch || host != shost) {
		pr_err("%s: event %lu has mismatched configuration, ch = %d, host = %d\n",
		       __func__, data->hwirq, sch, shost);
		return -EINVAL;
	}

	/* program affinity using parent GIC irqchip and irqdata */
	pirq = intc->irqs[host - MIN_PRU_HOST_INT];
	pchip = irq_get_chip(pirq);
	pdata = irq_get_irq_data(pirq);

	if (pchip && pchip->irq_set_affinity) {
		ret = pchip->irq_set_affinity(pdata, mask_val, force);
		if (ret >= 0) {
			eff_mask = irq_data_get_effective_affinity_mask(pdata);
			irq_data_update_effective_affinity(data, eff_mask);
		}

		return ret;
	}

	return -EINVAL;
}
#endif

/**
 * pruss_intc_trigger() - trigger a PRU system event
 * @irq: linux IRQ number associated with a PRU system event
 *
 * Trigger an interrupt by signalling a specific PRU system event.
 * This can be used by PRUSS client users to raise/send an event to
 * a PRU or any other core that is listening on the host interrupt
 * mapped to that specific PRU system event. The @irq variable is the
 * Linux IRQ number associated with a specific PRU system event that
 * a client user/application uses. The interrupt mappings for this is
 * provided by the PRUSS INTC irqchip instance.
 *
 * Returns 0 on success, or an error value upon failure.
 */
int pruss_intc_trigger(unsigned int irq)
{
	struct irq_desc *desc;

	if (irq <= 0)
		return -EINVAL;

	desc = irq_to_desc(irq);
	if (!desc)
		return -EINVAL;

	pruss_intc_irq_retrigger(&desc->irq_data);

	return 0;
}
EXPORT_SYMBOL_GPL(pruss_intc_trigger);

static int pruss_intc_irq_domain_map(struct irq_domain *d, unsigned int virq,
				     irq_hw_number_t hw)
{
	struct pruss_intc *intc = d->host_data;

	irq_set_chip_data(virq, intc);
	irq_set_chip_and_handler(virq, intc->irqchip, handle_level_irq);

	return 0;
}

static void pruss_intc_irq_domain_unmap(struct irq_domain *d, unsigned int virq)
{
	irq_set_chip_and_handler(virq, NULL, NULL);
	irq_set_chip_data(virq, NULL);
}

static const struct irq_domain_ops pruss_intc_irq_domain_ops = {
	.xlate	= irq_domain_xlate_onecell,
	.map	= pruss_intc_irq_domain_map,
	.unmap	= pruss_intc_irq_domain_unmap,
};

static void pruss_intc_irq_handler(struct irq_desc *desc)
{
	unsigned int irq = irq_desc_get_irq(desc);
	struct irq_chip *chip = irq_desc_get_chip(desc);
	struct pruss_intc *intc = irq_get_handler_data(irq);
	u32 hipir;
	unsigned int virq;
	int i, hwirq;

	chained_irq_enter(chip, desc);

	/* find our host irq number */
	for (i = 0; i < MAX_HOST_NUM_IRQS; i++)
		if (intc->irqs[i] == irq)
			break;
	if (i == MAX_HOST_NUM_IRQS)
		goto err;

	i += MIN_PRU_HOST_INT;

	/* get highest priority pending PRUSS system event */
	hipir = pruss_intc_read_reg(intc, PRU_INTC_HIPIR(i));
	while (!(hipir & BIT(31))) {
		hwirq = hipir & GENMASK(9, 0);
		virq = irq_linear_revmap(intc->domain, hwirq);

		/*
		 * XXX: manually ACK any system events that do not have a
		 * handler mapped yet
		 */
		if (unlikely(!virq))
			pruss_intc_check_write(intc, PRU_INTC_SICR, hwirq);
		else
			generic_handle_irq(virq);

		/* get next system event */
		hipir = pruss_intc_read_reg(intc, PRU_INTC_HIPIR(i));
	}
err:
	chained_irq_exit(chip, desc);
}

static int pruss_intc_probe(struct platform_device *pdev)
{
	struct device *dev = &pdev->dev;
	struct platform_device *ppdev = to_platform_device(dev->parent);
	struct pruss_intc *intc;
	struct resource *res;
	struct irq_chip *irqchip;
	int i, irq;
	const struct pruss_intc_match_data *data;
	bool skip_host7;
	u8 max_system_events;

	data = of_device_get_match_data(dev);
	if (!data)
		return -ENODEV;

	skip_host7 = data->no_host7_intr;
	max_system_events = data->num_system_events;

	intc = devm_kzalloc(dev, sizeof(*intc), GFP_KERNEL);
	if (!intc)
		return -ENOMEM;
	intc->data = data;
	platform_set_drvdata(pdev, intc);

	res = platform_get_resource(pdev, IORESOURCE_MEM, 0);
	intc->base = devm_ioremap_resource(dev, res);
	if (IS_ERR(intc->base)) {
		dev_err(dev, "failed to parse and map intc memory resource\n");
		return PTR_ERR(intc->base);
	}

	dev_dbg(dev, "intc memory: pa %pa size 0x%zx va %pK\n", &res->start,
		(size_t)resource_size(res), intc->base);

	mutex_init(&intc->lock);

	for (i = 0; i < ARRAY_SIZE(intc->config_map.sysev_to_ch); i++)
		intc->config_map.sysev_to_ch[i] = -1;

	for (i = 0; i < ARRAY_SIZE(intc->config_map.ch_to_host); i++)
		intc->config_map.ch_to_host[i] = -1;

	intc->pruss = platform_get_drvdata(ppdev);
	pruss_intc_init(intc);

	irqchip = devm_kzalloc(dev, sizeof(*irqchip), GFP_KERNEL);
	if (!irqchip)
		return -ENOMEM;

	irqchip->irq_ack = pruss_intc_irq_ack;
	irqchip->irq_mask = pruss_intc_irq_mask;
	irqchip->irq_unmask = pruss_intc_irq_unmask;
	irqchip->irq_retrigger = pruss_intc_irq_retrigger;
	irqchip->irq_request_resources = pruss_intc_irq_reqres;
	irqchip->irq_release_resources = pruss_intc_irq_relres;
#ifdef CONFIG_SMP
	irqchip->irq_set_affinity = pruss_intc_irq_set_affinity;
#endif
	irqchip->name = dev_name(dev);
	intc->irqchip = irqchip;

	intc->domain = irq_domain_add_linear(dev->of_node, max_system_events,
					     &pruss_intc_irq_domain_ops, intc);
	if (!intc->domain)
		return -ENOMEM;

	for (i = 0; i < MAX_HOST_NUM_IRQS; i++) {
		irq = platform_get_irq_byname(ppdev, irq_names[i]);
		if (irq < 0) {
			if (!strcmp(irq_names[i], "host7") && !!skip_host7)
				continue;

			dev_err(dev->parent, "platform_get_irq_byname failed for %s : %d\n",
				irq_names[i], irq);
			goto fail_irq;
		}

		intc->irqs[i] = irq;
		irq_set_handler_data(irq, intc);
		irq_set_chained_handler(irq, pruss_intc_irq_handler);
	}

	return 0;

fail_irq:
	while (--i >= 0) {
		if (intc->irqs[i])
			irq_set_chained_handler_and_data(intc->irqs[i], NULL,
							 NULL);
	}
	irq_domain_remove(intc->domain);
	return irq;
}

static int pruss_intc_remove(struct platform_device *pdev)
{
	struct pruss_intc *intc = platform_get_drvdata(pdev);
	u8 max_system_events = intc->data->num_system_events;
	unsigned int hwirq;
	int i;

	for (i = 0; i < MAX_HOST_NUM_IRQS; i++) {
		if (intc->irqs[i])
			irq_set_chained_handler_and_data(intc->irqs[i], NULL,
							 NULL);
	}

	if (intc->domain) {
		for (hwirq = 0; hwirq < max_system_events; hwirq++)
			irq_dispose_mapping(irq_find_mapping(intc->domain,
							     hwirq));
		irq_domain_remove(intc->domain);
	}

	return 0;
}

static const struct pruss_intc_match_data am335x_am57xx_pruss_intc_data = {
	.num_system_events = 64,
	.num_host_intrs = 10,
	.no_host7_intr = false,
};

static const struct pruss_intc_match_data am437x_k2g_pruss_intc_data = {
	.num_system_events = 64,
	.num_host_intrs = 10,
	.no_host7_intr = true,
};

static const struct pruss_intc_match_data am65x_icssg_intc_data = {
	.num_system_events = 160,
	.num_host_intrs = 20,
	.no_host7_intr = false,
};

static const struct of_device_id pruss_intc_of_match[] = {
	{
		.compatible = "ti,am3356-pruss-intc",
		.data = &am335x_am57xx_pruss_intc_data,
	},
	{
		.compatible = "ti,am4376-pruss-intc",
		.data = &am437x_k2g_pruss_intc_data,
	},
	{
		.compatible = "ti,am5728-pruss-intc",
		.data = &am335x_am57xx_pruss_intc_data,
	},
	{
		.compatible = "ti,k2g-pruss-intc",
		.data = &am437x_k2g_pruss_intc_data,
	},
	{
		.compatible = "ti,am654-icssg-intc",
		.data = &am65x_icssg_intc_data,
	},
	{ /* sentinel */ },
};
MODULE_DEVICE_TABLE(of, pruss_intc_of_match);

static struct platform_driver pruss_intc_driver = {
	.driver = {
		.name = "pruss-intc",
		.of_match_table = pruss_intc_of_match,
	},
	.probe  = pruss_intc_probe,
	.remove = pruss_intc_remove,
};
module_platform_driver(pruss_intc_driver);

MODULE_AUTHOR("Andrew F. Davis <afd@ti.com>");
MODULE_AUTHOR("Suman Anna <s-anna@ti.com>");
MODULE_DESCRIPTION("PRU-ICSS INTC Driver");
MODULE_LICENSE("GPL v2");<|MERGE_RESOLUTION|>--- conflicted
+++ resolved
@@ -223,11 +223,8 @@
 
 		idx = i / CMR_EVT_PER_REG;
 		val = pruss_intc_read_reg(intc, PRU_INTC_CMR(idx));
-<<<<<<< HEAD
-=======
 		val &= ~(CMR_EVT_MAP_MASK <<
 			 ((i % CMR_EVT_PER_REG) * CMR_EVT_MAP_BITS));
->>>>>>> 4022d122
 		val |= ch << ((i % CMR_EVT_PER_REG) * CMR_EVT_MAP_BITS);
 		pruss_intc_write_reg(intc, PRU_INTC_CMR(idx), val);
 		bitmap_set(sysevt_bitmap, i, 1);
@@ -268,11 +265,8 @@
 		idx = i / HMR_CH_PER_REG;
 
 		val = pruss_intc_read_reg(intc, PRU_INTC_HMR(idx));
-<<<<<<< HEAD
-=======
 		val &= ~(HMR_CH_MAP_MASK <<
 			 ((i % HMR_CH_PER_REG) * HMR_CH_MAP_BITS));
->>>>>>> 4022d122
 		val |= host << ((i % HMR_CH_PER_REG) * HMR_CH_MAP_BITS);
 		pruss_intc_write_reg(intc, PRU_INTC_HMR(idx), val);
 
