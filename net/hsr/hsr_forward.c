// SPDX-License-Identifier: GPL-2.0
/* Copyright 2011-2014 Autronica Fire and Security AS
 *
 * Author(s):
 *	2011-2014 Arvid Brodin, arvid.brodin@alten.se
 *
 * Frame router for HSR and PRP.
 */

#include "hsr_forward.h"
#include <linux/types.h>
#include <linux/skbuff.h>
#include <linux/etherdevice.h>
#include <linux/if_vlan.h>
#include "hsr_main.h"
#include "hsr_framereg.h"

struct hsr_node;

static inline int is_hsr_l2ptp(struct sk_buff *skb)
{
	struct hsr_ethhdr *hsr_ethhdr;

	hsr_ethhdr = (struct hsr_ethhdr *)skb_mac_header(skb);

	return (hsr_ethhdr->ethhdr.h_proto == htons(ETH_P_HSR) &&
		hsr_ethhdr->hsr_tag.encap_proto == htons(ETH_P_1588));
}

/* The uses I can see for these HSR supervision frames are:
 * 1) Use the frames that are sent after node initialization ("HSR_TLV.Type =
 *    22") to reset any sequence_nr counters belonging to that node. Useful if
 *    the other node's counter has been reset for some reason.
 *    --
 *    Or not - resetting the counter and bridging the frame would create a
 *    loop, unfortunately.
 *
 * 2) Use the LifeCheck frames to detect ring breaks. I.e. if no LifeCheck
 *    frame is received from a particular node, we know something is wrong.
 *    We just register these (as with normal frames) and throw them away.
 *
 * 3) Allow different MAC addresses for the two slave interfaces, using the
 *    MacAddressA field.
 */
static bool is_supervision_frame(struct hsr_priv *hsr, struct sk_buff *skb)
{
	struct hsrv1_ethhdr_vlan_sp *hsr_v1_vlan_hdr;
	struct hsr_sup_tag *hsr_sup_tag;
	struct hsrv1_ethhdr_sp *hsr_v1_hdr;
	struct ethhdr *eth_hdr;
	bool vlan = false;
	__be16 proto;

	WARN_ON_ONCE(!skb_mac_header_was_set(skb));
	eth_hdr = (struct ethhdr *)skb_mac_header(skb);

	/* Correct addr? */
	if (!ether_addr_equal(eth_hdr->h_dest,
			      hsr->sup_multicast_addr))
		return false;

	if (skb_vlan_tagged(skb)) {
		proto = vlan_get_protocol(skb);
		vlan = true;
	} else {
		proto = eth_hdr->h_proto;
	}

	/* Correct ether type?. */
	if (!(eth_hdr->h_proto == htons(ETH_P_PRP) ||
	      eth_hdr->h_proto == htons(ETH_P_HSR)))
		return false;

	/* Get the supervision header from correct location. */
	if (proto == htons(ETH_P_HSR)) { /* Okay HSRv1. */
		if (!vlan) {
			hsr_v1_hdr = (struct hsrv1_ethhdr_sp *)eth_hdr;
			if (hsr_v1_hdr->hsr.encap_proto != htons(ETH_P_PRP))
				return false;
			hsr_sup_tag = &hsr_v1_hdr->hsr_sup;
		} else {
			hsr_v1_vlan_hdr =
				(struct hsrv1_ethhdr_vlan_sp *)eth_hdr;
			if (hsr_v1_vlan_hdr->hsr.encap_proto !=
						htons(ETH_P_PRP))
				return false;
			hsr_sup_tag = &hsr_v1_vlan_hdr->hsr_sup;
		}
	} else {
		if (!vlan)
			hsr_sup_tag =
			&((struct hsrv0_ethhdr_sp *)eth_hdr)->hsr_sup;
		else
			hsr_sup_tag =
			&((struct hsrv0_ethhdr_vlan_sp *)eth_hdr)->hsr_sup;
	}

	if (hsr_sup_tag->HSR_TLV_type != HSR_TLV_ANNOUNCE &&
	    hsr_sup_tag->HSR_TLV_type != HSR_TLV_LIFE_CHECK &&
	    hsr_sup_tag->HSR_TLV_type != PRP_TLV_LIFE_CHECK_DD &&
	    hsr_sup_tag->HSR_TLV_type != PRP_TLV_LIFE_CHECK_DA)
		return false;
	if (hsr_sup_tag->HSR_TLV_length != 12 &&
	    hsr_sup_tag->HSR_TLV_length != sizeof(struct hsr_sup_payload))
		return false;

	return true;
}

static struct sk_buff *create_stripped_skb_hsr(struct sk_buff *skb_in,
					       struct hsr_frame_info *frame)
{
	struct sk_buff *skb;
	int copylen;
	unsigned char *dst, *src;

	skb_pull(skb_in, HSR_HLEN);
	skb = __pskb_copy(skb_in, skb_headroom(skb_in) - HSR_HLEN, GFP_ATOMIC);
	skb_push(skb_in, HSR_HLEN);
	if (!skb)
		return NULL;

	skb_reset_mac_header(skb);

	if (skb->ip_summed == CHECKSUM_PARTIAL)
		skb->csum_start -= HSR_HLEN;

	copylen = 2 * ETH_ALEN;
	if (frame->is_vlan)
		copylen += VLAN_HLEN;
	src = skb_mac_header(skb_in);
	dst = skb_mac_header(skb);
	memcpy(dst, src, copylen);

	skb->protocol = eth_hdr(skb)->h_proto;
	return skb;
}

struct sk_buff *hsr_get_untagged_frame(struct hsr_frame_info *frame,
				       struct hsr_port *port)
{
	if (!frame->skb_std) {
		if (frame->skb_hsr) {
			frame->skb_std =
				create_stripped_skb_hsr(frame->skb_hsr, frame);
		} else {
			/* Unexpected */
			WARN_ONCE(1, "%s:%d: Unexpected frame received (port_src %s)\n",
				  __FILE__, __LINE__, port->dev->name);
			return NULL;
		}
	}

	return skb_clone(frame->skb_std, GFP_ATOMIC);
}

struct sk_buff *prp_get_untagged_frame(struct hsr_frame_info *frame,
				       struct hsr_port *port)
{
	struct hsr_priv *hsr = port->hsr;

	if (!frame->skb_std) {
		if (frame->skb_prp) {
			if (!hsr->rx_offloaded) {
				/* trim the skb by len - HSR_HLEN to exclude RCT */
				skb_trim(frame->skb_prp,
					 frame->skb_prp->len - HSR_HLEN);
			}
			frame->skb_std =
				__pskb_copy(frame->skb_prp,
					    skb_headroom(frame->skb_prp),
					    GFP_ATOMIC);
		} else {
			/* Unexpected */
			WARN_ONCE(1, "%s:%d: Unexpected frame received (port_src %s)\n",
				  __FILE__, __LINE__, port->dev->name);
			return NULL;
		}
	}

	return skb_clone(frame->skb_std, GFP_ATOMIC);
}

/* only prp skb should be passed in */
static void prp_update_lre_error_stats(struct sk_buff *skb,
				       struct hsr_port *port)
{
	int lan_id;
	struct prp_rct *trailer = skb_get_PRP_rct(skb);

	if (!trailer) {
		INC_CNT_RX_ERROR_AB(port->type, port->hsr);
		return;
	}

	lan_id = get_prp_lan_id(trailer);

	if (port->type == HSR_PT_SLAVE_A) {
		if (lan_id & 1)
			INC_CNT_RX_WRONG_LAN_AB(port->type, port->hsr);
	} else {
		if (!(lan_id & 1))
			INC_CNT_RX_WRONG_LAN_AB(port->type, port->hsr);
	}
}

static void prp_set_lan_id(struct prp_rct *trailer, struct hsr_port *port)
{
	int lane_id;

	if (port->type == HSR_PT_SLAVE_A)
		lane_id = 0;
	else
		lane_id = 1;

	/* Add net_id in the upper 3 bits of lane_id */
	lane_id |= port->hsr->net_id;
	set_prp_lan_id(trailer, lane_id);
}

/* Tailroom for PRP rct should have been created before calling this */
static struct sk_buff *prp_fill_rct(struct sk_buff *skb,
				    struct hsr_frame_info *frame,
				    struct hsr_port *port)
{
	struct prp_rct *trailer;
	int min_size = ETH_ZLEN;
	int lsdu_size;

	if (!skb)
		return skb;

	if (frame->is_vlan)
		min_size = VLAN_ETH_ZLEN;

	if (skb_put_padto(skb, min_size))
		return NULL;

	trailer = (struct prp_rct *)skb_put(skb, HSR_HLEN);
	lsdu_size = skb->len - 14;
	if (frame->is_vlan)
		lsdu_size -= 4;
	prp_set_lan_id(trailer, port);
	set_prp_LSDU_size(trailer, lsdu_size);
	trailer->sequence_nr = htons(frame->sequence_nr);
	trailer->PRP_suffix = htons(ETH_P_PRP);

	return skb;
}

static void hsr_set_path_id(struct hsr_ethhdr *hsr_ethhdr,
			    struct hsr_port *port)
{
	int path_id;

	if (port->type == HSR_PT_SLAVE_A)
		path_id = 0;
	else
		path_id = 1;

	set_hsr_tag_path(&hsr_ethhdr->hsr_tag, path_id);
}

static struct sk_buff *hsr_fill_tag(struct sk_buff *skb,
				    struct hsr_frame_info *frame,
				    struct hsr_port *port, u8 proto_version)
{
	struct hsr_ethhdr *hsr_ethhdr;
	unsigned char *pc;
	int lsdu_size;

	/* pad to minimum packet size which is 60 + 6 (HSR tag) */
	if (skb_put_padto(skb, ETH_ZLEN + HSR_HLEN))
		return NULL;

	lsdu_size = skb->len - 14;
	if (frame->is_vlan)
		lsdu_size -= 4;

	pc = skb_mac_header(skb);
	if (frame->is_vlan)
		/* This 4-byte shift (size of a vlan tag) does not
		 * mean that the ethhdr starts there. But rather it
		 * provides the proper environment for accessing
		 * the fields, such as hsr_tag etc., just like
		 * when the vlan tag is not there. This is because
		 * the hsr tag is after the vlan tag.
		 */
		hsr_ethhdr = (struct hsr_ethhdr *)(pc + VLAN_HLEN);
	else
		hsr_ethhdr = (struct hsr_ethhdr *)pc;

	if (REDINFO_T(skb) == DIRECTED_TX)
		set_hsr_tag_path(&hsr_ethhdr->hsr_tag, REDINFO_PATHID(skb));
	else
		hsr_set_path_id(hsr_ethhdr, port);

	set_hsr_tag_LSDU_size(&hsr_ethhdr->hsr_tag, lsdu_size);
	hsr_ethhdr->hsr_tag.sequence_nr = htons(frame->sequence_nr);
	hsr_ethhdr->hsr_tag.encap_proto = hsr_ethhdr->ethhdr.h_proto;
	hsr_ethhdr->ethhdr.h_proto = htons(proto_version ?
			ETH_P_HSR : ETH_P_PRP);

	return skb;
}

/* If the original frame was an HSR tagged frame, just clone it to be sent
 * unchanged. Otherwise, create a private frame especially tagged for 'port'.
 */
struct sk_buff *hsr_create_tagged_frame(struct hsr_frame_info *frame,
					struct hsr_port *port)
{
	struct skb_redundant_info *sred;
	struct hsr_ethhdr *hsr_ethhdr;
	unsigned char *dst, *src;
	struct sk_buff *skb;
	u16 s;
	int movelen;

	if (frame->skb_hsr) {
		u8 *pc;
		struct hsr_ethhdr *hsr_ethhdr =
			(struct hsr_ethhdr *)skb_mac_header(frame->skb_hsr);

		/* This case is for SV frame created by this device */
		pc = (u8 *)hsr_ethhdr;
		if (frame->is_vlan)
			/* This 4-byte shift (size of a vlan tag) does not
			 * mean that the ethhdr starts there. But rather it
			 * provides the proper environment for accessing
			 * the fields, such as hsr_tag etc., just like
			 * when the vlan tag is not there. This is because
			 * the hsr tag is after the vlan tag.
			 */
			hsr_ethhdr = (struct hsr_ethhdr *)(pc + VLAN_HLEN);
		else
			hsr_ethhdr = (struct hsr_ethhdr *)pc;
		/* set the lane id properly */
		hsr_set_path_id(hsr_ethhdr, port);
		return skb_clone(frame->skb_hsr, GFP_ATOMIC);
	} else if (port->dev->features & NETIF_F_HW_HSR_TAG_INS) {
		return skb_clone(frame->skb_std, GFP_ATOMIC);
	}

	/* Create the new skb with enough headroom to fit the HSR tag */
	skb = __pskb_copy(frame->skb_std,
			  skb_headroom(frame->skb_std) + HSR_HLEN, GFP_ATOMIC);
	if (!skb)
		return NULL;
	skb_reset_mac_header(skb);

	if (skb->ip_summed == CHECKSUM_PARTIAL)
		skb->csum_start += HSR_HLEN;

	movelen = ETH_HLEN;
	if (frame->is_vlan)
		movelen += VLAN_HLEN;

	src = skb_mac_header(skb);
	dst = skb_push(skb, HSR_HLEN);
	memmove(dst, src, movelen);
	skb_reset_mac_header(skb);

	/* skb_put_padto free skb on error and hsr_fill_tag returns NULL in
	 * that case
	 */
	skb = hsr_fill_tag(skb, frame, port, port->hsr->prot_version);
	if (!skb)
		return NULL;

	if (REDINFO_T(skb) == DIRECTED_TX)
		return skb;

	skb_shinfo(skb)->tx_flags = skb_shinfo(frame->skb_std)->tx_flags;
	skb->sk = frame->skb_std->sk;

	/* TODO: should check socket option instead? */
	if (is_hsr_l2ptp(skb)) {
		sred = skb_redinfo(skb);
		/* assumes no vlan */
		hsr_ethhdr = (struct hsr_ethhdr *)skb_mac_header(skb);
		sred->io_port = (PTP_EVT_OUT | BIT(port->type - 1));
		sred->ethertype = ntohs(hsr_ethhdr->ethhdr.h_proto);
		s = ntohs(hsr_ethhdr->hsr_tag.path_and_LSDU_size);
		sred->lsdu_size = s & 0xfff;
		sred->pathid = (s >> 12) & 0xf;
		sred->seqnr = hsr_get_skb_sequence_nr(skb);
	}

	return skb;
}

struct sk_buff *prp_create_tagged_frame(struct hsr_frame_info *frame,
					struct hsr_port *port)
{
	struct sk_buff *skb;

	if (frame->skb_prp) {
		struct prp_rct *trailer = skb_get_PRP_rct(frame->skb_prp);

		if (trailer) {
			prp_set_lan_id(trailer, port);
		} else {
			WARN_ONCE(!trailer, "errored PRP skb");
			return NULL;
		}
		return skb_clone(frame->skb_prp, GFP_ATOMIC);
	} else if (port->dev->features & NETIF_F_HW_HSR_TAG_INS) {
		return skb_clone(frame->skb_std, GFP_ATOMIC);
	}

	skb = skb_copy_expand(frame->skb_std, skb_headroom(frame->skb_std),
			      skb_tailroom(frame->skb_std) + HSR_HLEN,
			      GFP_ATOMIC);
	prp_fill_rct(skb, frame, port);

	return skb;
}

static void hsr_deliver_master(struct sk_buff *skb, struct hsr_node *node_src,
			       struct hsr_port *port)
{
	struct hsr_priv *hsr = port->hsr;
	struct net_device *dev = port->dev;
	bool was_multicast_frame;
	int res;

	was_multicast_frame = (skb->pkt_type == PACKET_MULTICAST);
	/* For LRE offloaded case, assume same MAC address is on both
	 * interfaces of the remote node and hence no need to substitute
	 * the source MAC address.
	 */
	if (!port->hsr->rx_offloaded)
		hsr_addr_subst_source(node_src, skb);
	skb_pull(skb, ETH_HLEN);
	res = netif_rx(skb);
	if (res == NET_RX_DROP) {
		dev->stats.rx_dropped++;
	} else {
		dev->stats.rx_packets++;
		dev->stats.rx_bytes += skb->len;
		if (was_multicast_frame)
			dev->stats.multicast++;
		INC_CNT_TX_C(hsr);
	}
}

static int hsr_xmit(struct sk_buff *skb, struct hsr_port *port,
		    struct hsr_frame_info *frame)
{
	if (!port->hsr->rx_offloaded &&
	    frame->port_rcv->type == HSR_PT_MASTER) {
		hsr_addr_subst_dest(frame->node_src, skb, port);

		/* Address substitution (IEC62439-3 pp 26, 50): replace mac
		 * address of outgoing frame with that of the outgoing slave's.
		 */
		ether_addr_copy(eth_hdr(skb)->h_source, port->dev->dev_addr);
	}
	INC_CNT_TX_AB(port->type, port->hsr);
	return dev_queue_xmit(skb);
}

bool prp_drop_frame(struct hsr_frame_info *frame, struct hsr_port *port)
{
	return ((frame->port_rcv->type == HSR_PT_SLAVE_A &&
		 port->type ==  HSR_PT_SLAVE_B) ||
		(frame->port_rcv->type == HSR_PT_SLAVE_B &&
		 port->type ==  HSR_PT_SLAVE_A));
}

bool hsr_drop_frame(struct hsr_frame_info *frame, struct hsr_port *port)
{
	if (port->dev->features & NETIF_F_HW_HSR_FWD)
		return prp_drop_frame(frame, port);

	return false;
};

static void stripped_skb_get_shared_info(struct sk_buff *skb_stripped,
					 struct hsr_frame_info *frame)
{
	struct hsr_port *port_rcv = frame->port_rcv;
	struct skb_redundant_info *sred;
	struct sk_buff *skb_hsr, *skb;
	struct hsr_ethhdr *hsr_ethhdr;
	u16 s;

	if (port_rcv->hsr->prot_version > HSR_V1)
		return;

	if (!frame->skb_hsr)
		return;

	skb_hsr = frame->skb_hsr;
	skb = skb_stripped;

	if (is_hsr_l2ptp(skb_hsr)) {
		skb_hwtstamps(skb)->hwtstamp = skb_hwtstamps(skb_hsr)->hwtstamp;
		skb_redinfo_hwtstamps(skb)->hwtstamp =
			skb_redinfo_hwtstamps(skb_hsr)->hwtstamp;

		sred = skb_redinfo(skb);
		/* assumes no vlan */
		hsr_ethhdr = (struct hsr_ethhdr *)skb_mac_header(skb_hsr);
		sred->io_port = (PTP_MSG_IN | BIT(port_rcv->type - 1));
		sred->ethertype = ntohs(hsr_ethhdr->ethhdr.h_proto);
		s = ntohs(hsr_ethhdr->hsr_tag.path_and_LSDU_size);
		sred->lsdu_size = s & 0xfff;
		sred->pathid = (s >> 12) & 0xf;
		sred->seqnr = frame->sequence_nr;
	}
}

static unsigned int
hsr_directed_tx_ports(struct hsr_frame_info *frame)
{
	struct sk_buff *skb;

	if (frame->skb_std)
		skb = frame->skb_std;
	else
		return 0;

	if (REDINFO_T(skb) == DIRECTED_TX)
		return REDINFO_PORTS(skb);

	return 0;
}

/* Forward the frame through all devices except:
 * - Back through the receiving device
 * - If it's a HSR frame: through a device where it has passed before
 * - if it's a PRP frame: through another PRP slave device (no bridge)
 * - To the local HSR master only if the frame is directly addressed to it, or
 *   a non-supervision multicast or broadcast frame.
 *
 * HSR slave devices should insert a HSR tag into the frame, or forward the
 * frame unchanged if it's already tagged. Interlink devices should strip HSR
 * tags if they're of the non-HSR type (but only after duplicate discard). The
 * master device always strips HSR tags.
 */
static void hsr_forward_do(struct hsr_frame_info *frame)
{
	struct sk_buff *skb = NULL;
	unsigned int dir_ports = 0;
	struct hsr_port *port;
	bool sent = false;

	hsr_for_each_port(frame->port_rcv->hsr, port) {
		struct hsr_priv *hsr = port->hsr;
		/* Don't send frame back the way it came */
		if (port == frame->port_rcv)
			continue;

		/* Don't deliver locally unless we should */
		if (port->type == HSR_PT_MASTER && !frame->is_local_dest)
			continue;

		/* Deliver frames directly addressed to us to master only */
		if (port->type != HSR_PT_MASTER && frame->is_local_exclusive)
			continue;

		/* If hardware duplicate generation is enabled, only send out
		 * one port.
		 */
		if ((port->dev->features & NETIF_F_HW_HSR_DUP) && sent)
			continue;

		/* Don't send frame over port where it has been sent before.
		 * Also if rx LRE is offloaded, hardware does duplication
		 * detection and discard and send only one copy to the upper
		 * device and thus discard duplicate detection. For PRP, frame
		 * could be from a SAN for which bypass duplicate discard here.
		 */
		if (!port->hsr->rx_offloaded && !frame->is_from_san &&
		    hsr_register_frame_out(port, frame->node_src,
					   frame->sequence_nr))
			continue;

		/* In LRE offloaded case, don't expect supervision frames from
		 * slave ports for host as they get processed at the h/w or
		 * firmware.
		 */
		if (frame->is_supervision &&
		    port->type == HSR_PT_MASTER && !port->hsr->rx_offloaded) {
			if (frame->skb_hsr)
				skb = frame->skb_hsr;
			else if (frame->skb_prp)
				skb = frame->skb_prp;
			if (skb)
				hsr_handle_sup_frame(frame);
			continue;
		}

		/* Check if frame is to be dropped. Eg. for PRP no forward
		 * between ports.
		 */
		if (hsr->proto_ops->drop_frame &&
		    hsr->proto_ops->drop_frame(frame, port))
			continue;

		dir_ports = hsr_directed_tx_ports(frame);
		if (dir_ports && !(dir_ports & BIT(port->type - 1)))
			continue;

		if (port->type != HSR_PT_MASTER) {
			skb = hsr->proto_ops->create_tagged_frame(frame, port);
		} else {
			skb = hsr->proto_ops->get_untagged_frame(frame, port);
			stripped_skb_get_shared_info(skb, frame);
		}

		if (!skb) {
			frame->port_rcv->dev->stats.rx_dropped++;
			if (frame->port_rcv->type == HSR_PT_SLAVE_A ||
			    frame->port_rcv->type ==  HSR_PT_SLAVE_B)
				INC_CNT_RX_ERROR_AB(frame->port_rcv->type,
						 port->hsr);
			continue;
		}

		skb->dev = port->dev;
		if (port->type == HSR_PT_MASTER) {
			hsr_deliver_master(skb, frame->node_src, port);
		} else {
			if (!hsr_xmit(skb, port, frame))
				sent = true;
		}
	}
}

static void check_local_dest(struct hsr_priv *hsr, struct sk_buff *skb,
			     struct hsr_frame_info *frame)
{
	if (hsr_addr_is_self(hsr, eth_hdr(skb)->h_dest)) {
		frame->is_local_exclusive = true;
		skb->pkt_type = PACKET_HOST;
	} else {
		frame->is_local_exclusive = false;
	}

	if (skb->pkt_type == PACKET_HOST ||
	    skb->pkt_type == PACKET_MULTICAST ||
	    skb->pkt_type == PACKET_BROADCAST) {
		frame->is_local_dest = true;
	} else {
		frame->is_local_dest = false;
	}
}

static void handle_std_frame(struct sk_buff *skb,
			     struct hsr_frame_info *frame)
{
	struct hsr_port *port = frame->port_rcv;
	struct hsr_priv *hsr = port->hsr;
	unsigned long irqflags;

	frame->skb_hsr = NULL;
	frame->skb_prp = NULL;
	frame->skb_std = skb;

	if (port->type != HSR_PT_MASTER) {
		frame->is_from_san = true;
	} else {
		if ((REDINFO_T(skb) == DIRECTED_TX) &&
		    (REDINFO_LSDU_SIZE(skb))) {
			frame->sequence_nr = REDINFO_SEQNR(skb);
		} else {
			/* Sequence nr for the master node */
			spin_lock_irqsave(&hsr->seqnr_lock, irqflags);
			frame->sequence_nr = hsr->sequence_nr;
			hsr->sequence_nr++;
			spin_unlock_irqrestore(&hsr->seqnr_lock, irqflags);
		}
	}
}

int hsr_fill_frame_info(__be16 proto, struct sk_buff *skb,
			struct hsr_frame_info *frame)
{
	if (proto == htons(ETH_P_PRP) ||
	    proto == htons(ETH_P_HSR)) {
		/* Check if skb contains hsr_ethhdr */
		if (skb->mac_len < sizeof(struct hsr_ethhdr))
			return -EINVAL;

		/* HSR tagged frame :- Data or Supervision */
		frame->skb_std = NULL;
		frame->skb_prp = NULL;
		frame->skb_hsr = skb;
		frame->sequence_nr = hsr_get_skb_sequence_nr(skb);
		return 0;
	}

	/* Standard frame or PRP from master port */
	handle_std_frame(skb, frame);

	return 0;
}

int prp_fill_frame_info(__be16 proto, struct sk_buff *skb,
			struct hsr_frame_info *frame)
{
	/* Supervision frame */
	struct prp_rct *rct = skb_get_PRP_rct(skb);

	if (rct &&
	    prp_check_lsdu_size(skb, rct, frame->is_supervision)) {
		frame->skb_hsr = NULL;
		frame->skb_std = NULL;
		frame->skb_prp = skb;
		frame->sequence_nr = prp_get_skb_sequence_nr(rct);
		return 0;
	}
	handle_std_frame(skb, frame);

	return 0;
}

static int fill_frame_info(struct hsr_frame_info *frame,
			   struct sk_buff *skb, struct hsr_port *port)
{
	struct hsr_priv *hsr = port->hsr;
	struct hsr_vlan_ethhdr *vlan_hdr;
	struct ethhdr *ethhdr;
	__be16 proto;
	int ret;

<<<<<<< HEAD
	/* Check if skb contains hsr_ethhdr */
	if (!hsr->rx_offloaded && skb->mac_len < sizeof(struct hsr_ethhdr))
=======
	/* Check if skb contains ethhdr */
	if (skb->mac_len < sizeof(struct ethhdr))
>>>>>>> 5805e5ee
		return -EINVAL;

	memset(frame, 0, sizeof(*frame));
	frame->is_supervision = is_supervision_frame(hsr, skb);

	/* When offloaded, don't expect Supervision frame which
	 * is terminated at h/w or f/w that offload the LRE
	 */
	if (frame->is_supervision && hsr->rx_offloaded &&
	    port->type != HSR_PT_MASTER)
		return -1;

	if (frame->is_supervision) {
		if (port->type == HSR_PT_SLAVE_A)
			INC_CNT_RX_SUP_A(hsr);
		else if (port->type == HSR_PT_SLAVE_B)
			INC_CNT_RX_SUP_B(hsr);
	}

	/* For Offloaded case, there is no need for node list since
	 * firmware/hardware implements LRE function.
	 */
	if (!hsr->rx_offloaded) {
		frame->node_src = hsr_get_node(port, &hsr->node_db, skb,
					       frame->is_supervision,
					       port->type);
		/* Unknown node and !is_supervision, or no mem */
		if (!frame->node_src)
			return -1;
	}

	ethhdr = (struct ethhdr *)skb_mac_header(skb);
	frame->is_vlan = false;
	proto = ethhdr->h_proto;

	if (proto == htons(ETH_P_8021Q))
		frame->is_vlan = true;

	if (frame->is_vlan) {
		vlan_hdr = (struct hsr_vlan_ethhdr *)ethhdr;
		proto = vlan_hdr->vlanhdr.h_vlan_encapsulated_proto;
	}

	frame->is_from_san = false;
	frame->port_rcv = port;
	ret = hsr->proto_ops->fill_frame_info(proto, skb, frame);
	if (ret)
		return ret;

	check_local_dest(port->hsr, skb, frame);

	return 0;
}

/* Must be called holding rcu read lock (because of the port parameter) */
void hsr_forward_skb(struct sk_buff *skb, struct hsr_port *port)
{
	struct hsr_frame_info frame;

	if (fill_frame_info(&frame, skb, port) < 0)
		goto out_drop;

	/* Check for LAN_ID only for PRP */
	if (frame.skb_prp) {
		if (port->type == HSR_PT_SLAVE_A  ||
		    port->type == HSR_PT_SLAVE_B)
			prp_update_lre_error_stats(frame.skb_prp, port);
	}

	/* No need to register frame when rx offload is supported */
	if (!port->hsr->rx_offloaded)
		hsr_register_frame_in(frame.node_src, port,
				      frame.sequence_nr);
	hsr_forward_do(&frame);
	/* Gets called for ingress frames as well as egress from master port.
	 * So check and increment stats for master port only here.
	 */
	if (port->type == HSR_PT_MASTER) {
		port->dev->stats.tx_packets++;
		port->dev->stats.tx_bytes += skb->len;
	}

	kfree_skb(frame.skb_hsr);
	kfree_skb(frame.skb_prp);
	kfree_skb(frame.skb_std);
	return;

out_drop:
	INC_CNT_RX_ERROR_AB(port->type, port->hsr);
	port->dev->stats.tx_dropped++;
	kfree_skb(skb);
}<|MERGE_RESOLUTION|>--- conflicted
+++ resolved
@@ -727,13 +727,8 @@
 	__be16 proto;
 	int ret;
 
-<<<<<<< HEAD
-	/* Check if skb contains hsr_ethhdr */
-	if (!hsr->rx_offloaded && skb->mac_len < sizeof(struct hsr_ethhdr))
-=======
 	/* Check if skb contains ethhdr */
-	if (skb->mac_len < sizeof(struct ethhdr))
->>>>>>> 5805e5ee
+	if (!hsr->rx_offloaded && skb->mac_len < sizeof(struct ethhdr))
 		return -EINVAL;
 
 	memset(frame, 0, sizeof(*frame));
