--- conflicted
+++ resolved
@@ -678,11 +678,7 @@
 
 	hsr = netdev_priv(dev);
 
-<<<<<<< HEAD
-	hsr_for_each_port(hsr, port) {
-=======
 	hsr_for_each_port_rtnl(hsr, port) {
->>>>>>> da274362
 		if (port->type == HSR_PT_MASTER ||
 		    port->type == HSR_PT_INTERLINK)
 			continue;
@@ -720,7 +716,6 @@
 	return 0;
 }
 
-<<<<<<< HEAD
 static int hsr_hwtstamp_config_set(struct net_device *ndev,
 				   struct kernel_hwtstamp_config *cfg,
 				   struct netlink_ext_ack *extack)
@@ -760,8 +755,6 @@
 	return ret;
 }
 
-=======
->>>>>>> da274362
 static int hsr_ndo_vlan_rx_kill_vid(struct net_device *dev,
 				    __be16 proto, u16 vid)
 {
@@ -770,11 +763,7 @@
 
 	hsr = netdev_priv(dev);
 
-<<<<<<< HEAD
-	hsr_for_each_port(hsr, port) {
-=======
 	hsr_for_each_port_rtnl(hsr, port) {
->>>>>>> da274362
 		switch (port->type) {
 		case HSR_PT_SLAVE_A:
 		case HSR_PT_SLAVE_B:
@@ -798,7 +787,6 @@
 	.ndo_set_rx_mode = hsr_set_rx_mode,
 	.ndo_vlan_rx_add_vid = hsr_ndo_vlan_rx_add_vid,
 	.ndo_vlan_rx_kill_vid = hsr_ndo_vlan_rx_kill_vid,
-<<<<<<< HEAD
 	.ndo_hwtstamp_get = hsr_hwtstamp_config_get,
 	.ndo_hwtstamp_set = hsr_hwtstamp_config_set,
 };
@@ -826,8 +814,6 @@
 static const struct ethtool_ops hsr_ethtool_ops = {
 	.get_link = ethtool_op_get_link,
 	.get_ts_info = hsr_get_ts_info,
-=======
->>>>>>> da274362
 };
 
 static const struct device_type hsr_type = {
