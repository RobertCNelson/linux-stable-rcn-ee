--- conflicted
+++ resolved
@@ -1796,13 +1796,9 @@
 
 	sock_rps_record_flow(sk);
 
-<<<<<<< HEAD
+	tp = tcp_sk(sk);
+
 	mmap_read_lock(current->mm);
-=======
-	tp = tcp_sk(sk);
-
-	down_read(&current->mm->mmap_sem);
->>>>>>> bc139119
 
 	vma = find_vma(current->mm, address);
 	if (!vma || vma->vm_start > address || vma->vm_ops != &tcp_vm_ops) {
