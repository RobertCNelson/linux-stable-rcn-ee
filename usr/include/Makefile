# SPDX-License-Identifier: GPL-2.0-only

# Unlike the kernel space, exported headers are written in standard C.
#  - Forbid C++ style comments
#  - Use '__inline__', '__asm__' instead of 'inline', 'asm'
#
# -std=c90 (equivalent to -ansi) catches the violation of those.
# We cannot go as far as adding -Wpedantic since it emits too many warnings.
UAPI_CFLAGS := -std=c90 -Wall -Werror=implicit-function-declaration

override c_flags = $(UAPI_CFLAGS) -Wp,-MD,$(depfile) -I$(objtree)/usr/include

# The following are excluded for now because they fail to build.
#
# Do not add a new header to the blacklist without legitimate reason.
# Please consider to fix the header first.
#
# Sorted alphabetically.
header-test- += asm/ipcbuf.h
header-test- += asm/msgbuf.h
header-test- += asm/sembuf.h
header-test- += asm/shmbuf.h
header-test- += asm/signal.h
header-test- += asm/ucontext.h
header-test- += drm/vmwgfx_drm.h
header-test- += linux/am437x-vpfe.h
header-test- += linux/android/binder.h
header-test- += linux/android/binderfs.h
header-test-$(CONFIG_CPU_BIG_ENDIAN) += linux/byteorder/big_endian.h
header-test-$(CONFIG_CPU_LITTLE_ENDIAN) += linux/byteorder/little_endian.h
header-test- += linux/coda.h
header-test- += linux/elfcore.h
header-test- += linux/errqueue.h
header-test- += linux/fsmap.h
header-test- += linux/hdlc/ioctl.h
header-test- += linux/ivtv.h
header-test- += linux/kexec.h
header-test- += linux/matroxfb.h
header-test- += linux/netfilter_ipv4/ipt_LOG.h
header-test- += linux/netfilter_ipv6/ip6t_LOG.h
header-test- += linux/nfc.h
header-test- += linux/omap3isp.h
header-test- += linux/omapfb.h
header-test- += linux/patchkey.h
header-test- += linux/phonet.h
header-test- += linux/reiserfs_xattr.h
header-test- += linux/scc.h
header-test- += linux/sctp.h
header-test- += linux/signal.h
header-test- += linux/sysctl.h
header-test- += linux/usb/audio.h
header-test- += linux/v4l2-mediabus.h
header-test- += linux/v4l2-subdev.h
header-test- += linux/videodev2.h
header-test- += linux/vm_sockets.h
header-test- += sound/asequencer.h
header-test- += sound/asoc.h
header-test- += sound/asound.h
header-test- += sound/compress_offload.h
header-test- += sound/emu10k1.h
header-test- += sound/sfnt_info.h
header-test- += xen/evtchn.h
header-test- += xen/gntdev.h
header-test- += xen/privcmd.h

# More headers are broken in some architectures

ifeq ($(SRCARCH),arc)
header-test- += linux/bpf_perf_event.h
endif

ifeq ($(SRCARCH),ia64)
header-test- += asm/setup.h
header-test- += asm/sigcontext.h
header-test- += asm/perfmon.h
header-test- += asm/perfmon_default_smpl.h
header-test- += linux/if_bonding.h
endif

ifeq ($(SRCARCH),mips)
header-test- += asm/stat.h
endif

ifeq ($(SRCARCH),powerpc)
header-test- += asm/stat.h
header-test- += linux/bpf_perf_event.h
endif

ifeq ($(SRCARCH),riscv)
header-test- += linux/bpf_perf_event.h
endif

ifeq ($(SRCARCH),sparc)
header-test- += asm/stat.h
header-test- += asm/uctx.h
header-test- += asm/fbio.h
endif

# asm-generic/*.h is used by asm/*.h, and should not be included directly
header-test- += asm-generic/%

<<<<<<< HEAD
extra-y := $(patsubst %.h,%.hdrtest, $(filter-out $(header-test-), \
		$(patsubst $(obj)/%,%, $(shell find $(obj) -name '*.h'))))

quiet_cmd_hdrtest = HDRTEST $<
      cmd_hdrtest = $(CC) $(c_flags) -S -o /dev/null -x c /dev/null -include $<; touch $@
=======
extra-y := $(patsubst $(obj)/%.h,%.hdrtest, $(shell find $(obj) -name '*.h'))

quiet_cmd_hdrtest = HDRTEST $<
      cmd_hdrtest = \
		$(CC) $(c_flags) -S -o /dev/null -x c /dev/null \
			$(if $(filter-out $(header-test-), $*.h), -include $<); \
		$(PERL) $(srctree)/scripts/headers_check.pl $(obj) $(SRCARCH) $<; \
		touch $@
>>>>>>> cff670b3

$(obj)/%.hdrtest: $(obj)/%.h FORCE
	$(call if_changed_dep,hdrtest)

clean-files += $(filter-out Makefile, $(notdir $(wildcard $(obj)/*)))<|MERGE_RESOLUTION|>--- conflicted
+++ resolved
@@ -99,13 +99,6 @@
 # asm-generic/*.h is used by asm/*.h, and should not be included directly
 header-test- += asm-generic/%
 
-<<<<<<< HEAD
-extra-y := $(patsubst %.h,%.hdrtest, $(filter-out $(header-test-), \
-		$(patsubst $(obj)/%,%, $(shell find $(obj) -name '*.h'))))
-
-quiet_cmd_hdrtest = HDRTEST $<
-      cmd_hdrtest = $(CC) $(c_flags) -S -o /dev/null -x c /dev/null -include $<; touch $@
-=======
 extra-y := $(patsubst $(obj)/%.h,%.hdrtest, $(shell find $(obj) -name '*.h'))
 
 quiet_cmd_hdrtest = HDRTEST $<
@@ -114,7 +107,6 @@
 			$(if $(filter-out $(header-test-), $*.h), -include $<); \
 		$(PERL) $(srctree)/scripts/headers_check.pl $(obj) $(SRCARCH) $<; \
 		touch $@
->>>>>>> cff670b3
 
 $(obj)/%.hdrtest: $(obj)/%.h FORCE
 	$(call if_changed_dep,hdrtest)
