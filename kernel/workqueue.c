/*
 * kernel/workqueue.c - generic async execution with shared worker pool
 *
 * Copyright (C) 2002		Ingo Molnar
 *
 *   Derived from the taskqueue/keventd code by:
 *     David Woodhouse <dwmw2@infradead.org>
 *     Andrew Morton
 *     Kai Petzke <wpp@marie.physik.tu-berlin.de>
 *     Theodore Ts'o <tytso@mit.edu>
 *
 * Made to use alloc_percpu by Christoph Lameter.
 *
 * Copyright (C) 2010		SUSE Linux Products GmbH
 * Copyright (C) 2010		Tejun Heo <tj@kernel.org>
 *
 * This is the generic async execution mechanism.  Work items as are
 * executed in process context.  The worker pool is shared and
 * automatically managed.  There are two worker pools for each CPU (one for
 * normal work items and the other for high priority ones) and some extra
 * pools for workqueues which are not bound to any specific CPU - the
 * number of these backing pools is dynamic.
 *
 * Please read Documentation/workqueue.txt for details.
 */

#include <linux/export.h>
#include <linux/kernel.h>
#include <linux/sched.h>
#include <linux/init.h>
#include <linux/signal.h>
#include <linux/completion.h>
#include <linux/workqueue.h>
#include <linux/slab.h>
#include <linux/cpu.h>
#include <linux/notifier.h>
#include <linux/kthread.h>
#include <linux/hardirq.h>
#include <linux/mempolicy.h>
#include <linux/freezer.h>
#include <linux/kallsyms.h>
#include <linux/debug_locks.h>
#include <linux/lockdep.h>
#include <linux/idr.h>
#include <linux/jhash.h>
#include <linux/hashtable.h>
#include <linux/rculist.h>
#include <linux/nodemask.h>
#include <linux/moduleparam.h>
#include <linux/uaccess.h>
#include <linux/locallock.h>
#include <linux/delay.h>

#include "workqueue_internal.h"

enum {
	/*
	 * worker_pool flags
	 *
	 * A bound pool is either associated or disassociated with its CPU.
	 * While associated (!DISASSOCIATED), all workers are bound to the
	 * CPU and none has %WORKER_UNBOUND set and concurrency management
	 * is in effect.
	 *
	 * While DISASSOCIATED, the cpu may be offline and all workers have
	 * %WORKER_UNBOUND set and concurrency management disabled, and may
	 * be executing on any CPU.  The pool behaves as an unbound one.
	 *
	 * Note that DISASSOCIATED should be flipped only while holding
	 * attach_mutex to avoid changing binding state while
	 * worker_attach_to_pool() is in progress.
	 */
	POOL_DISASSOCIATED	= 1 << 2,	/* cpu can't serve workers */

	/* worker flags */
	WORKER_DIE		= 1 << 1,	/* die die die */
	WORKER_IDLE		= 1 << 2,	/* is idle */
	WORKER_PREP		= 1 << 3,	/* preparing to run works */
	WORKER_CPU_INTENSIVE	= 1 << 6,	/* cpu intensive */
	WORKER_UNBOUND		= 1 << 7,	/* worker is unbound */
	WORKER_REBOUND		= 1 << 8,	/* worker was rebound */

	WORKER_NOT_RUNNING	= WORKER_PREP | WORKER_CPU_INTENSIVE |
				  WORKER_UNBOUND | WORKER_REBOUND,

	NR_STD_WORKER_POOLS	= 2,		/* # standard pools per cpu */

	UNBOUND_POOL_HASH_ORDER	= 6,		/* hashed by pool->attrs */
	BUSY_WORKER_HASH_ORDER	= 6,		/* 64 pointers */

	MAX_IDLE_WORKERS_RATIO	= 4,		/* 1/4 of busy can be idle */
	IDLE_WORKER_TIMEOUT	= 300 * HZ,	/* keep idle ones for 5 mins */

	MAYDAY_INITIAL_TIMEOUT  = HZ / 100 >= 2 ? HZ / 100 : 2,
						/* call for help after 10ms
						   (min two ticks) */
	MAYDAY_INTERVAL		= HZ / 10,	/* and then every 100ms */
	CREATE_COOLDOWN		= HZ,		/* time to breath after fail */

	/*
	 * Rescue workers are used only on emergencies and shared by
	 * all cpus.  Give MIN_NICE.
	 */
	RESCUER_NICE_LEVEL	= MIN_NICE,
	HIGHPRI_NICE_LEVEL	= MIN_NICE,

	WQ_NAME_LEN		= 24,
};

/*
 * Structure fields follow one of the following exclusion rules.
 *
 * I: Modifiable by initialization/destruction paths and read-only for
 *    everyone else.
 *
 * P: Preemption protected.  Disabling preemption is enough and should
 *    only be modified and accessed from the local cpu.
 *
 * L: pool->lock protected.  Access with pool->lock held.
 *
 * X: During normal operation, modification requires pool->lock and should
 *    be done only from local cpu.  Either disabling preemption on local
 *    cpu or grabbing pool->lock is enough for read access.  If
 *    POOL_DISASSOCIATED is set, it's identical to L.
 *
 *    On RT we need the extra protection via rt_lock_idle_list() for
 *    the list manipulations against read access from
 *    wq_worker_sleeping(). All other places are nicely serialized via
 *    pool->lock.
 *
 * A: pool->attach_mutex protected.
 *
 * PL: wq_pool_mutex protected.
 *
 * PR: wq_pool_mutex protected for writes.  RCU protected for reads.
 *
 * PW: wq_pool_mutex and wq->mutex protected for writes.  Either for reads.
 *
 * PWR: wq_pool_mutex and wq->mutex protected for writes.  Either or
 *      sched-RCU for reads.
 *
 * WQ: wq->mutex protected.
 *
 * WR: wq->mutex protected for writes.  RCU protected for reads.
 *
 * MD: wq_mayday_lock protected.
 */

/* struct worker is defined in workqueue_internal.h */

struct worker_pool {
	spinlock_t		lock;		/* the pool lock */
	int			cpu;		/* I: the associated cpu */
	int			node;		/* I: the associated node ID */
	int			id;		/* I: pool ID */
	unsigned int		flags;		/* X: flags */

	struct list_head	worklist;	/* L: list of pending works */
	int			nr_workers;	/* L: total number of workers */

	/* nr_idle includes the ones off idle_list for rebinding */
	int			nr_idle;	/* L: currently idle ones */

	struct list_head	idle_list;	/* X: list of idle workers */
	struct timer_list	idle_timer;	/* L: worker idle timeout */
	struct timer_list	mayday_timer;	/* L: SOS timer for workers */

	/* a workers is either on busy_hash or idle_list, or the manager */
	DECLARE_HASHTABLE(busy_hash, BUSY_WORKER_HASH_ORDER);
						/* L: hash of busy workers */

	/* see manage_workers() for details on the two manager mutexes */
	struct mutex		manager_arb;	/* manager arbitration */
	struct worker		*manager;	/* L: purely informational */
	struct mutex		attach_mutex;	/* attach/detach exclusion */
	struct list_head	workers;	/* A: attached workers */
	struct completion	*detach_completion; /* all workers detached */

	struct ida		worker_ida;	/* worker IDs for task name */

	struct workqueue_attrs	*attrs;		/* I: worker attributes */
	struct hlist_node	hash_node;	/* PL: unbound_pool_hash node */
	int			refcnt;		/* PL: refcnt for unbound pools */

	/*
	 * The current concurrency level.  As it's likely to be accessed
	 * from other CPUs during try_to_wake_up(), put it in a separate
	 * cacheline.
	 */
	atomic_t		nr_running ____cacheline_aligned_in_smp;

	/*
	 * Destruction of pool is RCU protected to allow dereferences
	 * from get_work_pool().
	 */
	struct rcu_head		rcu;
} ____cacheline_aligned_in_smp;

/*
 * The per-pool workqueue.  While queued, the lower WORK_STRUCT_FLAG_BITS
 * of work_struct->data are used for flags and the remaining high bits
 * point to the pwq; thus, pwqs need to be aligned at two's power of the
 * number of flag bits.
 */
struct pool_workqueue {
	struct worker_pool	*pool;		/* I: the associated pool */
	struct workqueue_struct *wq;		/* I: the owning workqueue */
	int			work_color;	/* L: current color */
	int			flush_color;	/* L: flushing color */
	int			refcnt;		/* L: reference count */
	int			nr_in_flight[WORK_NR_COLORS];
						/* L: nr of in_flight works */
	int			nr_active;	/* L: nr of active works */
	int			max_active;	/* L: max active works */
	struct list_head	delayed_works;	/* L: delayed works */
	struct list_head	pwqs_node;	/* WR: node on wq->pwqs */
	struct list_head	mayday_node;	/* MD: node on wq->maydays */

	/*
	 * Release of unbound pwq is punted to system_wq.  See put_pwq()
	 * and pwq_unbound_release_workfn() for details.  pool_workqueue
	 * itself is also RCU protected so that the first pwq can be
	 * determined without grabbing wq->mutex.
	 */
	struct work_struct	unbound_release_work;
	struct rcu_head		rcu;
} __aligned(1 << WORK_STRUCT_FLAG_BITS);

/*
 * Structure used to wait for workqueue flush.
 */
struct wq_flusher {
	struct list_head	list;		/* WQ: list of flushers */
	int			flush_color;	/* WQ: flush color waiting for */
	struct completion	done;		/* flush completion */
};

struct wq_device;

/*
 * The externally visible workqueue.  It relays the issued work items to
 * the appropriate worker_pool through its pool_workqueues.
 */
struct workqueue_struct {
	struct list_head	pwqs;		/* WR: all pwqs of this wq */
	struct list_head	list;		/* PR: list of all workqueues */

	struct mutex		mutex;		/* protects this wq */
	int			work_color;	/* WQ: current work color */
	int			flush_color;	/* WQ: current flush color */
	atomic_t		nr_pwqs_to_flush; /* flush in progress */
	struct wq_flusher	*first_flusher;	/* WQ: first flusher */
	struct list_head	flusher_queue;	/* WQ: flush waiters */
	struct list_head	flusher_overflow; /* WQ: flush overflow list */

	struct list_head	maydays;	/* MD: pwqs requesting rescue */
	struct worker		*rescuer;	/* I: rescue worker */

	int			nr_drainers;	/* WQ: drain in progress */
	int			saved_max_active; /* WQ: saved pwq max_active */

	struct workqueue_attrs	*unbound_attrs;	/* PW: only for unbound wqs */
	struct pool_workqueue	*dfl_pwq;	/* PW: only for unbound wqs */

#ifdef CONFIG_SYSFS
	struct wq_device	*wq_dev;	/* I: for sysfs interface */
#endif
#ifdef CONFIG_LOCKDEP
	struct lockdep_map	lockdep_map;
#endif
	char			name[WQ_NAME_LEN]; /* I: workqueue name */

	/*
	 * Destruction of workqueue_struct is sched-RCU protected to allow
	 * walking the workqueues list without grabbing wq_pool_mutex.
	 * This is used to dump all workqueues from sysrq.
	 */
	struct rcu_head		rcu;

	/* hot fields used during command issue, aligned to cacheline */
	unsigned int		flags ____cacheline_aligned; /* WQ: WQ_* flags */
	struct pool_workqueue __percpu *cpu_pwqs; /* I: per-cpu pwqs */
	struct pool_workqueue __rcu *numa_pwq_tbl[]; /* PWR: unbound pwqs indexed by node */
};

static struct kmem_cache *pwq_cache;

static cpumask_var_t *wq_numa_possible_cpumask;
					/* possible CPUs of each node */

static bool wq_disable_numa;
module_param_named(disable_numa, wq_disable_numa, bool, 0444);

/* see the comment above the definition of WQ_POWER_EFFICIENT */
#ifdef CONFIG_WQ_POWER_EFFICIENT_DEFAULT
static bool wq_power_efficient = true;
#else
static bool wq_power_efficient;
#endif

module_param_named(power_efficient, wq_power_efficient, bool, 0444);

static bool wq_numa_enabled;		/* unbound NUMA affinity enabled */

/* buf for wq_update_unbound_numa_attrs(), protected by CPU hotplug exclusion */
static struct workqueue_attrs *wq_update_unbound_numa_attrs_buf;

static DEFINE_MUTEX(wq_pool_mutex);	/* protects pools and workqueues list */
static DEFINE_SPINLOCK(wq_mayday_lock);	/* protects wq->maydays list */

static LIST_HEAD(workqueues);		/* PR: list of all workqueues */
static bool workqueue_freezing;		/* PL: have wqs started freezing? */

/* the per-cpu worker pools */
static DEFINE_PER_CPU_SHARED_ALIGNED(struct worker_pool [NR_STD_WORKER_POOLS],
				     cpu_worker_pools);

static DEFINE_IDR(worker_pool_idr);	/* PR: idr of all pools */

/* PL: hash of all unbound pools keyed by pool->attrs */
static DEFINE_HASHTABLE(unbound_pool_hash, UNBOUND_POOL_HASH_ORDER);

/* I: attributes used when instantiating standard unbound pools on demand */
static struct workqueue_attrs *unbound_std_wq_attrs[NR_STD_WORKER_POOLS];

/* I: attributes used when instantiating ordered pools on demand */
static struct workqueue_attrs *ordered_wq_attrs[NR_STD_WORKER_POOLS];

struct workqueue_struct *system_wq __read_mostly;
EXPORT_SYMBOL(system_wq);
struct workqueue_struct *system_highpri_wq __read_mostly;
EXPORT_SYMBOL_GPL(system_highpri_wq);
struct workqueue_struct *system_long_wq __read_mostly;
EXPORT_SYMBOL_GPL(system_long_wq);
struct workqueue_struct *system_unbound_wq __read_mostly;
EXPORT_SYMBOL_GPL(system_unbound_wq);
struct workqueue_struct *system_freezable_wq __read_mostly;
EXPORT_SYMBOL_GPL(system_freezable_wq);
struct workqueue_struct *system_power_efficient_wq __read_mostly;
EXPORT_SYMBOL_GPL(system_power_efficient_wq);
struct workqueue_struct *system_freezable_power_efficient_wq __read_mostly;
EXPORT_SYMBOL_GPL(system_freezable_power_efficient_wq);

static DEFINE_LOCAL_IRQ_LOCK(pendingb_lock);

static int worker_thread(void *__worker);
static void copy_workqueue_attrs(struct workqueue_attrs *to,
				 const struct workqueue_attrs *from);
static void workqueue_sysfs_unregister(struct workqueue_struct *wq);

#define CREATE_TRACE_POINTS
#include <trace/events/workqueue.h>

#define assert_rcu_or_pool_mutex()					\
	rcu_lockdep_assert(rcu_read_lock_held() ||			\
			   lockdep_is_held(&wq_pool_mutex),		\
			   "RCU or wq_pool_mutex should be held")

#define assert_rcu_or_wq_mutex(wq)					\
	rcu_lockdep_assert(rcu_read_lock_held() ||			\
			   lockdep_is_held(&wq->mutex),			\
			   "RCU or wq->mutex should be held")

#define assert_rcu_or_wq_mutex_or_pool_mutex(wq)			\
	rcu_lockdep_assert(rcu_read_lock_sched_held() ||		\
			   lockdep_is_held(&wq->mutex) ||		\
			   lockdep_is_held(&wq_pool_mutex),		\
			   "sched RCU, wq->mutex or wq_pool_mutex should be held")

#define for_each_cpu_worker_pool(pool, cpu)				\
	for ((pool) = &per_cpu(cpu_worker_pools, cpu)[0];		\
	     (pool) < &per_cpu(cpu_worker_pools, cpu)[NR_STD_WORKER_POOLS]; \
	     (pool)++)

/**
 * for_each_pool - iterate through all worker_pools in the system
 * @pool: iteration cursor
 * @pi: integer used for iteration
 *
 * This must be called either with wq_pool_mutex held or RCU read
 * locked.  If the pool needs to be used beyond the locking in effect, the
 * caller is responsible for guaranteeing that the pool stays online.
 *
 * The if/else clause exists only for the lockdep assertion and can be
 * ignored.
 */
#define for_each_pool(pool, pi)						\
	idr_for_each_entry(&worker_pool_idr, pool, pi)			\
		if (({ assert_rcu_or_pool_mutex(); false; })) { }	\
		else

/**
 * for_each_pool_worker - iterate through all workers of a worker_pool
 * @worker: iteration cursor
 * @pool: worker_pool to iterate workers of
 *
 * This must be called with @pool->attach_mutex.
 *
 * The if/else clause exists only for the lockdep assertion and can be
 * ignored.
 */
#define for_each_pool_worker(worker, pool)				\
	list_for_each_entry((worker), &(pool)->workers, node)		\
		if (({ lockdep_assert_held(&pool->attach_mutex); false; })) { } \
		else

/**
 * for_each_pwq - iterate through all pool_workqueues of the specified workqueue
 * @pwq: iteration cursor
 * @wq: the target workqueue
 *
 * This must be called either with wq->mutex held or RCU read locked.
 * If the pwq needs to be used beyond the locking in effect, the caller is
 * responsible for guaranteeing that the pwq stays online.
 *
 * The if/else clause exists only for the lockdep assertion and can be
 * ignored.
 */
#define for_each_pwq(pwq, wq)						\
	list_for_each_entry_rcu((pwq), &(wq)->pwqs, pwqs_node)		\
		if (({ assert_rcu_or_wq_mutex(wq); false; })) { }	\
		else

#ifdef CONFIG_PREEMPT_RT_BASE
static inline void rt_lock_idle_list(struct worker_pool *pool)
{
	preempt_disable();
}
static inline void rt_unlock_idle_list(struct worker_pool *pool)
{
	preempt_enable();
}
static inline void sched_lock_idle_list(struct worker_pool *pool) { }
static inline void sched_unlock_idle_list(struct worker_pool *pool) { }
#else
static inline void rt_lock_idle_list(struct worker_pool *pool) { }
static inline void rt_unlock_idle_list(struct worker_pool *pool) { }
static inline void sched_lock_idle_list(struct worker_pool *pool)
{
	spin_lock_irq(&pool->lock);
}
static inline void sched_unlock_idle_list(struct worker_pool *pool)
{
	spin_unlock_irq(&pool->lock);
}
#endif


#ifdef CONFIG_DEBUG_OBJECTS_WORK

static struct debug_obj_descr work_debug_descr;

static void *work_debug_hint(void *addr)
{
	return ((struct work_struct *) addr)->func;
}

/*
 * fixup_init is called when:
 * - an active object is initialized
 */
static int work_fixup_init(void *addr, enum debug_obj_state state)
{
	struct work_struct *work = addr;

	switch (state) {
	case ODEBUG_STATE_ACTIVE:
		cancel_work_sync(work);
		debug_object_init(work, &work_debug_descr);
		return 1;
	default:
		return 0;
	}
}

/*
 * fixup_activate is called when:
 * - an active object is activated
 * - an unknown object is activated (might be a statically initialized object)
 */
static int work_fixup_activate(void *addr, enum debug_obj_state state)
{
	struct work_struct *work = addr;

	switch (state) {

	case ODEBUG_STATE_NOTAVAILABLE:
		/*
		 * This is not really a fixup. The work struct was
		 * statically initialized. We just make sure that it
		 * is tracked in the object tracker.
		 */
		if (test_bit(WORK_STRUCT_STATIC_BIT, work_data_bits(work))) {
			debug_object_init(work, &work_debug_descr);
			debug_object_activate(work, &work_debug_descr);
			return 0;
		}
		WARN_ON_ONCE(1);
		return 0;

	case ODEBUG_STATE_ACTIVE:
		WARN_ON(1);

	default:
		return 0;
	}
}

/*
 * fixup_free is called when:
 * - an active object is freed
 */
static int work_fixup_free(void *addr, enum debug_obj_state state)
{
	struct work_struct *work = addr;

	switch (state) {
	case ODEBUG_STATE_ACTIVE:
		cancel_work_sync(work);
		debug_object_free(work, &work_debug_descr);
		return 1;
	default:
		return 0;
	}
}

static struct debug_obj_descr work_debug_descr = {
	.name		= "work_struct",
	.debug_hint	= work_debug_hint,
	.fixup_init	= work_fixup_init,
	.fixup_activate	= work_fixup_activate,
	.fixup_free	= work_fixup_free,
};

static inline void debug_work_activate(struct work_struct *work)
{
	debug_object_activate(work, &work_debug_descr);
}

static inline void debug_work_deactivate(struct work_struct *work)
{
	debug_object_deactivate(work, &work_debug_descr);
}

void __init_work(struct work_struct *work, int onstack)
{
	if (onstack)
		debug_object_init_on_stack(work, &work_debug_descr);
	else
		debug_object_init(work, &work_debug_descr);
}
EXPORT_SYMBOL_GPL(__init_work);

void destroy_work_on_stack(struct work_struct *work)
{
	debug_object_free(work, &work_debug_descr);
}
EXPORT_SYMBOL_GPL(destroy_work_on_stack);

void destroy_delayed_work_on_stack(struct delayed_work *work)
{
	destroy_timer_on_stack(&work->timer);
	debug_object_free(&work->work, &work_debug_descr);
}
EXPORT_SYMBOL_GPL(destroy_delayed_work_on_stack);

#else
static inline void debug_work_activate(struct work_struct *work) { }
static inline void debug_work_deactivate(struct work_struct *work) { }
#endif

/**
 * worker_pool_assign_id - allocate ID and assing it to @pool
 * @pool: the pool pointer of interest
 *
 * Returns 0 if ID in [0, WORK_OFFQ_POOL_NONE) is allocated and assigned
 * successfully, -errno on failure.
 */
static int worker_pool_assign_id(struct worker_pool *pool)
{
	int ret;

	lockdep_assert_held(&wq_pool_mutex);

	ret = idr_alloc(&worker_pool_idr, pool, 0, WORK_OFFQ_POOL_NONE,
			GFP_KERNEL);
	if (ret >= 0) {
		pool->id = ret;
		return 0;
	}
	return ret;
}

/**
 * unbound_pwq_by_node - return the unbound pool_workqueue for the given node
 * @wq: the target workqueue
 * @node: the node ID
 *
<<<<<<< HEAD
 * This must be called either with pwq_lock held or RCU read locked.
=======
 * This must be called with any of wq_pool_mutex, wq->mutex or sched RCU
 * read locked.
>>>>>>> b9a9cfdb
 * If the pwq needs to be used beyond the locking in effect, the caller is
 * responsible for guaranteeing that the pwq stays online.
 *
 * Return: The unbound pool_workqueue for @node.
 */
static struct pool_workqueue *unbound_pwq_by_node(struct workqueue_struct *wq,
						  int node)
{
	assert_rcu_or_wq_mutex_or_pool_mutex(wq);

	/*
	 * XXX: @node can be NUMA_NO_NODE if CPU goes offline while a
	 * delayed item is pending.  The plan is to keep CPU -> NODE
	 * mapping valid and stable across CPU on/offlines.  Once that
	 * happens, this workaround can be removed.
	 */
	if (unlikely(node == NUMA_NO_NODE))
		return wq->dfl_pwq;

	return rcu_dereference_raw(wq->numa_pwq_tbl[node]);
}

static unsigned int work_color_to_flags(int color)
{
	return color << WORK_STRUCT_COLOR_SHIFT;
}

static int get_work_color(struct work_struct *work)
{
	return (*work_data_bits(work) >> WORK_STRUCT_COLOR_SHIFT) &
		((1 << WORK_STRUCT_COLOR_BITS) - 1);
}

static int work_next_color(int color)
{
	return (color + 1) % WORK_NR_COLORS;
}

/*
 * While queued, %WORK_STRUCT_PWQ is set and non flag bits of a work's data
 * contain the pointer to the queued pwq.  Once execution starts, the flag
 * is cleared and the high bits contain OFFQ flags and pool ID.
 *
 * set_work_pwq(), set_work_pool_and_clear_pending(), mark_work_canceling()
 * and clear_work_data() can be used to set the pwq, pool or clear
 * work->data.  These functions should only be called while the work is
 * owned - ie. while the PENDING bit is set.
 *
 * get_work_pool() and get_work_pwq() can be used to obtain the pool or pwq
 * corresponding to a work.  Pool is available once the work has been
 * queued anywhere after initialization until it is sync canceled.  pwq is
 * available only while the work item is queued.
 *
 * %WORK_OFFQ_CANCELING is used to mark a work item which is being
 * canceled.  While being canceled, a work item may have its PENDING set
 * but stay off timer and worklist for arbitrarily long and nobody should
 * try to steal the PENDING bit.
 */
static inline void set_work_data(struct work_struct *work, unsigned long data,
				 unsigned long flags)
{
	WARN_ON_ONCE(!work_pending(work));
	atomic_long_set(&work->data, data | flags | work_static(work));
}

static void set_work_pwq(struct work_struct *work, struct pool_workqueue *pwq,
			 unsigned long extra_flags)
{
	set_work_data(work, (unsigned long)pwq,
		      WORK_STRUCT_PENDING | WORK_STRUCT_PWQ | extra_flags);
}

static void set_work_pool_and_keep_pending(struct work_struct *work,
					   int pool_id)
{
	set_work_data(work, (unsigned long)pool_id << WORK_OFFQ_POOL_SHIFT,
		      WORK_STRUCT_PENDING);
}

static void set_work_pool_and_clear_pending(struct work_struct *work,
					    int pool_id)
{
	/*
	 * The following wmb is paired with the implied mb in
	 * test_and_set_bit(PENDING) and ensures all updates to @work made
	 * here are visible to and precede any updates by the next PENDING
	 * owner.
	 */
	smp_wmb();
	set_work_data(work, (unsigned long)pool_id << WORK_OFFQ_POOL_SHIFT, 0);
}

static void clear_work_data(struct work_struct *work)
{
	smp_wmb();	/* see set_work_pool_and_clear_pending() */
	set_work_data(work, WORK_STRUCT_NO_POOL, 0);
}

static struct pool_workqueue *get_work_pwq(struct work_struct *work)
{
	unsigned long data = atomic_long_read(&work->data);

	if (data & WORK_STRUCT_PWQ)
		return (void *)(data & WORK_STRUCT_WQ_DATA_MASK);
	else
		return NULL;
}

/**
 * get_work_pool - return the worker_pool a given work was associated with
 * @work: the work item of interest
 *
 * Pools are created and destroyed under wq_pool_mutex, and allows read
 * access under RCU read lock.  As such, this function should be
 * called under wq_pool_mutex or inside of a rcu_read_lock() region.
 *
 * All fields of the returned pool are accessible as long as the above
 * mentioned locking is in effect.  If the returned pool needs to be used
 * beyond the critical section, the caller is responsible for ensuring the
 * returned pool is and stays online.
 *
 * Return: The worker_pool @work was last associated with.  %NULL if none.
 */
static struct worker_pool *get_work_pool(struct work_struct *work)
{
	unsigned long data = atomic_long_read(&work->data);
	int pool_id;

	assert_rcu_or_pool_mutex();

	if (data & WORK_STRUCT_PWQ)
		return ((struct pool_workqueue *)
			(data & WORK_STRUCT_WQ_DATA_MASK))->pool;

	pool_id = data >> WORK_OFFQ_POOL_SHIFT;
	if (pool_id == WORK_OFFQ_POOL_NONE)
		return NULL;

	return idr_find(&worker_pool_idr, pool_id);
}

/**
 * get_work_pool_id - return the worker pool ID a given work is associated with
 * @work: the work item of interest
 *
 * Return: The worker_pool ID @work was last associated with.
 * %WORK_OFFQ_POOL_NONE if none.
 */
static int get_work_pool_id(struct work_struct *work)
{
	unsigned long data = atomic_long_read(&work->data);

	if (data & WORK_STRUCT_PWQ)
		return ((struct pool_workqueue *)
			(data & WORK_STRUCT_WQ_DATA_MASK))->pool->id;

	return data >> WORK_OFFQ_POOL_SHIFT;
}

static void mark_work_canceling(struct work_struct *work)
{
	unsigned long pool_id = get_work_pool_id(work);

	pool_id <<= WORK_OFFQ_POOL_SHIFT;
	set_work_data(work, pool_id | WORK_OFFQ_CANCELING, WORK_STRUCT_PENDING);
}

static bool work_is_canceling(struct work_struct *work)
{
	unsigned long data = atomic_long_read(&work->data);

	return !(data & WORK_STRUCT_PWQ) && (data & WORK_OFFQ_CANCELING);
}

/*
 * Policy functions.  These define the policies on how the global worker
 * pools are managed.  Unless noted otherwise, these functions assume that
 * they're being called with pool->lock held.
 */

static bool __need_more_worker(struct worker_pool *pool)
{
	return !atomic_read(&pool->nr_running);
}

/*
 * Need to wake up a worker?  Called from anything but currently
 * running workers.
 *
 * Note that, because unbound workers never contribute to nr_running, this
 * function will always return %true for unbound pools as long as the
 * worklist isn't empty.
 */
static bool need_more_worker(struct worker_pool *pool)
{
	return !list_empty(&pool->worklist) && __need_more_worker(pool);
}

/* Can I start working?  Called from busy but !running workers. */
static bool may_start_working(struct worker_pool *pool)
{
	return pool->nr_idle;
}

/* Do I need to keep working?  Called from currently running workers. */
static bool keep_working(struct worker_pool *pool)
{
	return !list_empty(&pool->worklist) &&
		atomic_read(&pool->nr_running) <= 1;
}

/* Do we need a new worker?  Called from manager. */
static bool need_to_create_worker(struct worker_pool *pool)
{
	return need_more_worker(pool) && !may_start_working(pool);
}

/* Do we have too many workers and should some go away? */
static bool too_many_workers(struct worker_pool *pool)
{
	bool managing = mutex_is_locked(&pool->manager_arb);
	int nr_idle = pool->nr_idle + managing; /* manager is considered idle */
	int nr_busy = pool->nr_workers - nr_idle;

	return nr_idle > 2 && (nr_idle - 2) * MAX_IDLE_WORKERS_RATIO >= nr_busy;
}

/*
 * Wake up functions.
 */

/* Return the first idle worker.  Safe with preemption disabled */
static struct worker *first_idle_worker(struct worker_pool *pool)
{
	if (unlikely(list_empty(&pool->idle_list)))
		return NULL;

	return list_first_entry(&pool->idle_list, struct worker, entry);
}

/**
 * wake_up_worker - wake up an idle worker
 * @pool: worker pool to wake worker from
 *
 * Wake up the first idle worker of @pool.
 *
 * CONTEXT:
 * spin_lock_irq(pool->lock).
 */
static void wake_up_worker(struct worker_pool *pool)
{
	struct worker *worker;

	rt_lock_idle_list(pool);

	worker = first_idle_worker(pool);

	if (likely(worker))
		wake_up_process(worker->task);

	rt_unlock_idle_list(pool);
}

/**
 * wq_worker_running - a worker is running again
 * @task: task returning from sleep
 *
 * This function is called when a worker returns from schedule()
 */
void wq_worker_running(struct task_struct *task)
{
	struct worker *worker = kthread_data(task);

	if (!worker->sleeping)
		return;
	if (!(worker->flags & WORKER_NOT_RUNNING))
		atomic_inc(&worker->pool->nr_running);
	worker->sleeping = 0;
}

/**
 * wq_worker_sleeping - a worker is going to sleep
 * @task: task going to sleep
 * This function is called from schedule() when a busy worker is
 * going to sleep.
 */
void wq_worker_sleeping(struct task_struct *task)
{
	struct worker *worker = kthread_data(task);
	struct worker_pool *pool;

	/*
	 * Rescuers, which may not have all the fields set up like normal
	 * workers, also reach here, let's not access anything before
	 * checking NOT_RUNNING.
	 */
	if (worker->flags & WORKER_NOT_RUNNING)
		return;

	pool = worker->pool;

	if (WARN_ON_ONCE(worker->sleeping))
		return;

	worker->sleeping = 1;

	/*
	 * The counterpart of the following dec_and_test, implied mb,
	 * worklist not empty test sequence is in insert_work().
	 * Please read comment there.
	 */
	if (atomic_dec_and_test(&pool->nr_running) &&
	    !list_empty(&pool->worklist)) {
		sched_lock_idle_list(pool);
		wake_up_worker(pool);
		sched_unlock_idle_list(pool);
	}
}

/**
 * worker_set_flags - set worker flags and adjust nr_running accordingly
 * @worker: self
 * @flags: flags to set
 *
 * Set @flags in @worker->flags and adjust nr_running accordingly.
 *
 * CONTEXT:
 * spin_lock_irq(pool->lock)
 */
static inline void worker_set_flags(struct worker *worker, unsigned int flags)
{
	struct worker_pool *pool = worker->pool;

	WARN_ON_ONCE(worker->task != current);

	/* If transitioning into NOT_RUNNING, adjust nr_running. */
	if ((flags & WORKER_NOT_RUNNING) &&
	    !(worker->flags & WORKER_NOT_RUNNING)) {
		atomic_dec(&pool->nr_running);
	}

	worker->flags |= flags;
}

/**
 * worker_clr_flags - clear worker flags and adjust nr_running accordingly
 * @worker: self
 * @flags: flags to clear
 *
 * Clear @flags in @worker->flags and adjust nr_running accordingly.
 *
 * CONTEXT:
 * spin_lock_irq(pool->lock)
 */
static inline void worker_clr_flags(struct worker *worker, unsigned int flags)
{
	struct worker_pool *pool = worker->pool;
	unsigned int oflags = worker->flags;

	WARN_ON_ONCE(worker->task != current);

	worker->flags &= ~flags;

	/*
	 * If transitioning out of NOT_RUNNING, increment nr_running.  Note
	 * that the nested NOT_RUNNING is not a noop.  NOT_RUNNING is mask
	 * of multiple flags, not a single flag.
	 */
	if ((flags & WORKER_NOT_RUNNING) && (oflags & WORKER_NOT_RUNNING))
		if (!(worker->flags & WORKER_NOT_RUNNING))
			atomic_inc(&pool->nr_running);
}

/**
 * find_worker_executing_work - find worker which is executing a work
 * @pool: pool of interest
 * @work: work to find worker for
 *
 * Find a worker which is executing @work on @pool by searching
 * @pool->busy_hash which is keyed by the address of @work.  For a worker
 * to match, its current execution should match the address of @work and
 * its work function.  This is to avoid unwanted dependency between
 * unrelated work executions through a work item being recycled while still
 * being executed.
 *
 * This is a bit tricky.  A work item may be freed once its execution
 * starts and nothing prevents the freed area from being recycled for
 * another work item.  If the same work item address ends up being reused
 * before the original execution finishes, workqueue will identify the
 * recycled work item as currently executing and make it wait until the
 * current execution finishes, introducing an unwanted dependency.
 *
 * This function checks the work item address and work function to avoid
 * false positives.  Note that this isn't complete as one may construct a
 * work function which can introduce dependency onto itself through a
 * recycled work item.  Well, if somebody wants to shoot oneself in the
 * foot that badly, there's only so much we can do, and if such deadlock
 * actually occurs, it should be easy to locate the culprit work function.
 *
 * CONTEXT:
 * spin_lock_irq(pool->lock).
 *
 * Return:
 * Pointer to worker which is executing @work if found, %NULL
 * otherwise.
 */
static struct worker *find_worker_executing_work(struct worker_pool *pool,
						 struct work_struct *work)
{
	struct worker *worker;

	hash_for_each_possible(pool->busy_hash, worker, hentry,
			       (unsigned long)work)
		if (worker->current_work == work &&
		    worker->current_func == work->func)
			return worker;

	return NULL;
}

/**
 * move_linked_works - move linked works to a list
 * @work: start of series of works to be scheduled
 * @head: target list to append @work to
 * @nextp: out paramter for nested worklist walking
 *
 * Schedule linked works starting from @work to @head.  Work series to
 * be scheduled starts at @work and includes any consecutive work with
 * WORK_STRUCT_LINKED set in its predecessor.
 *
 * If @nextp is not NULL, it's updated to point to the next work of
 * the last scheduled work.  This allows move_linked_works() to be
 * nested inside outer list_for_each_entry_safe().
 *
 * CONTEXT:
 * spin_lock_irq(pool->lock).
 */
static void move_linked_works(struct work_struct *work, struct list_head *head,
			      struct work_struct **nextp)
{
	struct work_struct *n;

	/*
	 * Linked worklist will always end before the end of the list,
	 * use NULL for list head.
	 */
	list_for_each_entry_safe_from(work, n, NULL, entry) {
		list_move_tail(&work->entry, head);
		if (!(*work_data_bits(work) & WORK_STRUCT_LINKED))
			break;
	}

	/*
	 * If we're already inside safe list traversal and have moved
	 * multiple works to the scheduled queue, the next position
	 * needs to be updated.
	 */
	if (nextp)
		*nextp = n;
}

/**
 * get_pwq - get an extra reference on the specified pool_workqueue
 * @pwq: pool_workqueue to get
 *
 * Obtain an extra reference on @pwq.  The caller should guarantee that
 * @pwq has positive refcnt and be holding the matching pool->lock.
 */
static void get_pwq(struct pool_workqueue *pwq)
{
	lockdep_assert_held(&pwq->pool->lock);
	WARN_ON_ONCE(pwq->refcnt <= 0);
	pwq->refcnt++;
}

/**
 * put_pwq - put a pool_workqueue reference
 * @pwq: pool_workqueue to put
 *
 * Drop a reference of @pwq.  If its refcnt reaches zero, schedule its
 * destruction.  The caller should be holding the matching pool->lock.
 */
static void put_pwq(struct pool_workqueue *pwq)
{
	lockdep_assert_held(&pwq->pool->lock);
	if (likely(--pwq->refcnt))
		return;
	if (WARN_ON_ONCE(!(pwq->wq->flags & WQ_UNBOUND)))
		return;
	/*
	 * @pwq can't be released under pool->lock, bounce to
	 * pwq_unbound_release_workfn().  This never recurses on the same
	 * pool->lock as this path is taken only for unbound workqueues and
	 * the release work item is scheduled on a per-cpu workqueue.  To
	 * avoid lockdep warning, unbound pool->locks are given lockdep
	 * subclass of 1 in get_unbound_pool().
	 */
	schedule_work(&pwq->unbound_release_work);
}

/**
 * put_pwq_unlocked - put_pwq() with surrounding pool lock/unlock
 * @pwq: pool_workqueue to put (can be %NULL)
 *
 * put_pwq() with locking.  This function also allows %NULL @pwq.
 */
static void put_pwq_unlocked(struct pool_workqueue *pwq)
{
	if (pwq) {
		/*
		 * As both pwqs and pools are RCU protected, the
		 * following lock operations are safe.
		 */
		local_spin_lock_irq(pendingb_lock, &pwq->pool->lock);
		put_pwq(pwq);
		local_spin_unlock_irq(pendingb_lock, &pwq->pool->lock);
	}
}

static void pwq_activate_delayed_work(struct work_struct *work)
{
	struct pool_workqueue *pwq = get_work_pwq(work);

	trace_workqueue_activate_work(work);
	move_linked_works(work, &pwq->pool->worklist, NULL);
	__clear_bit(WORK_STRUCT_DELAYED_BIT, work_data_bits(work));
	pwq->nr_active++;
}

static void pwq_activate_first_delayed(struct pool_workqueue *pwq)
{
	struct work_struct *work = list_first_entry(&pwq->delayed_works,
						    struct work_struct, entry);

	pwq_activate_delayed_work(work);
}

/**
 * pwq_dec_nr_in_flight - decrement pwq's nr_in_flight
 * @pwq: pwq of interest
 * @color: color of work which left the queue
 *
 * A work either has completed or is removed from pending queue,
 * decrement nr_in_flight of its pwq and handle workqueue flushing.
 *
 * CONTEXT:
 * spin_lock_irq(pool->lock).
 */
static void pwq_dec_nr_in_flight(struct pool_workqueue *pwq, int color)
{
	/* uncolored work items don't participate in flushing or nr_active */
	if (color == WORK_NO_COLOR)
		goto out_put;

	pwq->nr_in_flight[color]--;

	pwq->nr_active--;
	if (!list_empty(&pwq->delayed_works)) {
		/* one down, submit a delayed one */
		if (pwq->nr_active < pwq->max_active)
			pwq_activate_first_delayed(pwq);
	}

	/* is flush in progress and are we at the flushing tip? */
	if (likely(pwq->flush_color != color))
		goto out_put;

	/* are there still in-flight works? */
	if (pwq->nr_in_flight[color])
		goto out_put;

	/* this pwq is done, clear flush_color */
	pwq->flush_color = -1;

	/*
	 * If this was the last pwq, wake up the first flusher.  It
	 * will handle the rest.
	 */
	if (atomic_dec_and_test(&pwq->wq->nr_pwqs_to_flush))
		complete(&pwq->wq->first_flusher->done);
out_put:
	put_pwq(pwq);
}

/**
 * try_to_grab_pending - steal work item from worklist and disable irq
 * @work: work item to steal
 * @is_dwork: @work is a delayed_work
 * @flags: place to store irq state
 *
 * Try to grab PENDING bit of @work.  This function can handle @work in any
 * stable state - idle, on timer or on worklist.
 *
 * Return:
 *  1		if @work was pending and we successfully stole PENDING
 *  0		if @work was idle and we claimed PENDING
 *  -EAGAIN	if PENDING couldn't be grabbed at the moment, safe to busy-retry
 *  -ENOENT	if someone else is canceling @work, this state may persist
 *		for arbitrarily long
 *
 * Note:
 * On >= 0 return, the caller owns @work's PENDING bit.  To avoid getting
 * interrupted while holding PENDING and @work off queue, irq must be
 * disabled on entry.  This, combined with delayed_work->timer being
 * irqsafe, ensures that we return -EAGAIN for finite short period of time.
 *
 * On successful return, >= 0, irq is disabled and the caller is
 * responsible for releasing it using local_irq_restore(*@flags).
 *
 * This function is safe to call from any context including IRQ handler.
 */
static int try_to_grab_pending(struct work_struct *work, bool is_dwork,
			       unsigned long *flags)
{
	struct worker_pool *pool;
	struct pool_workqueue *pwq;

	local_lock_irqsave(pendingb_lock, *flags);

	/* try to steal the timer if it exists */
	if (is_dwork) {
		struct delayed_work *dwork = to_delayed_work(work);

		/*
		 * dwork->timer is irqsafe.  If del_timer() fails, it's
		 * guaranteed that the timer is not queued anywhere and not
		 * running on the local CPU.
		 */
		if (likely(del_timer(&dwork->timer)))
			return 1;
	}

	/* try to claim PENDING the normal way */
	if (!test_and_set_bit(WORK_STRUCT_PENDING_BIT, work_data_bits(work)))
		return 0;

	rcu_read_lock();
	/*
	 * The queueing is in progress, or it is already queued. Try to
	 * steal it from ->worklist without clearing WORK_STRUCT_PENDING.
	 */
	pool = get_work_pool(work);
	if (!pool)
		goto fail;

	spin_lock(&pool->lock);
	/*
	 * work->data is guaranteed to point to pwq only while the work
	 * item is queued on pwq->wq, and both updating work->data to point
	 * to pwq on queueing and to pool on dequeueing are done under
	 * pwq->pool->lock.  This in turn guarantees that, if work->data
	 * points to pwq which is associated with a locked pool, the work
	 * item is currently queued on that pool.
	 */
	pwq = get_work_pwq(work);
	if (pwq && pwq->pool == pool) {
		debug_work_deactivate(work);

		/*
		 * A delayed work item cannot be grabbed directly because
		 * it might have linked NO_COLOR work items which, if left
		 * on the delayed_list, will confuse pwq->nr_active
		 * management later on and cause stall.  Make sure the work
		 * item is activated before grabbing.
		 */
		if (*work_data_bits(work) & WORK_STRUCT_DELAYED)
			pwq_activate_delayed_work(work);

		list_del_init(&work->entry);
		pwq_dec_nr_in_flight(pwq, get_work_color(work));

		/* work->data points to pwq iff queued, point to pool */
		set_work_pool_and_keep_pending(work, pool->id);

		spin_unlock(&pool->lock);
		rcu_read_unlock();
		return 1;
	}
	spin_unlock(&pool->lock);
fail:
	rcu_read_unlock();
	local_unlock_irqrestore(pendingb_lock, *flags);
	if (work_is_canceling(work))
		return -ENOENT;
	cpu_chill();
	return -EAGAIN;
}

/**
 * insert_work - insert a work into a pool
 * @pwq: pwq @work belongs to
 * @work: work to insert
 * @head: insertion point
 * @extra_flags: extra WORK_STRUCT_* flags to set
 *
 * Insert @work which belongs to @pwq after @head.  @extra_flags is or'd to
 * work_struct flags.
 *
 * CONTEXT:
 * spin_lock_irq(pool->lock).
 */
static void insert_work(struct pool_workqueue *pwq, struct work_struct *work,
			struct list_head *head, unsigned int extra_flags)
{
	struct worker_pool *pool = pwq->pool;

	/* we own @work, set data and link */
	set_work_pwq(work, pwq, extra_flags);
	list_add_tail(&work->entry, head);
	get_pwq(pwq);

	/*
	 * Ensure either wq_worker_sleeping() sees the above
	 * list_add_tail() or we see zero nr_running to avoid workers lying
	 * around lazily while there are works to be processed.
	 */
	smp_mb();

	if (__need_more_worker(pool))
		wake_up_worker(pool);
}

/*
 * Test whether @work is being queued from another work executing on the
 * same workqueue.
 */
static bool is_chained_work(struct workqueue_struct *wq)
{
	struct worker *worker;

	worker = current_wq_worker();
	/*
	 * Return %true iff I'm a worker execuing a work item on @wq.  If
	 * I'm @worker, it's safe to dereference it without locking.
	 */
	return worker && worker->current_pwq->wq == wq;
}

static void __queue_work(int cpu, struct workqueue_struct *wq,
			 struct work_struct *work)
{
	struct pool_workqueue *pwq;
	struct worker_pool *last_pool;
	struct list_head *worklist;
	unsigned int work_flags;
	unsigned int req_cpu = cpu;

	/*
	 * While a work item is PENDING && off queue, a task trying to
	 * steal the PENDING will busy-loop waiting for it to either get
	 * queued or lose PENDING.  Grabbing PENDING and queueing should
	 * happen with IRQ disabled.
	 */
	WARN_ON_ONCE_NONRT(!irqs_disabled());

	debug_work_activate(work);

	/* if draining, only works from the same workqueue are allowed */
	if (unlikely(wq->flags & __WQ_DRAINING) &&
	    WARN_ON_ONCE(!is_chained_work(wq)))
		return;

	rcu_read_lock();
retry:
	if (req_cpu == WORK_CPU_UNBOUND)
		cpu = raw_smp_processor_id();

	/* pwq which will be used unless @work is executing elsewhere */
	if (!(wq->flags & WQ_UNBOUND))
		pwq = per_cpu_ptr(wq->cpu_pwqs, cpu);
	else
		pwq = unbound_pwq_by_node(wq, cpu_to_node(cpu));

	/*
	 * If @work was previously on a different pool, it might still be
	 * running there, in which case the work needs to be queued on that
	 * pool to guarantee non-reentrancy.
	 */
	last_pool = get_work_pool(work);
	if (last_pool && last_pool != pwq->pool) {
		struct worker *worker;

		spin_lock(&last_pool->lock);

		worker = find_worker_executing_work(last_pool, work);

		if (worker && worker->current_pwq->wq == wq) {
			pwq = worker->current_pwq;
		} else {
			/* meh... not running there, queue here */
			spin_unlock(&last_pool->lock);
			spin_lock(&pwq->pool->lock);
		}
	} else {
		spin_lock(&pwq->pool->lock);
	}

	/*
	 * pwq is determined and locked.  For unbound pools, we could have
	 * raced with pwq release and it could already be dead.  If its
	 * refcnt is zero, repeat pwq selection.  Note that pwqs never die
	 * without another pwq replacing it in the numa_pwq_tbl or while
	 * work items are executing on it, so the retrying is guaranteed to
	 * make forward-progress.
	 */
	if (unlikely(!pwq->refcnt)) {
		if (wq->flags & WQ_UNBOUND) {
			spin_unlock(&pwq->pool->lock);
			cpu_relax();
			goto retry;
		}
		/* oops */
		WARN_ONCE(true, "workqueue: per-cpu pwq for %s on cpu%d has 0 refcnt",
			  wq->name, cpu);
	}

	/* pwq determined, queue */
	trace_workqueue_queue_work(req_cpu, pwq, work);

	if (WARN_ON(!list_empty(&work->entry)))
		goto out;

	pwq->nr_in_flight[pwq->work_color]++;
	work_flags = work_color_to_flags(pwq->work_color);

	if (likely(pwq->nr_active < pwq->max_active)) {
		trace_workqueue_activate_work(work);
		pwq->nr_active++;
		worklist = &pwq->pool->worklist;
	} else {
		work_flags |= WORK_STRUCT_DELAYED;
		worklist = &pwq->delayed_works;
	}

	insert_work(pwq, work, worklist, work_flags);

out:
	spin_unlock(&pwq->pool->lock);
	rcu_read_unlock();
}

/**
 * queue_work_on - queue work on specific cpu
 * @cpu: CPU number to execute work on
 * @wq: workqueue to use
 * @work: work to queue
 *
 * We queue the work to a specific CPU, the caller must ensure it
 * can't go away.
 *
 * Return: %false if @work was already on a queue, %true otherwise.
 */
bool queue_work_on(int cpu, struct workqueue_struct *wq,
		   struct work_struct *work)
{
	bool ret = false;
	unsigned long flags;

	local_lock_irqsave(pendingb_lock,flags);

	if (!test_and_set_bit(WORK_STRUCT_PENDING_BIT, work_data_bits(work))) {
		__queue_work(cpu, wq, work);
		ret = true;
	}

	local_unlock_irqrestore(pendingb_lock, flags);
	return ret;
}
EXPORT_SYMBOL(queue_work_on);

void delayed_work_timer_fn(unsigned long __data)
{
	struct delayed_work *dwork = (struct delayed_work *)__data;

	/* should have been called from irqsafe timer with irq already off */
	__queue_work(dwork->cpu, dwork->wq, &dwork->work);
}
EXPORT_SYMBOL(delayed_work_timer_fn);

static void __queue_delayed_work(int cpu, struct workqueue_struct *wq,
				struct delayed_work *dwork, unsigned long delay)
{
	struct timer_list *timer = &dwork->timer;
	struct work_struct *work = &dwork->work;

	WARN_ON_ONCE(timer->function != delayed_work_timer_fn ||
		     timer->data != (unsigned long)dwork);
	WARN_ON_ONCE(timer_pending(timer));
	WARN_ON_ONCE(!list_empty(&work->entry));

	/*
	 * If @delay is 0, queue @dwork->work immediately.  This is for
	 * both optimization and correctness.  The earliest @timer can
	 * expire is on the closest next tick and delayed_work users depend
	 * on that there's no such delay when @delay is 0.
	 */
	if (!delay) {
		__queue_work(cpu, wq, &dwork->work);
		return;
	}

	timer_stats_timer_set_start_info(&dwork->timer);

	dwork->wq = wq;
	dwork->cpu = cpu;
	timer->expires = jiffies + delay;

	if (unlikely(cpu != WORK_CPU_UNBOUND))
		add_timer_on(timer, cpu);
	else
		add_timer(timer);
}

/**
 * queue_delayed_work_on - queue work on specific CPU after delay
 * @cpu: CPU number to execute work on
 * @wq: workqueue to use
 * @dwork: work to queue
 * @delay: number of jiffies to wait before queueing
 *
 * Return: %false if @work was already on a queue, %true otherwise.  If
 * @delay is zero and @dwork is idle, it will be scheduled for immediate
 * execution.
 */
bool queue_delayed_work_on(int cpu, struct workqueue_struct *wq,
			   struct delayed_work *dwork, unsigned long delay)
{
	struct work_struct *work = &dwork->work;
	bool ret = false;
	unsigned long flags;

	/* read the comment in __queue_work() */
	local_lock_irqsave(pendingb_lock, flags);

	if (!test_and_set_bit(WORK_STRUCT_PENDING_BIT, work_data_bits(work))) {
		__queue_delayed_work(cpu, wq, dwork, delay);
		ret = true;
	}

	local_unlock_irqrestore(pendingb_lock, flags);
	return ret;
}
EXPORT_SYMBOL(queue_delayed_work_on);

/**
 * mod_delayed_work_on - modify delay of or queue a delayed work on specific CPU
 * @cpu: CPU number to execute work on
 * @wq: workqueue to use
 * @dwork: work to queue
 * @delay: number of jiffies to wait before queueing
 *
 * If @dwork is idle, equivalent to queue_delayed_work_on(); otherwise,
 * modify @dwork's timer so that it expires after @delay.  If @delay is
 * zero, @work is guaranteed to be scheduled immediately regardless of its
 * current state.
 *
 * Return: %false if @dwork was idle and queued, %true if @dwork was
 * pending and its timer was modified.
 *
 * This function is safe to call from any context including IRQ handler.
 * See try_to_grab_pending() for details.
 */
bool mod_delayed_work_on(int cpu, struct workqueue_struct *wq,
			 struct delayed_work *dwork, unsigned long delay)
{
	unsigned long flags;
	int ret;

	do {
		ret = try_to_grab_pending(&dwork->work, true, &flags);
	} while (unlikely(ret == -EAGAIN));

	if (likely(ret >= 0)) {
		__queue_delayed_work(cpu, wq, dwork, delay);
		local_unlock_irqrestore(pendingb_lock, flags);
	}

	/* -ENOENT from try_to_grab_pending() becomes %true */
	return ret;
}
EXPORT_SYMBOL_GPL(mod_delayed_work_on);

/**
 * worker_enter_idle - enter idle state
 * @worker: worker which is entering idle state
 *
 * @worker is entering idle state.  Update stats and idle timer if
 * necessary.
 *
 * LOCKING:
 * spin_lock_irq(pool->lock).
 */
static void worker_enter_idle(struct worker *worker)
{
	struct worker_pool *pool = worker->pool;

	if (WARN_ON_ONCE(worker->flags & WORKER_IDLE) ||
	    WARN_ON_ONCE(!list_empty(&worker->entry) &&
			 (worker->hentry.next || worker->hentry.pprev)))
		return;

	/* can't use worker_set_flags(), also called from create_worker() */
	worker->flags |= WORKER_IDLE;
	pool->nr_idle++;
	worker->last_active = jiffies;

	/* idle_list is LIFO */
	rt_lock_idle_list(pool);
	list_add(&worker->entry, &pool->idle_list);
	rt_unlock_idle_list(pool);

	if (too_many_workers(pool) && !timer_pending(&pool->idle_timer))
		mod_timer(&pool->idle_timer, jiffies + IDLE_WORKER_TIMEOUT);

	/*
	 * Sanity check nr_running.  Because wq_unbind_fn() releases
	 * pool->lock between setting %WORKER_UNBOUND and zapping
	 * nr_running, the warning may trigger spuriously.  Check iff
	 * unbind is not in progress.
	 */
	WARN_ON_ONCE(!(pool->flags & POOL_DISASSOCIATED) &&
		     pool->nr_workers == pool->nr_idle &&
		     atomic_read(&pool->nr_running));
}

/**
 * worker_leave_idle - leave idle state
 * @worker: worker which is leaving idle state
 *
 * @worker is leaving idle state.  Update stats.
 *
 * LOCKING:
 * spin_lock_irq(pool->lock).
 */
static void worker_leave_idle(struct worker *worker)
{
	struct worker_pool *pool = worker->pool;

	if (WARN_ON_ONCE(!(worker->flags & WORKER_IDLE)))
		return;
	worker_clr_flags(worker, WORKER_IDLE);
	pool->nr_idle--;
	rt_lock_idle_list(pool);
	list_del_init(&worker->entry);
	rt_unlock_idle_list(pool);
}

static struct worker *alloc_worker(int node)
{
	struct worker *worker;

	worker = kzalloc_node(sizeof(*worker), GFP_KERNEL, node);
	if (worker) {
		INIT_LIST_HEAD(&worker->entry);
		INIT_LIST_HEAD(&worker->scheduled);
		INIT_LIST_HEAD(&worker->node);
		/* on creation a worker is in !idle && prep state */
		worker->flags = WORKER_PREP;
	}
	return worker;
}

/**
 * worker_attach_to_pool() - attach a worker to a pool
 * @worker: worker to be attached
 * @pool: the target pool
 *
 * Attach @worker to @pool.  Once attached, the %WORKER_UNBOUND flag and
 * cpu-binding of @worker are kept coordinated with the pool across
 * cpu-[un]hotplugs.
 */
static void worker_attach_to_pool(struct worker *worker,
				   struct worker_pool *pool)
{
	mutex_lock(&pool->attach_mutex);

	/*
	 * set_cpus_allowed_ptr() will fail if the cpumask doesn't have any
	 * online CPUs.  It'll be re-applied when any of the CPUs come up.
	 */
	set_cpus_allowed_ptr(worker->task, pool->attrs->cpumask);

	/*
	 * The pool->attach_mutex ensures %POOL_DISASSOCIATED remains
	 * stable across this function.  See the comments above the
	 * flag definition for details.
	 */
	if (pool->flags & POOL_DISASSOCIATED)
		worker->flags |= WORKER_UNBOUND;

	list_add_tail(&worker->node, &pool->workers);

	mutex_unlock(&pool->attach_mutex);
}

/**
 * worker_detach_from_pool() - detach a worker from its pool
 * @worker: worker which is attached to its pool
 * @pool: the pool @worker is attached to
 *
 * Undo the attaching which had been done in worker_attach_to_pool().  The
 * caller worker shouldn't access to the pool after detached except it has
 * other reference to the pool.
 */
static void worker_detach_from_pool(struct worker *worker,
				    struct worker_pool *pool)
{
	struct completion *detach_completion = NULL;

	mutex_lock(&pool->attach_mutex);
	list_del(&worker->node);
	if (list_empty(&pool->workers))
		detach_completion = pool->detach_completion;
	mutex_unlock(&pool->attach_mutex);

	/* clear leftover flags without pool->lock after it is detached */
	worker->flags &= ~(WORKER_UNBOUND | WORKER_REBOUND);

	if (detach_completion)
		complete(detach_completion);
}

/**
 * create_worker - create a new workqueue worker
 * @pool: pool the new worker will belong to
 *
 * Create and start a new worker which is attached to @pool.
 *
 * CONTEXT:
 * Might sleep.  Does GFP_KERNEL allocations.
 *
 * Return:
 * Pointer to the newly created worker.
 */
static struct worker *create_worker(struct worker_pool *pool)
{
	struct worker *worker = NULL;
	int id = -1;
	char id_buf[16];

	/* ID is needed to determine kthread name */
	id = ida_simple_get(&pool->worker_ida, 0, 0, GFP_KERNEL);
	if (id < 0)
		goto fail;

	worker = alloc_worker(pool->node);
	if (!worker)
		goto fail;

	worker->pool = pool;
	worker->id = id;

	if (pool->cpu >= 0)
		snprintf(id_buf, sizeof(id_buf), "%d:%d%s", pool->cpu, id,
			 pool->attrs->nice < 0  ? "H" : "");
	else
		snprintf(id_buf, sizeof(id_buf), "u%d:%d", pool->id, id);

	worker->task = kthread_create_on_node(worker_thread, worker, pool->node,
					      "kworker/%s", id_buf);
	if (IS_ERR(worker->task))
		goto fail;

	set_user_nice(worker->task, pool->attrs->nice);

	/* prevent userland from meddling with cpumask of workqueue workers */
	worker->task->flags |= PF_NO_SETAFFINITY;

	/* successful, attach the worker to the pool */
	worker_attach_to_pool(worker, pool);

	/* start the newly created worker */
	spin_lock_irq(&pool->lock);
	worker->pool->nr_workers++;
	worker_enter_idle(worker);
	wake_up_process(worker->task);
	spin_unlock_irq(&pool->lock);

	return worker;

fail:
	if (id >= 0)
		ida_simple_remove(&pool->worker_ida, id);
	kfree(worker);
	return NULL;
}

/**
 * destroy_worker - destroy a workqueue worker
 * @worker: worker to be destroyed
 *
 * Destroy @worker and adjust @pool stats accordingly.  The worker should
 * be idle.
 *
 * CONTEXT:
 * spin_lock_irq(pool->lock).
 */
static void destroy_worker(struct worker *worker)
{
	struct worker_pool *pool = worker->pool;

	lockdep_assert_held(&pool->lock);

	/* sanity check frenzy */
	if (WARN_ON(worker->current_work) ||
	    WARN_ON(!list_empty(&worker->scheduled)) ||
	    WARN_ON(!(worker->flags & WORKER_IDLE)))
		return;

	pool->nr_workers--;
	pool->nr_idle--;

	rt_lock_idle_list(pool);
	list_del_init(&worker->entry);
	rt_unlock_idle_list(pool);
	worker->flags |= WORKER_DIE;
	wake_up_process(worker->task);
}

static void idle_worker_timeout(unsigned long __pool)
{
	struct worker_pool *pool = (void *)__pool;

	spin_lock_irq(&pool->lock);

	while (too_many_workers(pool)) {
		struct worker *worker;
		unsigned long expires;

		/* idle_list is kept in LIFO order, check the last one */
		worker = list_entry(pool->idle_list.prev, struct worker, entry);
		expires = worker->last_active + IDLE_WORKER_TIMEOUT;

		if (time_before(jiffies, expires)) {
			mod_timer(&pool->idle_timer, expires);
			break;
		}

		destroy_worker(worker);
	}

	spin_unlock_irq(&pool->lock);
}

static void send_mayday(struct work_struct *work)
{
	struct pool_workqueue *pwq = get_work_pwq(work);
	struct workqueue_struct *wq = pwq->wq;

	lockdep_assert_held(&wq_mayday_lock);

	if (!wq->rescuer)
		return;

	/* mayday mayday mayday */
	if (list_empty(&pwq->mayday_node)) {
		/*
		 * If @pwq is for an unbound wq, its base ref may be put at
		 * any time due to an attribute change.  Pin @pwq until the
		 * rescuer is done with it.
		 */
		get_pwq(pwq);
		list_add_tail(&pwq->mayday_node, &wq->maydays);
		wake_up_process(wq->rescuer->task);
	}
}

static void pool_mayday_timeout(unsigned long __pool)
{
	struct worker_pool *pool = (void *)__pool;
	struct work_struct *work;

	spin_lock_irq(&pool->lock);
	spin_lock(&wq_mayday_lock);		/* for wq->maydays */

	if (need_to_create_worker(pool)) {
		/*
		 * We've been trying to create a new worker but
		 * haven't been successful.  We might be hitting an
		 * allocation deadlock.  Send distress signals to
		 * rescuers.
		 */
		list_for_each_entry(work, &pool->worklist, entry)
			send_mayday(work);
	}

	spin_unlock(&wq_mayday_lock);
	spin_unlock_irq(&pool->lock);

	mod_timer(&pool->mayday_timer, jiffies + MAYDAY_INTERVAL);
}

/**
 * maybe_create_worker - create a new worker if necessary
 * @pool: pool to create a new worker for
 *
 * Create a new worker for @pool if necessary.  @pool is guaranteed to
 * have at least one idle worker on return from this function.  If
 * creating a new worker takes longer than MAYDAY_INTERVAL, mayday is
 * sent to all rescuers with works scheduled on @pool to resolve
 * possible allocation deadlock.
 *
 * On return, need_to_create_worker() is guaranteed to be %false and
 * may_start_working() %true.
 *
 * LOCKING:
 * spin_lock_irq(pool->lock) which may be released and regrabbed
 * multiple times.  Does GFP_KERNEL allocations.  Called only from
 * manager.
 */
static void maybe_create_worker(struct worker_pool *pool)
__releases(&pool->lock)
__acquires(&pool->lock)
{
restart:
	spin_unlock_irq(&pool->lock);

	/* if we don't make progress in MAYDAY_INITIAL_TIMEOUT, call for help */
	mod_timer(&pool->mayday_timer, jiffies + MAYDAY_INITIAL_TIMEOUT);

	while (true) {
		if (create_worker(pool) || !need_to_create_worker(pool))
			break;

		schedule_timeout_interruptible(CREATE_COOLDOWN);

		if (!need_to_create_worker(pool))
			break;
	}

	del_timer_sync(&pool->mayday_timer);
	spin_lock_irq(&pool->lock);
	/*
	 * This is necessary even after a new worker was just successfully
	 * created as @pool->lock was dropped and the new worker might have
	 * already become busy.
	 */
	if (need_to_create_worker(pool))
		goto restart;
}

/**
 * manage_workers - manage worker pool
 * @worker: self
 *
 * Assume the manager role and manage the worker pool @worker belongs
 * to.  At any given time, there can be only zero or one manager per
 * pool.  The exclusion is handled automatically by this function.
 *
 * The caller can safely start processing works on false return.  On
 * true return, it's guaranteed that need_to_create_worker() is false
 * and may_start_working() is true.
 *
 * CONTEXT:
 * spin_lock_irq(pool->lock) which may be released and regrabbed
 * multiple times.  Does GFP_KERNEL allocations.
 *
 * Return:
 * %false if the pool doesn't need management and the caller can safely
 * start processing works, %true if management function was performed and
 * the conditions that the caller verified before calling the function may
 * no longer be true.
 */
static bool manage_workers(struct worker *worker)
{
	struct worker_pool *pool = worker->pool;

	/*
	 * Anyone who successfully grabs manager_arb wins the arbitration
	 * and becomes the manager.  mutex_trylock() on pool->manager_arb
	 * failure while holding pool->lock reliably indicates that someone
	 * else is managing the pool and the worker which failed trylock
	 * can proceed to executing work items.  This means that anyone
	 * grabbing manager_arb is responsible for actually performing
	 * manager duties.  If manager_arb is grabbed and released without
	 * actual management, the pool may stall indefinitely.
	 */
	if (!mutex_trylock(&pool->manager_arb))
		return false;
	pool->manager = worker;

	maybe_create_worker(pool);

	pool->manager = NULL;
	mutex_unlock(&pool->manager_arb);
	return true;
}

/**
 * process_one_work - process single work
 * @worker: self
 * @work: work to process
 *
 * Process @work.  This function contains all the logics necessary to
 * process a single work including synchronization against and
 * interaction with other workers on the same cpu, queueing and
 * flushing.  As long as context requirement is met, any worker can
 * call this function to process a work.
 *
 * CONTEXT:
 * spin_lock_irq(pool->lock) which is released and regrabbed.
 */
static void process_one_work(struct worker *worker, struct work_struct *work)
__releases(&pool->lock)
__acquires(&pool->lock)
{
	struct pool_workqueue *pwq = get_work_pwq(work);
	struct worker_pool *pool = worker->pool;
	bool cpu_intensive = pwq->wq->flags & WQ_CPU_INTENSIVE;
	int work_color;
	struct worker *collision;
#ifdef CONFIG_LOCKDEP
	/*
	 * It is permissible to free the struct work_struct from
	 * inside the function that is called from it, this we need to
	 * take into account for lockdep too.  To avoid bogus "held
	 * lock freed" warnings as well as problems when looking into
	 * work->lockdep_map, make a copy and use that here.
	 */
	struct lockdep_map lockdep_map;

	lockdep_copy_map(&lockdep_map, &work->lockdep_map);
#endif
	/* ensure we're on the correct CPU */
	WARN_ON_ONCE(!(pool->flags & POOL_DISASSOCIATED) &&
		     raw_smp_processor_id() != pool->cpu);

	/*
	 * A single work shouldn't be executed concurrently by
	 * multiple workers on a single cpu.  Check whether anyone is
	 * already processing the work.  If so, defer the work to the
	 * currently executing one.
	 */
	collision = find_worker_executing_work(pool, work);
	if (unlikely(collision)) {
		move_linked_works(work, &collision->scheduled, NULL);
		return;
	}

	/* claim and dequeue */
	debug_work_deactivate(work);
	hash_add(pool->busy_hash, &worker->hentry, (unsigned long)work);
	worker->current_work = work;
	worker->current_func = work->func;
	worker->current_pwq = pwq;
	work_color = get_work_color(work);

	list_del_init(&work->entry);

	/*
	 * CPU intensive works don't participate in concurrency management.
	 * They're the scheduler's responsibility.  This takes @worker out
	 * of concurrency management and the next code block will chain
	 * execution of the pending work items.
	 */
	if (unlikely(cpu_intensive))
		worker_set_flags(worker, WORKER_CPU_INTENSIVE);

	/*
	 * Wake up another worker if necessary.  The condition is always
	 * false for normal per-cpu workers since nr_running would always
	 * be >= 1 at this point.  This is used to chain execution of the
	 * pending work items for WORKER_NOT_RUNNING workers such as the
	 * UNBOUND and CPU_INTENSIVE ones.
	 */
	if (need_more_worker(pool))
		wake_up_worker(pool);

	/*
	 * Record the last pool and clear PENDING which should be the last
	 * update to @work.  Also, do this inside @pool->lock so that
	 * PENDING and queued state changes happen together while IRQ is
	 * disabled.
	 */
	set_work_pool_and_clear_pending(work, pool->id);

	spin_unlock_irq(&pool->lock);

	lock_map_acquire_read(&pwq->wq->lockdep_map);
	lock_map_acquire(&lockdep_map);
	trace_workqueue_execute_start(work);
	worker->current_func(work);
	/*
	 * While we must be careful to not use "work" after this, the trace
	 * point will only record its address.
	 */
	trace_workqueue_execute_end(work);
	lock_map_release(&lockdep_map);
	lock_map_release(&pwq->wq->lockdep_map);

	if (unlikely(in_atomic() || lockdep_depth(current) > 0)) {
		pr_err("BUG: workqueue leaked lock or atomic: %s/0x%08x/%d\n"
		       "     last function: %pf\n",
		       current->comm, preempt_count(), task_pid_nr(current),
		       worker->current_func);
		debug_show_held_locks(current);
		dump_stack();
	}

	/*
	 * The following prevents a kworker from hogging CPU on !PREEMPT
	 * kernels, where a requeueing work item waiting for something to
	 * happen could deadlock with stop_machine as such work item could
	 * indefinitely requeue itself while all other CPUs are trapped in
	 * stop_machine. At the same time, report a quiescent RCU state so
	 * the same condition doesn't freeze RCU.
	 */
	cond_resched_rcu_qs();

	spin_lock_irq(&pool->lock);

	/* clear cpu intensive status */
	if (unlikely(cpu_intensive))
		worker_clr_flags(worker, WORKER_CPU_INTENSIVE);

	/* we're done with it, release */
	hash_del(&worker->hentry);
	worker->current_work = NULL;
	worker->current_func = NULL;
	worker->current_pwq = NULL;
	worker->desc_valid = false;
	pwq_dec_nr_in_flight(pwq, work_color);
}

/**
 * process_scheduled_works - process scheduled works
 * @worker: self
 *
 * Process all scheduled works.  Please note that the scheduled list
 * may change while processing a work, so this function repeatedly
 * fetches a work from the top and executes it.
 *
 * CONTEXT:
 * spin_lock_irq(pool->lock) which may be released and regrabbed
 * multiple times.
 */
static void process_scheduled_works(struct worker *worker)
{
	while (!list_empty(&worker->scheduled)) {
		struct work_struct *work = list_first_entry(&worker->scheduled,
						struct work_struct, entry);
		process_one_work(worker, work);
	}
}

/**
 * worker_thread - the worker thread function
 * @__worker: self
 *
 * The worker thread function.  All workers belong to a worker_pool -
 * either a per-cpu one or dynamic unbound one.  These workers process all
 * work items regardless of their specific target workqueue.  The only
 * exception is work items which belong to workqueues with a rescuer which
 * will be explained in rescuer_thread().
 *
 * Return: 0
 */
static int worker_thread(void *__worker)
{
	struct worker *worker = __worker;
	struct worker_pool *pool = worker->pool;

	/* tell the scheduler that this is a workqueue worker */
	worker->task->flags |= PF_WQ_WORKER;
woke_up:
	spin_lock_irq(&pool->lock);

	/* am I supposed to die? */
	if (unlikely(worker->flags & WORKER_DIE)) {
		spin_unlock_irq(&pool->lock);
		WARN_ON_ONCE(!list_empty(&worker->entry));
		worker->task->flags &= ~PF_WQ_WORKER;

		set_task_comm(worker->task, "kworker/dying");
		ida_simple_remove(&pool->worker_ida, worker->id);
		worker_detach_from_pool(worker, pool);
		kfree(worker);
		return 0;
	}

	worker_leave_idle(worker);
recheck:
	/* no more worker necessary? */
	if (!need_more_worker(pool))
		goto sleep;

	/* do we need to manage? */
	if (unlikely(!may_start_working(pool)) && manage_workers(worker))
		goto recheck;

	/*
	 * ->scheduled list can only be filled while a worker is
	 * preparing to process a work or actually processing it.
	 * Make sure nobody diddled with it while I was sleeping.
	 */
	WARN_ON_ONCE(!list_empty(&worker->scheduled));

	/*
	 * Finish PREP stage.  We're guaranteed to have at least one idle
	 * worker or that someone else has already assumed the manager
	 * role.  This is where @worker starts participating in concurrency
	 * management if applicable and concurrency management is restored
	 * after being rebound.  See rebind_workers() for details.
	 */
	worker_clr_flags(worker, WORKER_PREP | WORKER_REBOUND);

	do {
		struct work_struct *work =
			list_first_entry(&pool->worklist,
					 struct work_struct, entry);

		if (likely(!(*work_data_bits(work) & WORK_STRUCT_LINKED))) {
			/* optimization path, not strictly necessary */
			process_one_work(worker, work);
			if (unlikely(!list_empty(&worker->scheduled)))
				process_scheduled_works(worker);
		} else {
			move_linked_works(work, &worker->scheduled, NULL);
			process_scheduled_works(worker);
		}
	} while (keep_working(pool));

	worker_set_flags(worker, WORKER_PREP);
sleep:
	/*
	 * pool->lock is held and there's no work to process and no need to
	 * manage, sleep.  Workers are woken up only while holding
	 * pool->lock or from local cpu, so setting the current state
	 * before releasing pool->lock is enough to prevent losing any
	 * event.
	 */
	worker_enter_idle(worker);
	__set_current_state(TASK_INTERRUPTIBLE);
	spin_unlock_irq(&pool->lock);
	schedule();
	goto woke_up;
}

/**
 * rescuer_thread - the rescuer thread function
 * @__rescuer: self
 *
 * Workqueue rescuer thread function.  There's one rescuer for each
 * workqueue which has WQ_MEM_RECLAIM set.
 *
 * Regular work processing on a pool may block trying to create a new
 * worker which uses GFP_KERNEL allocation which has slight chance of
 * developing into deadlock if some works currently on the same queue
 * need to be processed to satisfy the GFP_KERNEL allocation.  This is
 * the problem rescuer solves.
 *
 * When such condition is possible, the pool summons rescuers of all
 * workqueues which have works queued on the pool and let them process
 * those works so that forward progress can be guaranteed.
 *
 * This should happen rarely.
 *
 * Return: 0
 */
static int rescuer_thread(void *__rescuer)
{
	struct worker *rescuer = __rescuer;
	struct workqueue_struct *wq = rescuer->rescue_wq;
	struct list_head *scheduled = &rescuer->scheduled;
	bool should_stop;

	set_user_nice(current, RESCUER_NICE_LEVEL);

	/*
	 * Mark rescuer as worker too.  As WORKER_PREP is never cleared, it
	 * doesn't participate in concurrency management.
	 */
	rescuer->task->flags |= PF_WQ_WORKER;
repeat:
	set_current_state(TASK_INTERRUPTIBLE);

	/*
	 * By the time the rescuer is requested to stop, the workqueue
	 * shouldn't have any work pending, but @wq->maydays may still have
	 * pwq(s) queued.  This can happen by non-rescuer workers consuming
	 * all the work items before the rescuer got to them.  Go through
	 * @wq->maydays processing before acting on should_stop so that the
	 * list is always empty on exit.
	 */
	should_stop = kthread_should_stop();

	/* see whether any pwq is asking for help */
	spin_lock_irq(&wq_mayday_lock);

	while (!list_empty(&wq->maydays)) {
		struct pool_workqueue *pwq = list_first_entry(&wq->maydays,
					struct pool_workqueue, mayday_node);
		struct worker_pool *pool = pwq->pool;
		struct work_struct *work, *n;

		__set_current_state(TASK_RUNNING);
		list_del_init(&pwq->mayday_node);

		spin_unlock_irq(&wq_mayday_lock);

		worker_attach_to_pool(rescuer, pool);

		spin_lock_irq(&pool->lock);
		rescuer->pool = pool;

		/*
		 * Slurp in all works issued via this workqueue and
		 * process'em.
		 */
		WARN_ON_ONCE(!list_empty(scheduled));
		list_for_each_entry_safe(work, n, &pool->worklist, entry)
			if (get_work_pwq(work) == pwq)
				move_linked_works(work, scheduled, &n);

		if (!list_empty(scheduled)) {
			process_scheduled_works(rescuer);

			/*
			 * The above execution of rescued work items could
			 * have created more to rescue through
			 * pwq_activate_first_delayed() or chained
			 * queueing.  Let's put @pwq back on mayday list so
			 * that such back-to-back work items, which may be
			 * being used to relieve memory pressure, don't
			 * incur MAYDAY_INTERVAL delay inbetween.
			 */
			if (need_to_create_worker(pool)) {
				spin_lock(&wq_mayday_lock);
				get_pwq(pwq);
				list_move_tail(&pwq->mayday_node, &wq->maydays);
				spin_unlock(&wq_mayday_lock);
			}
		}

		/*
		 * Put the reference grabbed by send_mayday().  @pool won't
		 * go away while we're still attached to it.
		 */
		put_pwq(pwq);

		/*
		 * Leave this pool.  If need_more_worker() is %true, notify a
		 * regular worker; otherwise, we end up with 0 concurrency
		 * and stalling the execution.
		 */
		if (need_more_worker(pool))
			wake_up_worker(pool);

		rescuer->pool = NULL;
		spin_unlock_irq(&pool->lock);

		worker_detach_from_pool(rescuer, pool);

		spin_lock_irq(&wq_mayday_lock);
	}

	spin_unlock_irq(&wq_mayday_lock);

	if (should_stop) {
		__set_current_state(TASK_RUNNING);
		rescuer->task->flags &= ~PF_WQ_WORKER;
		return 0;
	}

	/* rescuers should never participate in concurrency management */
	WARN_ON_ONCE(!(rescuer->flags & WORKER_NOT_RUNNING));
	schedule();
	goto repeat;
}

struct wq_barrier {
	struct work_struct	work;
	struct completion	done;
	struct task_struct	*task;	/* purely informational */
};

static void wq_barrier_func(struct work_struct *work)
{
	struct wq_barrier *barr = container_of(work, struct wq_barrier, work);
	complete(&barr->done);
}

/**
 * insert_wq_barrier - insert a barrier work
 * @pwq: pwq to insert barrier into
 * @barr: wq_barrier to insert
 * @target: target work to attach @barr to
 * @worker: worker currently executing @target, NULL if @target is not executing
 *
 * @barr is linked to @target such that @barr is completed only after
 * @target finishes execution.  Please note that the ordering
 * guarantee is observed only with respect to @target and on the local
 * cpu.
 *
 * Currently, a queued barrier can't be canceled.  This is because
 * try_to_grab_pending() can't determine whether the work to be
 * grabbed is at the head of the queue and thus can't clear LINKED
 * flag of the previous work while there must be a valid next work
 * after a work with LINKED flag set.
 *
 * Note that when @worker is non-NULL, @target may be modified
 * underneath us, so we can't reliably determine pwq from @target.
 *
 * CONTEXT:
 * spin_lock_irq(pool->lock).
 */
static void insert_wq_barrier(struct pool_workqueue *pwq,
			      struct wq_barrier *barr,
			      struct work_struct *target, struct worker *worker)
{
	struct list_head *head;
	unsigned int linked = 0;

	/*
	 * debugobject calls are safe here even with pool->lock locked
	 * as we know for sure that this will not trigger any of the
	 * checks and call back into the fixup functions where we
	 * might deadlock.
	 */
	INIT_WORK_ONSTACK(&barr->work, wq_barrier_func);
	__set_bit(WORK_STRUCT_PENDING_BIT, work_data_bits(&barr->work));
	init_completion(&barr->done);
	barr->task = current;

	/*
	 * If @target is currently being executed, schedule the
	 * barrier to the worker; otherwise, put it after @target.
	 */
	if (worker)
		head = worker->scheduled.next;
	else {
		unsigned long *bits = work_data_bits(target);

		head = target->entry.next;
		/* there can already be other linked works, inherit and set */
		linked = *bits & WORK_STRUCT_LINKED;
		__set_bit(WORK_STRUCT_LINKED_BIT, bits);
	}

	debug_work_activate(&barr->work);
	insert_work(pwq, &barr->work, head,
		    work_color_to_flags(WORK_NO_COLOR) | linked);
}

/**
 * flush_workqueue_prep_pwqs - prepare pwqs for workqueue flushing
 * @wq: workqueue being flushed
 * @flush_color: new flush color, < 0 for no-op
 * @work_color: new work color, < 0 for no-op
 *
 * Prepare pwqs for workqueue flushing.
 *
 * If @flush_color is non-negative, flush_color on all pwqs should be
 * -1.  If no pwq has in-flight commands at the specified color, all
 * pwq->flush_color's stay at -1 and %false is returned.  If any pwq
 * has in flight commands, its pwq->flush_color is set to
 * @flush_color, @wq->nr_pwqs_to_flush is updated accordingly, pwq
 * wakeup logic is armed and %true is returned.
 *
 * The caller should have initialized @wq->first_flusher prior to
 * calling this function with non-negative @flush_color.  If
 * @flush_color is negative, no flush color update is done and %false
 * is returned.
 *
 * If @work_color is non-negative, all pwqs should have the same
 * work_color which is previous to @work_color and all will be
 * advanced to @work_color.
 *
 * CONTEXT:
 * mutex_lock(wq->mutex).
 *
 * Return:
 * %true if @flush_color >= 0 and there's something to flush.  %false
 * otherwise.
 */
static bool flush_workqueue_prep_pwqs(struct workqueue_struct *wq,
				      int flush_color, int work_color)
{
	bool wait = false;
	struct pool_workqueue *pwq;

	if (flush_color >= 0) {
		WARN_ON_ONCE(atomic_read(&wq->nr_pwqs_to_flush));
		atomic_set(&wq->nr_pwqs_to_flush, 1);
	}

	for_each_pwq(pwq, wq) {
		struct worker_pool *pool = pwq->pool;

		spin_lock_irq(&pool->lock);

		if (flush_color >= 0) {
			WARN_ON_ONCE(pwq->flush_color != -1);

			if (pwq->nr_in_flight[flush_color]) {
				pwq->flush_color = flush_color;
				atomic_inc(&wq->nr_pwqs_to_flush);
				wait = true;
			}
		}

		if (work_color >= 0) {
			WARN_ON_ONCE(work_color != work_next_color(pwq->work_color));
			pwq->work_color = work_color;
		}

		spin_unlock_irq(&pool->lock);
	}

	if (flush_color >= 0 && atomic_dec_and_test(&wq->nr_pwqs_to_flush))
		complete(&wq->first_flusher->done);

	return wait;
}

/**
 * flush_workqueue - ensure that any scheduled work has run to completion.
 * @wq: workqueue to flush
 *
 * This function sleeps until all work items which were queued on entry
 * have finished execution, but it is not livelocked by new incoming ones.
 */
void flush_workqueue(struct workqueue_struct *wq)
{
	struct wq_flusher this_flusher = {
		.list = LIST_HEAD_INIT(this_flusher.list),
		.flush_color = -1,
		.done = COMPLETION_INITIALIZER_ONSTACK(this_flusher.done),
	};
	int next_color;

	lock_map_acquire(&wq->lockdep_map);
	lock_map_release(&wq->lockdep_map);

	mutex_lock(&wq->mutex);

	/*
	 * Start-to-wait phase
	 */
	next_color = work_next_color(wq->work_color);

	if (next_color != wq->flush_color) {
		/*
		 * Color space is not full.  The current work_color
		 * becomes our flush_color and work_color is advanced
		 * by one.
		 */
		WARN_ON_ONCE(!list_empty(&wq->flusher_overflow));
		this_flusher.flush_color = wq->work_color;
		wq->work_color = next_color;

		if (!wq->first_flusher) {
			/* no flush in progress, become the first flusher */
			WARN_ON_ONCE(wq->flush_color != this_flusher.flush_color);

			wq->first_flusher = &this_flusher;

			if (!flush_workqueue_prep_pwqs(wq, wq->flush_color,
						       wq->work_color)) {
				/* nothing to flush, done */
				wq->flush_color = next_color;
				wq->first_flusher = NULL;
				goto out_unlock;
			}
		} else {
			/* wait in queue */
			WARN_ON_ONCE(wq->flush_color == this_flusher.flush_color);
			list_add_tail(&this_flusher.list, &wq->flusher_queue);
			flush_workqueue_prep_pwqs(wq, -1, wq->work_color);
		}
	} else {
		/*
		 * Oops, color space is full, wait on overflow queue.
		 * The next flush completion will assign us
		 * flush_color and transfer to flusher_queue.
		 */
		list_add_tail(&this_flusher.list, &wq->flusher_overflow);
	}

	mutex_unlock(&wq->mutex);

	wait_for_completion(&this_flusher.done);

	/*
	 * Wake-up-and-cascade phase
	 *
	 * First flushers are responsible for cascading flushes and
	 * handling overflow.  Non-first flushers can simply return.
	 */
	if (wq->first_flusher != &this_flusher)
		return;

	mutex_lock(&wq->mutex);

	/* we might have raced, check again with mutex held */
	if (wq->first_flusher != &this_flusher)
		goto out_unlock;

	wq->first_flusher = NULL;

	WARN_ON_ONCE(!list_empty(&this_flusher.list));
	WARN_ON_ONCE(wq->flush_color != this_flusher.flush_color);

	while (true) {
		struct wq_flusher *next, *tmp;

		/* complete all the flushers sharing the current flush color */
		list_for_each_entry_safe(next, tmp, &wq->flusher_queue, list) {
			if (next->flush_color != wq->flush_color)
				break;
			list_del_init(&next->list);
			complete(&next->done);
		}

		WARN_ON_ONCE(!list_empty(&wq->flusher_overflow) &&
			     wq->flush_color != work_next_color(wq->work_color));

		/* this flush_color is finished, advance by one */
		wq->flush_color = work_next_color(wq->flush_color);

		/* one color has been freed, handle overflow queue */
		if (!list_empty(&wq->flusher_overflow)) {
			/*
			 * Assign the same color to all overflowed
			 * flushers, advance work_color and append to
			 * flusher_queue.  This is the start-to-wait
			 * phase for these overflowed flushers.
			 */
			list_for_each_entry(tmp, &wq->flusher_overflow, list)
				tmp->flush_color = wq->work_color;

			wq->work_color = work_next_color(wq->work_color);

			list_splice_tail_init(&wq->flusher_overflow,
					      &wq->flusher_queue);
			flush_workqueue_prep_pwqs(wq, -1, wq->work_color);
		}

		if (list_empty(&wq->flusher_queue)) {
			WARN_ON_ONCE(wq->flush_color != wq->work_color);
			break;
		}

		/*
		 * Need to flush more colors.  Make the next flusher
		 * the new first flusher and arm pwqs.
		 */
		WARN_ON_ONCE(wq->flush_color == wq->work_color);
		WARN_ON_ONCE(wq->flush_color != next->flush_color);

		list_del_init(&next->list);
		wq->first_flusher = next;

		if (flush_workqueue_prep_pwqs(wq, wq->flush_color, -1))
			break;

		/*
		 * Meh... this color is already done, clear first
		 * flusher and repeat cascading.
		 */
		wq->first_flusher = NULL;
	}

out_unlock:
	mutex_unlock(&wq->mutex);
}
EXPORT_SYMBOL_GPL(flush_workqueue);

/**
 * drain_workqueue - drain a workqueue
 * @wq: workqueue to drain
 *
 * Wait until the workqueue becomes empty.  While draining is in progress,
 * only chain queueing is allowed.  IOW, only currently pending or running
 * work items on @wq can queue further work items on it.  @wq is flushed
 * repeatedly until it becomes empty.  The number of flushing is detemined
 * by the depth of chaining and should be relatively short.  Whine if it
 * takes too long.
 */
void drain_workqueue(struct workqueue_struct *wq)
{
	unsigned int flush_cnt = 0;
	struct pool_workqueue *pwq;

	/*
	 * __queue_work() needs to test whether there are drainers, is much
	 * hotter than drain_workqueue() and already looks at @wq->flags.
	 * Use __WQ_DRAINING so that queue doesn't have to check nr_drainers.
	 */
	mutex_lock(&wq->mutex);
	if (!wq->nr_drainers++)
		wq->flags |= __WQ_DRAINING;
	mutex_unlock(&wq->mutex);
reflush:
	flush_workqueue(wq);

	mutex_lock(&wq->mutex);

	for_each_pwq(pwq, wq) {
		bool drained;

		spin_lock_irq(&pwq->pool->lock);
		drained = !pwq->nr_active && list_empty(&pwq->delayed_works);
		spin_unlock_irq(&pwq->pool->lock);

		if (drained)
			continue;

		if (++flush_cnt == 10 ||
		    (flush_cnt % 100 == 0 && flush_cnt <= 1000))
			pr_warn("workqueue %s: drain_workqueue() isn't complete after %u tries\n",
				wq->name, flush_cnt);

		mutex_unlock(&wq->mutex);
		goto reflush;
	}

	if (!--wq->nr_drainers)
		wq->flags &= ~__WQ_DRAINING;
	mutex_unlock(&wq->mutex);
}
EXPORT_SYMBOL_GPL(drain_workqueue);

static bool start_flush_work(struct work_struct *work, struct wq_barrier *barr)
{
	struct worker *worker = NULL;
	struct worker_pool *pool;
	struct pool_workqueue *pwq;

	might_sleep();

	rcu_read_lock();
	pool = get_work_pool(work);
	if (!pool) {
		rcu_read_unlock();
		return false;
	}

	spin_lock_irq(&pool->lock);
	/* see the comment in try_to_grab_pending() with the same code */
	pwq = get_work_pwq(work);
	if (pwq) {
		if (unlikely(pwq->pool != pool))
			goto already_gone;
	} else {
		worker = find_worker_executing_work(pool, work);
		if (!worker)
			goto already_gone;
		pwq = worker->current_pwq;
	}

	insert_wq_barrier(pwq, barr, work, worker);
	spin_unlock_irq(&pool->lock);

	/*
	 * If @max_active is 1 or rescuer is in use, flushing another work
	 * item on the same workqueue may lead to deadlock.  Make sure the
	 * flusher is not running on the same workqueue by verifying write
	 * access.
	 */
	if (pwq->wq->saved_max_active == 1 || pwq->wq->rescuer)
		lock_map_acquire(&pwq->wq->lockdep_map);
	else
		lock_map_acquire_read(&pwq->wq->lockdep_map);
	lock_map_release(&pwq->wq->lockdep_map);
	rcu_read_unlock();
	return true;
already_gone:
	spin_unlock_irq(&pool->lock);
	rcu_read_unlock();
	return false;
}

/**
 * flush_work - wait for a work to finish executing the last queueing instance
 * @work: the work to flush
 *
 * Wait until @work has finished execution.  @work is guaranteed to be idle
 * on return if it hasn't been requeued since flush started.
 *
 * Return:
 * %true if flush_work() waited for the work to finish execution,
 * %false if it was already idle.
 */
bool flush_work(struct work_struct *work)
{
	struct wq_barrier barr;

	lock_map_acquire(&work->lockdep_map);
	lock_map_release(&work->lockdep_map);

	if (start_flush_work(work, &barr)) {
		wait_for_completion(&barr.done);
		destroy_work_on_stack(&barr.work);
		return true;
	} else {
		return false;
	}
}
EXPORT_SYMBOL_GPL(flush_work);

struct cwt_wait {
	wait_queue_t		wait;
	struct work_struct	*work;
};

static int cwt_wakefn(wait_queue_t *wait, unsigned mode, int sync, void *key)
{
	struct cwt_wait *cwait = container_of(wait, struct cwt_wait, wait);

	if (cwait->work != key)
		return 0;
	return autoremove_wake_function(wait, mode, sync, key);
}

static bool __cancel_work_timer(struct work_struct *work, bool is_dwork)
{
	static DECLARE_WAIT_QUEUE_HEAD(cancel_waitq);
	unsigned long flags;
	int ret;

	do {
		ret = try_to_grab_pending(work, is_dwork, &flags);
		/*
		 * If someone else is already canceling, wait for it to
		 * finish.  flush_work() doesn't work for PREEMPT_NONE
		 * because we may get scheduled between @work's completion
		 * and the other canceling task resuming and clearing
		 * CANCELING - flush_work() will return false immediately
		 * as @work is no longer busy, try_to_grab_pending() will
		 * return -ENOENT as @work is still being canceled and the
		 * other canceling task won't be able to clear CANCELING as
		 * we're hogging the CPU.
		 *
		 * Let's wait for completion using a waitqueue.  As this
		 * may lead to the thundering herd problem, use a custom
		 * wake function which matches @work along with exclusive
		 * wait and wakeup.
		 */
		if (unlikely(ret == -ENOENT)) {
			struct cwt_wait cwait;

			init_wait(&cwait.wait);
			cwait.wait.func = cwt_wakefn;
			cwait.work = work;

			prepare_to_wait_exclusive(&cancel_waitq, &cwait.wait,
						  TASK_UNINTERRUPTIBLE);
			if (work_is_canceling(work))
				schedule();
			finish_wait(&cancel_waitq, &cwait.wait);
		}
	} while (unlikely(ret < 0));

	/* tell other tasks trying to grab @work to back off */
	mark_work_canceling(work);
	local_unlock_irqrestore(pendingb_lock, flags);

	flush_work(work);
	clear_work_data(work);

	/*
	 * Paired with prepare_to_wait() above so that either
	 * waitqueue_active() is visible here or !work_is_canceling() is
	 * visible there.
	 */
	smp_mb();
	if (waitqueue_active(&cancel_waitq))
		__wake_up(&cancel_waitq, TASK_NORMAL, 1, work);

	return ret;
}

/**
 * cancel_work_sync - cancel a work and wait for it to finish
 * @work: the work to cancel
 *
 * Cancel @work and wait for its execution to finish.  This function
 * can be used even if the work re-queues itself or migrates to
 * another workqueue.  On return from this function, @work is
 * guaranteed to be not pending or executing on any CPU.
 *
 * cancel_work_sync(&delayed_work->work) must not be used for
 * delayed_work's.  Use cancel_delayed_work_sync() instead.
 *
 * The caller must ensure that the workqueue on which @work was last
 * queued can't be destroyed before this function returns.
 *
 * Return:
 * %true if @work was pending, %false otherwise.
 */
bool cancel_work_sync(struct work_struct *work)
{
	return __cancel_work_timer(work, false);
}
EXPORT_SYMBOL_GPL(cancel_work_sync);

/**
 * flush_delayed_work - wait for a dwork to finish executing the last queueing
 * @dwork: the delayed work to flush
 *
 * Delayed timer is cancelled and the pending work is queued for
 * immediate execution.  Like flush_work(), this function only
 * considers the last queueing instance of @dwork.
 *
 * Return:
 * %true if flush_work() waited for the work to finish execution,
 * %false if it was already idle.
 */
bool flush_delayed_work(struct delayed_work *dwork)
{
	local_lock_irq(pendingb_lock);
	if (del_timer_sync(&dwork->timer))
		__queue_work(dwork->cpu, dwork->wq, &dwork->work);
	local_unlock_irq(pendingb_lock);
	return flush_work(&dwork->work);
}
EXPORT_SYMBOL(flush_delayed_work);

/**
 * cancel_delayed_work - cancel a delayed work
 * @dwork: delayed_work to cancel
 *
 * Kill off a pending delayed_work.
 *
 * Return: %true if @dwork was pending and canceled; %false if it wasn't
 * pending.
 *
 * Note:
 * The work callback function may still be running on return, unless
 * it returns %true and the work doesn't re-arm itself.  Explicitly flush or
 * use cancel_delayed_work_sync() to wait on it.
 *
 * This function is safe to call from any context including IRQ handler.
 */
bool cancel_delayed_work(struct delayed_work *dwork)
{
	unsigned long flags;
	int ret;

	do {
		ret = try_to_grab_pending(&dwork->work, true, &flags);
	} while (unlikely(ret == -EAGAIN));

	if (unlikely(ret < 0))
		return false;

	set_work_pool_and_clear_pending(&dwork->work,
					get_work_pool_id(&dwork->work));
	local_unlock_irqrestore(pendingb_lock, flags);
	return ret;
}
EXPORT_SYMBOL(cancel_delayed_work);

/**
 * cancel_delayed_work_sync - cancel a delayed work and wait for it to finish
 * @dwork: the delayed work cancel
 *
 * This is cancel_work_sync() for delayed works.
 *
 * Return:
 * %true if @dwork was pending, %false otherwise.
 */
bool cancel_delayed_work_sync(struct delayed_work *dwork)
{
	return __cancel_work_timer(&dwork->work, true);
}
EXPORT_SYMBOL(cancel_delayed_work_sync);

/**
 * schedule_on_each_cpu - execute a function synchronously on each online CPU
 * @func: the function to call
 *
 * schedule_on_each_cpu() executes @func on each online CPU using the
 * system workqueue and blocks until all CPUs have completed.
 * schedule_on_each_cpu() is very slow.
 *
 * Return:
 * 0 on success, -errno on failure.
 */
int schedule_on_each_cpu(work_func_t func)
{
	int cpu;
	struct work_struct __percpu *works;

	works = alloc_percpu(struct work_struct);
	if (!works)
		return -ENOMEM;

	get_online_cpus();

	for_each_online_cpu(cpu) {
		struct work_struct *work = per_cpu_ptr(works, cpu);

		INIT_WORK(work, func);
		schedule_work_on(cpu, work);
	}

	for_each_online_cpu(cpu)
		flush_work(per_cpu_ptr(works, cpu));

	put_online_cpus();
	free_percpu(works);
	return 0;
}

/**
 * flush_scheduled_work - ensure that any scheduled work has run to completion.
 *
 * Forces execution of the kernel-global workqueue and blocks until its
 * completion.
 *
 * Think twice before calling this function!  It's very easy to get into
 * trouble if you don't take great care.  Either of the following situations
 * will lead to deadlock:
 *
 *	One of the work items currently on the workqueue needs to acquire
 *	a lock held by your code or its caller.
 *
 *	Your code is running in the context of a work routine.
 *
 * They will be detected by lockdep when they occur, but the first might not
 * occur very often.  It depends on what work items are on the workqueue and
 * what locks they need, which you have no control over.
 *
 * In most situations flushing the entire workqueue is overkill; you merely
 * need to know that a particular work item isn't queued and isn't running.
 * In such cases you should use cancel_delayed_work_sync() or
 * cancel_work_sync() instead.
 */
void flush_scheduled_work(void)
{
	flush_workqueue(system_wq);
}
EXPORT_SYMBOL(flush_scheduled_work);

/**
 * execute_in_process_context - reliably execute the routine with user context
 * @fn:		the function to execute
 * @ew:		guaranteed storage for the execute work structure (must
 *		be available when the work executes)
 *
 * Executes the function immediately if process context is available,
 * otherwise schedules the function for delayed execution.
 *
 * Return:	0 - function was executed
 *		1 - function was scheduled for execution
 */
int execute_in_process_context(work_func_t fn, struct execute_work *ew)
{
	if (!in_interrupt()) {
		fn(&ew->work);
		return 0;
	}

	INIT_WORK(&ew->work, fn);
	schedule_work(&ew->work);

	return 1;
}
EXPORT_SYMBOL_GPL(execute_in_process_context);

/**
 * free_workqueue_attrs - free a workqueue_attrs
 * @attrs: workqueue_attrs to free
 *
 * Undo alloc_workqueue_attrs().
 */
void free_workqueue_attrs(struct workqueue_attrs *attrs)
{
	if (attrs) {
		free_cpumask_var(attrs->cpumask);
		kfree(attrs);
	}
}

/**
 * alloc_workqueue_attrs - allocate a workqueue_attrs
 * @gfp_mask: allocation mask to use
 *
 * Allocate a new workqueue_attrs, initialize with default settings and
 * return it.
 *
 * Return: The allocated new workqueue_attr on success. %NULL on failure.
 */
struct workqueue_attrs *alloc_workqueue_attrs(gfp_t gfp_mask)
{
	struct workqueue_attrs *attrs;

	attrs = kzalloc(sizeof(*attrs), gfp_mask);
	if (!attrs)
		goto fail;
	if (!alloc_cpumask_var(&attrs->cpumask, gfp_mask))
		goto fail;

	cpumask_copy(attrs->cpumask, cpu_possible_mask);
	return attrs;
fail:
	free_workqueue_attrs(attrs);
	return NULL;
}

static void copy_workqueue_attrs(struct workqueue_attrs *to,
				 const struct workqueue_attrs *from)
{
	to->nice = from->nice;
	cpumask_copy(to->cpumask, from->cpumask);
	/*
	 * Unlike hash and equality test, this function doesn't ignore
	 * ->no_numa as it is used for both pool and wq attrs.  Instead,
	 * get_unbound_pool() explicitly clears ->no_numa after copying.
	 */
	to->no_numa = from->no_numa;
}

/* hash value of the content of @attr */
static u32 wqattrs_hash(const struct workqueue_attrs *attrs)
{
	u32 hash = 0;

	hash = jhash_1word(attrs->nice, hash);
	hash = jhash(cpumask_bits(attrs->cpumask),
		     BITS_TO_LONGS(nr_cpumask_bits) * sizeof(long), hash);
	return hash;
}

/* content equality test */
static bool wqattrs_equal(const struct workqueue_attrs *a,
			  const struct workqueue_attrs *b)
{
	if (a->nice != b->nice)
		return false;
	if (!cpumask_equal(a->cpumask, b->cpumask))
		return false;
	return true;
}

/**
 * init_worker_pool - initialize a newly zalloc'd worker_pool
 * @pool: worker_pool to initialize
 *
 * Initiailize a newly zalloc'd @pool.  It also allocates @pool->attrs.
 *
 * Return: 0 on success, -errno on failure.  Even on failure, all fields
 * inside @pool proper are initialized and put_unbound_pool() can be called
 * on @pool safely to release it.
 */
static int init_worker_pool(struct worker_pool *pool)
{
	spin_lock_init(&pool->lock);
	pool->id = -1;
	pool->cpu = -1;
	pool->node = NUMA_NO_NODE;
	pool->flags |= POOL_DISASSOCIATED;
	INIT_LIST_HEAD(&pool->worklist);
	INIT_LIST_HEAD(&pool->idle_list);
	hash_init(pool->busy_hash);

	init_timer_deferrable(&pool->idle_timer);
	pool->idle_timer.function = idle_worker_timeout;
	pool->idle_timer.data = (unsigned long)pool;

	setup_timer(&pool->mayday_timer, pool_mayday_timeout,
		    (unsigned long)pool);

	mutex_init(&pool->manager_arb);
	mutex_init(&pool->attach_mutex);
	INIT_LIST_HEAD(&pool->workers);

	ida_init(&pool->worker_ida);
	INIT_HLIST_NODE(&pool->hash_node);
	pool->refcnt = 1;

	/* shouldn't fail above this point */
	pool->attrs = alloc_workqueue_attrs(GFP_KERNEL);
	if (!pool->attrs)
		return -ENOMEM;
	return 0;
}

static void rcu_free_wq(struct rcu_head *rcu)
{
	struct workqueue_struct *wq =
		container_of(rcu, struct workqueue_struct, rcu);

	if (!(wq->flags & WQ_UNBOUND))
		free_percpu(wq->cpu_pwqs);
	else
		free_workqueue_attrs(wq->unbound_attrs);

	kfree(wq->rescuer);
	kfree(wq);
}

static void rcu_free_pool(struct rcu_head *rcu)
{
	struct worker_pool *pool = container_of(rcu, struct worker_pool, rcu);

	ida_destroy(&pool->worker_ida);
	free_workqueue_attrs(pool->attrs);
	kfree(pool);
}

/**
 * put_unbound_pool - put a worker_pool
 * @pool: worker_pool to put
 *
 * Put @pool.  If its refcnt reaches zero, it gets destroyed in RCU
 * safe manner.  get_unbound_pool() calls this function on its failure path
 * and this function should be able to release pools which went through,
 * successfully or not, init_worker_pool().
 *
 * Should be called with wq_pool_mutex held.
 */
static void put_unbound_pool(struct worker_pool *pool)
{
	DECLARE_COMPLETION_ONSTACK(detach_completion);
	struct worker *worker;

	lockdep_assert_held(&wq_pool_mutex);

	if (--pool->refcnt)
		return;

	/* sanity checks */
	if (WARN_ON(!(pool->cpu < 0)) ||
	    WARN_ON(!list_empty(&pool->worklist)))
		return;

	/* release id and unhash */
	if (pool->id >= 0)
		idr_remove(&worker_pool_idr, pool->id);
	hash_del(&pool->hash_node);

	/*
	 * Become the manager and destroy all workers.  Grabbing
	 * manager_arb prevents @pool's workers from blocking on
	 * attach_mutex.
	 */
	mutex_lock(&pool->manager_arb);

	spin_lock_irq(&pool->lock);
	while ((worker = first_idle_worker(pool)))
		destroy_worker(worker);
	WARN_ON(pool->nr_workers || pool->nr_idle);
	spin_unlock_irq(&pool->lock);

	mutex_lock(&pool->attach_mutex);
	if (!list_empty(&pool->workers))
		pool->detach_completion = &detach_completion;
	mutex_unlock(&pool->attach_mutex);

	if (pool->detach_completion)
		wait_for_completion(pool->detach_completion);

	mutex_unlock(&pool->manager_arb);

	/* shut down the timers */
	del_timer_sync(&pool->idle_timer);
	del_timer_sync(&pool->mayday_timer);

	/* RCU protected to allow dereferences from get_work_pool() */
	call_rcu(&pool->rcu, rcu_free_pool);
}

/**
 * get_unbound_pool - get a worker_pool with the specified attributes
 * @attrs: the attributes of the worker_pool to get
 *
 * Obtain a worker_pool which has the same attributes as @attrs, bump the
 * reference count and return it.  If there already is a matching
 * worker_pool, it will be used; otherwise, this function attempts to
 * create a new one.
 *
 * Should be called with wq_pool_mutex held.
 *
 * Return: On success, a worker_pool with the same attributes as @attrs.
 * On failure, %NULL.
 */
static struct worker_pool *get_unbound_pool(const struct workqueue_attrs *attrs)
{
	u32 hash = wqattrs_hash(attrs);
	struct worker_pool *pool;
	int node;

	lockdep_assert_held(&wq_pool_mutex);

	/* do we already have a matching pool? */
	hash_for_each_possible(unbound_pool_hash, pool, hash_node, hash) {
		if (wqattrs_equal(pool->attrs, attrs)) {
			pool->refcnt++;
			return pool;
		}
	}

	/* nope, create a new one */
	pool = kzalloc(sizeof(*pool), GFP_KERNEL);
	if (!pool || init_worker_pool(pool) < 0)
		goto fail;

	lockdep_set_subclass(&pool->lock, 1);	/* see put_pwq() */
	copy_workqueue_attrs(pool->attrs, attrs);

	/*
	 * no_numa isn't a worker_pool attribute, always clear it.  See
	 * 'struct workqueue_attrs' comments for detail.
	 */
	pool->attrs->no_numa = false;

	/* if cpumask is contained inside a NUMA node, we belong to that node */
	if (wq_numa_enabled) {
		for_each_node(node) {
			if (cpumask_subset(pool->attrs->cpumask,
					   wq_numa_possible_cpumask[node])) {
				pool->node = node;
				break;
			}
		}
	}

	if (worker_pool_assign_id(pool) < 0)
		goto fail;

	/* create and start the initial worker */
	if (!create_worker(pool))
		goto fail;

	/* install */
	hash_add(unbound_pool_hash, &pool->hash_node, hash);

	return pool;
fail:
	if (pool)
		put_unbound_pool(pool);
	return NULL;
}

static void rcu_free_pwq(struct rcu_head *rcu)
{
	kmem_cache_free(pwq_cache,
			container_of(rcu, struct pool_workqueue, rcu));
}

/*
 * Scheduled on system_wq by put_pwq() when an unbound pwq hits zero refcnt
 * and needs to be destroyed.
 */
static void pwq_unbound_release_workfn(struct work_struct *work)
{
	struct pool_workqueue *pwq = container_of(work, struct pool_workqueue,
						  unbound_release_work);
	struct workqueue_struct *wq = pwq->wq;
	struct worker_pool *pool = pwq->pool;
	bool is_last;

	if (WARN_ON_ONCE(!(wq->flags & WQ_UNBOUND)))
		return;

	mutex_lock(&wq->mutex);
	list_del_rcu(&pwq->pwqs_node);
	is_last = list_empty(&wq->pwqs);
	mutex_unlock(&wq->mutex);

	mutex_lock(&wq_pool_mutex);
	put_unbound_pool(pool);
	mutex_unlock(&wq_pool_mutex);

	call_rcu(&pwq->rcu, rcu_free_pwq);

	/*
	 * If we're the last pwq going away, @wq is already dead and no one
	 * is gonna access it anymore.  Schedule RCU free.
	 */
	if (is_last)
		call_rcu(&wq->rcu, rcu_free_wq);
}

/**
 * pwq_adjust_max_active - update a pwq's max_active to the current setting
 * @pwq: target pool_workqueue
 *
 * If @pwq isn't freezing, set @pwq->max_active to the associated
 * workqueue's saved_max_active and activate delayed work items
 * accordingly.  If @pwq is freezing, clear @pwq->max_active to zero.
 */
static void pwq_adjust_max_active(struct pool_workqueue *pwq)
{
	struct workqueue_struct *wq = pwq->wq;
	bool freezable = wq->flags & WQ_FREEZABLE;

	/* for @wq->saved_max_active */
	lockdep_assert_held(&wq->mutex);

	/* fast exit for non-freezable wqs */
	if (!freezable && pwq->max_active == wq->saved_max_active)
		return;

	spin_lock_irq(&pwq->pool->lock);

	/*
	 * During [un]freezing, the caller is responsible for ensuring that
	 * this function is called at least once after @workqueue_freezing
	 * is updated and visible.
	 */
	if (!freezable || !workqueue_freezing) {
		pwq->max_active = wq->saved_max_active;

		while (!list_empty(&pwq->delayed_works) &&
		       pwq->nr_active < pwq->max_active)
			pwq_activate_first_delayed(pwq);

		/*
		 * Need to kick a worker after thawed or an unbound wq's
		 * max_active is bumped.  It's a slow path.  Do it always.
		 */
		wake_up_worker(pwq->pool);
	} else {
		pwq->max_active = 0;
	}

	spin_unlock_irq(&pwq->pool->lock);
}

/* initialize newly alloced @pwq which is associated with @wq and @pool */
static void init_pwq(struct pool_workqueue *pwq, struct workqueue_struct *wq,
		     struct worker_pool *pool)
{
	BUG_ON((unsigned long)pwq & WORK_STRUCT_FLAG_MASK);

	memset(pwq, 0, sizeof(*pwq));

	pwq->pool = pool;
	pwq->wq = wq;
	pwq->flush_color = -1;
	pwq->refcnt = 1;
	INIT_LIST_HEAD(&pwq->delayed_works);
	INIT_LIST_HEAD(&pwq->pwqs_node);
	INIT_LIST_HEAD(&pwq->mayday_node);
	INIT_WORK(&pwq->unbound_release_work, pwq_unbound_release_workfn);
}

/* sync @pwq with the current state of its associated wq and link it */
static void link_pwq(struct pool_workqueue *pwq)
{
	struct workqueue_struct *wq = pwq->wq;

	lockdep_assert_held(&wq->mutex);

	/* may be called multiple times, ignore if already linked */
	if (!list_empty(&pwq->pwqs_node))
		return;

	/* set the matching work_color */
	pwq->work_color = wq->work_color;

	/* sync max_active to the current setting */
	pwq_adjust_max_active(pwq);

	/* link in @pwq */
	list_add_rcu(&pwq->pwqs_node, &wq->pwqs);
}

/* obtain a pool matching @attr and create a pwq associating the pool and @wq */
static struct pool_workqueue *alloc_unbound_pwq(struct workqueue_struct *wq,
					const struct workqueue_attrs *attrs)
{
	struct worker_pool *pool;
	struct pool_workqueue *pwq;

	lockdep_assert_held(&wq_pool_mutex);

	pool = get_unbound_pool(attrs);
	if (!pool)
		return NULL;

	pwq = kmem_cache_alloc_node(pwq_cache, GFP_KERNEL, pool->node);
	if (!pwq) {
		put_unbound_pool(pool);
		return NULL;
	}

	init_pwq(pwq, wq, pool);
	return pwq;
}

/**
 * wq_calc_node_mask - calculate a wq_attrs' cpumask for the specified node
 * @attrs: the wq_attrs of interest
 * @node: the target NUMA node
 * @cpu_going_down: if >= 0, the CPU to consider as offline
 * @cpumask: outarg, the resulting cpumask
 *
 * Calculate the cpumask a workqueue with @attrs should use on @node.  If
 * @cpu_going_down is >= 0, that cpu is considered offline during
 * calculation.  The result is stored in @cpumask.
 *
 * If NUMA affinity is not enabled, @attrs->cpumask is always used.  If
 * enabled and @node has online CPUs requested by @attrs, the returned
 * cpumask is the intersection of the possible CPUs of @node and
 * @attrs->cpumask.
 *
 * The caller is responsible for ensuring that the cpumask of @node stays
 * stable.
 *
 * Return: %true if the resulting @cpumask is different from @attrs->cpumask,
 * %false if equal.
 */
static bool wq_calc_node_cpumask(const struct workqueue_attrs *attrs, int node,
				 int cpu_going_down, cpumask_t *cpumask)
{
	if (!wq_numa_enabled || attrs->no_numa)
		goto use_dfl;

	/* does @node have any online CPUs @attrs wants? */
	cpumask_and(cpumask, cpumask_of_node(node), attrs->cpumask);
	if (cpu_going_down >= 0)
		cpumask_clear_cpu(cpu_going_down, cpumask);

	if (cpumask_empty(cpumask))
		goto use_dfl;

	/* yeap, return possible CPUs in @node that @attrs wants */
	cpumask_and(cpumask, attrs->cpumask, wq_numa_possible_cpumask[node]);
	return !cpumask_equal(cpumask, attrs->cpumask);

use_dfl:
	cpumask_copy(cpumask, attrs->cpumask);
	return false;
}

/* install @pwq into @wq's numa_pwq_tbl[] for @node and return the old pwq */
static struct pool_workqueue *numa_pwq_tbl_install(struct workqueue_struct *wq,
						   int node,
						   struct pool_workqueue *pwq)
{
	struct pool_workqueue *old_pwq;

	lockdep_assert_held(&wq_pool_mutex);
	lockdep_assert_held(&wq->mutex);

	/* link_pwq() can handle duplicate calls */
	link_pwq(pwq);

	old_pwq = rcu_access_pointer(wq->numa_pwq_tbl[node]);
	rcu_assign_pointer(wq->numa_pwq_tbl[node], pwq);
	return old_pwq;
}

/* context to store the prepared attrs & pwqs before applying */
struct apply_wqattrs_ctx {
	struct workqueue_struct	*wq;		/* target workqueue */
	struct workqueue_attrs	*attrs;		/* attrs to apply */
	struct pool_workqueue	*dfl_pwq;
	struct pool_workqueue	*pwq_tbl[];
};

/* free the resources after success or abort */
static void apply_wqattrs_cleanup(struct apply_wqattrs_ctx *ctx)
{
	if (ctx) {
		int node;

		for_each_node(node)
			put_pwq_unlocked(ctx->pwq_tbl[node]);
		put_pwq_unlocked(ctx->dfl_pwq);

		free_workqueue_attrs(ctx->attrs);

		kfree(ctx);
	}
}

/* allocate the attrs and pwqs for later installation */
static struct apply_wqattrs_ctx *
apply_wqattrs_prepare(struct workqueue_struct *wq,
		      const struct workqueue_attrs *attrs)
{
	struct apply_wqattrs_ctx *ctx;
	struct workqueue_attrs *new_attrs, *tmp_attrs;
	int node;

	lockdep_assert_held(&wq_pool_mutex);

	ctx = kzalloc(sizeof(*ctx) + nr_node_ids * sizeof(ctx->pwq_tbl[0]),
		      GFP_KERNEL);

	new_attrs = alloc_workqueue_attrs(GFP_KERNEL);
	tmp_attrs = alloc_workqueue_attrs(GFP_KERNEL);
	if (!ctx || !new_attrs || !tmp_attrs)
		goto out_free;

	/* make a copy of @attrs and sanitize it */
	copy_workqueue_attrs(new_attrs, attrs);
	cpumask_and(new_attrs->cpumask, new_attrs->cpumask, cpu_possible_mask);

	/*
	 * We may create multiple pwqs with differing cpumasks.  Make a
	 * copy of @new_attrs which will be modified and used to obtain
	 * pools.
	 */
	copy_workqueue_attrs(tmp_attrs, new_attrs);

	/*
	 * If something goes wrong during CPU up/down, we'll fall back to
	 * the default pwq covering whole @attrs->cpumask.  Always create
	 * it even if we don't use it immediately.
	 */
	ctx->dfl_pwq = alloc_unbound_pwq(wq, new_attrs);
	if (!ctx->dfl_pwq)
		goto out_free;

	for_each_node(node) {
		if (wq_calc_node_cpumask(attrs, node, -1, tmp_attrs->cpumask)) {
			ctx->pwq_tbl[node] = alloc_unbound_pwq(wq, tmp_attrs);
			if (!ctx->pwq_tbl[node])
				goto out_free;
		} else {
			ctx->dfl_pwq->refcnt++;
			ctx->pwq_tbl[node] = ctx->dfl_pwq;
		}
	}

	ctx->attrs = new_attrs;
	ctx->wq = wq;
	free_workqueue_attrs(tmp_attrs);
	return ctx;

out_free:
	free_workqueue_attrs(tmp_attrs);
	free_workqueue_attrs(new_attrs);
	apply_wqattrs_cleanup(ctx);
	return NULL;
}

/* set attrs and install prepared pwqs, @ctx points to old pwqs on return */
static void apply_wqattrs_commit(struct apply_wqattrs_ctx *ctx)
{
	int node;

	/* all pwqs have been created successfully, let's install'em */
	mutex_lock(&ctx->wq->mutex);

	copy_workqueue_attrs(ctx->wq->unbound_attrs, ctx->attrs);

	/* save the previous pwq and install the new one */
	for_each_node(node)
		ctx->pwq_tbl[node] = numa_pwq_tbl_install(ctx->wq, node,
							  ctx->pwq_tbl[node]);

	/* @dfl_pwq might not have been used, ensure it's linked */
	link_pwq(ctx->dfl_pwq);
	swap(ctx->wq->dfl_pwq, ctx->dfl_pwq);

	mutex_unlock(&ctx->wq->mutex);
}

/**
 * apply_workqueue_attrs - apply new workqueue_attrs to an unbound workqueue
 * @wq: the target workqueue
 * @attrs: the workqueue_attrs to apply, allocated with alloc_workqueue_attrs()
 *
 * Apply @attrs to an unbound workqueue @wq.  Unless disabled, on NUMA
 * machines, this function maps a separate pwq to each NUMA node with
 * possibles CPUs in @attrs->cpumask so that work items are affine to the
 * NUMA node it was issued on.  Older pwqs are released as in-flight work
 * items finish.  Note that a work item which repeatedly requeues itself
 * back-to-back will stay on its current pwq.
 *
 * Performs GFP_KERNEL allocations.
 *
 * Return: 0 on success and -errno on failure.
 */
int apply_workqueue_attrs(struct workqueue_struct *wq,
			  const struct workqueue_attrs *attrs)
{
	struct apply_wqattrs_ctx *ctx;
	int ret = -ENOMEM;

	/* only unbound workqueues can change attributes */
	if (WARN_ON(!(wq->flags & WQ_UNBOUND)))
		return -EINVAL;

	/* creating multiple pwqs breaks ordering guarantee */
	if (WARN_ON((wq->flags & __WQ_ORDERED) && !list_empty(&wq->pwqs)))
		return -EINVAL;

	/*
	 * CPUs should stay stable across pwq creations and installations.
	 * Pin CPUs, determine the target cpumask for each node and create
	 * pwqs accordingly.
	 */
	get_online_cpus();
	mutex_lock(&wq_pool_mutex);

	ctx = apply_wqattrs_prepare(wq, attrs);

	/* the ctx has been prepared successfully, let's commit it */
	if (ctx) {
		apply_wqattrs_commit(ctx);
		ret = 0;
	}

	mutex_unlock(&wq_pool_mutex);
	put_online_cpus();

	apply_wqattrs_cleanup(ctx);

	return ret;
}

/**
 * wq_update_unbound_numa - update NUMA affinity of a wq for CPU hot[un]plug
 * @wq: the target workqueue
 * @cpu: the CPU coming up or going down
 * @online: whether @cpu is coming up or going down
 *
 * This function is to be called from %CPU_DOWN_PREPARE, %CPU_ONLINE and
 * %CPU_DOWN_FAILED.  @cpu is being hot[un]plugged, update NUMA affinity of
 * @wq accordingly.
 *
 * If NUMA affinity can't be adjusted due to memory allocation failure, it
 * falls back to @wq->dfl_pwq which may not be optimal but is always
 * correct.
 *
 * Note that when the last allowed CPU of a NUMA node goes offline for a
 * workqueue with a cpumask spanning multiple nodes, the workers which were
 * already executing the work items for the workqueue will lose their CPU
 * affinity and may execute on any CPU.  This is similar to how per-cpu
 * workqueues behave on CPU_DOWN.  If a workqueue user wants strict
 * affinity, it's the user's responsibility to flush the work item from
 * CPU_DOWN_PREPARE.
 */
static void wq_update_unbound_numa(struct workqueue_struct *wq, int cpu,
				   bool online)
{
	int node = cpu_to_node(cpu);
	int cpu_off = online ? -1 : cpu;
	struct pool_workqueue *old_pwq = NULL, *pwq;
	struct workqueue_attrs *target_attrs;
	cpumask_t *cpumask;

	lockdep_assert_held(&wq_pool_mutex);

	if (!wq_numa_enabled || !(wq->flags & WQ_UNBOUND))
		return;

	/*
	 * We don't wanna alloc/free wq_attrs for each wq for each CPU.
	 * Let's use a preallocated one.  The following buf is protected by
	 * CPU hotplug exclusion.
	 */
	target_attrs = wq_update_unbound_numa_attrs_buf;
	cpumask = target_attrs->cpumask;

	mutex_lock(&wq->mutex);
	if (wq->unbound_attrs->no_numa)
		goto out_unlock;

	copy_workqueue_attrs(target_attrs, wq->unbound_attrs);
	pwq = unbound_pwq_by_node(wq, node);

	/*
	 * Let's determine what needs to be done.  If the target cpumask is
	 * different from wq's, we need to compare it to @pwq's and create
	 * a new one if they don't match.  If the target cpumask equals
	 * wq's, the default pwq should be used.
	 */
	if (wq_calc_node_cpumask(wq->unbound_attrs, node, cpu_off, cpumask)) {
		if (cpumask_equal(cpumask, pwq->pool->attrs->cpumask))
			goto out_unlock;
	} else {
		goto use_dfl_pwq;
	}

	mutex_unlock(&wq->mutex);

	/* create a new pwq */
	pwq = alloc_unbound_pwq(wq, target_attrs);
	if (!pwq) {
		pr_warn("workqueue: allocation failed while updating NUMA affinity of \"%s\"\n",
			wq->name);
		mutex_lock(&wq->mutex);
		goto use_dfl_pwq;
	}

	/*
	 * Install the new pwq.  As this function is called only from CPU
	 * hotplug callbacks and applying a new attrs is wrapped with
	 * get/put_online_cpus(), @wq->unbound_attrs couldn't have changed
	 * inbetween.
	 */
	mutex_lock(&wq->mutex);
	old_pwq = numa_pwq_tbl_install(wq, node, pwq);
	goto out_unlock;

use_dfl_pwq:
	spin_lock_irq(&wq->dfl_pwq->pool->lock);
	get_pwq(wq->dfl_pwq);
	spin_unlock_irq(&wq->dfl_pwq->pool->lock);
	old_pwq = numa_pwq_tbl_install(wq, node, wq->dfl_pwq);
out_unlock:
	mutex_unlock(&wq->mutex);
	put_pwq_unlocked(old_pwq);
}

static int alloc_and_link_pwqs(struct workqueue_struct *wq)
{
	bool highpri = wq->flags & WQ_HIGHPRI;
	int cpu, ret;

	if (!(wq->flags & WQ_UNBOUND)) {
		wq->cpu_pwqs = alloc_percpu(struct pool_workqueue);
		if (!wq->cpu_pwqs)
			return -ENOMEM;

		for_each_possible_cpu(cpu) {
			struct pool_workqueue *pwq =
				per_cpu_ptr(wq->cpu_pwqs, cpu);
			struct worker_pool *cpu_pools =
				per_cpu(cpu_worker_pools, cpu);

			init_pwq(pwq, wq, &cpu_pools[highpri]);

			mutex_lock(&wq->mutex);
			link_pwq(pwq);
			mutex_unlock(&wq->mutex);
		}
		return 0;
	} else if (wq->flags & __WQ_ORDERED) {
		ret = apply_workqueue_attrs(wq, ordered_wq_attrs[highpri]);
		/* there should only be single pwq for ordering guarantee */
		WARN(!ret && (wq->pwqs.next != &wq->dfl_pwq->pwqs_node ||
			      wq->pwqs.prev != &wq->dfl_pwq->pwqs_node),
		     "ordering guarantee broken for workqueue %s\n", wq->name);
		return ret;
	} else {
		return apply_workqueue_attrs(wq, unbound_std_wq_attrs[highpri]);
	}
}

static int wq_clamp_max_active(int max_active, unsigned int flags,
			       const char *name)
{
	int lim = flags & WQ_UNBOUND ? WQ_UNBOUND_MAX_ACTIVE : WQ_MAX_ACTIVE;

	if (max_active < 1 || max_active > lim)
		pr_warn("workqueue: max_active %d requested for %s is out of range, clamping between %d and %d\n",
			max_active, name, 1, lim);

	return clamp_val(max_active, 1, lim);
}

struct workqueue_struct *__alloc_workqueue_key(const char *fmt,
					       unsigned int flags,
					       int max_active,
					       struct lock_class_key *key,
					       const char *lock_name, ...)
{
	size_t tbl_size = 0;
	va_list args;
	struct workqueue_struct *wq;
	struct pool_workqueue *pwq;

	/* see the comment above the definition of WQ_POWER_EFFICIENT */
	if ((flags & WQ_POWER_EFFICIENT) && wq_power_efficient)
		flags |= WQ_UNBOUND;

	/* allocate wq and format name */
	if (flags & WQ_UNBOUND)
		tbl_size = nr_node_ids * sizeof(wq->numa_pwq_tbl[0]);

	wq = kzalloc(sizeof(*wq) + tbl_size, GFP_KERNEL);
	if (!wq)
		return NULL;

	if (flags & WQ_UNBOUND) {
		wq->unbound_attrs = alloc_workqueue_attrs(GFP_KERNEL);
		if (!wq->unbound_attrs)
			goto err_free_wq;
	}

	va_start(args, lock_name);
	vsnprintf(wq->name, sizeof(wq->name), fmt, args);
	va_end(args);

	max_active = max_active ?: WQ_DFL_ACTIVE;
	max_active = wq_clamp_max_active(max_active, flags, wq->name);

	/* init wq */
	wq->flags = flags;
	wq->saved_max_active = max_active;
	mutex_init(&wq->mutex);
	atomic_set(&wq->nr_pwqs_to_flush, 0);
	INIT_LIST_HEAD(&wq->pwqs);
	INIT_LIST_HEAD(&wq->flusher_queue);
	INIT_LIST_HEAD(&wq->flusher_overflow);
	INIT_LIST_HEAD(&wq->maydays);

	lockdep_init_map(&wq->lockdep_map, lock_name, key, 0);
	INIT_LIST_HEAD(&wq->list);

	if (alloc_and_link_pwqs(wq) < 0)
		goto err_free_wq;

	/*
	 * Workqueues which may be used during memory reclaim should
	 * have a rescuer to guarantee forward progress.
	 */
	if (flags & WQ_MEM_RECLAIM) {
		struct worker *rescuer;

		rescuer = alloc_worker(NUMA_NO_NODE);
		if (!rescuer)
			goto err_destroy;

		rescuer->rescue_wq = wq;
		rescuer->task = kthread_create(rescuer_thread, rescuer, "%s",
					       wq->name);
		if (IS_ERR(rescuer->task)) {
			kfree(rescuer);
			goto err_destroy;
		}

		wq->rescuer = rescuer;
		rescuer->task->flags |= PF_NO_SETAFFINITY;
		wake_up_process(rescuer->task);
	}

	if ((wq->flags & WQ_SYSFS) && workqueue_sysfs_register(wq))
		goto err_destroy;

	/*
	 * wq_pool_mutex protects global freeze state and workqueues list.
	 * Grab it, adjust max_active and add the new @wq to workqueues
	 * list.
	 */
	mutex_lock(&wq_pool_mutex);

	mutex_lock(&wq->mutex);
	for_each_pwq(pwq, wq)
		pwq_adjust_max_active(pwq);
	mutex_unlock(&wq->mutex);

	list_add_tail_rcu(&wq->list, &workqueues);

	mutex_unlock(&wq_pool_mutex);

	return wq;

err_free_wq:
	free_workqueue_attrs(wq->unbound_attrs);
	kfree(wq);
	return NULL;
err_destroy:
	destroy_workqueue(wq);
	return NULL;
}
EXPORT_SYMBOL_GPL(__alloc_workqueue_key);

/**
 * destroy_workqueue - safely terminate a workqueue
 * @wq: target workqueue
 *
 * Safely destroy a workqueue. All work currently pending will be done first.
 */
void destroy_workqueue(struct workqueue_struct *wq)
{
	struct pool_workqueue *pwq;
	int node;

	/* drain it before proceeding with destruction */
	drain_workqueue(wq);

	/* sanity checks */
	mutex_lock(&wq->mutex);
	for_each_pwq(pwq, wq) {
		int i;

		for (i = 0; i < WORK_NR_COLORS; i++) {
			if (WARN_ON(pwq->nr_in_flight[i])) {
				mutex_unlock(&wq->mutex);
				return;
			}
		}

		if (WARN_ON((pwq != wq->dfl_pwq) && (pwq->refcnt > 1)) ||
		    WARN_ON(pwq->nr_active) ||
		    WARN_ON(!list_empty(&pwq->delayed_works))) {
			mutex_unlock(&wq->mutex);
			return;
		}
	}
	mutex_unlock(&wq->mutex);

	/*
	 * wq list is used to freeze wq, remove from list after
	 * flushing is complete in case freeze races us.
	 */
	mutex_lock(&wq_pool_mutex);
	list_del_rcu(&wq->list);
	mutex_unlock(&wq_pool_mutex);

	workqueue_sysfs_unregister(wq);

	if (wq->rescuer)
		kthread_stop(wq->rescuer->task);

	if (!(wq->flags & WQ_UNBOUND)) {
		/*
		 * The base ref is never dropped on per-cpu pwqs.  Directly
		 * schedule RCU free.
		 */
		call_rcu(&wq->rcu, rcu_free_wq);
	} else {
		/*
		 * We're the sole accessor of @wq at this point.  Directly
		 * access numa_pwq_tbl[] and dfl_pwq to put the base refs.
		 * @wq will be freed when the last pwq is released.
		 */
		for_each_node(node) {
			pwq = rcu_access_pointer(wq->numa_pwq_tbl[node]);
			RCU_INIT_POINTER(wq->numa_pwq_tbl[node], NULL);
			put_pwq_unlocked(pwq);
		}

		/*
		 * Put dfl_pwq.  @wq may be freed any time after dfl_pwq is
		 * put.  Don't access it afterwards.
		 */
		pwq = wq->dfl_pwq;
		wq->dfl_pwq = NULL;
		put_pwq_unlocked(pwq);
	}
}
EXPORT_SYMBOL_GPL(destroy_workqueue);

/**
 * workqueue_set_max_active - adjust max_active of a workqueue
 * @wq: target workqueue
 * @max_active: new max_active value.
 *
 * Set max_active of @wq to @max_active.
 *
 * CONTEXT:
 * Don't call from IRQ context.
 */
void workqueue_set_max_active(struct workqueue_struct *wq, int max_active)
{
	struct pool_workqueue *pwq;

	/* disallow meddling with max_active for ordered workqueues */
	if (WARN_ON(wq->flags & __WQ_ORDERED))
		return;

	max_active = wq_clamp_max_active(max_active, wq->flags, wq->name);

	mutex_lock(&wq->mutex);

	wq->saved_max_active = max_active;

	for_each_pwq(pwq, wq)
		pwq_adjust_max_active(pwq);

	mutex_unlock(&wq->mutex);
}
EXPORT_SYMBOL_GPL(workqueue_set_max_active);

/**
 * current_is_workqueue_rescuer - is %current workqueue rescuer?
 *
 * Determine whether %current is a workqueue rescuer.  Can be used from
 * work functions to determine whether it's being run off the rescuer task.
 *
 * Return: %true if %current is a workqueue rescuer. %false otherwise.
 */
bool current_is_workqueue_rescuer(void)
{
	struct worker *worker = current_wq_worker();

	return worker && worker->rescue_wq;
}

/**
 * workqueue_congested - test whether a workqueue is congested
 * @cpu: CPU in question
 * @wq: target workqueue
 *
 * Test whether @wq's cpu workqueue for @cpu is congested.  There is
 * no synchronization around this function and the test result is
 * unreliable and only useful as advisory hints or for debugging.
 *
 * If @cpu is WORK_CPU_UNBOUND, the test is performed on the local CPU.
 * Note that both per-cpu and unbound workqueues may be associated with
 * multiple pool_workqueues which have separate congested states.  A
 * workqueue being congested on one CPU doesn't mean the workqueue is also
 * contested on other CPUs / NUMA nodes.
 *
 * Return:
 * %true if congested, %false otherwise.
 */
bool workqueue_congested(int cpu, struct workqueue_struct *wq)
{
	struct pool_workqueue *pwq;
	bool ret;

	rcu_read_lock();
	preempt_disable();

	if (cpu == WORK_CPU_UNBOUND)
		cpu = smp_processor_id();

	if (!(wq->flags & WQ_UNBOUND))
		pwq = per_cpu_ptr(wq->cpu_pwqs, cpu);
	else
		pwq = unbound_pwq_by_node(wq, cpu_to_node(cpu));

	ret = !list_empty(&pwq->delayed_works);
	preempt_enable();
	rcu_read_unlock();

	return ret;
}
EXPORT_SYMBOL_GPL(workqueue_congested);

/**
 * work_busy - test whether a work is currently pending or running
 * @work: the work to be tested
 *
 * Test whether @work is currently pending or running.  There is no
 * synchronization around this function and the test result is
 * unreliable and only useful as advisory hints or for debugging.
 *
 * Return:
 * OR'd bitmask of WORK_BUSY_* bits.
 */
unsigned int work_busy(struct work_struct *work)
{
	struct worker_pool *pool;
	unsigned long flags;
	unsigned int ret = 0;

	if (work_pending(work))
		ret |= WORK_BUSY_PENDING;

	rcu_read_lock();
	pool = get_work_pool(work);
	if (pool) {
		spin_lock_irqsave(&pool->lock, flags);
		if (find_worker_executing_work(pool, work))
			ret |= WORK_BUSY_RUNNING;
		spin_unlock_irqrestore(&pool->lock, flags);
	}
	rcu_read_unlock();

	return ret;
}
EXPORT_SYMBOL_GPL(work_busy);

/**
 * set_worker_desc - set description for the current work item
 * @fmt: printf-style format string
 * @...: arguments for the format string
 *
 * This function can be called by a running work function to describe what
 * the work item is about.  If the worker task gets dumped, this
 * information will be printed out together to help debugging.  The
 * description can be at most WORKER_DESC_LEN including the trailing '\0'.
 */
void set_worker_desc(const char *fmt, ...)
{
	struct worker *worker = current_wq_worker();
	va_list args;

	if (worker) {
		va_start(args, fmt);
		vsnprintf(worker->desc, sizeof(worker->desc), fmt, args);
		va_end(args);
		worker->desc_valid = true;
	}
}

/**
 * print_worker_info - print out worker information and description
 * @log_lvl: the log level to use when printing
 * @task: target task
 *
 * If @task is a worker and currently executing a work item, print out the
 * name of the workqueue being serviced and worker description set with
 * set_worker_desc() by the currently executing work item.
 *
 * This function can be safely called on any task as long as the
 * task_struct itself is accessible.  While safe, this function isn't
 * synchronized and may print out mixups or garbages of limited length.
 */
void print_worker_info(const char *log_lvl, struct task_struct *task)
{
	work_func_t *fn = NULL;
	char name[WQ_NAME_LEN] = { };
	char desc[WORKER_DESC_LEN] = { };
	struct pool_workqueue *pwq = NULL;
	struct workqueue_struct *wq = NULL;
	bool desc_valid = false;
	struct worker *worker;

	if (!(task->flags & PF_WQ_WORKER))
		return;

	/*
	 * This function is called without any synchronization and @task
	 * could be in any state.  Be careful with dereferences.
	 */
	worker = probe_kthread_data(task);

	/*
	 * Carefully copy the associated workqueue's workfn and name.  Keep
	 * the original last '\0' in case the original contains garbage.
	 */
	probe_kernel_read(&fn, &worker->current_func, sizeof(fn));
	probe_kernel_read(&pwq, &worker->current_pwq, sizeof(pwq));
	probe_kernel_read(&wq, &pwq->wq, sizeof(wq));
	probe_kernel_read(name, wq->name, sizeof(name) - 1);

	/* copy worker description */
	probe_kernel_read(&desc_valid, &worker->desc_valid, sizeof(desc_valid));
	if (desc_valid)
		probe_kernel_read(desc, worker->desc, sizeof(desc) - 1);

	if (fn || name[0] || desc[0]) {
		printk("%sWorkqueue: %s %pf", log_lvl, name, fn);
		if (desc[0])
			pr_cont(" (%s)", desc);
		pr_cont("\n");
	}
}

static void pr_cont_pool_info(struct worker_pool *pool)
{
	pr_cont(" cpus=%*pbl", nr_cpumask_bits, pool->attrs->cpumask);
	if (pool->node != NUMA_NO_NODE)
		pr_cont(" node=%d", pool->node);
	pr_cont(" flags=0x%x nice=%d", pool->flags, pool->attrs->nice);
}

static void pr_cont_work(bool comma, struct work_struct *work)
{
	if (work->func == wq_barrier_func) {
		struct wq_barrier *barr;

		barr = container_of(work, struct wq_barrier, work);

		pr_cont("%s BAR(%d)", comma ? "," : "",
			task_pid_nr(barr->task));
	} else {
		pr_cont("%s %pf", comma ? "," : "", work->func);
	}
}

static void show_pwq(struct pool_workqueue *pwq)
{
	struct worker_pool *pool = pwq->pool;
	struct work_struct *work;
	struct worker *worker;
	bool has_in_flight = false, has_pending = false;
	int bkt;

	pr_info("  pwq %d:", pool->id);
	pr_cont_pool_info(pool);

	pr_cont(" active=%d/%d%s\n", pwq->nr_active, pwq->max_active,
		!list_empty(&pwq->mayday_node) ? " MAYDAY" : "");

	hash_for_each(pool->busy_hash, bkt, worker, hentry) {
		if (worker->current_pwq == pwq) {
			has_in_flight = true;
			break;
		}
	}
	if (has_in_flight) {
		bool comma = false;

		pr_info("    in-flight:");
		hash_for_each(pool->busy_hash, bkt, worker, hentry) {
			if (worker->current_pwq != pwq)
				continue;

			pr_cont("%s %d%s:%pf", comma ? "," : "",
				task_pid_nr(worker->task),
				worker == pwq->wq->rescuer ? "(RESCUER)" : "",
				worker->current_func);
			list_for_each_entry(work, &worker->scheduled, entry)
				pr_cont_work(false, work);
			comma = true;
		}
		pr_cont("\n");
	}

	list_for_each_entry(work, &pool->worklist, entry) {
		if (get_work_pwq(work) == pwq) {
			has_pending = true;
			break;
		}
	}
	if (has_pending) {
		bool comma = false;

		pr_info("    pending:");
		list_for_each_entry(work, &pool->worklist, entry) {
			if (get_work_pwq(work) != pwq)
				continue;

			pr_cont_work(comma, work);
			comma = !(*work_data_bits(work) & WORK_STRUCT_LINKED);
		}
		pr_cont("\n");
	}

	if (!list_empty(&pwq->delayed_works)) {
		bool comma = false;

		pr_info("    delayed:");
		list_for_each_entry(work, &pwq->delayed_works, entry) {
			pr_cont_work(comma, work);
			comma = !(*work_data_bits(work) & WORK_STRUCT_LINKED);
		}
		pr_cont("\n");
	}
}

/**
 * show_workqueue_state - dump workqueue state
 *
 * Called from a sysrq handler and prints out all busy workqueues and
 * pools.
 */
void show_workqueue_state(void)
{
	struct workqueue_struct *wq;
	struct worker_pool *pool;
	unsigned long flags;
	int pi;

	rcu_read_lock();

	pr_info("Showing busy workqueues and worker pools:\n");

	list_for_each_entry_rcu(wq, &workqueues, list) {
		struct pool_workqueue *pwq;
		bool idle = true;

		for_each_pwq(pwq, wq) {
			if (pwq->nr_active || !list_empty(&pwq->delayed_works)) {
				idle = false;
				break;
			}
		}
		if (idle)
			continue;

		pr_info("workqueue %s: flags=0x%x\n", wq->name, wq->flags);

		for_each_pwq(pwq, wq) {
			spin_lock_irqsave(&pwq->pool->lock, flags);
			if (pwq->nr_active || !list_empty(&pwq->delayed_works))
				show_pwq(pwq);
			spin_unlock_irqrestore(&pwq->pool->lock, flags);
		}
	}

	for_each_pool(pool, pi) {
		struct worker *worker;
		bool first = true;

		spin_lock_irqsave(&pool->lock, flags);
		if (pool->nr_workers == pool->nr_idle)
			goto next_pool;

		pr_info("pool %d:", pool->id);
		pr_cont_pool_info(pool);
		pr_cont(" workers=%d", pool->nr_workers);
		if (pool->manager)
			pr_cont(" manager: %d",
				task_pid_nr(pool->manager->task));
		list_for_each_entry(worker, &pool->idle_list, entry) {
			pr_cont(" %s%d", first ? "idle: " : "",
				task_pid_nr(worker->task));
			first = false;
		}
		pr_cont("\n");
	next_pool:
		spin_unlock_irqrestore(&pool->lock, flags);
	}

	rcu_read_unlock();
}

/*
 * CPU hotplug.
 *
 * There are two challenges in supporting CPU hotplug.  Firstly, there
 * are a lot of assumptions on strong associations among work, pwq and
 * pool which make migrating pending and scheduled works very
 * difficult to implement without impacting hot paths.  Secondly,
 * worker pools serve mix of short, long and very long running works making
 * blocked draining impractical.
 *
 * This is solved by allowing the pools to be disassociated from the CPU
 * running as an unbound one and allowing it to be reattached later if the
 * cpu comes back online.
 */

static void wq_unbind_fn(struct work_struct *work)
{
	int cpu = smp_processor_id();
	struct worker_pool *pool;
	struct worker *worker;

	for_each_cpu_worker_pool(pool, cpu) {
		mutex_lock(&pool->attach_mutex);
		spin_lock_irq(&pool->lock);

		/*
		 * We've blocked all attach/detach operations. Make all workers
		 * unbound and set DISASSOCIATED.  Before this, all workers
		 * except for the ones which are still executing works from
		 * before the last CPU down must be on the cpu.  After
		 * this, they may become diasporas.
		 */
		for_each_pool_worker(worker, pool)
			worker->flags |= WORKER_UNBOUND;

		pool->flags |= POOL_DISASSOCIATED;

		spin_unlock_irq(&pool->lock);
		mutex_unlock(&pool->attach_mutex);

		/*
		 * Call schedule() so that we cross rq->lock and thus can
		 * guarantee sched callbacks see the %WORKER_UNBOUND flag.
		 * This is necessary as scheduler callbacks may be invoked
		 * from other cpus.
		 */
		schedule();

		/*
		 * Sched callbacks are disabled now.  Zap nr_running.
		 * After this, nr_running stays zero and need_more_worker()
		 * and keep_working() are always true as long as the
		 * worklist is not empty.  This pool now behaves as an
		 * unbound (in terms of concurrency management) pool which
		 * are served by workers tied to the pool.
		 */
		atomic_set(&pool->nr_running, 0);

		/*
		 * With concurrency management just turned off, a busy
		 * worker blocking could lead to lengthy stalls.  Kick off
		 * unbound chain execution of currently pending work items.
		 */
		spin_lock_irq(&pool->lock);
		wake_up_worker(pool);
		spin_unlock_irq(&pool->lock);
	}
}

/**
 * rebind_workers - rebind all workers of a pool to the associated CPU
 * @pool: pool of interest
 *
 * @pool->cpu is coming online.  Rebind all workers to the CPU.
 */
static void rebind_workers(struct worker_pool *pool)
{
	struct worker *worker;

	lockdep_assert_held(&pool->attach_mutex);

	/*
	 * Restore CPU affinity of all workers.  As all idle workers should
	 * be on the run-queue of the associated CPU before any local
	 * wake-ups for concurrency management happen, restore CPU affinty
	 * of all workers first and then clear UNBOUND.  As we're called
	 * from CPU_ONLINE, the following shouldn't fail.
	 */
	for_each_pool_worker(worker, pool)
		WARN_ON_ONCE(set_cpus_allowed_ptr(worker->task,
						  pool->attrs->cpumask) < 0);

	spin_lock_irq(&pool->lock);
	pool->flags &= ~POOL_DISASSOCIATED;

	for_each_pool_worker(worker, pool) {
		unsigned int worker_flags = worker->flags;

		/*
		 * A bound idle worker should actually be on the runqueue
		 * of the associated CPU for local wake-ups targeting it to
		 * work.  Kick all idle workers so that they migrate to the
		 * associated CPU.  Doing this in the same loop as
		 * replacing UNBOUND with REBOUND is safe as no worker will
		 * be bound before @pool->lock is released.
		 */
		if (worker_flags & WORKER_IDLE)
			wake_up_process(worker->task);

		/*
		 * We want to clear UNBOUND but can't directly call
		 * worker_clr_flags() or adjust nr_running.  Atomically
		 * replace UNBOUND with another NOT_RUNNING flag REBOUND.
		 * @worker will clear REBOUND using worker_clr_flags() when
		 * it initiates the next execution cycle thus restoring
		 * concurrency management.  Note that when or whether
		 * @worker clears REBOUND doesn't affect correctness.
		 *
		 * ACCESS_ONCE() is necessary because @worker->flags may be
		 * tested without holding any lock in
		 * wq_worker_waking_up().  Without it, NOT_RUNNING test may
		 * fail incorrectly leading to premature concurrency
		 * management operations.
		 */
		WARN_ON_ONCE(!(worker_flags & WORKER_UNBOUND));
		worker_flags |= WORKER_REBOUND;
		worker_flags &= ~WORKER_UNBOUND;
		ACCESS_ONCE(worker->flags) = worker_flags;
	}

	spin_unlock_irq(&pool->lock);
}

/**
 * restore_unbound_workers_cpumask - restore cpumask of unbound workers
 * @pool: unbound pool of interest
 * @cpu: the CPU which is coming up
 *
 * An unbound pool may end up with a cpumask which doesn't have any online
 * CPUs.  When a worker of such pool get scheduled, the scheduler resets
 * its cpus_allowed.  If @cpu is in @pool's cpumask which didn't have any
 * online CPU before, cpus_allowed of all its workers should be restored.
 */
static void restore_unbound_workers_cpumask(struct worker_pool *pool, int cpu)
{
	static cpumask_t cpumask;
	struct worker *worker;

	lockdep_assert_held(&pool->attach_mutex);

	/* is @cpu allowed for @pool? */
	if (!cpumask_test_cpu(cpu, pool->attrs->cpumask))
		return;

	/* is @cpu the only online CPU? */
	cpumask_and(&cpumask, pool->attrs->cpumask, cpu_online_mask);
	if (cpumask_weight(&cpumask) != 1)
		return;

	/* as we're called from CPU_ONLINE, the following shouldn't fail */
	for_each_pool_worker(worker, pool)
		WARN_ON_ONCE(set_cpus_allowed_ptr(worker->task,
						  pool->attrs->cpumask) < 0);
}

/*
 * Workqueues should be brought up before normal priority CPU notifiers.
 * This will be registered high priority CPU notifier.
 */
static int workqueue_cpu_up_callback(struct notifier_block *nfb,
					       unsigned long action,
					       void *hcpu)
{
	int cpu = (unsigned long)hcpu;
	struct worker_pool *pool;
	struct workqueue_struct *wq;
	int pi;

	switch (action & ~CPU_TASKS_FROZEN) {
	case CPU_UP_PREPARE:
		for_each_cpu_worker_pool(pool, cpu) {
			if (pool->nr_workers)
				continue;
			if (!create_worker(pool))
				return NOTIFY_BAD;
		}
		break;

	case CPU_DOWN_FAILED:
	case CPU_ONLINE:
		mutex_lock(&wq_pool_mutex);

		for_each_pool(pool, pi) {
			mutex_lock(&pool->attach_mutex);

			if (pool->cpu == cpu)
				rebind_workers(pool);
			else if (pool->cpu < 0)
				restore_unbound_workers_cpumask(pool, cpu);

			mutex_unlock(&pool->attach_mutex);
		}

		/* update NUMA affinity of unbound workqueues */
		list_for_each_entry(wq, &workqueues, list)
			wq_update_unbound_numa(wq, cpu, true);

		mutex_unlock(&wq_pool_mutex);
		break;
	}
	return NOTIFY_OK;
}

/*
 * Workqueues should be brought down after normal priority CPU notifiers.
 * This will be registered as low priority CPU notifier.
 */
static int workqueue_cpu_down_callback(struct notifier_block *nfb,
						 unsigned long action,
						 void *hcpu)
{
	int cpu = (unsigned long)hcpu;
	struct work_struct unbind_work;
	struct workqueue_struct *wq;

	switch (action & ~CPU_TASKS_FROZEN) {
	case CPU_DOWN_PREPARE:
		/* unbinding per-cpu workers should happen on the local CPU */
		INIT_WORK_ONSTACK(&unbind_work, wq_unbind_fn);
		queue_work_on(cpu, system_highpri_wq, &unbind_work);

		/* update NUMA affinity of unbound workqueues */
		mutex_lock(&wq_pool_mutex);
		list_for_each_entry(wq, &workqueues, list)
			wq_update_unbound_numa(wq, cpu, false);
		mutex_unlock(&wq_pool_mutex);

		/* wait for per-cpu unbinding to finish */
		flush_work(&unbind_work);
		destroy_work_on_stack(&unbind_work);
		break;
	}
	return NOTIFY_OK;
}

#ifdef CONFIG_SMP

struct work_for_cpu {
	struct work_struct work;
	long (*fn)(void *);
	void *arg;
	long ret;
};

static void work_for_cpu_fn(struct work_struct *work)
{
	struct work_for_cpu *wfc = container_of(work, struct work_for_cpu, work);

	wfc->ret = wfc->fn(wfc->arg);
}

/**
 * work_on_cpu - run a function in user context on a particular cpu
 * @cpu: the cpu to run on
 * @fn: the function to run
 * @arg: the function arg
 *
 * It is up to the caller to ensure that the cpu doesn't go offline.
 * The caller must not hold any locks which would prevent @fn from completing.
 *
 * Return: The value @fn returns.
 */
long work_on_cpu(int cpu, long (*fn)(void *), void *arg)
{
	struct work_for_cpu wfc = { .fn = fn, .arg = arg };

	INIT_WORK_ONSTACK(&wfc.work, work_for_cpu_fn);
	schedule_work_on(cpu, &wfc.work);
	flush_work(&wfc.work);
	destroy_work_on_stack(&wfc.work);
	return wfc.ret;
}
EXPORT_SYMBOL_GPL(work_on_cpu);
#endif /* CONFIG_SMP */

#ifdef CONFIG_FREEZER

/**
 * freeze_workqueues_begin - begin freezing workqueues
 *
 * Start freezing workqueues.  After this function returns, all freezable
 * workqueues will queue new works to their delayed_works list instead of
 * pool->worklist.
 *
 * CONTEXT:
 * Grabs and releases wq_pool_mutex, wq->mutex and pool->lock's.
 */
void freeze_workqueues_begin(void)
{
	struct workqueue_struct *wq;
	struct pool_workqueue *pwq;

	mutex_lock(&wq_pool_mutex);

	WARN_ON_ONCE(workqueue_freezing);
	workqueue_freezing = true;

	list_for_each_entry(wq, &workqueues, list) {
		mutex_lock(&wq->mutex);
		for_each_pwq(pwq, wq)
			pwq_adjust_max_active(pwq);
		mutex_unlock(&wq->mutex);
	}

	mutex_unlock(&wq_pool_mutex);
}

/**
 * freeze_workqueues_busy - are freezable workqueues still busy?
 *
 * Check whether freezing is complete.  This function must be called
 * between freeze_workqueues_begin() and thaw_workqueues().
 *
 * CONTEXT:
 * Grabs and releases wq_pool_mutex.
 *
 * Return:
 * %true if some freezable workqueues are still busy.  %false if freezing
 * is complete.
 */
bool freeze_workqueues_busy(void)
{
	bool busy = false;
	struct workqueue_struct *wq;
	struct pool_workqueue *pwq;

	mutex_lock(&wq_pool_mutex);

	WARN_ON_ONCE(!workqueue_freezing);

	list_for_each_entry(wq, &workqueues, list) {
		if (!(wq->flags & WQ_FREEZABLE))
			continue;
		/*
		 * nr_active is monotonically decreasing.  It's safe
		 * to peek without lock.
		 */
		rcu_read_lock();
		for_each_pwq(pwq, wq) {
			WARN_ON_ONCE(pwq->nr_active < 0);
			if (pwq->nr_active) {
				busy = true;
				rcu_read_unlock();
				goto out_unlock;
			}
		}
		rcu_read_unlock();
	}
out_unlock:
	mutex_unlock(&wq_pool_mutex);
	return busy;
}

/**
 * thaw_workqueues - thaw workqueues
 *
 * Thaw workqueues.  Normal queueing is restored and all collected
 * frozen works are transferred to their respective pool worklists.
 *
 * CONTEXT:
 * Grabs and releases wq_pool_mutex, wq->mutex and pool->lock's.
 */
void thaw_workqueues(void)
{
	struct workqueue_struct *wq;
	struct pool_workqueue *pwq;

	mutex_lock(&wq_pool_mutex);

	if (!workqueue_freezing)
		goto out_unlock;

	workqueue_freezing = false;

	/* restore max_active and repopulate worklist */
	list_for_each_entry(wq, &workqueues, list) {
		mutex_lock(&wq->mutex);
		for_each_pwq(pwq, wq)
			pwq_adjust_max_active(pwq);
		mutex_unlock(&wq->mutex);
	}

out_unlock:
	mutex_unlock(&wq_pool_mutex);
}
#endif /* CONFIG_FREEZER */

#ifdef CONFIG_SYSFS
/*
 * Workqueues with WQ_SYSFS flag set is visible to userland via
 * /sys/bus/workqueue/devices/WQ_NAME.  All visible workqueues have the
 * following attributes.
 *
 *  per_cpu	RO bool	: whether the workqueue is per-cpu or unbound
 *  max_active	RW int	: maximum number of in-flight work items
 *
 * Unbound workqueues have the following extra attributes.
 *
 *  id		RO int	: the associated pool ID
 *  nice	RW int	: nice value of the workers
 *  cpumask	RW mask	: bitmask of allowed CPUs for the workers
 */
struct wq_device {
	struct workqueue_struct		*wq;
	struct device			dev;
};

static struct workqueue_struct *dev_to_wq(struct device *dev)
{
	struct wq_device *wq_dev = container_of(dev, struct wq_device, dev);

	return wq_dev->wq;
}

static ssize_t per_cpu_show(struct device *dev, struct device_attribute *attr,
			    char *buf)
{
	struct workqueue_struct *wq = dev_to_wq(dev);

	return scnprintf(buf, PAGE_SIZE, "%d\n", (bool)!(wq->flags & WQ_UNBOUND));
}
static DEVICE_ATTR_RO(per_cpu);

static ssize_t max_active_show(struct device *dev,
			       struct device_attribute *attr, char *buf)
{
	struct workqueue_struct *wq = dev_to_wq(dev);

	return scnprintf(buf, PAGE_SIZE, "%d\n", wq->saved_max_active);
}

static ssize_t max_active_store(struct device *dev,
				struct device_attribute *attr, const char *buf,
				size_t count)
{
	struct workqueue_struct *wq = dev_to_wq(dev);
	int val;

	if (sscanf(buf, "%d", &val) != 1 || val <= 0)
		return -EINVAL;

	workqueue_set_max_active(wq, val);
	return count;
}
static DEVICE_ATTR_RW(max_active);

static struct attribute *wq_sysfs_attrs[] = {
	&dev_attr_per_cpu.attr,
	&dev_attr_max_active.attr,
	NULL,
};
ATTRIBUTE_GROUPS(wq_sysfs);

static ssize_t wq_pool_ids_show(struct device *dev,
				struct device_attribute *attr, char *buf)
{
	struct workqueue_struct *wq = dev_to_wq(dev);
	const char *delim = "";
	int node, written = 0;

	get_online_cpus();
	rcu_read_lock();
	for_each_node(node) {
		written += scnprintf(buf + written, PAGE_SIZE - written,
				     "%s%d:%d", delim, node,
				     unbound_pwq_by_node(wq, node)->pool->id);
		delim = " ";
	}
	written += scnprintf(buf + written, PAGE_SIZE - written, "\n");
	rcu_read_unlock();
	put_online_cpus();

	return written;
}

static ssize_t wq_nice_show(struct device *dev, struct device_attribute *attr,
			    char *buf)
{
	struct workqueue_struct *wq = dev_to_wq(dev);
	int written;

	mutex_lock(&wq->mutex);
	written = scnprintf(buf, PAGE_SIZE, "%d\n", wq->unbound_attrs->nice);
	mutex_unlock(&wq->mutex);

	return written;
}

/* prepare workqueue_attrs for sysfs store operations */
static struct workqueue_attrs *wq_sysfs_prep_attrs(struct workqueue_struct *wq)
{
	struct workqueue_attrs *attrs;

	attrs = alloc_workqueue_attrs(GFP_KERNEL);
	if (!attrs)
		return NULL;

	mutex_lock(&wq->mutex);
	copy_workqueue_attrs(attrs, wq->unbound_attrs);
	mutex_unlock(&wq->mutex);
	return attrs;
}

static ssize_t wq_nice_store(struct device *dev, struct device_attribute *attr,
			     const char *buf, size_t count)
{
	struct workqueue_struct *wq = dev_to_wq(dev);
	struct workqueue_attrs *attrs;
	int ret;

	attrs = wq_sysfs_prep_attrs(wq);
	if (!attrs)
		return -ENOMEM;

	if (sscanf(buf, "%d", &attrs->nice) == 1 &&
	    attrs->nice >= MIN_NICE && attrs->nice <= MAX_NICE)
		ret = apply_workqueue_attrs(wq, attrs);
	else
		ret = -EINVAL;

	free_workqueue_attrs(attrs);
	return ret ?: count;
}

static ssize_t wq_cpumask_show(struct device *dev,
			       struct device_attribute *attr, char *buf)
{
	struct workqueue_struct *wq = dev_to_wq(dev);
	int written;

	mutex_lock(&wq->mutex);
	written = scnprintf(buf, PAGE_SIZE, "%*pb\n",
			    cpumask_pr_args(wq->unbound_attrs->cpumask));
	mutex_unlock(&wq->mutex);
	return written;
}

static ssize_t wq_cpumask_store(struct device *dev,
				struct device_attribute *attr,
				const char *buf, size_t count)
{
	struct workqueue_struct *wq = dev_to_wq(dev);
	struct workqueue_attrs *attrs;
	int ret;

	attrs = wq_sysfs_prep_attrs(wq);
	if (!attrs)
		return -ENOMEM;

	ret = cpumask_parse(buf, attrs->cpumask);
	if (!ret)
		ret = apply_workqueue_attrs(wq, attrs);

	free_workqueue_attrs(attrs);
	return ret ?: count;
}

static ssize_t wq_numa_show(struct device *dev, struct device_attribute *attr,
			    char *buf)
{
	struct workqueue_struct *wq = dev_to_wq(dev);
	int written;

	mutex_lock(&wq->mutex);
	written = scnprintf(buf, PAGE_SIZE, "%d\n",
			    !wq->unbound_attrs->no_numa);
	mutex_unlock(&wq->mutex);

	return written;
}

static ssize_t wq_numa_store(struct device *dev, struct device_attribute *attr,
			     const char *buf, size_t count)
{
	struct workqueue_struct *wq = dev_to_wq(dev);
	struct workqueue_attrs *attrs;
	int v, ret;

	attrs = wq_sysfs_prep_attrs(wq);
	if (!attrs)
		return -ENOMEM;

	ret = -EINVAL;
	if (sscanf(buf, "%d", &v) == 1) {
		attrs->no_numa = !v;
		ret = apply_workqueue_attrs(wq, attrs);
	}

	free_workqueue_attrs(attrs);
	return ret ?: count;
}

static struct device_attribute wq_sysfs_unbound_attrs[] = {
	__ATTR(pool_ids, 0444, wq_pool_ids_show, NULL),
	__ATTR(nice, 0644, wq_nice_show, wq_nice_store),
	__ATTR(cpumask, 0644, wq_cpumask_show, wq_cpumask_store),
	__ATTR(numa, 0644, wq_numa_show, wq_numa_store),
	__ATTR_NULL,
};

static struct bus_type wq_subsys = {
	.name				= "workqueue",
	.dev_groups			= wq_sysfs_groups,
};

static int __init wq_sysfs_init(void)
{
	return subsys_virtual_register(&wq_subsys, NULL);
}
core_initcall(wq_sysfs_init);

static void wq_device_release(struct device *dev)
{
	struct wq_device *wq_dev = container_of(dev, struct wq_device, dev);

	kfree(wq_dev);
}

/**
 * workqueue_sysfs_register - make a workqueue visible in sysfs
 * @wq: the workqueue to register
 *
 * Expose @wq in sysfs under /sys/bus/workqueue/devices.
 * alloc_workqueue*() automatically calls this function if WQ_SYSFS is set
 * which is the preferred method.
 *
 * Workqueue user should use this function directly iff it wants to apply
 * workqueue_attrs before making the workqueue visible in sysfs; otherwise,
 * apply_workqueue_attrs() may race against userland updating the
 * attributes.
 *
 * Return: 0 on success, -errno on failure.
 */
int workqueue_sysfs_register(struct workqueue_struct *wq)
{
	struct wq_device *wq_dev;
	int ret;

	/*
	 * Adjusting max_active or creating new pwqs by applyting
	 * attributes breaks ordering guarantee.  Disallow exposing ordered
	 * workqueues.
	 */
	if (WARN_ON(wq->flags & __WQ_ORDERED))
		return -EINVAL;

	wq->wq_dev = wq_dev = kzalloc(sizeof(*wq_dev), GFP_KERNEL);
	if (!wq_dev)
		return -ENOMEM;

	wq_dev->wq = wq;
	wq_dev->dev.bus = &wq_subsys;
	wq_dev->dev.init_name = wq->name;
	wq_dev->dev.release = wq_device_release;

	/*
	 * unbound_attrs are created separately.  Suppress uevent until
	 * everything is ready.
	 */
	dev_set_uevent_suppress(&wq_dev->dev, true);

	ret = device_register(&wq_dev->dev);
	if (ret) {
		kfree(wq_dev);
		wq->wq_dev = NULL;
		return ret;
	}

	if (wq->flags & WQ_UNBOUND) {
		struct device_attribute *attr;

		for (attr = wq_sysfs_unbound_attrs; attr->attr.name; attr++) {
			ret = device_create_file(&wq_dev->dev, attr);
			if (ret) {
				device_unregister(&wq_dev->dev);
				wq->wq_dev = NULL;
				return ret;
			}
		}
	}

	dev_set_uevent_suppress(&wq_dev->dev, false);
	kobject_uevent(&wq_dev->dev.kobj, KOBJ_ADD);
	return 0;
}

/**
 * workqueue_sysfs_unregister - undo workqueue_sysfs_register()
 * @wq: the workqueue to unregister
 *
 * If @wq is registered to sysfs by workqueue_sysfs_register(), unregister.
 */
static void workqueue_sysfs_unregister(struct workqueue_struct *wq)
{
	struct wq_device *wq_dev = wq->wq_dev;

	if (!wq->wq_dev)
		return;

	wq->wq_dev = NULL;
	device_unregister(&wq_dev->dev);
}
#else	/* CONFIG_SYSFS */
static void workqueue_sysfs_unregister(struct workqueue_struct *wq)	{ }
#endif	/* CONFIG_SYSFS */

static void __init wq_numa_init(void)
{
	cpumask_var_t *tbl;
	int node, cpu;

	if (num_possible_nodes() <= 1)
		return;

	if (wq_disable_numa) {
		pr_info("workqueue: NUMA affinity support disabled\n");
		return;
	}

	wq_update_unbound_numa_attrs_buf = alloc_workqueue_attrs(GFP_KERNEL);
	BUG_ON(!wq_update_unbound_numa_attrs_buf);

	/*
	 * We want masks of possible CPUs of each node which isn't readily
	 * available.  Build one from cpu_to_node() which should have been
	 * fully initialized by now.
	 */
	tbl = kzalloc(nr_node_ids * sizeof(tbl[0]), GFP_KERNEL);
	BUG_ON(!tbl);

	for_each_node(node)
		BUG_ON(!zalloc_cpumask_var_node(&tbl[node], GFP_KERNEL,
				node_online(node) ? node : NUMA_NO_NODE));

	for_each_possible_cpu(cpu) {
		node = cpu_to_node(cpu);
		if (WARN_ON(node == NUMA_NO_NODE)) {
			pr_warn("workqueue: NUMA node mapping not available for cpu%d, disabling NUMA support\n", cpu);
			/* happens iff arch is bonkers, let's just proceed */
			return;
		}
		cpumask_set_cpu(cpu, tbl[node]);
	}

	wq_numa_possible_cpumask = tbl;
	wq_numa_enabled = true;
}

static int __init init_workqueues(void)
{
	int std_nice[NR_STD_WORKER_POOLS] = { 0, HIGHPRI_NICE_LEVEL };
	int i, cpu;

	WARN_ON(__alignof__(struct pool_workqueue) < __alignof__(long long));

	pwq_cache = KMEM_CACHE(pool_workqueue, SLAB_PANIC);

	cpu_notifier(workqueue_cpu_up_callback, CPU_PRI_WORKQUEUE_UP);
	hotcpu_notifier(workqueue_cpu_down_callback, CPU_PRI_WORKQUEUE_DOWN);

	wq_numa_init();

	/* initialize CPU pools */
	for_each_possible_cpu(cpu) {
		struct worker_pool *pool;

		i = 0;
		for_each_cpu_worker_pool(pool, cpu) {
			BUG_ON(init_worker_pool(pool));
			pool->cpu = cpu;
			cpumask_copy(pool->attrs->cpumask, cpumask_of(cpu));
			pool->attrs->nice = std_nice[i++];
			pool->node = cpu_to_node(cpu);

			/* alloc pool ID */
			mutex_lock(&wq_pool_mutex);
			BUG_ON(worker_pool_assign_id(pool));
			mutex_unlock(&wq_pool_mutex);
		}
	}

	/* create the initial worker */
	for_each_online_cpu(cpu) {
		struct worker_pool *pool;

		for_each_cpu_worker_pool(pool, cpu) {
			pool->flags &= ~POOL_DISASSOCIATED;
			BUG_ON(!create_worker(pool));
		}
	}

	/* create default unbound and ordered wq attrs */
	for (i = 0; i < NR_STD_WORKER_POOLS; i++) {
		struct workqueue_attrs *attrs;

		BUG_ON(!(attrs = alloc_workqueue_attrs(GFP_KERNEL)));
		attrs->nice = std_nice[i];
		unbound_std_wq_attrs[i] = attrs;

		/*
		 * An ordered wq should have only one pwq as ordering is
		 * guaranteed by max_active which is enforced by pwqs.
		 * Turn off NUMA so that dfl_pwq is used for all nodes.
		 */
		BUG_ON(!(attrs = alloc_workqueue_attrs(GFP_KERNEL)));
		attrs->nice = std_nice[i];
		attrs->no_numa = true;
		ordered_wq_attrs[i] = attrs;
	}

	system_wq = alloc_workqueue("events", 0, 0);
	system_highpri_wq = alloc_workqueue("events_highpri", WQ_HIGHPRI, 0);
	system_long_wq = alloc_workqueue("events_long", 0, 0);
	system_unbound_wq = alloc_workqueue("events_unbound", WQ_UNBOUND,
					    WQ_UNBOUND_MAX_ACTIVE);
	system_freezable_wq = alloc_workqueue("events_freezable",
					      WQ_FREEZABLE, 0);
	system_power_efficient_wq = alloc_workqueue("events_power_efficient",
					      WQ_POWER_EFFICIENT, 0);
	system_freezable_power_efficient_wq = alloc_workqueue("events_freezable_power_efficient",
					      WQ_FREEZABLE | WQ_POWER_EFFICIENT,
					      0);
	BUG_ON(!system_wq || !system_highpri_wq || !system_long_wq ||
	       !system_unbound_wq || !system_freezable_wq ||
	       !system_power_efficient_wq ||
	       !system_freezable_power_efficient_wq);
	return 0;
}
early_initcall(init_workqueues);<|MERGE_RESOLUTION|>--- conflicted
+++ resolved
@@ -596,12 +596,7 @@
  * @wq: the target workqueue
  * @node: the node ID
  *
-<<<<<<< HEAD
- * This must be called either with pwq_lock held or RCU read locked.
-=======
- * This must be called with any of wq_pool_mutex, wq->mutex or sched RCU
- * read locked.
->>>>>>> b9a9cfdb
+ * This must be called with any of wq_pool_mutex, wq->mutex or RCU read locked.
  * If the pwq needs to be used beyond the locking in effect, the caller is
  * responsible for guaranteeing that the pwq stays online.
  *
