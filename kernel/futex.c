--- conflicted
+++ resolved
@@ -2462,13 +2462,7 @@
 		 */
 		if (ret == -EFAULT)
 			goto pi_faulted;
-<<<<<<< HEAD
-
-		/*
-		 * wake_futex_pi has detected invalid state. Tell user
-		 * space.
-		 */
-=======
+
 		/*
 		 * A unconditional UNLOCK_PI op raced against a waiter
 		 * setting the FUTEX_WAITERS bit. Try again.
@@ -2478,7 +2472,11 @@
 			put_futex_key(&key);
 			goto retry;
 		}
->>>>>>> 648d744e
+
+		/*
+		 * wake_futex_pi has detected invalid state. Tell user
+		 * space.
+		 */
 		goto out_unlock;
 	}
 
