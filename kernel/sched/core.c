/*
 *  kernel/sched/core.c
 *
 *  Kernel scheduler and related syscalls
 *
 *  Copyright (C) 1991-2002  Linus Torvalds
 *
 *  1996-12-23  Modified by Dave Grothe to fix bugs in semaphores and
 *		make semaphores SMP safe
 *  1998-11-19	Implemented schedule_timeout() and related stuff
 *		by Andrea Arcangeli
 *  2002-01-04	New ultra-scalable O(1) scheduler by Ingo Molnar:
 *		hybrid priority-list and round-robin design with
 *		an array-switch method of distributing timeslices
 *		and per-CPU runqueues.  Cleanups and useful suggestions
 *		by Davide Libenzi, preemptible kernel bits by Robert Love.
 *  2003-09-03	Interactivity tuning by Con Kolivas.
 *  2004-04-02	Scheduler domains code by Nick Piggin
 *  2007-04-15  Work begun on replacing all interactivity tuning with a
 *              fair scheduling design by Con Kolivas.
 *  2007-05-05  Load balancing (smp-nice) and other improvements
 *              by Peter Williams
 *  2007-05-06  Interactivity improvements to CFS by Mike Galbraith
 *  2007-07-01  Group scheduling enhancements by Srivatsa Vaddagiri
 *  2007-11-29  RT balancing improvements by Steven Rostedt, Gregory Haskins,
 *              Thomas Gleixner, Mike Kravetz
 */

#include <linux/mm.h>
#include <linux/module.h>
#include <linux/nmi.h>
#include <linux/init.h>
#include <linux/uaccess.h>
#include <linux/highmem.h>
#include <asm/mmu_context.h>
#include <linux/interrupt.h>
#include <linux/capability.h>
#include <linux/completion.h>
#include <linux/kernel_stat.h>
#include <linux/debug_locks.h>
#include <linux/perf_event.h>
#include <linux/security.h>
#include <linux/notifier.h>
#include <linux/profile.h>
#include <linux/freezer.h>
#include <linux/vmalloc.h>
#include <linux/blkdev.h>
#include <linux/delay.h>
#include <linux/pid_namespace.h>
#include <linux/smp.h>
#include <linux/threads.h>
#include <linux/timer.h>
#include <linux/rcupdate.h>
#include <linux/cpu.h>
#include <linux/cpuset.h>
#include <linux/percpu.h>
#include <linux/proc_fs.h>
#include <linux/seq_file.h>
#include <linux/sysctl.h>
#include <linux/syscalls.h>
#include <linux/times.h>
#include <linux/tsacct_kern.h>
#include <linux/kprobes.h>
#include <linux/delayacct.h>
#include <linux/unistd.h>
#include <linux/pagemap.h>
#include <linux/hrtimer.h>
#include <linux/tick.h>
#include <linux/debugfs.h>
#include <linux/ctype.h>
#include <linux/ftrace.h>
#include <linux/slab.h>
#include <linux/init_task.h>
#include <linux/binfmts.h>
#include <linux/context_tracking.h>
#include <linux/compiler.h>

#include <asm/switch_to.h>
#include <asm/tlb.h>
#include <asm/irq_regs.h>
#include <asm/mutex.h>
#ifdef CONFIG_PARAVIRT
#include <asm/paravirt.h>
#endif

#include "sched.h"
#include "../workqueue_internal.h"
#include "../smpboot.h"

#define CREATE_TRACE_POINTS
#include <trace/events/sched.h>

DEFINE_MUTEX(sched_domains_mutex);
DEFINE_PER_CPU_SHARED_ALIGNED(struct rq, runqueues);

static void update_rq_clock_task(struct rq *rq, s64 delta);

void update_rq_clock(struct rq *rq)
{
	s64 delta;

	lockdep_assert_held(&rq->lock);

	if (rq->clock_skip_update & RQCF_ACT_SKIP)
		return;

	delta = sched_clock_cpu(cpu_of(rq)) - rq->clock;
	if (delta < 0)
		return;
	rq->clock += delta;
	update_rq_clock_task(rq, delta);
}

/*
 * Debugging: various feature bits
 */

#define SCHED_FEAT(name, enabled)	\
	(1UL << __SCHED_FEAT_##name) * enabled |

const_debug unsigned int sysctl_sched_features =
#include "features.h"
	0;

#undef SCHED_FEAT

#ifdef CONFIG_SCHED_DEBUG
#define SCHED_FEAT(name, enabled)	\
	#name ,

static const char * const sched_feat_names[] = {
#include "features.h"
};

#undef SCHED_FEAT

static int sched_feat_show(struct seq_file *m, void *v)
{
	int i;

	for (i = 0; i < __SCHED_FEAT_NR; i++) {
		if (!(sysctl_sched_features & (1UL << i)))
			seq_puts(m, "NO_");
		seq_printf(m, "%s ", sched_feat_names[i]);
	}
	seq_puts(m, "\n");

	return 0;
}

#ifdef HAVE_JUMP_LABEL

#define jump_label_key__true  STATIC_KEY_INIT_TRUE
#define jump_label_key__false STATIC_KEY_INIT_FALSE

#define SCHED_FEAT(name, enabled)	\
	jump_label_key__##enabled ,

struct static_key sched_feat_keys[__SCHED_FEAT_NR] = {
#include "features.h"
};

#undef SCHED_FEAT

static void sched_feat_disable(int i)
{
	static_key_disable(&sched_feat_keys[i]);
}

static void sched_feat_enable(int i)
{
	static_key_enable(&sched_feat_keys[i]);
}
#else
static void sched_feat_disable(int i) { };
static void sched_feat_enable(int i) { };
#endif /* HAVE_JUMP_LABEL */

static int sched_feat_set(char *cmp)
{
	int i;
	int neg = 0;

	if (strncmp(cmp, "NO_", 3) == 0) {
		neg = 1;
		cmp += 3;
	}

	for (i = 0; i < __SCHED_FEAT_NR; i++) {
		if (strcmp(cmp, sched_feat_names[i]) == 0) {
			if (neg) {
				sysctl_sched_features &= ~(1UL << i);
				sched_feat_disable(i);
			} else {
				sysctl_sched_features |= (1UL << i);
				sched_feat_enable(i);
			}
			break;
		}
	}

	return i;
}

static ssize_t
sched_feat_write(struct file *filp, const char __user *ubuf,
		size_t cnt, loff_t *ppos)
{
	char buf[64];
	char *cmp;
	int i;
	struct inode *inode;

	if (cnt > 63)
		cnt = 63;

	if (copy_from_user(&buf, ubuf, cnt))
		return -EFAULT;

	buf[cnt] = 0;
	cmp = strstrip(buf);

	/* Ensure the static_key remains in a consistent state */
	inode = file_inode(filp);
	mutex_lock(&inode->i_mutex);
	i = sched_feat_set(cmp);
	mutex_unlock(&inode->i_mutex);
	if (i == __SCHED_FEAT_NR)
		return -EINVAL;

	*ppos += cnt;

	return cnt;
}

static int sched_feat_open(struct inode *inode, struct file *filp)
{
	return single_open(filp, sched_feat_show, NULL);
}

static const struct file_operations sched_feat_fops = {
	.open		= sched_feat_open,
	.write		= sched_feat_write,
	.read		= seq_read,
	.llseek		= seq_lseek,
	.release	= single_release,
};

static __init int sched_init_debug(void)
{
	debugfs_create_file("sched_features", 0644, NULL, NULL,
			&sched_feat_fops);

	return 0;
}
late_initcall(sched_init_debug);
#endif /* CONFIG_SCHED_DEBUG */

/*
 * Number of tasks to iterate in a single balance run.
 * Limited because this is done with IRQs disabled.
 */
#ifndef CONFIG_PREEMPT_RT_FULL
const_debug unsigned int sysctl_sched_nr_migrate = 32;
#else
const_debug unsigned int sysctl_sched_nr_migrate = 8;
#endif

/*
 * period over which we average the RT time consumption, measured
 * in ms.
 *
 * default: 1s
 */
const_debug unsigned int sysctl_sched_time_avg = MSEC_PER_SEC;

/*
 * period over which we measure -rt task cpu usage in us.
 * default: 1s
 */
unsigned int sysctl_sched_rt_period = 1000000;

__read_mostly int scheduler_running;

/*
 * part of the period that we allow rt tasks to run in us.
 * default: 0.95s
 */
int sysctl_sched_rt_runtime = 950000;

/* cpus with isolated domains */
cpumask_var_t cpu_isolated_map;

/*
 * this_rq_lock - lock this runqueue and disable interrupts.
 */
static struct rq *this_rq_lock(void)
	__acquires(rq->lock)
{
	struct rq *rq;

	local_irq_disable();
	rq = this_rq();
	raw_spin_lock(&rq->lock);

	return rq;
}

#ifdef CONFIG_SCHED_HRTICK
/*
 * Use HR-timers to deliver accurate preemption points.
 */

static void hrtick_clear(struct rq *rq)
{
	if (hrtimer_active(&rq->hrtick_timer))
		hrtimer_cancel(&rq->hrtick_timer);
}

/*
 * High-resolution timer tick.
 * Runs from hardirq context with interrupts disabled.
 */
static enum hrtimer_restart hrtick(struct hrtimer *timer)
{
	struct rq *rq = container_of(timer, struct rq, hrtick_timer);

	WARN_ON_ONCE(cpu_of(rq) != smp_processor_id());

	raw_spin_lock(&rq->lock);
	update_rq_clock(rq);
	rq->curr->sched_class->task_tick(rq, rq->curr, 1);
	raw_spin_unlock(&rq->lock);

	return HRTIMER_NORESTART;
}

#ifdef CONFIG_SMP

static void __hrtick_restart(struct rq *rq)
{
	struct hrtimer *timer = &rq->hrtick_timer;

	hrtimer_start_expires(timer, HRTIMER_MODE_ABS_PINNED);
}

/*
 * called from hardirq (IPI) context
 */
static void __hrtick_start(void *arg)
{
	struct rq *rq = arg;

	raw_spin_lock(&rq->lock);
	__hrtick_restart(rq);
	rq->hrtick_csd_pending = 0;
	raw_spin_unlock(&rq->lock);
}

/*
 * Called to set the hrtick timer state.
 *
 * called with rq->lock held and irqs disabled
 */
void hrtick_start(struct rq *rq, u64 delay)
{
	struct hrtimer *timer = &rq->hrtick_timer;
	ktime_t time;
	s64 delta;

	/*
	 * Don't schedule slices shorter than 10000ns, that just
	 * doesn't make sense and can cause timer DoS.
	 */
	delta = max_t(s64, delay, 10000LL);
	time = ktime_add_ns(timer->base->get_time(), delta);

	hrtimer_set_expires(timer, time);

	if (rq == this_rq()) {
		__hrtick_restart(rq);
	} else if (!rq->hrtick_csd_pending) {
		smp_call_function_single_async(cpu_of(rq), &rq->hrtick_csd);
		rq->hrtick_csd_pending = 1;
	}
}

static int
hotplug_hrtick(struct notifier_block *nfb, unsigned long action, void *hcpu)
{
	int cpu = (int)(long)hcpu;

	switch (action) {
	case CPU_UP_CANCELED:
	case CPU_UP_CANCELED_FROZEN:
	case CPU_DOWN_PREPARE:
	case CPU_DOWN_PREPARE_FROZEN:
	case CPU_DEAD:
	case CPU_DEAD_FROZEN:
		hrtick_clear(cpu_rq(cpu));
		return NOTIFY_OK;
	}

	return NOTIFY_DONE;
}

static __init void init_hrtick(void)
{
	hotcpu_notifier(hotplug_hrtick, 0);
}
#else
/*
 * Called to set the hrtick timer state.
 *
 * called with rq->lock held and irqs disabled
 */
void hrtick_start(struct rq *rq, u64 delay)
{
	/*
	 * Don't schedule slices shorter than 10000ns, that just
	 * doesn't make sense. Rely on vruntime for fairness.
	 */
	delay = max_t(u64, delay, 10000LL);
	hrtimer_start(&rq->hrtick_timer, ns_to_ktime(delay),
		      HRTIMER_MODE_REL_PINNED);
}

static inline void init_hrtick(void)
{
}
#endif /* CONFIG_SMP */

static void init_rq_hrtick(struct rq *rq)
{
#ifdef CONFIG_SMP
	rq->hrtick_csd_pending = 0;

	rq->hrtick_csd.flags = 0;
	rq->hrtick_csd.func = __hrtick_start;
	rq->hrtick_csd.info = rq;
#endif

	hrtimer_init(&rq->hrtick_timer, CLOCK_MONOTONIC, HRTIMER_MODE_REL);
	rq->hrtick_timer.function = hrtick;
	rq->hrtick_timer.irqsafe = 1;
}
#else	/* CONFIG_SCHED_HRTICK */
static inline void hrtick_clear(struct rq *rq)
{
}

static inline void init_rq_hrtick(struct rq *rq)
{
}

static inline void init_hrtick(void)
{
}
#endif	/* CONFIG_SCHED_HRTICK */

/*
 * cmpxchg based fetch_or, macro so it works for different integer types
 */
#define fetch_or(ptr, val)						\
({	typeof(*(ptr)) __old, __val = *(ptr);				\
 	for (;;) {							\
 		__old = cmpxchg((ptr), __val, __val | (val));		\
 		if (__old == __val)					\
 			break;						\
 		__val = __old;						\
 	}								\
 	__old;								\
})

#if defined(CONFIG_SMP) && defined(TIF_POLLING_NRFLAG)
/*
 * Atomically set TIF_NEED_RESCHED and test for TIF_POLLING_NRFLAG,
 * this avoids any races wrt polling state changes and thereby avoids
 * spurious IPIs.
 */
static bool set_nr_and_not_polling(struct task_struct *p)
{
	struct thread_info *ti = task_thread_info(p);
	return !(fetch_or(&ti->flags, _TIF_NEED_RESCHED) & _TIF_POLLING_NRFLAG);
}

/*
 * Atomically set TIF_NEED_RESCHED if TIF_POLLING_NRFLAG is set.
 *
 * If this returns true, then the idle task promises to call
 * sched_ttwu_pending() and reschedule soon.
 */
static bool set_nr_if_polling(struct task_struct *p)
{
	struct thread_info *ti = task_thread_info(p);
	typeof(ti->flags) old, val = READ_ONCE(ti->flags);

	for (;;) {
		if (!(val & _TIF_POLLING_NRFLAG))
			return false;
		if (val & _TIF_NEED_RESCHED)
			return true;
		old = cmpxchg(&ti->flags, val, val | _TIF_NEED_RESCHED);
		if (old == val)
			break;
		val = old;
	}
	return true;
}

#else
static bool set_nr_and_not_polling(struct task_struct *p)
{
	set_tsk_need_resched(p);
	return true;
}

#ifdef CONFIG_SMP
static bool set_nr_if_polling(struct task_struct *p)
{
	return false;
}
#endif
#endif

void wake_q_add(struct wake_q_head *head, struct task_struct *task)
{
	struct wake_q_node *node = &task->wake_q;

	/*
	 * Atomically grab the task, if ->wake_q is !nil already it means
	 * its already queued (either by us or someone else) and will get the
	 * wakeup due to that.
	 *
	 * This cmpxchg() implies a full barrier, which pairs with the write
	 * barrier implied by the wakeup in wake_up_list().
	 */
	if (cmpxchg(&node->next, NULL, WAKE_Q_TAIL))
		return;

	get_task_struct(task);

	/*
	 * The head is context local, there can be no concurrency.
	 */
	*head->lastp = node;
	head->lastp = &node->next;
}

void __wake_up_q(struct wake_q_head *head, bool sleeper)
{
	struct wake_q_node *node = head->first;

	while (node != WAKE_Q_TAIL) {
		struct task_struct *task;

		task = container_of(node, struct task_struct, wake_q);
		BUG_ON(!task);
		/* task can safely be re-inserted now */
		node = node->next;
		task->wake_q.next = NULL;

		/*
		 * wake_up_process() implies a wmb() to pair with the queueing
		 * in wake_q_add() so as not to miss wakeups.
		 */
		if (sleeper)
			wake_up_lock_sleeper(task);
		else
			wake_up_process(task);
		put_task_struct(task);
	}
}

/*
 * resched_curr - mark rq's current task 'to be rescheduled now'.
 *
 * On UP this means the setting of the need_resched flag, on SMP it
 * might also involve a cross-CPU call to trigger the scheduler on
 * the target CPU.
 */
void resched_curr(struct rq *rq)
{
	struct task_struct *curr = rq->curr;
	int cpu;

	lockdep_assert_held(&rq->lock);

	if (test_tsk_need_resched(curr))
		return;

	cpu = cpu_of(rq);

	if (cpu == smp_processor_id()) {
		set_tsk_need_resched(curr);
		set_preempt_need_resched();
		return;
	}

	if (set_nr_and_not_polling(curr))
		smp_send_reschedule(cpu);
	else
		trace_sched_wake_idle_without_ipi(cpu);
}

#ifdef CONFIG_PREEMPT_LAZY
void resched_curr_lazy(struct rq *rq)
{
	struct task_struct *curr = rq->curr;
	int cpu;

	if (!sched_feat(PREEMPT_LAZY)) {
		resched_curr(rq);
		return;
	}

	lockdep_assert_held(&rq->lock);

	if (test_tsk_need_resched(curr))
		return;

	if (test_tsk_need_resched_lazy(curr))
		return;

	set_tsk_need_resched_lazy(curr);

	cpu = cpu_of(rq);
	if (cpu == smp_processor_id())
		return;

	/* NEED_RESCHED_LAZY must be visible before we test polling */
	smp_mb();
	if (!tsk_is_polling(curr))
		smp_send_reschedule(cpu);
}
#endif

void resched_cpu(int cpu)
{
	struct rq *rq = cpu_rq(cpu);
	unsigned long flags;

	if (!raw_spin_trylock_irqsave(&rq->lock, flags))
		return;
	resched_curr(rq);
	raw_spin_unlock_irqrestore(&rq->lock, flags);
}

#ifdef CONFIG_SMP
#ifdef CONFIG_NO_HZ_COMMON
/*
 * In the semi idle case, use the nearest busy cpu for migrating timers
 * from an idle cpu.  This is good for power-savings.
 *
 * We don't do similar optimization for completely idle system, as
 * selecting an idle cpu will add more delays to the timers than intended
 * (as that cpu's timer base may not be uptodate wrt jiffies etc).
 */
int get_nohz_timer_target(void)
{
	int i, cpu;
	struct sched_domain *sd;

	preempt_disable_rt();
	cpu = smp_processor_id();

	if (!idle_cpu(cpu) && is_housekeeping_cpu(cpu))
		goto preempt_en_rt;

	rcu_read_lock();
	for_each_domain(cpu, sd) {
		for_each_cpu(i, sched_domain_span(sd)) {
			if (!idle_cpu(i) && is_housekeeping_cpu(cpu)) {
				cpu = i;
				goto unlock;
			}
		}
	}

	if (!is_housekeeping_cpu(cpu))
		cpu = housekeeping_any_cpu();
unlock:
	rcu_read_unlock();
preempt_en_rt:
	preempt_enable_rt();
	return cpu;
}
/*
 * When add_timer_on() enqueues a timer into the timer wheel of an
 * idle CPU then this timer might expire before the next timer event
 * which is scheduled to wake up that CPU. In case of a completely
 * idle system the next event might even be infinite time into the
 * future. wake_up_idle_cpu() ensures that the CPU is woken up and
 * leaves the inner idle loop so the newly added timer is taken into
 * account when the CPU goes back to idle and evaluates the timer
 * wheel for the next timer event.
 */
static void wake_up_idle_cpu(int cpu)
{
	struct rq *rq = cpu_rq(cpu);

	if (cpu == smp_processor_id())
		return;

	if (set_nr_and_not_polling(rq->idle))
		smp_send_reschedule(cpu);
	else
		trace_sched_wake_idle_without_ipi(cpu);
}

static bool wake_up_full_nohz_cpu(int cpu)
{
	/*
	 * We just need the target to call irq_exit() and re-evaluate
	 * the next tick. The nohz full kick at least implies that.
	 * If needed we can still optimize that later with an
	 * empty IRQ.
	 */
	if (tick_nohz_full_cpu(cpu)) {
		if (cpu != smp_processor_id() ||
		    tick_nohz_tick_stopped())
			tick_nohz_full_kick_cpu(cpu);
		return true;
	}

	return false;
}

void wake_up_nohz_cpu(int cpu)
{
	if (!wake_up_full_nohz_cpu(cpu))
		wake_up_idle_cpu(cpu);
}

static inline bool got_nohz_idle_kick(void)
{
	int cpu = smp_processor_id();

	if (!test_bit(NOHZ_BALANCE_KICK, nohz_flags(cpu)))
		return false;

	if (idle_cpu(cpu) && !need_resched())
		return true;

	/*
	 * We can't run Idle Load Balance on this CPU for this time so we
	 * cancel it and clear NOHZ_BALANCE_KICK
	 */
	clear_bit(NOHZ_BALANCE_KICK, nohz_flags(cpu));
	return false;
}

#else /* CONFIG_NO_HZ_COMMON */

static inline bool got_nohz_idle_kick(void)
{
	return false;
}

#endif /* CONFIG_NO_HZ_COMMON */

#ifdef CONFIG_NO_HZ_FULL
bool sched_can_stop_tick(void)
{
	/*
	 * FIFO realtime policy runs the highest priority task. Other runnable
	 * tasks are of a lower priority. The scheduler tick does nothing.
	 */
	if (current->policy == SCHED_FIFO)
		return true;

	/*
	 * Round-robin realtime tasks time slice with other tasks at the same
	 * realtime priority. Is this task the only one at this priority?
	 */
	if (current->policy == SCHED_RR) {
		struct sched_rt_entity *rt_se = &current->rt;

		return rt_se->run_list.prev == rt_se->run_list.next;
	}

	/*
	 * More than one running task need preemption.
	 * nr_running update is assumed to be visible
	 * after IPI is sent from wakers.
	 */
	if (this_rq()->nr_running > 1)
		return false;

	return true;
}
#endif /* CONFIG_NO_HZ_FULL */

void sched_avg_update(struct rq *rq)
{
	s64 period = sched_avg_period();

	while ((s64)(rq_clock(rq) - rq->age_stamp) > period) {
		/*
		 * Inline assembly required to prevent the compiler
		 * optimising this loop into a divmod call.
		 * See __iter_div_u64_rem() for another example of this.
		 */
		asm("" : "+rm" (rq->age_stamp));
		rq->age_stamp += period;
		rq->rt_avg /= 2;
	}
}

#endif /* CONFIG_SMP */

#if defined(CONFIG_RT_GROUP_SCHED) || (defined(CONFIG_FAIR_GROUP_SCHED) && \
			(defined(CONFIG_SMP) || defined(CONFIG_CFS_BANDWIDTH)))
/*
 * Iterate task_group tree rooted at *from, calling @down when first entering a
 * node and @up when leaving it for the final time.
 *
 * Caller must hold rcu_lock or sufficient equivalent.
 */
int walk_tg_tree_from(struct task_group *from,
			     tg_visitor down, tg_visitor up, void *data)
{
	struct task_group *parent, *child;
	int ret;

	parent = from;

down:
	ret = (*down)(parent, data);
	if (ret)
		goto out;
	list_for_each_entry_rcu(child, &parent->children, siblings) {
		parent = child;
		goto down;

up:
		continue;
	}
	ret = (*up)(parent, data);
	if (ret || parent == from)
		goto out;

	child = parent;
	parent = parent->parent;
	if (parent)
		goto up;
out:
	return ret;
}

int tg_nop(struct task_group *tg, void *data)
{
	return 0;
}
#endif

static void set_load_weight(struct task_struct *p)
{
	int prio = p->static_prio - MAX_RT_PRIO;
	struct load_weight *load = &p->se.load;

	/*
	 * SCHED_IDLE tasks get minimal weight:
	 */
	if (idle_policy(p->policy)) {
		load->weight = scale_load(WEIGHT_IDLEPRIO);
		load->inv_weight = WMULT_IDLEPRIO;
		return;
	}

	load->weight = scale_load(prio_to_weight[prio]);
	load->inv_weight = prio_to_wmult[prio];
}

static inline void enqueue_task(struct rq *rq, struct task_struct *p, int flags)
{
	update_rq_clock(rq);
	if (!(flags & ENQUEUE_RESTORE))
		sched_info_queued(rq, p);
	p->sched_class->enqueue_task(rq, p, flags);
}

static inline void dequeue_task(struct rq *rq, struct task_struct *p, int flags)
{
	update_rq_clock(rq);
	if (!(flags & DEQUEUE_SAVE))
		sched_info_dequeued(rq, p);
	p->sched_class->dequeue_task(rq, p, flags);
}

void activate_task(struct rq *rq, struct task_struct *p, int flags)
{
	if (task_contributes_to_load(p))
		rq->nr_uninterruptible--;

	enqueue_task(rq, p, flags);
}

void deactivate_task(struct rq *rq, struct task_struct *p, int flags)
{
	if (task_contributes_to_load(p))
		rq->nr_uninterruptible++;

	dequeue_task(rq, p, flags);
}

static void update_rq_clock_task(struct rq *rq, s64 delta)
{
/*
 * In theory, the compile should just see 0 here, and optimize out the call
 * to sched_rt_avg_update. But I don't trust it...
 */
#if defined(CONFIG_IRQ_TIME_ACCOUNTING) || defined(CONFIG_PARAVIRT_TIME_ACCOUNTING)
	s64 steal = 0, irq_delta = 0;
#endif
#ifdef CONFIG_IRQ_TIME_ACCOUNTING
	irq_delta = irq_time_read(cpu_of(rq)) - rq->prev_irq_time;

	/*
	 * Since irq_time is only updated on {soft,}irq_exit, we might run into
	 * this case when a previous update_rq_clock() happened inside a
	 * {soft,}irq region.
	 *
	 * When this happens, we stop ->clock_task and only update the
	 * prev_irq_time stamp to account for the part that fit, so that a next
	 * update will consume the rest. This ensures ->clock_task is
	 * monotonic.
	 *
	 * It does however cause some slight miss-attribution of {soft,}irq
	 * time, a more accurate solution would be to update the irq_time using
	 * the current rq->clock timestamp, except that would require using
	 * atomic ops.
	 */
	if (irq_delta > delta)
		irq_delta = delta;

	rq->prev_irq_time += irq_delta;
	delta -= irq_delta;
#endif
#ifdef CONFIG_PARAVIRT_TIME_ACCOUNTING
	if (static_key_false((&paravirt_steal_rq_enabled))) {
		steal = paravirt_steal_clock(cpu_of(rq));
		steal -= rq->prev_steal_time_rq;

		if (unlikely(steal > delta))
			steal = delta;

		rq->prev_steal_time_rq += steal;
		delta -= steal;
	}
#endif

	rq->clock_task += delta;

#if defined(CONFIG_IRQ_TIME_ACCOUNTING) || defined(CONFIG_PARAVIRT_TIME_ACCOUNTING)
	if ((irq_delta + steal) && sched_feat(NONTASK_CAPACITY))
		sched_rt_avg_update(rq, irq_delta + steal);
#endif
}

void sched_set_stop_task(int cpu, struct task_struct *stop)
{
	struct sched_param param = { .sched_priority = MAX_RT_PRIO - 1 };
	struct task_struct *old_stop = cpu_rq(cpu)->stop;

	if (stop) {
		/*
		 * Make it appear like a SCHED_FIFO task, its something
		 * userspace knows about and won't get confused about.
		 *
		 * Also, it will make PI more or less work without too
		 * much confusion -- but then, stop work should not
		 * rely on PI working anyway.
		 */
		sched_setscheduler_nocheck(stop, SCHED_FIFO, &param);

		stop->sched_class = &stop_sched_class;
	}

	cpu_rq(cpu)->stop = stop;

	if (old_stop) {
		/*
		 * Reset it back to a normal scheduling class so that
		 * it can die in pieces.
		 */
		old_stop->sched_class = &rt_sched_class;
	}
}

/*
 * __normal_prio - return the priority that is based on the static prio
 */
static inline int __normal_prio(struct task_struct *p)
{
	return p->static_prio;
}

/*
 * Calculate the expected normal priority: i.e. priority
 * without taking RT-inheritance into account. Might be
 * boosted by interactivity modifiers. Changes upon fork,
 * setprio syscalls, and whenever the interactivity
 * estimator recalculates.
 */
static inline int normal_prio(struct task_struct *p)
{
	int prio;

	if (task_has_dl_policy(p))
		prio = MAX_DL_PRIO-1;
	else if (task_has_rt_policy(p))
		prio = MAX_RT_PRIO-1 - p->rt_priority;
	else
		prio = __normal_prio(p);
	return prio;
}

/*
 * Calculate the current priority, i.e. the priority
 * taken into account by the scheduler. This value might
 * be boosted by RT tasks, or might be boosted by
 * interactivity modifiers. Will be RT if the task got
 * RT-boosted. If not then it returns p->normal_prio.
 */
static int effective_prio(struct task_struct *p)
{
	p->normal_prio = normal_prio(p);
	/*
	 * If we are RT tasks or we were boosted to RT priority,
	 * keep the priority unchanged. Otherwise, update priority
	 * to the normal priority:
	 */
	if (!rt_prio(p->prio))
		return p->normal_prio;
	return p->prio;
}

/**
 * task_curr - is this task currently executing on a CPU?
 * @p: the task in question.
 *
 * Return: 1 if the task is currently executing. 0 otherwise.
 */
inline int task_curr(const struct task_struct *p)
{
	return cpu_curr(task_cpu(p)) == p;
}

/*
 * switched_from, switched_to and prio_changed must _NOT_ drop rq->lock,
 * use the balance_callback list if you want balancing.
 *
 * this means any call to check_class_changed() must be followed by a call to
 * balance_callback().
 */
static inline void check_class_changed(struct rq *rq, struct task_struct *p,
				       const struct sched_class *prev_class,
				       int oldprio)
{
	if (prev_class != p->sched_class) {
		if (prev_class->switched_from)
			prev_class->switched_from(rq, p);

		p->sched_class->switched_to(rq, p);
	} else if (oldprio != p->prio || dl_task(p))
		p->sched_class->prio_changed(rq, p, oldprio);
}

void check_preempt_curr(struct rq *rq, struct task_struct *p, int flags)
{
	const struct sched_class *class;

	if (p->sched_class == rq->curr->sched_class) {
		rq->curr->sched_class->check_preempt_curr(rq, p, flags);
	} else {
		for_each_class(class) {
			if (class == rq->curr->sched_class)
				break;
			if (class == p->sched_class) {
				resched_curr(rq);
				break;
			}
		}
	}

	/*
	 * A queue event has occurred, and we're going to schedule.  In
	 * this case, we can save a useless back to back clock update.
	 */
	if (task_on_rq_queued(rq->curr) && test_tsk_need_resched(rq->curr))
		rq_clock_skip_update(rq, true);
}

#ifdef CONFIG_SMP
/*
 * This is how migration works:
 *
 * 1) we invoke migration_cpu_stop() on the target CPU using
 *    stop_one_cpu().
 * 2) stopper starts to run (implicitly forcing the migrated thread
 *    off the CPU)
 * 3) it checks whether the migrated task is still in the wrong runqueue.
 * 4) if it's in the wrong runqueue then the migration thread removes
 *    it and puts it into the right queue.
 * 5) stopper completes and stop_one_cpu() returns and the migration
 *    is done.
 */

/*
 * move_queued_task - move a queued task to new rq.
 *
 * Returns (locked) new rq. Old rq's lock is released.
 */
static struct rq *move_queued_task(struct rq *rq, struct task_struct *p, int new_cpu)
{
	lockdep_assert_held(&rq->lock);

	dequeue_task(rq, p, 0);
	p->on_rq = TASK_ON_RQ_MIGRATING;
	set_task_cpu(p, new_cpu);
	raw_spin_unlock(&rq->lock);

	rq = cpu_rq(new_cpu);

	raw_spin_lock(&rq->lock);
	BUG_ON(task_cpu(p) != new_cpu);
	p->on_rq = TASK_ON_RQ_QUEUED;
	enqueue_task(rq, p, 0);
	check_preempt_curr(rq, p, 0);

	return rq;
}

struct migration_arg {
	struct task_struct *task;
	int dest_cpu;
};

/*
 * Move (not current) task off this cpu, onto dest cpu. We're doing
 * this because either it can't run here any more (set_cpus_allowed()
 * away from this CPU, or CPU going down), or because we're
 * attempting to rebalance this task on exec (sched_exec).
 *
 * So we race with normal scheduler movements, but that's OK, as long
 * as the task is no longer on this CPU.
 */
static struct rq *__migrate_task(struct rq *rq, struct task_struct *p, int dest_cpu)
{
	if (unlikely(!cpu_active(dest_cpu)))
		return rq;

	/* Affinity changed (again). */
	if (!cpumask_test_cpu(dest_cpu, tsk_cpus_allowed(p)))
		return rq;

	rq = move_queued_task(rq, p, dest_cpu);

	return rq;
}

/*
 * migration_cpu_stop - this will be executed by a highprio stopper thread
 * and performs thread migration by bumping thread off CPU then
 * 'pushing' onto another runqueue.
 */
static int migration_cpu_stop(void *data)
{
	struct migration_arg *arg = data;
	struct task_struct *p = arg->task;
	struct rq *rq = this_rq();

	/*
	 * The original target cpu might have gone down and we might
	 * be on another cpu but it doesn't matter.
	 */
	local_irq_disable();
	/*
	 * We need to explicitly wake pending tasks before running
	 * __migrate_task() such that we will not miss enforcing cpus_allowed
	 * during wakeups, see set_cpus_allowed_ptr()'s TASK_WAKING test.
	 */
	sched_ttwu_pending();

	raw_spin_lock(&p->pi_lock);
	raw_spin_lock(&rq->lock);
	/*
	 * If task_rq(p) != rq, it cannot be migrated here, because we're
	 * holding rq->lock, if p->on_rq == 0 it cannot get enqueued because
	 * we're holding p->pi_lock.
	 */
	if (task_rq(p) == rq && task_on_rq_queued(p))
		rq = __migrate_task(rq, p, arg->dest_cpu);
	raw_spin_unlock(&rq->lock);
	raw_spin_unlock(&p->pi_lock);

	local_irq_enable();
	return 0;
}

/*
 * sched_class::set_cpus_allowed must do the below, but is not required to
 * actually call this function.
 */
void set_cpus_allowed_common(struct task_struct *p, const struct cpumask *new_mask)
{
	cpumask_copy(&p->cpus_allowed, new_mask);
	p->nr_cpus_allowed = cpumask_weight(new_mask);
}

void do_set_cpus_allowed(struct task_struct *p, const struct cpumask *new_mask)
{
	struct rq *rq = task_rq(p);
	bool queued, running;

	lockdep_assert_held(&p->pi_lock);

	if (__migrate_disabled(p)) {
		cpumask_copy(&p->cpus_allowed, new_mask);
		return;
	}

	queued = task_on_rq_queued(p);
	running = task_current(rq, p);

	if (queued) {
		/*
		 * Because __kthread_bind() calls this on blocked tasks without
		 * holding rq->lock.
		 */
		lockdep_assert_held(&rq->lock);
		dequeue_task(rq, p, DEQUEUE_SAVE);
	}
	if (running)
		put_prev_task(rq, p);

	p->sched_class->set_cpus_allowed(p, new_mask);

	if (running)
		p->sched_class->set_curr_task(rq);
	if (queued)
		enqueue_task(rq, p, ENQUEUE_RESTORE);
}

static DEFINE_PER_CPU(struct cpumask, sched_cpumasks);
static DEFINE_MUTEX(sched_down_mutex);
static cpumask_t sched_down_cpumask;

void tell_sched_cpu_down_begin(int cpu)
{
	mutex_lock(&sched_down_mutex);
	cpumask_set_cpu(cpu, &sched_down_cpumask);
	mutex_unlock(&sched_down_mutex);
}

void tell_sched_cpu_down_done(int cpu)
{
	mutex_lock(&sched_down_mutex);
	cpumask_clear_cpu(cpu, &sched_down_cpumask);
	mutex_unlock(&sched_down_mutex);
}

/**
 * migrate_me - try to move the current task off this cpu
 *
 * Used by the pin_current_cpu() code to try to get tasks
 * to move off the current CPU as it is going down.
 * It will only move the task if the task isn't pinned to
 * the CPU (with migrate_disable, affinity or NO_SETAFFINITY)
 * and the task has to be in a RUNNING state. Otherwise the
 * movement of the task will wake it up (change its state
 * to running) when the task did not expect it.
 *
 * Returns 1 if it succeeded in moving the current task
 *         0 otherwise.
 */
int migrate_me(void)
{
	struct task_struct *p = current;
	struct migration_arg arg;
	struct cpumask *cpumask;
	struct cpumask *mask;
	unsigned long flags;
	unsigned int dest_cpu;
	struct rq *rq;

	/*
	 * We can not migrate tasks bounded to a CPU or tasks not
	 * running. The movement of the task will wake it up.
	 */
	if (p->flags & PF_NO_SETAFFINITY || p->state)
		return 0;

	mutex_lock(&sched_down_mutex);
	rq = task_rq_lock(p, &flags);

	cpumask = this_cpu_ptr(&sched_cpumasks);
	mask = &p->cpus_allowed;

	cpumask_andnot(cpumask, mask, &sched_down_cpumask);

	if (!cpumask_weight(cpumask)) {
		/* It's only on this CPU? */
		task_rq_unlock(rq, p, &flags);
		mutex_unlock(&sched_down_mutex);
		return 0;
	}

	dest_cpu = cpumask_any_and(cpu_active_mask, cpumask);

	arg.task = p;
	arg.dest_cpu = dest_cpu;

	task_rq_unlock(rq, p, &flags);

	stop_one_cpu(cpu_of(rq), migration_cpu_stop, &arg);
	tlb_migrate_finish(p->mm);
	mutex_unlock(&sched_down_mutex);

	return 1;
}

/*
 * Change a given task's CPU affinity. Migrate the thread to a
 * proper CPU and schedule it away if the CPU it's executing on
 * is removed from the allowed bitmask.
 *
 * NOTE: the caller must have a valid reference to the task, the
 * task must not exit() & deallocate itself prematurely. The
 * call is not atomic; no spinlocks may be held.
 */
static int __set_cpus_allowed_ptr(struct task_struct *p,
				  const struct cpumask *new_mask, bool check)
{
	unsigned long flags;
	struct rq *rq;
	unsigned int dest_cpu;
	int ret = 0;

	rq = task_rq_lock(p, &flags);

	/*
	 * Must re-check here, to close a race against __kthread_bind(),
	 * sched_setaffinity() is not guaranteed to observe the flag.
	 */
	if (check && (p->flags & PF_NO_SETAFFINITY)) {
		ret = -EINVAL;
		goto out;
	}

	if (cpumask_equal(&p->cpus_allowed, new_mask))
		goto out;

	if (!cpumask_intersects(new_mask, cpu_active_mask)) {
		ret = -EINVAL;
		goto out;
	}

	do_set_cpus_allowed(p, new_mask);

	/* Can the task run on the task's current CPU? If so, we're done */
	if (cpumask_test_cpu(task_cpu(p), new_mask) || __migrate_disabled(p))
		goto out;

	dest_cpu = cpumask_any_and(cpu_active_mask, new_mask);
	if (task_running(rq, p) || p->state == TASK_WAKING) {
		struct migration_arg arg = { p, dest_cpu };
		/* Need help from migration thread: drop lock and wait. */
		task_rq_unlock(rq, p, &flags);
		stop_one_cpu(cpu_of(rq), migration_cpu_stop, &arg);
		tlb_migrate_finish(p->mm);
		return 0;
	} else if (task_on_rq_queued(p)) {
		/*
		 * OK, since we're going to drop the lock immediately
		 * afterwards anyway.
		 */
		lockdep_unpin_lock(&rq->lock);
		rq = move_queued_task(rq, p, dest_cpu);
		lockdep_pin_lock(&rq->lock);
	}
out:
	task_rq_unlock(rq, p, &flags);

	return ret;
}

int set_cpus_allowed_ptr(struct task_struct *p, const struct cpumask *new_mask)
{
	return __set_cpus_allowed_ptr(p, new_mask, false);
}
EXPORT_SYMBOL_GPL(set_cpus_allowed_ptr);

void set_task_cpu(struct task_struct *p, unsigned int new_cpu)
{
#ifdef CONFIG_SCHED_DEBUG
	/*
	 * We should never call set_task_cpu() on a blocked task,
	 * ttwu() will sort out the placement.
	 */
	WARN_ON_ONCE(p->state != TASK_RUNNING && p->state != TASK_WAKING &&
			!p->on_rq);

#ifdef CONFIG_LOCKDEP
	/*
	 * The caller should hold either p->pi_lock or rq->lock, when changing
	 * a task's CPU. ->pi_lock for waking tasks, rq->lock for runnable tasks.
	 *
	 * sched_move_task() holds both and thus holding either pins the cgroup,
	 * see task_group().
	 *
	 * Furthermore, all task_rq users should acquire both locks, see
	 * task_rq_lock().
	 */
	WARN_ON_ONCE(debug_locks && !(lockdep_is_held(&p->pi_lock) ||
				      lockdep_is_held(&task_rq(p)->lock)));
#endif
#endif

	trace_sched_migrate_task(p, new_cpu);

	if (task_cpu(p) != new_cpu) {
		if (p->sched_class->migrate_task_rq)
			p->sched_class->migrate_task_rq(p);
		p->se.nr_migrations++;
		perf_event_task_migrate(p);
	}

	__set_task_cpu(p, new_cpu);
}

static void __migrate_swap_task(struct task_struct *p, int cpu)
{
	if (task_on_rq_queued(p)) {
		struct rq *src_rq, *dst_rq;

		src_rq = task_rq(p);
		dst_rq = cpu_rq(cpu);

		deactivate_task(src_rq, p, 0);
		set_task_cpu(p, cpu);
		activate_task(dst_rq, p, 0);
		check_preempt_curr(dst_rq, p, 0);
	} else {
		/*
		 * Task isn't running anymore; make it appear like we migrated
		 * it before it went to sleep. This means on wakeup we make the
		 * previous cpu our targer instead of where it really is.
		 */
		p->wake_cpu = cpu;
	}
}

struct migration_swap_arg {
	struct task_struct *src_task, *dst_task;
	int src_cpu, dst_cpu;
};

static int migrate_swap_stop(void *data)
{
	struct migration_swap_arg *arg = data;
	struct rq *src_rq, *dst_rq;
	int ret = -EAGAIN;

	if (!cpu_active(arg->src_cpu) || !cpu_active(arg->dst_cpu))
		return -EAGAIN;

	src_rq = cpu_rq(arg->src_cpu);
	dst_rq = cpu_rq(arg->dst_cpu);

	double_raw_lock(&arg->src_task->pi_lock,
			&arg->dst_task->pi_lock);
	double_rq_lock(src_rq, dst_rq);

	if (task_cpu(arg->dst_task) != arg->dst_cpu)
		goto unlock;

	if (task_cpu(arg->src_task) != arg->src_cpu)
		goto unlock;

	if (!cpumask_test_cpu(arg->dst_cpu, tsk_cpus_allowed(arg->src_task)))
		goto unlock;

	if (!cpumask_test_cpu(arg->src_cpu, tsk_cpus_allowed(arg->dst_task)))
		goto unlock;

	__migrate_swap_task(arg->src_task, arg->dst_cpu);
	__migrate_swap_task(arg->dst_task, arg->src_cpu);

	ret = 0;

unlock:
	double_rq_unlock(src_rq, dst_rq);
	raw_spin_unlock(&arg->dst_task->pi_lock);
	raw_spin_unlock(&arg->src_task->pi_lock);

	return ret;
}

/*
 * Cross migrate two tasks
 */
int migrate_swap(struct task_struct *cur, struct task_struct *p)
{
	struct migration_swap_arg arg;
	int ret = -EINVAL;

	arg = (struct migration_swap_arg){
		.src_task = cur,
		.src_cpu = task_cpu(cur),
		.dst_task = p,
		.dst_cpu = task_cpu(p),
	};

	if (arg.src_cpu == arg.dst_cpu)
		goto out;

	/*
	 * These three tests are all lockless; this is OK since all of them
	 * will be re-checked with proper locks held further down the line.
	 */
	if (!cpu_active(arg.src_cpu) || !cpu_active(arg.dst_cpu))
		goto out;

	if (!cpumask_test_cpu(arg.dst_cpu, tsk_cpus_allowed(arg.src_task)))
		goto out;

	if (!cpumask_test_cpu(arg.src_cpu, tsk_cpus_allowed(arg.dst_task)))
		goto out;

	trace_sched_swap_numa(cur, arg.src_cpu, p, arg.dst_cpu);
	ret = stop_two_cpus(arg.dst_cpu, arg.src_cpu, migrate_swap_stop, &arg);

out:
	return ret;
}

static bool check_task_state(struct task_struct *p, long match_state)
{
	bool match = false;

	raw_spin_lock_irq(&p->pi_lock);
	if (p->state == match_state || p->saved_state == match_state)
		match = true;
	raw_spin_unlock_irq(&p->pi_lock);

	return match;
}

/*
 * wait_task_inactive - wait for a thread to unschedule.
 *
 * If @match_state is nonzero, it's the @p->state value just checked and
 * not expected to change.  If it changes, i.e. @p might have woken up,
 * then return zero.  When we succeed in waiting for @p to be off its CPU,
 * we return a positive number (its total switch count).  If a second call
 * a short while later returns the same number, the caller can be sure that
 * @p has remained unscheduled the whole time.
 *
 * The caller must ensure that the task *will* unschedule sometime soon,
 * else this function might spin for a *long* time. This function can't
 * be called with interrupts off, or it may introduce deadlock with
 * smp_call_function() if an IPI is sent by the same process we are
 * waiting to become inactive.
 */
unsigned long wait_task_inactive(struct task_struct *p, long match_state)
{
	unsigned long flags;
	int running, queued;
	unsigned long ncsw;
	struct rq *rq;

	for (;;) {
		/*
		 * We do the initial early heuristics without holding
		 * any task-queue locks at all. We'll only try to get
		 * the runqueue lock when things look like they will
		 * work out!
		 */
		rq = task_rq(p);

		/*
		 * If the task is actively running on another CPU
		 * still, just relax and busy-wait without holding
		 * any locks.
		 *
		 * NOTE! Since we don't hold any locks, it's not
		 * even sure that "rq" stays as the right runqueue!
		 * But we don't care, since "task_running()" will
		 * return false if the runqueue has changed and p
		 * is actually now running somewhere else!
		 */
		while (task_running(rq, p)) {
			if (match_state && !check_task_state(p, match_state))
				return 0;
			cpu_relax();
		}

		/*
		 * Ok, time to look more closely! We need the rq
		 * lock now, to be *sure*. If we're wrong, we'll
		 * just go back and repeat.
		 */
		rq = task_rq_lock(p, &flags);
		trace_sched_wait_task(p);
		running = task_running(rq, p);
		queued = task_on_rq_queued(p);
		ncsw = 0;
		if (!match_state || p->state == match_state ||
		    p->saved_state == match_state)
			ncsw = p->nvcsw | LONG_MIN; /* sets MSB */
		task_rq_unlock(rq, p, &flags);

		/*
		 * If it changed from the expected state, bail out now.
		 */
		if (unlikely(!ncsw))
			break;

		/*
		 * Was it really running after all now that we
		 * checked with the proper locks actually held?
		 *
		 * Oops. Go back and try again..
		 */
		if (unlikely(running)) {
			cpu_relax();
			continue;
		}

		/*
		 * It's not enough that it's not actively running,
		 * it must be off the runqueue _entirely_, and not
		 * preempted!
		 *
		 * So if it was still runnable (but just not actively
		 * running right now), it's preempted, and we should
		 * yield - it could be a while.
		 */
		if (unlikely(queued)) {
			ktime_t to = ktime_set(0, NSEC_PER_SEC/HZ);

			set_current_state(TASK_UNINTERRUPTIBLE);
			schedule_hrtimeout(&to, HRTIMER_MODE_REL);
			continue;
		}

		/*
		 * Ahh, all good. It wasn't running, and it wasn't
		 * runnable, which means that it will never become
		 * running in the future either. We're all done!
		 */
		break;
	}

	return ncsw;
}

/***
 * kick_process - kick a running thread to enter/exit the kernel
 * @p: the to-be-kicked thread
 *
 * Cause a process which is running on another CPU to enter
 * kernel-mode, without any delay. (to get signals handled.)
 *
 * NOTE: this function doesn't have to take the runqueue lock,
 * because all it wants to ensure is that the remote task enters
 * the kernel. If the IPI races and the task has been migrated
 * to another CPU then no harm is done and the purpose has been
 * achieved as well.
 */
void kick_process(struct task_struct *p)
{
	int cpu;

	preempt_disable();
	cpu = task_cpu(p);
	if ((cpu != smp_processor_id()) && task_curr(p))
		smp_send_reschedule(cpu);
	preempt_enable();
}
EXPORT_SYMBOL_GPL(kick_process);

/*
 * ->cpus_allowed is protected by both rq->lock and p->pi_lock
 */
static int select_fallback_rq(int cpu, struct task_struct *p)
{
	int nid = cpu_to_node(cpu);
	const struct cpumask *nodemask = NULL;
	enum { cpuset, possible, fail } state = cpuset;
	int dest_cpu;

	/*
	 * If the node that the cpu is on has been offlined, cpu_to_node()
	 * will return -1. There is no cpu on the node, and we should
	 * select the cpu on the other node.
	 */
	if (nid != -1) {
		nodemask = cpumask_of_node(nid);

		/* Look for allowed, online CPU in same node. */
		for_each_cpu(dest_cpu, nodemask) {
			if (!cpu_online(dest_cpu))
				continue;
			if (!cpu_active(dest_cpu))
				continue;
			if (cpumask_test_cpu(dest_cpu, tsk_cpus_allowed(p)))
				return dest_cpu;
		}
	}

	for (;;) {
		/* Any allowed, online CPU? */
		for_each_cpu(dest_cpu, tsk_cpus_allowed(p)) {
			if (!cpu_online(dest_cpu))
				continue;
			if (!cpu_active(dest_cpu))
				continue;
			goto out;
		}

		/* No more Mr. Nice Guy. */
		switch (state) {
		case cpuset:
			if (IS_ENABLED(CONFIG_CPUSETS)) {
				cpuset_cpus_allowed_fallback(p);
				state = possible;
				break;
			}
			/* fall-through */
		case possible:
			do_set_cpus_allowed(p, cpu_possible_mask);
			state = fail;
			break;

		case fail:
			BUG();
			break;
		}
	}

out:
	if (state != cpuset) {
		/*
		 * Don't tell them about moving exiting tasks or
		 * kernel threads (both mm NULL), since they never
		 * leave kernel.
		 */
		if (p->mm && printk_ratelimit()) {
			printk_deferred("process %d (%s) no longer affine to cpu%d\n",
					task_pid_nr(p), p->comm, cpu);
		}
	}

	return dest_cpu;
}

/*
 * The caller (fork, wakeup) owns p->pi_lock, ->cpus_allowed is stable.
 */
static inline
int select_task_rq(struct task_struct *p, int cpu, int sd_flags, int wake_flags)
{
	lockdep_assert_held(&p->pi_lock);

	if (tsk_nr_cpus_allowed(p) > 1)
		cpu = p->sched_class->select_task_rq(p, cpu, sd_flags, wake_flags);

	/*
	 * In order not to call set_task_cpu() on a blocking task we need
	 * to rely on ttwu() to place the task on a valid ->cpus_allowed
	 * cpu.
	 *
	 * Since this is common to all placement strategies, this lives here.
	 *
	 * [ this allows ->select_task() to simply return task_cpu(p) and
	 *   not worry about this generic constraint ]
	 */
	if (unlikely(!cpumask_test_cpu(cpu, tsk_cpus_allowed(p)) ||
		     !cpu_online(cpu)))
		cpu = select_fallback_rq(task_cpu(p), p);

	return cpu;
}

static void update_avg(u64 *avg, u64 sample)
{
	s64 diff = sample - *avg;
	*avg += diff >> 3;
}

#else

static inline int __set_cpus_allowed_ptr(struct task_struct *p,
					 const struct cpumask *new_mask, bool check)
{
	return set_cpus_allowed_ptr(p, new_mask);
}

#endif /* CONFIG_SMP */

static void
ttwu_stat(struct task_struct *p, int cpu, int wake_flags)
{
#ifdef CONFIG_SCHEDSTATS
	struct rq *rq = this_rq();

#ifdef CONFIG_SMP
	int this_cpu = smp_processor_id();

	if (cpu == this_cpu) {
		schedstat_inc(rq, ttwu_local);
		schedstat_inc(p, se.statistics.nr_wakeups_local);
	} else {
		struct sched_domain *sd;

		schedstat_inc(p, se.statistics.nr_wakeups_remote);
		rcu_read_lock();
		for_each_domain(this_cpu, sd) {
			if (cpumask_test_cpu(cpu, sched_domain_span(sd))) {
				schedstat_inc(sd, ttwu_wake_remote);
				break;
			}
		}
		rcu_read_unlock();
	}

	if (wake_flags & WF_MIGRATED)
		schedstat_inc(p, se.statistics.nr_wakeups_migrate);

#endif /* CONFIG_SMP */

	schedstat_inc(rq, ttwu_count);
	schedstat_inc(p, se.statistics.nr_wakeups);

	if (wake_flags & WF_SYNC)
		schedstat_inc(p, se.statistics.nr_wakeups_sync);

#endif /* CONFIG_SCHEDSTATS */
}

static inline void ttwu_activate(struct rq *rq, struct task_struct *p, int en_flags)
{
	activate_task(rq, p, en_flags);
	p->on_rq = TASK_ON_RQ_QUEUED;
}

/*
 * Mark the task runnable and perform wakeup-preemption.
 */
static void
ttwu_do_wakeup(struct rq *rq, struct task_struct *p, int wake_flags)
{
	check_preempt_curr(rq, p, wake_flags);
	p->state = TASK_RUNNING;
	trace_sched_wakeup(p);

#ifdef CONFIG_SMP
	if (p->sched_class->task_woken) {
		/*
		 * Our task @p is fully woken up and running; so its safe to
		 * drop the rq->lock, hereafter rq is only used for statistics.
		 */
		lockdep_unpin_lock(&rq->lock);
		p->sched_class->task_woken(rq, p);
		lockdep_pin_lock(&rq->lock);
	}

	if (rq->idle_stamp) {
		u64 delta = rq_clock(rq) - rq->idle_stamp;
		u64 max = 2*rq->max_idle_balance_cost;

		update_avg(&rq->avg_idle, delta);

		if (rq->avg_idle > max)
			rq->avg_idle = max;

		rq->idle_stamp = 0;
	}
#endif
}

static void
ttwu_do_activate(struct rq *rq, struct task_struct *p, int wake_flags)
{
	lockdep_assert_held(&rq->lock);

#ifdef CONFIG_SMP
	if (p->sched_contributes_to_load)
		rq->nr_uninterruptible--;
#endif

	ttwu_activate(rq, p, ENQUEUE_WAKEUP | ENQUEUE_WAKING);
	ttwu_do_wakeup(rq, p, wake_flags);
}

/*
 * Called in case the task @p isn't fully descheduled from its runqueue,
 * in this case we must do a remote wakeup. Its a 'light' wakeup though,
 * since all we need to do is flip p->state to TASK_RUNNING, since
 * the task is still ->on_rq.
 */
static int ttwu_remote(struct task_struct *p, int wake_flags)
{
	struct rq *rq;
	int ret = 0;

	rq = __task_rq_lock(p);
	if (task_on_rq_queued(p)) {
		/* check_preempt_curr() may use rq clock */
		update_rq_clock(rq);
		ttwu_do_wakeup(rq, p, wake_flags);
		ret = 1;
	}
	__task_rq_unlock(rq);

	return ret;
}

#ifdef CONFIG_SMP
void sched_ttwu_pending(void)
{
	struct rq *rq = this_rq();
	struct llist_node *llist = llist_del_all(&rq->wake_list);
	struct task_struct *p;
	unsigned long flags;

	if (!llist)
		return;

	raw_spin_lock_irqsave(&rq->lock, flags);
	lockdep_pin_lock(&rq->lock);

	while (llist) {
		p = llist_entry(llist, struct task_struct, wake_entry);
		llist = llist_next(llist);
		ttwu_do_activate(rq, p, 0);
	}

	lockdep_unpin_lock(&rq->lock);
	raw_spin_unlock_irqrestore(&rq->lock, flags);
}

void scheduler_ipi(void)
{
	/*
	 * Fold TIF_NEED_RESCHED into the preempt_count; anybody setting
	 * TIF_NEED_RESCHED remotely (for the first time) will also send
	 * this IPI.
	 */
	preempt_fold_need_resched();

	if (llist_empty(&this_rq()->wake_list) && !got_nohz_idle_kick())
		return;

	/*
	 * Not all reschedule IPI handlers call irq_enter/irq_exit, since
	 * traditionally all their work was done from the interrupt return
	 * path. Now that we actually do some work, we need to make sure
	 * we do call them.
	 *
	 * Some archs already do call them, luckily irq_enter/exit nest
	 * properly.
	 *
	 * Arguably we should visit all archs and update all handlers,
	 * however a fair share of IPIs are still resched only so this would
	 * somewhat pessimize the simple resched case.
	 */
	irq_enter();
	sched_ttwu_pending();

	/*
	 * Check if someone kicked us for doing the nohz idle load balance.
	 */
	if (unlikely(got_nohz_idle_kick())) {
		this_rq()->idle_balance = 1;
		raise_softirq_irqoff(SCHED_SOFTIRQ);
	}
	irq_exit();
}

static void ttwu_queue_remote(struct task_struct *p, int cpu)
{
	struct rq *rq = cpu_rq(cpu);

	if (llist_add(&p->wake_entry, &cpu_rq(cpu)->wake_list)) {
		if (!set_nr_if_polling(rq->idle))
			smp_send_reschedule(cpu);
		else
			trace_sched_wake_idle_without_ipi(cpu);
	}
}

void wake_up_if_idle(int cpu)
{
	struct rq *rq = cpu_rq(cpu);
	unsigned long flags;

	rcu_read_lock();

	if (!is_idle_task(rcu_dereference(rq->curr)))
		goto out;

	if (set_nr_if_polling(rq->idle)) {
		trace_sched_wake_idle_without_ipi(cpu);
	} else {
		raw_spin_lock_irqsave(&rq->lock, flags);
		if (is_idle_task(rq->curr))
			smp_send_reschedule(cpu);
		/* Else cpu is not in idle, do nothing here */
		raw_spin_unlock_irqrestore(&rq->lock, flags);
	}

out:
	rcu_read_unlock();
}

bool cpus_share_cache(int this_cpu, int that_cpu)
{
	return per_cpu(sd_llc_id, this_cpu) == per_cpu(sd_llc_id, that_cpu);
}
#endif /* CONFIG_SMP */

static void ttwu_queue(struct task_struct *p, int cpu)
{
	struct rq *rq = cpu_rq(cpu);

#if defined(CONFIG_SMP)
	if (sched_feat(TTWU_QUEUE) && !cpus_share_cache(smp_processor_id(), cpu)) {
		sched_clock_cpu(cpu); /* sync clocks x-cpu */
		ttwu_queue_remote(p, cpu);
		return;
	}
#endif

	raw_spin_lock(&rq->lock);
	lockdep_pin_lock(&rq->lock);
	ttwu_do_activate(rq, p, 0);
	lockdep_unpin_lock(&rq->lock);
	raw_spin_unlock(&rq->lock);
}

/**
 * try_to_wake_up - wake up a thread
 * @p: the thread to be awakened
 * @state: the mask of task states that can be woken
 * @wake_flags: wake modifier flags (WF_*)
 *
 * Put it on the run-queue if it's not already there. The "current"
 * thread is always on the run-queue (except when the actual
 * re-schedule is in progress), and as such you're allowed to do
 * the simpler "current->state = TASK_RUNNING" to mark yourself
 * runnable without the overhead of this.
 *
 * Return: %true if @p was woken up, %false if it was already running.
 * or @state didn't match @p's state.
 */
static int
try_to_wake_up(struct task_struct *p, unsigned int state, int wake_flags)
{
	unsigned long flags;
	int cpu, success = 0;

	/*
	 * If we are going to wake up a thread waiting for CONDITION we
	 * need to ensure that CONDITION=1 done by the caller can not be
	 * reordered with p->state check below. This pairs with mb() in
	 * set_current_state() the waiting thread does.
	 */
	smp_mb__before_spinlock();
	raw_spin_lock_irqsave(&p->pi_lock, flags);
	if (!(p->state & state)) {
		/*
		 * The task might be running due to a spinlock sleeper
		 * wakeup. Check the saved state and set it to running
		 * if the wakeup condition is true.
		 */
		if (!(wake_flags & WF_LOCK_SLEEPER)) {
			if (p->saved_state & state) {
				p->saved_state = TASK_RUNNING;
				success = 1;
			}
		}
		goto out;
	}

	/*
	 * If this is a regular wakeup, then we can unconditionally
	 * clear the saved state of a "lock sleeper".
	 */
	if (!(wake_flags & WF_LOCK_SLEEPER))
		p->saved_state = TASK_RUNNING;

	trace_sched_waking(p);

	success = 1; /* we're going to change ->state */
	cpu = task_cpu(p);

	if (p->on_rq && ttwu_remote(p, wake_flags))
		goto stat;

#ifdef CONFIG_SMP
	/*
	 * Ensure we load p->on_cpu _after_ p->on_rq, otherwise it would be
	 * possible to, falsely, observe p->on_cpu == 0.
	 *
	 * One must be running (->on_cpu == 1) in order to remove oneself
	 * from the runqueue.
	 *
	 *  [S] ->on_cpu = 1;	[L] ->on_rq
	 *      UNLOCK rq->lock
	 *			RMB
	 *      LOCK   rq->lock
	 *  [S] ->on_rq = 0;    [L] ->on_cpu
	 *
	 * Pairs with the full barrier implied in the UNLOCK+LOCK on rq->lock
	 * from the consecutive calls to schedule(); the first switching to our
	 * task, the second putting it to sleep.
	 */
	smp_rmb();

	/*
	 * If the owning (remote) cpu is still in the middle of schedule() with
	 * this task as prev, wait until its done referencing the task.
	 */
	while (p->on_cpu)
		cpu_relax();
	/*
	 * Combined with the control dependency above, we have an effective
	 * smp_load_acquire() without the need for full barriers.
	 *
	 * Pairs with the smp_store_release() in finish_lock_switch().
	 *
	 * This ensures that tasks getting woken will be fully ordered against
	 * their previous state and preserve Program Order.
	 */
	smp_rmb();

	p->sched_contributes_to_load = !!task_contributes_to_load(p);
	p->state = TASK_WAKING;

	if (p->sched_class->task_waking)
		p->sched_class->task_waking(p);

	cpu = select_task_rq(p, p->wake_cpu, SD_BALANCE_WAKE, wake_flags);
	if (task_cpu(p) != cpu) {
		wake_flags |= WF_MIGRATED;
		set_task_cpu(p, cpu);
	}
#endif /* CONFIG_SMP */

	ttwu_queue(p, cpu);
stat:
	ttwu_stat(p, cpu, wake_flags);
out:
	raw_spin_unlock_irqrestore(&p->pi_lock, flags);

	return success;
}

/**
 * wake_up_process - Wake up a specific process
 * @p: The process to be woken up.
 *
 * Attempt to wake up the nominated process and move it to the set of runnable
 * processes.
 *
 * Return: 1 if the process was woken up, 0 if it was already running.
 *
 * It may be assumed that this function implies a write memory barrier before
 * changing the task state if and only if any tasks are woken up.
 */
int wake_up_process(struct task_struct *p)
{
	return try_to_wake_up(p, TASK_NORMAL, 0);
}
EXPORT_SYMBOL(wake_up_process);

/**
 * wake_up_lock_sleeper - Wake up a specific process blocked on a "sleeping lock"
 * @p: The process to be woken up.
 *
 * Same as wake_up_process() above, but wake_flags=WF_LOCK_SLEEPER to indicate
 * the nature of the wakeup.
 */
int wake_up_lock_sleeper(struct task_struct *p)
{
	return try_to_wake_up(p, TASK_ALL, WF_LOCK_SLEEPER);
}

int wake_up_state(struct task_struct *p, unsigned int state)
{
	return try_to_wake_up(p, state, 0);
}

/*
 * This function clears the sched_dl_entity static params.
 */
void __dl_clear_params(struct task_struct *p)
{
	struct sched_dl_entity *dl_se = &p->dl;

	dl_se->dl_runtime = 0;
	dl_se->dl_deadline = 0;
	dl_se->dl_period = 0;
	dl_se->flags = 0;
	dl_se->dl_bw = 0;

	dl_se->dl_throttled = 0;
	dl_se->dl_new = 1;
	dl_se->dl_yielded = 0;
}

/*
 * Perform scheduler related setup for a newly forked process p.
 * p is forked by current.
 *
 * __sched_fork() is basic setup used by init_idle() too:
 */
static void __sched_fork(unsigned long clone_flags, struct task_struct *p)
{
	p->on_rq			= 0;

	p->se.on_rq			= 0;
	p->se.exec_start		= 0;
	p->se.sum_exec_runtime		= 0;
	p->se.prev_sum_exec_runtime	= 0;
	p->se.nr_migrations		= 0;
	p->se.vruntime			= 0;
	INIT_LIST_HEAD(&p->se.group_node);

#ifdef CONFIG_SCHEDSTATS
	memset(&p->se.statistics, 0, sizeof(p->se.statistics));
#endif

	RB_CLEAR_NODE(&p->dl.rb_node);
	init_dl_task_timer(&p->dl);
	__dl_clear_params(p);

	INIT_LIST_HEAD(&p->rt.run_list);

#ifdef CONFIG_PREEMPT_NOTIFIERS
	INIT_HLIST_HEAD(&p->preempt_notifiers);
#endif

#ifdef CONFIG_NUMA_BALANCING
	if (p->mm && atomic_read(&p->mm->mm_users) == 1) {
		p->mm->numa_next_scan = jiffies + msecs_to_jiffies(sysctl_numa_balancing_scan_delay);
		p->mm->numa_scan_seq = 0;
	}

	if (clone_flags & CLONE_VM)
		p->numa_preferred_nid = current->numa_preferred_nid;
	else
		p->numa_preferred_nid = -1;

	p->node_stamp = 0ULL;
	p->numa_scan_seq = p->mm ? p->mm->numa_scan_seq : 0;
	p->numa_scan_period = sysctl_numa_balancing_scan_delay;
	p->numa_work.next = &p->numa_work;
	p->numa_faults = NULL;
	p->last_task_numa_placement = 0;
	p->last_sum_exec_runtime = 0;

	p->numa_group = NULL;
#endif /* CONFIG_NUMA_BALANCING */
}

DEFINE_STATIC_KEY_FALSE(sched_numa_balancing);

#ifdef CONFIG_NUMA_BALANCING

void set_numabalancing_state(bool enabled)
{
	if (enabled)
		static_branch_enable(&sched_numa_balancing);
	else
		static_branch_disable(&sched_numa_balancing);
}

#ifdef CONFIG_PROC_SYSCTL
int sysctl_numa_balancing(struct ctl_table *table, int write,
			 void __user *buffer, size_t *lenp, loff_t *ppos)
{
	struct ctl_table t;
	int err;
	int state = static_branch_likely(&sched_numa_balancing);

	if (write && !capable(CAP_SYS_ADMIN))
		return -EPERM;

	t = *table;
	t.data = &state;
	err = proc_dointvec_minmax(&t, write, buffer, lenp, ppos);
	if (err < 0)
		return err;
	if (write)
		set_numabalancing_state(state);
	return err;
}
#endif
#endif

/*
 * fork()/clone()-time setup:
 */
int sched_fork(unsigned long clone_flags, struct task_struct *p)
{
	unsigned long flags;
	int cpu = get_cpu();

	__sched_fork(clone_flags, p);
	/*
	 * We mark the process as running here. This guarantees that
	 * nobody will actually run it, and a signal or other external
	 * event cannot wake it up and insert it on the runqueue either.
	 */
	p->state = TASK_RUNNING;

	/*
	 * Make sure we do not leak PI boosting priority to the child.
	 */
	p->prio = current->normal_prio;

	/*
	 * Revert to default priority/policy on fork if requested.
	 */
	if (unlikely(p->sched_reset_on_fork)) {
		if (task_has_dl_policy(p) || task_has_rt_policy(p)) {
			p->policy = SCHED_NORMAL;
			p->static_prio = NICE_TO_PRIO(0);
			p->rt_priority = 0;
		} else if (PRIO_TO_NICE(p->static_prio) < 0)
			p->static_prio = NICE_TO_PRIO(0);

		p->prio = p->normal_prio = __normal_prio(p);
		set_load_weight(p);

		/*
		 * We don't need the reset flag anymore after the fork. It has
		 * fulfilled its duty:
		 */
		p->sched_reset_on_fork = 0;
	}

	if (dl_prio(p->prio)) {
		put_cpu();
		return -EAGAIN;
	} else if (rt_prio(p->prio)) {
		p->sched_class = &rt_sched_class;
	} else {
		p->sched_class = &fair_sched_class;
	}

	if (p->sched_class->task_fork)
		p->sched_class->task_fork(p);

	/*
	 * The child is not yet in the pid-hash so no cgroup attach races,
	 * and the cgroup is pinned to this child due to cgroup_fork()
	 * is ran before sched_fork().
	 *
	 * Silence PROVE_RCU.
	 */
	raw_spin_lock_irqsave(&p->pi_lock, flags);
	set_task_cpu(p, cpu);
	raw_spin_unlock_irqrestore(&p->pi_lock, flags);

#ifdef CONFIG_SCHED_INFO
	if (likely(sched_info_on()))
		memset(&p->sched_info, 0, sizeof(p->sched_info));
#endif
#if defined(CONFIG_SMP)
	p->on_cpu = 0;
#endif
	init_task_preempt_count(p);
#ifdef CONFIG_HAVE_PREEMPT_LAZY
	task_thread_info(p)->preempt_lazy_count = 0;
#endif
#ifdef CONFIG_SMP
	plist_node_init(&p->pushable_tasks, MAX_PRIO);
	RB_CLEAR_NODE(&p->pushable_dl_tasks);
#endif

	put_cpu();
	return 0;
}

unsigned long to_ratio(u64 period, u64 runtime)
{
	if (runtime == RUNTIME_INF)
		return 1ULL << 20;

	/*
	 * Doing this here saves a lot of checks in all
	 * the calling paths, and returning zero seems
	 * safe for them anyway.
	 */
	if (period == 0)
		return 0;

	return div64_u64(runtime << 20, period);
}

#ifdef CONFIG_SMP
inline struct dl_bw *dl_bw_of(int i)
{
	RCU_LOCKDEP_WARN(!rcu_read_lock_sched_held(),
			 "sched RCU must be held");
	return &cpu_rq(i)->rd->dl_bw;
}

static inline int dl_bw_cpus(int i)
{
	struct root_domain *rd = cpu_rq(i)->rd;
	int cpus = 0;

	RCU_LOCKDEP_WARN(!rcu_read_lock_sched_held(),
			 "sched RCU must be held");
	for_each_cpu_and(i, rd->span, cpu_active_mask)
		cpus++;

	return cpus;
}
#else
inline struct dl_bw *dl_bw_of(int i)
{
	return &cpu_rq(i)->dl.dl_bw;
}

static inline int dl_bw_cpus(int i)
{
	return 1;
}
#endif

/*
 * We must be sure that accepting a new task (or allowing changing the
 * parameters of an existing one) is consistent with the bandwidth
 * constraints. If yes, this function also accordingly updates the currently
 * allocated bandwidth to reflect the new situation.
 *
 * This function is called while holding p's rq->lock.
 *
 * XXX we should delay bw change until the task's 0-lag point, see
 * __setparam_dl().
 */
static int dl_overflow(struct task_struct *p, int policy,
		       const struct sched_attr *attr)
{

	struct dl_bw *dl_b = dl_bw_of(task_cpu(p));
	u64 period = attr->sched_period ?: attr->sched_deadline;
	u64 runtime = attr->sched_runtime;
	u64 new_bw = dl_policy(policy) ? to_ratio(period, runtime) : 0;
	int cpus, err = -1;

	if (new_bw == p->dl.dl_bw)
		return 0;

	/*
	 * Either if a task, enters, leave, or stays -deadline but changes
	 * its parameters, we may need to update accordingly the total
	 * allocated bandwidth of the container.
	 */
	raw_spin_lock(&dl_b->lock);
	cpus = dl_bw_cpus(task_cpu(p));
	if (dl_policy(policy) && !task_has_dl_policy(p) &&
	    !__dl_overflow(dl_b, cpus, 0, new_bw)) {
		__dl_add(dl_b, new_bw);
		err = 0;
	} else if (dl_policy(policy) && task_has_dl_policy(p) &&
		   !__dl_overflow(dl_b, cpus, p->dl.dl_bw, new_bw)) {
		__dl_clear(dl_b, p->dl.dl_bw);
		__dl_add(dl_b, new_bw);
		err = 0;
	} else if (!dl_policy(policy) && task_has_dl_policy(p)) {
		__dl_clear(dl_b, p->dl.dl_bw);
		err = 0;
	}
	raw_spin_unlock(&dl_b->lock);

	return err;
}

extern void init_dl_bw(struct dl_bw *dl_b);

/*
 * wake_up_new_task - wake up a newly created task for the first time.
 *
 * This function will do some initial scheduler statistics housekeeping
 * that must be done for every newly created context, then puts the task
 * on the runqueue and wakes it.
 */
void wake_up_new_task(struct task_struct *p)
{
	unsigned long flags;
	struct rq *rq;

	raw_spin_lock_irqsave(&p->pi_lock, flags);
	/* Initialize new task's runnable average */
	init_entity_runnable_average(&p->se);
#ifdef CONFIG_SMP
	/*
	 * Fork balancing, do it here and not earlier because:
	 *  - cpus_allowed can change in the fork path
	 *  - any previously selected cpu might disappear through hotplug
	 */
	set_task_cpu(p, select_task_rq(p, task_cpu(p), SD_BALANCE_FORK, 0));
#endif

	rq = __task_rq_lock(p);
	activate_task(rq, p, 0);
	p->on_rq = TASK_ON_RQ_QUEUED;
	trace_sched_wakeup_new(p);
	check_preempt_curr(rq, p, WF_FORK);
#ifdef CONFIG_SMP
	if (p->sched_class->task_woken) {
		/*
		 * Nothing relies on rq->lock after this, so its fine to
		 * drop it.
		 */
		lockdep_unpin_lock(&rq->lock);
		p->sched_class->task_woken(rq, p);
		lockdep_pin_lock(&rq->lock);
	}
#endif
	task_rq_unlock(rq, p, &flags);
}

#ifdef CONFIG_PREEMPT_NOTIFIERS

static struct static_key preempt_notifier_key = STATIC_KEY_INIT_FALSE;

void preempt_notifier_inc(void)
{
	static_key_slow_inc(&preempt_notifier_key);
}
EXPORT_SYMBOL_GPL(preempt_notifier_inc);

void preempt_notifier_dec(void)
{
	static_key_slow_dec(&preempt_notifier_key);
}
EXPORT_SYMBOL_GPL(preempt_notifier_dec);

/**
 * preempt_notifier_register - tell me when current is being preempted & rescheduled
 * @notifier: notifier struct to register
 */
void preempt_notifier_register(struct preempt_notifier *notifier)
{
	if (!static_key_false(&preempt_notifier_key))
		WARN(1, "registering preempt_notifier while notifiers disabled\n");

	hlist_add_head(&notifier->link, &current->preempt_notifiers);
}
EXPORT_SYMBOL_GPL(preempt_notifier_register);

/**
 * preempt_notifier_unregister - no longer interested in preemption notifications
 * @notifier: notifier struct to unregister
 *
 * This is *not* safe to call from within a preemption notifier.
 */
void preempt_notifier_unregister(struct preempt_notifier *notifier)
{
	hlist_del(&notifier->link);
}
EXPORT_SYMBOL_GPL(preempt_notifier_unregister);

static void __fire_sched_in_preempt_notifiers(struct task_struct *curr)
{
	struct preempt_notifier *notifier;

	hlist_for_each_entry(notifier, &curr->preempt_notifiers, link)
		notifier->ops->sched_in(notifier, raw_smp_processor_id());
}

static __always_inline void fire_sched_in_preempt_notifiers(struct task_struct *curr)
{
	if (static_key_false(&preempt_notifier_key))
		__fire_sched_in_preempt_notifiers(curr);
}

static void
__fire_sched_out_preempt_notifiers(struct task_struct *curr,
				   struct task_struct *next)
{
	struct preempt_notifier *notifier;

	hlist_for_each_entry(notifier, &curr->preempt_notifiers, link)
		notifier->ops->sched_out(notifier, next);
}

static __always_inline void
fire_sched_out_preempt_notifiers(struct task_struct *curr,
				 struct task_struct *next)
{
	if (static_key_false(&preempt_notifier_key))
		__fire_sched_out_preempt_notifiers(curr, next);
}

#else /* !CONFIG_PREEMPT_NOTIFIERS */

static inline void fire_sched_in_preempt_notifiers(struct task_struct *curr)
{
}

static inline void
fire_sched_out_preempt_notifiers(struct task_struct *curr,
				 struct task_struct *next)
{
}

#endif /* CONFIG_PREEMPT_NOTIFIERS */

/**
 * prepare_task_switch - prepare to switch tasks
 * @rq: the runqueue preparing to switch
 * @prev: the current task that is being switched out
 * @next: the task we are going to switch to.
 *
 * This is called with the rq lock held and interrupts off. It must
 * be paired with a subsequent finish_task_switch after the context
 * switch.
 *
 * prepare_task_switch sets up locking and calls architecture specific
 * hooks.
 */
static inline void
prepare_task_switch(struct rq *rq, struct task_struct *prev,
		    struct task_struct *next)
{
	sched_info_switch(rq, prev, next);
	perf_event_task_sched_out(prev, next);
	fire_sched_out_preempt_notifiers(prev, next);
	prepare_lock_switch(rq, next);
	prepare_arch_switch(next);
}

/**
 * finish_task_switch - clean up after a task-switch
 * @prev: the thread we just switched away from.
 *
 * finish_task_switch must be called after the context switch, paired
 * with a prepare_task_switch call before the context switch.
 * finish_task_switch will reconcile locking set up by prepare_task_switch,
 * and do any other architecture-specific cleanup actions.
 *
 * Note that we may have delayed dropping an mm in context_switch(). If
 * so, we finish that here outside of the runqueue lock. (Doing it
 * with the lock held can cause deadlocks; see schedule() for
 * details.)
 *
 * The context switch have flipped the stack from under us and restored the
 * local variables which were saved when this task called schedule() in the
 * past. prev == current is still correct but we need to recalculate this_rq
 * because prev may have moved to another CPU.
 */
static struct rq *finish_task_switch(struct task_struct *prev)
	__releases(rq->lock)
{
	struct rq *rq = this_rq();
	struct mm_struct *mm = rq->prev_mm;
	long prev_state;

	/*
	 * The previous task will have left us with a preempt_count of 2
	 * because it left us after:
	 *
	 *	schedule()
	 *	  preempt_disable();			// 1
	 *	  __schedule()
	 *	    raw_spin_lock_irq(&rq->lock)	// 2
	 *
	 * Also, see FORK_PREEMPT_COUNT.
	 */
	if (WARN_ONCE(preempt_count() != 2*PREEMPT_DISABLE_OFFSET,
		      "corrupted preempt_count: %s/%d/0x%x\n",
		      current->comm, current->pid, preempt_count()))
		preempt_count_set(FORK_PREEMPT_COUNT);

	rq->prev_mm = NULL;

	/*
	 * A task struct has one reference for the use as "current".
	 * If a task dies, then it sets TASK_DEAD in tsk->state and calls
	 * schedule one last time. The schedule call will never return, and
	 * the scheduled task must drop that reference.
	 *
	 * We must observe prev->state before clearing prev->on_cpu (in
	 * finish_lock_switch), otherwise a concurrent wakeup can get prev
	 * running on another CPU and we could rave with its RUNNING -> DEAD
	 * transition, resulting in a double drop.
	 */
	prev_state = prev->state;
	vtime_task_switch(prev);
	perf_event_task_sched_in(prev, current);
	finish_lock_switch(rq, prev);
	finish_arch_post_lock_switch();

	fire_sched_in_preempt_notifiers(current);
	/*
	 * We use mmdrop_delayed() here so we don't have to do the
	 * full __mmdrop() when we are the last user.
	 */
	if (mm)
		mmdrop_delayed(mm);
	if (unlikely(prev_state == TASK_DEAD)) {
		if (prev->sched_class->task_dead)
			prev->sched_class->task_dead(prev);

		/*
		 * Remove function-return probe instances associated with this
		 * task and put them back on the free list.
		 */
		kprobe_flush_task(prev);
		put_task_struct(prev);
	}

	tick_nohz_task_switch();
	return rq;
}

#ifdef CONFIG_SMP

/* rq->lock is NOT held, but preemption is disabled */
static void __balance_callback(struct rq *rq)
{
	struct callback_head *head, *next;
	void (*func)(struct rq *rq);
	unsigned long flags;

	raw_spin_lock_irqsave(&rq->lock, flags);
	head = rq->balance_callback;
	rq->balance_callback = NULL;
	while (head) {
		func = (void (*)(struct rq *))head->func;
		next = head->next;
		head->next = NULL;
		head = next;

		func(rq);
	}
	raw_spin_unlock_irqrestore(&rq->lock, flags);
}

static inline void balance_callback(struct rq *rq)
{
	if (unlikely(rq->balance_callback))
		__balance_callback(rq);
}

#else

static inline void balance_callback(struct rq *rq)
{
}

#endif

/**
 * schedule_tail - first thing a freshly forked thread must call.
 * @prev: the thread we just switched away from.
 */
asmlinkage __visible void schedule_tail(struct task_struct *prev)
	__releases(rq->lock)
{
	struct rq *rq;

	/*
	 * New tasks start with FORK_PREEMPT_COUNT, see there and
	 * finish_task_switch() for details.
	 *
	 * finish_task_switch() will drop rq->lock() and lower preempt_count
	 * and the preempt_enable() will end up enabling preemption (on
	 * PREEMPT_COUNT kernels).
	 */

	rq = finish_task_switch(prev);
	balance_callback(rq);
	preempt_enable();

	if (current->set_child_tid)
		put_user(task_pid_vnr(current), current->set_child_tid);
}

/*
 * context_switch - switch to the new MM and the new thread's register state.
 */
static inline struct rq *
context_switch(struct rq *rq, struct task_struct *prev,
	       struct task_struct *next)
{
	struct mm_struct *mm, *oldmm;

	prepare_task_switch(rq, prev, next);

	mm = next->mm;
	oldmm = prev->active_mm;
	/*
	 * For paravirt, this is coupled with an exit in switch_to to
	 * combine the page table reload and the switch backend into
	 * one hypercall.
	 */
	arch_start_context_switch(prev);

	if (!mm) {
		next->active_mm = oldmm;
		atomic_inc(&oldmm->mm_count);
		enter_lazy_tlb(oldmm, next);
	} else
		switch_mm(oldmm, mm, next);

	if (!prev->mm) {
		prev->active_mm = NULL;
		rq->prev_mm = oldmm;
	}
	/*
	 * Since the runqueue lock will be released by the next
	 * task (which is an invalid locking op but in the case
	 * of the scheduler it's an obvious special-case), so we
	 * do an early lockdep release here:
	 */
	lockdep_unpin_lock(&rq->lock);
	spin_release(&rq->lock.dep_map, 1, _THIS_IP_);

	/* Here we just switch the register state and the stack. */
	switch_to(prev, next, prev);
	barrier();

	return finish_task_switch(prev);
}

/*
 * nr_running and nr_context_switches:
 *
 * externally visible scheduler statistics: current number of runnable
 * threads, total number of context switches performed since bootup.
 */
unsigned long nr_running(void)
{
	unsigned long i, sum = 0;

	for_each_online_cpu(i)
		sum += cpu_rq(i)->nr_running;

	return sum;
}

/*
 * Check if only the current task is running on the cpu.
 *
 * Caution: this function does not check that the caller has disabled
 * preemption, thus the result might have a time-of-check-to-time-of-use
 * race.  The caller is responsible to use it correctly, for example:
 *
 * - from a non-preemptable section (of course)
 *
 * - from a thread that is bound to a single CPU
 *
 * - in a loop with very short iterations (e.g. a polling loop)
 */
bool single_task_running(void)
{
	return raw_rq()->nr_running == 1;
}
EXPORT_SYMBOL(single_task_running);

unsigned long long nr_context_switches(void)
{
	int i;
	unsigned long long sum = 0;

	for_each_possible_cpu(i)
		sum += cpu_rq(i)->nr_switches;

	return sum;
}

unsigned long nr_iowait(void)
{
	unsigned long i, sum = 0;

	for_each_possible_cpu(i)
		sum += atomic_read(&cpu_rq(i)->nr_iowait);

	return sum;
}

unsigned long nr_iowait_cpu(int cpu)
{
	struct rq *this = cpu_rq(cpu);
	return atomic_read(&this->nr_iowait);
}

void get_iowait_load(unsigned long *nr_waiters, unsigned long *load)
{
	struct rq *rq = this_rq();
	*nr_waiters = atomic_read(&rq->nr_iowait);
	*load = rq->load.weight;
}

#ifdef CONFIG_SMP

/*
 * sched_exec - execve() is a valuable balancing opportunity, because at
 * this point the task has the smallest effective memory and cache footprint.
 */
void sched_exec(void)
{
	struct task_struct *p = current;
	unsigned long flags;
	int dest_cpu;

	raw_spin_lock_irqsave(&p->pi_lock, flags);
	dest_cpu = p->sched_class->select_task_rq(p, task_cpu(p), SD_BALANCE_EXEC, 0);
	if (dest_cpu == smp_processor_id())
		goto unlock;

	if (likely(cpu_active(dest_cpu))) {
		struct migration_arg arg = { p, dest_cpu };

		raw_spin_unlock_irqrestore(&p->pi_lock, flags);
		stop_one_cpu(task_cpu(p), migration_cpu_stop, &arg);
		return;
	}
unlock:
	raw_spin_unlock_irqrestore(&p->pi_lock, flags);
}

#endif

DEFINE_PER_CPU(struct kernel_stat, kstat);
DEFINE_PER_CPU(struct kernel_cpustat, kernel_cpustat);

EXPORT_PER_CPU_SYMBOL(kstat);
EXPORT_PER_CPU_SYMBOL(kernel_cpustat);

/*
 * Return accounted runtime for the task.
 * In case the task is currently running, return the runtime plus current's
 * pending runtime that have not been accounted yet.
 */
unsigned long long task_sched_runtime(struct task_struct *p)
{
	unsigned long flags;
	struct rq *rq;
	u64 ns;

#if defined(CONFIG_64BIT) && defined(CONFIG_SMP)
	/*
	 * 64-bit doesn't need locks to atomically read a 64bit value.
	 * So we have a optimization chance when the task's delta_exec is 0.
	 * Reading ->on_cpu is racy, but this is ok.
	 *
	 * If we race with it leaving cpu, we'll take a lock. So we're correct.
	 * If we race with it entering cpu, unaccounted time is 0. This is
	 * indistinguishable from the read occurring a few cycles earlier.
	 * If we see ->on_cpu without ->on_rq, the task is leaving, and has
	 * been accounted, so we're correct here as well.
	 */
	if (!p->on_cpu || !task_on_rq_queued(p))
		return p->se.sum_exec_runtime;
#endif

	rq = task_rq_lock(p, &flags);
	/*
	 * Must be ->curr _and_ ->on_rq.  If dequeued, we would
	 * project cycles that may never be accounted to this
	 * thread, breaking clock_gettime().
	 */
	if (task_current(rq, p) && task_on_rq_queued(p)) {
		update_rq_clock(rq);
		p->sched_class->update_curr(rq);
	}
	ns = p->se.sum_exec_runtime;
	task_rq_unlock(rq, p, &flags);

	return ns;
}

/*
 * This function gets called by the timer code, with HZ frequency.
 * We call it with interrupts disabled.
 */
void scheduler_tick(void)
{
	int cpu = smp_processor_id();
	struct rq *rq = cpu_rq(cpu);
	struct task_struct *curr = rq->curr;

	sched_clock_tick();

	raw_spin_lock(&rq->lock);
	update_rq_clock(rq);
	curr->sched_class->task_tick(rq, curr, 0);
	update_cpu_load_active(rq);
	calc_global_load_tick(rq);
	raw_spin_unlock(&rq->lock);

	perf_event_task_tick();

#ifdef CONFIG_SMP
	rq->idle_balance = idle_cpu(cpu);
	trigger_load_balance(rq);
#endif
	rq_last_tick_reset(rq);
}

#ifdef CONFIG_NO_HZ_FULL
/**
 * scheduler_tick_max_deferment
 *
 * Keep at least one tick per second when a single
 * active task is running because the scheduler doesn't
 * yet completely support full dynticks environment.
 *
 * This makes sure that uptime, CFS vruntime, load
 * balancing, etc... continue to move forward, even
 * with a very low granularity.
 *
 * Return: Maximum deferment in nanoseconds.
 */
u64 scheduler_tick_max_deferment(void)
{
	struct rq *rq = this_rq();
	unsigned long next, now = READ_ONCE(jiffies);

	next = rq->last_sched_tick + HZ;

	if (time_before_eq(next, now))
		return 0;

	return jiffies_to_nsecs(next - now);
}
#endif

#if defined(CONFIG_PREEMPT) && (defined(CONFIG_DEBUG_PREEMPT) || \
				defined(CONFIG_PREEMPT_TRACER))

void preempt_count_add(int val)
{
#ifdef CONFIG_DEBUG_PREEMPT
	/*
	 * Underflow?
	 */
	if (DEBUG_LOCKS_WARN_ON((preempt_count() < 0)))
		return;
#endif
	__preempt_count_add(val);
#ifdef CONFIG_DEBUG_PREEMPT
	/*
	 * Spinlock count overflowing soon?
	 */
	DEBUG_LOCKS_WARN_ON((preempt_count() & PREEMPT_MASK) >=
				PREEMPT_MASK - 10);
#endif
	if (preempt_count() == val) {
		unsigned long ip = get_lock_parent_ip();
#ifdef CONFIG_DEBUG_PREEMPT
		current->preempt_disable_ip = ip;
#endif
		trace_preempt_off(CALLER_ADDR0, ip);
	}
}
EXPORT_SYMBOL(preempt_count_add);
NOKPROBE_SYMBOL(preempt_count_add);

void preempt_count_sub(int val)
{
#ifdef CONFIG_DEBUG_PREEMPT
	/*
	 * Underflow?
	 */
	if (DEBUG_LOCKS_WARN_ON(val > preempt_count()))
		return;
	/*
	 * Is the spinlock portion underflowing?
	 */
	if (DEBUG_LOCKS_WARN_ON((val < PREEMPT_MASK) &&
			!(preempt_count() & PREEMPT_MASK)))
		return;
#endif

	if (preempt_count() == val)
		trace_preempt_on(CALLER_ADDR0, get_lock_parent_ip());
	__preempt_count_sub(val);
}
EXPORT_SYMBOL(preempt_count_sub);
NOKPROBE_SYMBOL(preempt_count_sub);

#endif

/*
 * Print scheduling while atomic bug:
 */
static noinline void __schedule_bug(struct task_struct *prev)
{
	if (oops_in_progress)
		return;

	printk(KERN_ERR "BUG: scheduling while atomic: %s/%d/0x%08x\n",
		prev->comm, prev->pid, preempt_count());

	debug_show_held_locks(prev);
	print_modules();
	if (irqs_disabled())
		print_irqtrace_events(prev);
#ifdef CONFIG_DEBUG_PREEMPT
	if (in_atomic_preempt_off()) {
		pr_err("Preemption disabled at:");
		print_ip_sym(current->preempt_disable_ip);
		pr_cont("\n");
	}
#endif
	dump_stack();
	add_taint(TAINT_WARN, LOCKDEP_STILL_OK);
}

/*
 * Various schedule()-time debugging checks and statistics:
 */
static inline void schedule_debug(struct task_struct *prev)
{
#ifdef CONFIG_SCHED_STACK_END_CHECK
	BUG_ON(task_stack_end_corrupted(prev));
#endif

	if (unlikely(in_atomic_preempt_off())) {
		__schedule_bug(prev);
		preempt_count_set(PREEMPT_DISABLED);
	}
	rcu_sleep_check();

	profile_hit(SCHED_PROFILING, __builtin_return_address(0));

	schedstat_inc(this_rq(), sched_count);
}

#if defined(CONFIG_PREEMPT_RT_FULL) && defined(CONFIG_SMP)

void migrate_disable(void)
{
	struct task_struct *p = current;

	if (in_atomic() || irqs_disabled()) {
#ifdef CONFIG_SCHED_DEBUG
		p->migrate_disable_atomic++;
#endif
		return;
	}

#ifdef CONFIG_SCHED_DEBUG
	if (unlikely(p->migrate_disable_atomic)) {
		tracing_off();
		WARN_ON_ONCE(1);
	}
#endif

	if (p->migrate_disable) {
		p->migrate_disable++;
		return;
	}

	preempt_disable();
	preempt_lazy_disable();
	pin_current_cpu();
	p->migrate_disable = 1;
	preempt_enable();
}
EXPORT_SYMBOL(migrate_disable);

void migrate_enable(void)
{
	struct task_struct *p = current;

	if (in_atomic() || irqs_disabled()) {
#ifdef CONFIG_SCHED_DEBUG
		p->migrate_disable_atomic--;
#endif
		return;
	}

#ifdef CONFIG_SCHED_DEBUG
	if (unlikely(p->migrate_disable_atomic)) {
		tracing_off();
		WARN_ON_ONCE(1);
	}
#endif
	WARN_ON_ONCE(p->migrate_disable <= 0);

	if (p->migrate_disable > 1) {
		p->migrate_disable--;
		return;
	}

	preempt_disable();
	/*
	 * Clearing migrate_disable causes tsk_cpus_allowed to
	 * show the tasks original cpu affinity.
	 */
	p->migrate_disable = 0;

	unpin_current_cpu();
	preempt_enable();
	preempt_lazy_enable();
}
EXPORT_SYMBOL(migrate_enable);
#endif

/*
 * Pick up the highest-prio task:
 */
static inline struct task_struct *
pick_next_task(struct rq *rq, struct task_struct *prev)
{
	const struct sched_class *class = &fair_sched_class;
	struct task_struct *p;

	/*
	 * Optimization: we know that if all tasks are in
	 * the fair class we can call that function directly:
	 */
	if (likely(prev->sched_class == class &&
		   rq->nr_running == rq->cfs.h_nr_running)) {
		p = fair_sched_class.pick_next_task(rq, prev);
		if (unlikely(p == RETRY_TASK))
			goto again;

		/* assumes fair_sched_class->next == idle_sched_class */
		if (unlikely(!p))
			p = idle_sched_class.pick_next_task(rq, prev);

		return p;
	}

again:
	for_each_class(class) {
		p = class->pick_next_task(rq, prev);
		if (p) {
			if (unlikely(p == RETRY_TASK))
				goto again;
			return p;
		}
	}

	BUG(); /* the idle class will always have a runnable task */
}

/*
 * __schedule() is the main scheduler function.
 *
 * The main means of driving the scheduler and thus entering this function are:
 *
 *   1. Explicit blocking: mutex, semaphore, waitqueue, etc.
 *
 *   2. TIF_NEED_RESCHED flag is checked on interrupt and userspace return
 *      paths. For example, see arch/x86/entry_64.S.
 *
 *      To drive preemption between tasks, the scheduler sets the flag in timer
 *      interrupt handler scheduler_tick().
 *
 *   3. Wakeups don't really cause entry into schedule(). They add a
 *      task to the run-queue and that's it.
 *
 *      Now, if the new task added to the run-queue preempts the current
 *      task, then the wakeup sets TIF_NEED_RESCHED and schedule() gets
 *      called on the nearest possible occasion:
 *
 *       - If the kernel is preemptible (CONFIG_PREEMPT=y):
 *
 *         - in syscall or exception context, at the next outmost
 *           preempt_enable(). (this might be as soon as the wake_up()'s
 *           spin_unlock()!)
 *
 *         - in IRQ context, return from interrupt-handler to
 *           preemptible context
 *
 *       - If the kernel is not preemptible (CONFIG_PREEMPT is not set)
 *         then at the next:
 *
 *          - cond_resched() call
 *          - explicit schedule() call
 *          - return from syscall or exception to user-space
 *          - return from interrupt-handler to user-space
 *
 * WARNING: must be called with preemption disabled!
 */
static void __sched notrace __schedule(bool preempt)
{
	struct task_struct *prev, *next;
	unsigned long *switch_count;
	struct rq *rq;
	int cpu;

	cpu = smp_processor_id();
	rq = cpu_rq(cpu);
	rcu_note_context_switch();
	prev = rq->curr;

	/*
	 * do_exit() calls schedule() with preemption disabled as an exception;
	 * however we must fix that up, otherwise the next task will see an
	 * inconsistent (higher) preempt count.
	 *
	 * It also avoids the below schedule_debug() test from complaining
	 * about this.
	 */
	if (unlikely(prev->state == TASK_DEAD))
		preempt_enable_no_resched_notrace();

	schedule_debug(prev);

	if (sched_feat(HRTICK))
		hrtick_clear(rq);

	/*
	 * Make sure that signal_pending_state()->signal_pending() below
	 * can't be reordered with __set_current_state(TASK_INTERRUPTIBLE)
	 * done by the caller to avoid the race with signal_wake_up().
	 */
	smp_mb__before_spinlock();
	raw_spin_lock_irq(&rq->lock);
	lockdep_pin_lock(&rq->lock);

	rq->clock_skip_update <<= 1; /* promote REQ to ACT */

	switch_count = &prev->nivcsw;
	if (!preempt && prev->state) {
		if (unlikely(signal_pending_state(prev->state, prev))) {
			prev->state = TASK_RUNNING;
		} else {
			deactivate_task(rq, prev, DEQUEUE_SLEEP);
			prev->on_rq = 0;
		}
		switch_count = &prev->nvcsw;
	}

	if (task_on_rq_queued(prev))
		update_rq_clock(rq);

	next = pick_next_task(rq, prev);
	clear_tsk_need_resched(prev);
	clear_tsk_need_resched_lazy(prev);
	clear_preempt_need_resched();
	rq->clock_skip_update = 0;

	if (likely(prev != next)) {
		rq->nr_switches++;
		rq->curr = next;
		++*switch_count;

		trace_sched_switch(preempt, prev, next);
		rq = context_switch(rq, prev, next); /* unlocks the rq */
		cpu = cpu_of(rq);
	} else {
		lockdep_unpin_lock(&rq->lock);
		raw_spin_unlock_irq(&rq->lock);
	}

	balance_callback(rq);
}

static inline void sched_submit_work(struct task_struct *tsk)
{
	if (!tsk->state)
		return;
	/*
	 * If a worker went to sleep, notify and ask workqueue whether
	 * it wants to wake up a task to maintain concurrency.
	 */
	if (tsk->flags & PF_WQ_WORKER)
		wq_worker_sleeping(tsk);


	if (tsk_is_pi_blocked(tsk))
		return;

	/*
	 * If we are going to sleep and we have plugged IO queued,
	 * make sure to submit it to avoid deadlocks.
	 */
	if (blk_needs_flush_plug(tsk))
		blk_schedule_flush_plug(tsk);
}

static void sched_update_worker(struct task_struct *tsk)
{
	if (tsk->flags & PF_WQ_WORKER)
		wq_worker_running(tsk);
}

asmlinkage __visible void __sched schedule(void)
{
	struct task_struct *tsk = current;

	sched_submit_work(tsk);
	do {
		preempt_disable();
		__schedule(false);
		sched_preempt_enable_no_resched();
	} while (need_resched());
	sched_update_worker(tsk);
}
EXPORT_SYMBOL(schedule);

#ifdef CONFIG_CONTEXT_TRACKING
asmlinkage __visible void __sched schedule_user(void)
{
	/*
	 * If we come here after a random call to set_need_resched(),
	 * or we have been woken up remotely but the IPI has not yet arrived,
	 * we haven't yet exited the RCU idle mode. Do it here manually until
	 * we find a better solution.
	 *
	 * NB: There are buggy callers of this function.  Ideally we
	 * should warn if prev_state != CONTEXT_USER, but that will trigger
	 * too frequently to make sense yet.
	 */
	enum ctx_state prev_state = exception_enter();
	schedule();
	exception_exit(prev_state);
}
#endif

/**
 * schedule_preempt_disabled - called with preemption disabled
 *
 * Returns with preemption disabled. Note: preempt_count must be 1
 */
void __sched schedule_preempt_disabled(void)
{
	sched_preempt_enable_no_resched();
	schedule();
	preempt_disable();
}

static void __sched notrace preempt_schedule_common(void)
{
	do {
		preempt_disable_notrace();
		__schedule(true);
		preempt_enable_no_resched_notrace();

		/*
		 * Check again in case we missed a preemption opportunity
		 * between schedule and now.
		 */
	} while (need_resched());
}

#ifdef CONFIG_PREEMPT_LAZY
/*
 * If TIF_NEED_RESCHED is then we allow to be scheduled away since this is
 * set by a RT task. Oterwise we try to avoid beeing scheduled out as long as
 * preempt_lazy_count counter >0.
 */
<<<<<<< HEAD
static int preemptible_lazy(void)
=======
static __always_inline int preemptible_lazy(void)
>>>>>>> 4d7bc73c
{
	if (test_thread_flag(TIF_NEED_RESCHED))
		return 1;
	if (current_thread_info()->preempt_lazy_count)
		return 0;
	return 1;
}

#else

static int preemptible_lazy(void)
{
	return 1;
}

#endif

#ifdef CONFIG_PREEMPT
/*
 * this is the entry point to schedule() from in-kernel preemption
 * off of preempt_enable. Kernel preemptions off return from interrupt
 * occur there and call schedule directly.
 */
asmlinkage __visible void __sched notrace preempt_schedule(void)
{
	/*
	 * If there is a non-zero preempt_count or interrupts are disabled,
	 * we do not want to preempt the current task. Just return..
	 */
	if (likely(!preemptible()))
		return;
	if (!preemptible_lazy())
		return;

	preempt_schedule_common();
}
NOKPROBE_SYMBOL(preempt_schedule);
EXPORT_SYMBOL(preempt_schedule);

/**
 * preempt_schedule_notrace - preempt_schedule called by tracing
 *
 * The tracing infrastructure uses preempt_enable_notrace to prevent
 * recursion and tracing preempt enabling caused by the tracing
 * infrastructure itself. But as tracing can happen in areas coming
 * from userspace or just about to enter userspace, a preempt enable
 * can occur before user_exit() is called. This will cause the scheduler
 * to be called when the system is still in usermode.
 *
 * To prevent this, the preempt_enable_notrace will use this function
 * instead of preempt_schedule() to exit user context if needed before
 * calling the scheduler.
 */
asmlinkage __visible void __sched notrace preempt_schedule_notrace(void)
{
	enum ctx_state prev_ctx;

	if (likely(!preemptible()))
		return;
	if (!preemptible_lazy())
		return;

	do {
		preempt_disable_notrace();
		/*
		 * Needs preempt disabled in case user_exit() is traced
		 * and the tracer calls preempt_enable_notrace() causing
		 * an infinite recursion.
		 */
		prev_ctx = exception_enter();
		/*
		 * The add/subtract must not be traced by the function
		 * tracer. But we still want to account for the
		 * preempt off latency tracer. Since the _notrace versions
		 * of add/subtract skip the accounting for latency tracer
		 * we must force it manually.
		 */
		start_critical_timings();
		__schedule(true);
		stop_critical_timings();
		exception_exit(prev_ctx);

		preempt_enable_no_resched_notrace();
	} while (need_resched());
}
EXPORT_SYMBOL_GPL(preempt_schedule_notrace);

#endif /* CONFIG_PREEMPT */

/*
 * this is the entry point to schedule() from kernel preemption
 * off of irq context.
 * Note, that this is called and return with irqs disabled. This will
 * protect us against recursive calling from irq.
 */
asmlinkage __visible void __sched preempt_schedule_irq(void)
{
	enum ctx_state prev_state;

	/* Catch callers which need to be fixed */
	BUG_ON(preempt_count() || !irqs_disabled());

	prev_state = exception_enter();

	do {
		preempt_disable();
		local_irq_enable();
		__schedule(true);
		local_irq_disable();
		sched_preempt_enable_no_resched();
	} while (need_resched());

	exception_exit(prev_state);
}

int default_wake_function(wait_queue_t *curr, unsigned mode, int wake_flags,
			  void *key)
{
	return try_to_wake_up(curr->private, mode, wake_flags);
}
EXPORT_SYMBOL(default_wake_function);

#ifdef CONFIG_RT_MUTEXES

/*
 * rt_mutex_setprio - set the current priority of a task
 * @p: task
 * @prio: prio value (kernel-internal form)
 *
 * This function changes the 'effective' priority of a task. It does
 * not touch ->normal_prio like __setscheduler().
 *
 * Used by the rt_mutex code to implement priority inheritance
 * logic. Call site only calls if the priority of the task changed.
 */
void rt_mutex_setprio(struct task_struct *p, int prio)
{
	int oldprio, queued, running, enqueue_flag = ENQUEUE_RESTORE;
	struct rq *rq;
	const struct sched_class *prev_class;

	BUG_ON(prio > MAX_PRIO);

	rq = __task_rq_lock(p);

	/*
	 * Idle task boosting is a nono in general. There is one
	 * exception, when PREEMPT_RT and NOHZ is active:
	 *
	 * The idle task calls get_next_timer_interrupt() and holds
	 * the timer wheel base->lock on the CPU and another CPU wants
	 * to access the timer (probably to cancel it). We can safely
	 * ignore the boosting request, as the idle CPU runs this code
	 * with interrupts disabled and will complete the lock
	 * protected section without being interrupted. So there is no
	 * real need to boost.
	 */
	if (unlikely(p == rq->idle)) {
		WARN_ON(p != rq->curr);
		WARN_ON(p->pi_blocked_on);
		goto out_unlock;
	}

	trace_sched_pi_setprio(p, prio);
	oldprio = p->prio;
	prev_class = p->sched_class;
	queued = task_on_rq_queued(p);
	running = task_current(rq, p);
	if (queued)
		dequeue_task(rq, p, DEQUEUE_SAVE);
	if (running)
		put_prev_task(rq, p);

	/*
	 * Boosting condition are:
	 * 1. -rt task is running and holds mutex A
	 *      --> -dl task blocks on mutex A
	 *
	 * 2. -dl task is running and holds mutex A
	 *      --> -dl task blocks on mutex A and could preempt the
	 *          running task
	 */
	if (dl_prio(prio)) {
		struct task_struct *pi_task = rt_mutex_get_top_task(p);
		if (!dl_prio(p->normal_prio) ||
		    (pi_task && dl_entity_preempt(&pi_task->dl, &p->dl))) {
			p->dl.dl_boosted = 1;
			enqueue_flag |= ENQUEUE_REPLENISH;
		} else
			p->dl.dl_boosted = 0;
		p->sched_class = &dl_sched_class;
	} else if (rt_prio(prio)) {
		if (dl_prio(oldprio))
			p->dl.dl_boosted = 0;
		if (oldprio < prio)
			enqueue_flag |= ENQUEUE_HEAD;
		p->sched_class = &rt_sched_class;
	} else {
		if (dl_prio(oldprio))
			p->dl.dl_boosted = 0;
		if (rt_prio(oldprio))
			p->rt.timeout = 0;
		p->sched_class = &fair_sched_class;
	}

	p->prio = prio;

	if (running)
		p->sched_class->set_curr_task(rq);
	if (queued)
		enqueue_task(rq, p, enqueue_flag);

	check_class_changed(rq, p, prev_class, oldprio);
out_unlock:
	preempt_disable(); /* avoid rq from going away on us */
	__task_rq_unlock(rq);

	balance_callback(rq);
	preempt_enable();
}
#endif

void set_user_nice(struct task_struct *p, long nice)
{
	int old_prio, delta, queued;
	unsigned long flags;
	struct rq *rq;

	if (task_nice(p) == nice || nice < MIN_NICE || nice > MAX_NICE)
		return;
	/*
	 * We have to be careful, if called from sys_setpriority(),
	 * the task might be in the middle of scheduling on another CPU.
	 */
	rq = task_rq_lock(p, &flags);
	/*
	 * The RT priorities are set via sched_setscheduler(), but we still
	 * allow the 'normal' nice value to be set - but as expected
	 * it wont have any effect on scheduling until the task is
	 * SCHED_DEADLINE, SCHED_FIFO or SCHED_RR:
	 */
	if (task_has_dl_policy(p) || task_has_rt_policy(p)) {
		p->static_prio = NICE_TO_PRIO(nice);
		goto out_unlock;
	}
	queued = task_on_rq_queued(p);
	if (queued)
		dequeue_task(rq, p, DEQUEUE_SAVE);

	p->static_prio = NICE_TO_PRIO(nice);
	set_load_weight(p);
	old_prio = p->prio;
	p->prio = effective_prio(p);
	delta = p->prio - old_prio;

	if (queued) {
		enqueue_task(rq, p, ENQUEUE_RESTORE);
		/*
		 * If the task increased its priority or is running and
		 * lowered its priority, then reschedule its CPU:
		 */
		if (delta < 0 || (delta > 0 && task_running(rq, p)))
			resched_curr(rq);
	}
out_unlock:
	task_rq_unlock(rq, p, &flags);
}
EXPORT_SYMBOL(set_user_nice);

/*
 * can_nice - check if a task can reduce its nice value
 * @p: task
 * @nice: nice value
 */
int can_nice(const struct task_struct *p, const int nice)
{
	/* convert nice value [19,-20] to rlimit style value [1,40] */
	int nice_rlim = nice_to_rlimit(nice);

	return (nice_rlim <= task_rlimit(p, RLIMIT_NICE) ||
		capable(CAP_SYS_NICE));
}

#ifdef __ARCH_WANT_SYS_NICE

/*
 * sys_nice - change the priority of the current process.
 * @increment: priority increment
 *
 * sys_setpriority is a more generic, but much slower function that
 * does similar things.
 */
SYSCALL_DEFINE1(nice, int, increment)
{
	long nice, retval;

	/*
	 * Setpriority might change our priority at the same moment.
	 * We don't have to worry. Conceptually one call occurs first
	 * and we have a single winner.
	 */
	increment = clamp(increment, -NICE_WIDTH, NICE_WIDTH);
	nice = task_nice(current) + increment;

	nice = clamp_val(nice, MIN_NICE, MAX_NICE);
	if (increment < 0 && !can_nice(current, nice))
		return -EPERM;

	retval = security_task_setnice(current, nice);
	if (retval)
		return retval;

	set_user_nice(current, nice);
	return 0;
}

#endif

/**
 * task_prio - return the priority value of a given task.
 * @p: the task in question.
 *
 * Return: The priority value as seen by users in /proc.
 * RT tasks are offset by -200. Normal tasks are centered
 * around 0, value goes from -16 to +15.
 */
int task_prio(const struct task_struct *p)
{
	return p->prio - MAX_RT_PRIO;
}

/**
 * idle_cpu - is a given cpu idle currently?
 * @cpu: the processor in question.
 *
 * Return: 1 if the CPU is currently idle. 0 otherwise.
 */
int idle_cpu(int cpu)
{
	struct rq *rq = cpu_rq(cpu);

	if (rq->curr != rq->idle)
		return 0;

	if (rq->nr_running)
		return 0;

#ifdef CONFIG_SMP
	if (!llist_empty(&rq->wake_list))
		return 0;
#endif

	return 1;
}

/**
 * idle_task - return the idle task for a given cpu.
 * @cpu: the processor in question.
 *
 * Return: The idle task for the cpu @cpu.
 */
struct task_struct *idle_task(int cpu)
{
	return cpu_rq(cpu)->idle;
}

/**
 * find_process_by_pid - find a process with a matching PID value.
 * @pid: the pid in question.
 *
 * The task of @pid, if found. %NULL otherwise.
 */
static struct task_struct *find_process_by_pid(pid_t pid)
{
	return pid ? find_task_by_vpid(pid) : current;
}

/*
 * This function initializes the sched_dl_entity of a newly becoming
 * SCHED_DEADLINE task.
 *
 * Only the static values are considered here, the actual runtime and the
 * absolute deadline will be properly calculated when the task is enqueued
 * for the first time with its new policy.
 */
static void
__setparam_dl(struct task_struct *p, const struct sched_attr *attr)
{
	struct sched_dl_entity *dl_se = &p->dl;

	dl_se->dl_runtime = attr->sched_runtime;
	dl_se->dl_deadline = attr->sched_deadline;
	dl_se->dl_period = attr->sched_period ?: dl_se->dl_deadline;
	dl_se->flags = attr->sched_flags;
	dl_se->dl_bw = to_ratio(dl_se->dl_period, dl_se->dl_runtime);

	/*
	 * Changing the parameters of a task is 'tricky' and we're not doing
	 * the correct thing -- also see task_dead_dl() and switched_from_dl().
	 *
	 * What we SHOULD do is delay the bandwidth release until the 0-lag
	 * point. This would include retaining the task_struct until that time
	 * and change dl_overflow() to not immediately decrement the current
	 * amount.
	 *
	 * Instead we retain the current runtime/deadline and let the new
	 * parameters take effect after the current reservation period lapses.
	 * This is safe (albeit pessimistic) because the 0-lag point is always
	 * before the current scheduling deadline.
	 *
	 * We can still have temporary overloads because we do not delay the
	 * change in bandwidth until that time; so admission control is
	 * not on the safe side. It does however guarantee tasks will never
	 * consume more than promised.
	 */
}

/*
 * sched_setparam() passes in -1 for its policy, to let the functions
 * it calls know not to change it.
 */
#define SETPARAM_POLICY	-1

static void __setscheduler_params(struct task_struct *p,
		const struct sched_attr *attr)
{
	int policy = attr->sched_policy;

	if (policy == SETPARAM_POLICY)
		policy = p->policy;

	p->policy = policy;

	if (dl_policy(policy))
		__setparam_dl(p, attr);
	else if (fair_policy(policy))
		p->static_prio = NICE_TO_PRIO(attr->sched_nice);

	/*
	 * __sched_setscheduler() ensures attr->sched_priority == 0 when
	 * !rt_policy. Always setting this ensures that things like
	 * getparam()/getattr() don't report silly values for !rt tasks.
	 */
	p->rt_priority = attr->sched_priority;
	p->normal_prio = normal_prio(p);
	set_load_weight(p);
}

/* Actually do priority change: must hold pi & rq lock. */
static void __setscheduler(struct rq *rq, struct task_struct *p,
			   const struct sched_attr *attr, bool keep_boost)
{
	__setscheduler_params(p, attr);

	/*
	 * Keep a potential priority boosting if called from
	 * sched_setscheduler().
	 */
	if (keep_boost)
		p->prio = rt_mutex_get_effective_prio(p, normal_prio(p));
	else
		p->prio = normal_prio(p);

	if (dl_prio(p->prio))
		p->sched_class = &dl_sched_class;
	else if (rt_prio(p->prio))
		p->sched_class = &rt_sched_class;
	else
		p->sched_class = &fair_sched_class;
}

static void
__getparam_dl(struct task_struct *p, struct sched_attr *attr)
{
	struct sched_dl_entity *dl_se = &p->dl;

	attr->sched_priority = p->rt_priority;
	attr->sched_runtime = dl_se->dl_runtime;
	attr->sched_deadline = dl_se->dl_deadline;
	attr->sched_period = dl_se->dl_period;
	attr->sched_flags = dl_se->flags;
}

/*
 * This function validates the new parameters of a -deadline task.
 * We ask for the deadline not being zero, and greater or equal
 * than the runtime, as well as the period of being zero or
 * greater than deadline. Furthermore, we have to be sure that
 * user parameters are above the internal resolution of 1us (we
 * check sched_runtime only since it is always the smaller one) and
 * below 2^63 ns (we have to check both sched_deadline and
 * sched_period, as the latter can be zero).
 */
static bool
__checkparam_dl(const struct sched_attr *attr)
{
	/* deadline != 0 */
	if (attr->sched_deadline == 0)
		return false;

	/*
	 * Since we truncate DL_SCALE bits, make sure we're at least
	 * that big.
	 */
	if (attr->sched_runtime < (1ULL << DL_SCALE))
		return false;

	/*
	 * Since we use the MSB for wrap-around and sign issues, make
	 * sure it's not set (mind that period can be equal to zero).
	 */
	if (attr->sched_deadline & (1ULL << 63) ||
	    attr->sched_period & (1ULL << 63))
		return false;

	/* runtime <= deadline <= period (if period != 0) */
	if ((attr->sched_period != 0 &&
	     attr->sched_period < attr->sched_deadline) ||
	    attr->sched_deadline < attr->sched_runtime)
		return false;

	return true;
}

/*
 * check the target process has a UID that matches the current process's
 */
static bool check_same_owner(struct task_struct *p)
{
	const struct cred *cred = current_cred(), *pcred;
	bool match;

	rcu_read_lock();
	pcred = __task_cred(p);
	match = (uid_eq(cred->euid, pcred->euid) ||
		 uid_eq(cred->euid, pcred->uid));
	rcu_read_unlock();
	return match;
}

static bool dl_param_changed(struct task_struct *p,
		const struct sched_attr *attr)
{
	struct sched_dl_entity *dl_se = &p->dl;

	if (dl_se->dl_runtime != attr->sched_runtime ||
		dl_se->dl_deadline != attr->sched_deadline ||
		dl_se->dl_period != attr->sched_period ||
		dl_se->flags != attr->sched_flags)
		return true;

	return false;
}

static int __sched_setscheduler(struct task_struct *p,
				const struct sched_attr *attr,
				bool user, bool pi)
{
	int newprio = dl_policy(attr->sched_policy) ? MAX_DL_PRIO - 1 :
		      MAX_RT_PRIO - 1 - attr->sched_priority;
	int retval, oldprio, oldpolicy = -1, queued, running;
	int new_effective_prio, policy = attr->sched_policy;
	unsigned long flags;
	const struct sched_class *prev_class;
	struct rq *rq;
	int reset_on_fork;

	/* may grab non-irq protected spin_locks */
	BUG_ON(in_interrupt());
recheck:
	/* double check policy once rq lock held */
	if (policy < 0) {
		reset_on_fork = p->sched_reset_on_fork;
		policy = oldpolicy = p->policy;
	} else {
		reset_on_fork = !!(attr->sched_flags & SCHED_FLAG_RESET_ON_FORK);

		if (!valid_policy(policy))
			return -EINVAL;
	}

	if (attr->sched_flags & ~(SCHED_FLAG_RESET_ON_FORK))
		return -EINVAL;

	/*
	 * Valid priorities for SCHED_FIFO and SCHED_RR are
	 * 1..MAX_USER_RT_PRIO-1, valid priority for SCHED_NORMAL,
	 * SCHED_BATCH and SCHED_IDLE is 0.
	 */
	if ((p->mm && attr->sched_priority > MAX_USER_RT_PRIO-1) ||
	    (!p->mm && attr->sched_priority > MAX_RT_PRIO-1))
		return -EINVAL;
	if ((dl_policy(policy) && !__checkparam_dl(attr)) ||
	    (rt_policy(policy) != (attr->sched_priority != 0)))
		return -EINVAL;

	/*
	 * Allow unprivileged RT tasks to decrease priority:
	 */
	if (user && !capable(CAP_SYS_NICE)) {
		if (fair_policy(policy)) {
			if (attr->sched_nice < task_nice(p) &&
			    !can_nice(p, attr->sched_nice))
				return -EPERM;
		}

		if (rt_policy(policy)) {
			unsigned long rlim_rtprio =
					task_rlimit(p, RLIMIT_RTPRIO);

			/* can't set/change the rt policy */
			if (policy != p->policy && !rlim_rtprio)
				return -EPERM;

			/* can't increase priority */
			if (attr->sched_priority > p->rt_priority &&
			    attr->sched_priority > rlim_rtprio)
				return -EPERM;
		}

		 /*
		  * Can't set/change SCHED_DEADLINE policy at all for now
		  * (safest behavior); in the future we would like to allow
		  * unprivileged DL tasks to increase their relative deadline
		  * or reduce their runtime (both ways reducing utilization)
		  */
		if (dl_policy(policy))
			return -EPERM;

		/*
		 * Treat SCHED_IDLE as nice 20. Only allow a switch to
		 * SCHED_NORMAL if the RLIMIT_NICE would normally permit it.
		 */
		if (idle_policy(p->policy) && !idle_policy(policy)) {
			if (!can_nice(p, task_nice(p)))
				return -EPERM;
		}

		/* can't change other user's priorities */
		if (!check_same_owner(p))
			return -EPERM;

		/* Normal users shall not reset the sched_reset_on_fork flag */
		if (p->sched_reset_on_fork && !reset_on_fork)
			return -EPERM;
	}

	if (user) {
		retval = security_task_setscheduler(p);
		if (retval)
			return retval;
	}

	/*
	 * make sure no PI-waiters arrive (or leave) while we are
	 * changing the priority of the task:
	 *
	 * To be able to change p->policy safely, the appropriate
	 * runqueue lock must be held.
	 */
	rq = task_rq_lock(p, &flags);

	/*
	 * Changing the policy of the stop threads its a very bad idea
	 */
	if (p == rq->stop) {
		task_rq_unlock(rq, p, &flags);
		return -EINVAL;
	}

	/*
	 * If not changing anything there's no need to proceed further,
	 * but store a possible modification of reset_on_fork.
	 */
	if (unlikely(policy == p->policy)) {
		if (fair_policy(policy) && attr->sched_nice != task_nice(p))
			goto change;
		if (rt_policy(policy) && attr->sched_priority != p->rt_priority)
			goto change;
		if (dl_policy(policy) && dl_param_changed(p, attr))
			goto change;

		p->sched_reset_on_fork = reset_on_fork;
		task_rq_unlock(rq, p, &flags);
		return 0;
	}
change:

	if (user) {
#ifdef CONFIG_RT_GROUP_SCHED
		/*
		 * Do not allow realtime tasks into groups that have no runtime
		 * assigned.
		 */
		if (rt_bandwidth_enabled() && rt_policy(policy) &&
				task_group(p)->rt_bandwidth.rt_runtime == 0 &&
				!task_group_is_autogroup(task_group(p))) {
			task_rq_unlock(rq, p, &flags);
			return -EPERM;
		}
#endif
#ifdef CONFIG_SMP
		if (dl_bandwidth_enabled() && dl_policy(policy)) {
			cpumask_t *span = rq->rd->span;

			/*
			 * Don't allow tasks with an affinity mask smaller than
			 * the entire root_domain to become SCHED_DEADLINE. We
			 * will also fail if there's no bandwidth available.
			 */
			if (!cpumask_subset(span, &p->cpus_allowed) ||
			    rq->rd->dl_bw.bw == 0) {
				task_rq_unlock(rq, p, &flags);
				return -EPERM;
			}
		}
#endif
	}

	/* recheck policy now with rq lock held */
	if (unlikely(oldpolicy != -1 && oldpolicy != p->policy)) {
		policy = oldpolicy = -1;
		task_rq_unlock(rq, p, &flags);
		goto recheck;
	}

	/*
	 * If setscheduling to SCHED_DEADLINE (or changing the parameters
	 * of a SCHED_DEADLINE task) we need to check if enough bandwidth
	 * is available.
	 */
	if ((dl_policy(policy) || dl_task(p)) && dl_overflow(p, policy, attr)) {
		task_rq_unlock(rq, p, &flags);
		return -EBUSY;
	}

	p->sched_reset_on_fork = reset_on_fork;
	oldprio = p->prio;

	if (pi) {
		/*
		 * Take priority boosted tasks into account. If the new
		 * effective priority is unchanged, we just store the new
		 * normal parameters and do not touch the scheduler class and
		 * the runqueue. This will be done when the task deboost
		 * itself.
		 */
		new_effective_prio = rt_mutex_get_effective_prio(p, newprio);
		if (new_effective_prio == oldprio) {
			__setscheduler_params(p, attr);
			task_rq_unlock(rq, p, &flags);
			return 0;
		}
	}

	queued = task_on_rq_queued(p);
	running = task_current(rq, p);
	if (queued)
		dequeue_task(rq, p, DEQUEUE_SAVE);
	if (running)
		put_prev_task(rq, p);

	prev_class = p->sched_class;
	__setscheduler(rq, p, attr, pi);

	if (running)
		p->sched_class->set_curr_task(rq);
	if (queued) {
		int enqueue_flags = ENQUEUE_RESTORE;
		/*
		 * We enqueue to tail when the priority of a task is
		 * increased (user space view).
		 */
		if (oldprio <= p->prio)
			enqueue_flags |= ENQUEUE_HEAD;

		enqueue_task(rq, p, enqueue_flags);
	}

	check_class_changed(rq, p, prev_class, oldprio);
	preempt_disable(); /* avoid rq from going away on us */
	task_rq_unlock(rq, p, &flags);

	if (pi)
		rt_mutex_adjust_pi(p);

	/*
	 * Run balance callbacks after we've adjusted the PI chain.
	 */
	balance_callback(rq);
	preempt_enable();

	return 0;
}

static int _sched_setscheduler(struct task_struct *p, int policy,
			       const struct sched_param *param, bool check)
{
	struct sched_attr attr = {
		.sched_policy   = policy,
		.sched_priority = param->sched_priority,
		.sched_nice	= PRIO_TO_NICE(p->static_prio),
	};

	/* Fixup the legacy SCHED_RESET_ON_FORK hack. */
	if ((policy != SETPARAM_POLICY) && (policy & SCHED_RESET_ON_FORK)) {
		attr.sched_flags |= SCHED_FLAG_RESET_ON_FORK;
		policy &= ~SCHED_RESET_ON_FORK;
		attr.sched_policy = policy;
	}

	return __sched_setscheduler(p, &attr, check, true);
}
/**
 * sched_setscheduler - change the scheduling policy and/or RT priority of a thread.
 * @p: the task in question.
 * @policy: new policy.
 * @param: structure containing the new RT priority.
 *
 * Return: 0 on success. An error code otherwise.
 *
 * NOTE that the task may be already dead.
 */
int sched_setscheduler(struct task_struct *p, int policy,
		       const struct sched_param *param)
{
	return _sched_setscheduler(p, policy, param, true);
}
EXPORT_SYMBOL_GPL(sched_setscheduler);

int sched_setattr(struct task_struct *p, const struct sched_attr *attr)
{
	return __sched_setscheduler(p, attr, true, true);
}
EXPORT_SYMBOL_GPL(sched_setattr);

/**
 * sched_setscheduler_nocheck - change the scheduling policy and/or RT priority of a thread from kernelspace.
 * @p: the task in question.
 * @policy: new policy.
 * @param: structure containing the new RT priority.
 *
 * Just like sched_setscheduler, only don't bother checking if the
 * current context has permission.  For example, this is needed in
 * stop_machine(): we create temporary high priority worker threads,
 * but our caller might not have that capability.
 *
 * Return: 0 on success. An error code otherwise.
 */
int sched_setscheduler_nocheck(struct task_struct *p, int policy,
			       const struct sched_param *param)
{
	return _sched_setscheduler(p, policy, param, false);
}
EXPORT_SYMBOL_GPL(sched_setscheduler_nocheck);

static int
do_sched_setscheduler(pid_t pid, int policy, struct sched_param __user *param)
{
	struct sched_param lparam;
	struct task_struct *p;
	int retval;

	if (!param || pid < 0)
		return -EINVAL;
	if (copy_from_user(&lparam, param, sizeof(struct sched_param)))
		return -EFAULT;

	rcu_read_lock();
	retval = -ESRCH;
	p = find_process_by_pid(pid);
	if (p != NULL)
		retval = sched_setscheduler(p, policy, &lparam);
	rcu_read_unlock();

	return retval;
}

/*
 * Mimics kernel/events/core.c perf_copy_attr().
 */
static int sched_copy_attr(struct sched_attr __user *uattr,
			   struct sched_attr *attr)
{
	u32 size;
	int ret;

	if (!access_ok(VERIFY_WRITE, uattr, SCHED_ATTR_SIZE_VER0))
		return -EFAULT;

	/*
	 * zero the full structure, so that a short copy will be nice.
	 */
	memset(attr, 0, sizeof(*attr));

	ret = get_user(size, &uattr->size);
	if (ret)
		return ret;

	if (size > PAGE_SIZE)	/* silly large */
		goto err_size;

	if (!size)		/* abi compat */
		size = SCHED_ATTR_SIZE_VER0;

	if (size < SCHED_ATTR_SIZE_VER0)
		goto err_size;

	/*
	 * If we're handed a bigger struct than we know of,
	 * ensure all the unknown bits are 0 - i.e. new
	 * user-space does not rely on any kernel feature
	 * extensions we dont know about yet.
	 */
	if (size > sizeof(*attr)) {
		unsigned char __user *addr;
		unsigned char __user *end;
		unsigned char val;

		addr = (void __user *)uattr + sizeof(*attr);
		end  = (void __user *)uattr + size;

		for (; addr < end; addr++) {
			ret = get_user(val, addr);
			if (ret)
				return ret;
			if (val)
				goto err_size;
		}
		size = sizeof(*attr);
	}

	ret = copy_from_user(attr, uattr, size);
	if (ret)
		return -EFAULT;

	/*
	 * XXX: do we want to be lenient like existing syscalls; or do we want
	 * to be strict and return an error on out-of-bounds values?
	 */
	attr->sched_nice = clamp(attr->sched_nice, MIN_NICE, MAX_NICE);

	return 0;

err_size:
	put_user(sizeof(*attr), &uattr->size);
	return -E2BIG;
}

/**
 * sys_sched_setscheduler - set/change the scheduler policy and RT priority
 * @pid: the pid in question.
 * @policy: new policy.
 * @param: structure containing the new RT priority.
 *
 * Return: 0 on success. An error code otherwise.
 */
SYSCALL_DEFINE3(sched_setscheduler, pid_t, pid, int, policy,
		struct sched_param __user *, param)
{
	/* negative values for policy are not valid */
	if (policy < 0)
		return -EINVAL;

	return do_sched_setscheduler(pid, policy, param);
}

/**
 * sys_sched_setparam - set/change the RT priority of a thread
 * @pid: the pid in question.
 * @param: structure containing the new RT priority.
 *
 * Return: 0 on success. An error code otherwise.
 */
SYSCALL_DEFINE2(sched_setparam, pid_t, pid, struct sched_param __user *, param)
{
	return do_sched_setscheduler(pid, SETPARAM_POLICY, param);
}

/**
 * sys_sched_setattr - same as above, but with extended sched_attr
 * @pid: the pid in question.
 * @uattr: structure containing the extended parameters.
 * @flags: for future extension.
 */
SYSCALL_DEFINE3(sched_setattr, pid_t, pid, struct sched_attr __user *, uattr,
			       unsigned int, flags)
{
	struct sched_attr attr;
	struct task_struct *p;
	int retval;

	if (!uattr || pid < 0 || flags)
		return -EINVAL;

	retval = sched_copy_attr(uattr, &attr);
	if (retval)
		return retval;

	if ((int)attr.sched_policy < 0)
		return -EINVAL;

	rcu_read_lock();
	retval = -ESRCH;
	p = find_process_by_pid(pid);
	if (p != NULL)
		retval = sched_setattr(p, &attr);
	rcu_read_unlock();

	return retval;
}

/**
 * sys_sched_getscheduler - get the policy (scheduling class) of a thread
 * @pid: the pid in question.
 *
 * Return: On success, the policy of the thread. Otherwise, a negative error
 * code.
 */
SYSCALL_DEFINE1(sched_getscheduler, pid_t, pid)
{
	struct task_struct *p;
	int retval;

	if (pid < 0)
		return -EINVAL;

	retval = -ESRCH;
	rcu_read_lock();
	p = find_process_by_pid(pid);
	if (p) {
		retval = security_task_getscheduler(p);
		if (!retval)
			retval = p->policy
				| (p->sched_reset_on_fork ? SCHED_RESET_ON_FORK : 0);
	}
	rcu_read_unlock();
	return retval;
}

/**
 * sys_sched_getparam - get the RT priority of a thread
 * @pid: the pid in question.
 * @param: structure containing the RT priority.
 *
 * Return: On success, 0 and the RT priority is in @param. Otherwise, an error
 * code.
 */
SYSCALL_DEFINE2(sched_getparam, pid_t, pid, struct sched_param __user *, param)
{
	struct sched_param lp = { .sched_priority = 0 };
	struct task_struct *p;
	int retval;

	if (!param || pid < 0)
		return -EINVAL;

	rcu_read_lock();
	p = find_process_by_pid(pid);
	retval = -ESRCH;
	if (!p)
		goto out_unlock;

	retval = security_task_getscheduler(p);
	if (retval)
		goto out_unlock;

	if (task_has_rt_policy(p))
		lp.sched_priority = p->rt_priority;
	rcu_read_unlock();

	/*
	 * This one might sleep, we cannot do it with a spinlock held ...
	 */
	retval = copy_to_user(param, &lp, sizeof(*param)) ? -EFAULT : 0;

	return retval;

out_unlock:
	rcu_read_unlock();
	return retval;
}

static int sched_read_attr(struct sched_attr __user *uattr,
			   struct sched_attr *attr,
			   unsigned int usize)
{
	int ret;

	if (!access_ok(VERIFY_WRITE, uattr, usize))
		return -EFAULT;

	/*
	 * If we're handed a smaller struct than we know of,
	 * ensure all the unknown bits are 0 - i.e. old
	 * user-space does not get uncomplete information.
	 */
	if (usize < sizeof(*attr)) {
		unsigned char *addr;
		unsigned char *end;

		addr = (void *)attr + usize;
		end  = (void *)attr + sizeof(*attr);

		for (; addr < end; addr++) {
			if (*addr)
				return -EFBIG;
		}

		attr->size = usize;
	}

	ret = copy_to_user(uattr, attr, attr->size);
	if (ret)
		return -EFAULT;

	return 0;
}

/**
 * sys_sched_getattr - similar to sched_getparam, but with sched_attr
 * @pid: the pid in question.
 * @uattr: structure containing the extended parameters.
 * @size: sizeof(attr) for fwd/bwd comp.
 * @flags: for future extension.
 */
SYSCALL_DEFINE4(sched_getattr, pid_t, pid, struct sched_attr __user *, uattr,
		unsigned int, size, unsigned int, flags)
{
	struct sched_attr attr = {
		.size = sizeof(struct sched_attr),
	};
	struct task_struct *p;
	int retval;

	if (!uattr || pid < 0 || size > PAGE_SIZE ||
	    size < SCHED_ATTR_SIZE_VER0 || flags)
		return -EINVAL;

	rcu_read_lock();
	p = find_process_by_pid(pid);
	retval = -ESRCH;
	if (!p)
		goto out_unlock;

	retval = security_task_getscheduler(p);
	if (retval)
		goto out_unlock;

	attr.sched_policy = p->policy;
	if (p->sched_reset_on_fork)
		attr.sched_flags |= SCHED_FLAG_RESET_ON_FORK;
	if (task_has_dl_policy(p))
		__getparam_dl(p, &attr);
	else if (task_has_rt_policy(p))
		attr.sched_priority = p->rt_priority;
	else
		attr.sched_nice = task_nice(p);

	rcu_read_unlock();

	retval = sched_read_attr(uattr, &attr, size);
	return retval;

out_unlock:
	rcu_read_unlock();
	return retval;
}

long sched_setaffinity(pid_t pid, const struct cpumask *in_mask)
{
	cpumask_var_t cpus_allowed, new_mask;
	struct task_struct *p;
	int retval;

	rcu_read_lock();

	p = find_process_by_pid(pid);
	if (!p) {
		rcu_read_unlock();
		return -ESRCH;
	}

	/* Prevent p going away */
	get_task_struct(p);
	rcu_read_unlock();

	if (p->flags & PF_NO_SETAFFINITY) {
		retval = -EINVAL;
		goto out_put_task;
	}
	if (!alloc_cpumask_var(&cpus_allowed, GFP_KERNEL)) {
		retval = -ENOMEM;
		goto out_put_task;
	}
	if (!alloc_cpumask_var(&new_mask, GFP_KERNEL)) {
		retval = -ENOMEM;
		goto out_free_cpus_allowed;
	}
	retval = -EPERM;
	if (!check_same_owner(p)) {
		rcu_read_lock();
		if (!ns_capable(__task_cred(p)->user_ns, CAP_SYS_NICE)) {
			rcu_read_unlock();
			goto out_free_new_mask;
		}
		rcu_read_unlock();
	}

	retval = security_task_setscheduler(p);
	if (retval)
		goto out_free_new_mask;


	cpuset_cpus_allowed(p, cpus_allowed);
	cpumask_and(new_mask, in_mask, cpus_allowed);

	/*
	 * Since bandwidth control happens on root_domain basis,
	 * if admission test is enabled, we only admit -deadline
	 * tasks allowed to run on all the CPUs in the task's
	 * root_domain.
	 */
#ifdef CONFIG_SMP
	if (task_has_dl_policy(p) && dl_bandwidth_enabled()) {
		rcu_read_lock();
		if (!cpumask_subset(task_rq(p)->rd->span, new_mask)) {
			retval = -EBUSY;
			rcu_read_unlock();
			goto out_free_new_mask;
		}
		rcu_read_unlock();
	}
#endif
again:
	retval = __set_cpus_allowed_ptr(p, new_mask, true);

	if (!retval) {
		cpuset_cpus_allowed(p, cpus_allowed);
		if (!cpumask_subset(new_mask, cpus_allowed)) {
			/*
			 * We must have raced with a concurrent cpuset
			 * update. Just reset the cpus_allowed to the
			 * cpuset's cpus_allowed
			 */
			cpumask_copy(new_mask, cpus_allowed);
			goto again;
		}
	}
out_free_new_mask:
	free_cpumask_var(new_mask);
out_free_cpus_allowed:
	free_cpumask_var(cpus_allowed);
out_put_task:
	put_task_struct(p);
	return retval;
}

static int get_user_cpu_mask(unsigned long __user *user_mask_ptr, unsigned len,
			     struct cpumask *new_mask)
{
	if (len < cpumask_size())
		cpumask_clear(new_mask);
	else if (len > cpumask_size())
		len = cpumask_size();

	return copy_from_user(new_mask, user_mask_ptr, len) ? -EFAULT : 0;
}

/**
 * sys_sched_setaffinity - set the cpu affinity of a process
 * @pid: pid of the process
 * @len: length in bytes of the bitmask pointed to by user_mask_ptr
 * @user_mask_ptr: user-space pointer to the new cpu mask
 *
 * Return: 0 on success. An error code otherwise.
 */
SYSCALL_DEFINE3(sched_setaffinity, pid_t, pid, unsigned int, len,
		unsigned long __user *, user_mask_ptr)
{
	cpumask_var_t new_mask;
	int retval;

	if (!alloc_cpumask_var(&new_mask, GFP_KERNEL))
		return -ENOMEM;

	retval = get_user_cpu_mask(user_mask_ptr, len, new_mask);
	if (retval == 0)
		retval = sched_setaffinity(pid, new_mask);
	free_cpumask_var(new_mask);
	return retval;
}

long sched_getaffinity(pid_t pid, struct cpumask *mask)
{
	struct task_struct *p;
	unsigned long flags;
	int retval;

	rcu_read_lock();

	retval = -ESRCH;
	p = find_process_by_pid(pid);
	if (!p)
		goto out_unlock;

	retval = security_task_getscheduler(p);
	if (retval)
		goto out_unlock;

	raw_spin_lock_irqsave(&p->pi_lock, flags);
	cpumask_and(mask, &p->cpus_allowed, cpu_active_mask);
	raw_spin_unlock_irqrestore(&p->pi_lock, flags);

out_unlock:
	rcu_read_unlock();

	return retval;
}

/**
 * sys_sched_getaffinity - get the cpu affinity of a process
 * @pid: pid of the process
 * @len: length in bytes of the bitmask pointed to by user_mask_ptr
 * @user_mask_ptr: user-space pointer to hold the current cpu mask
 *
 * Return: 0 on success. An error code otherwise.
 */
SYSCALL_DEFINE3(sched_getaffinity, pid_t, pid, unsigned int, len,
		unsigned long __user *, user_mask_ptr)
{
	int ret;
	cpumask_var_t mask;

	if ((len * BITS_PER_BYTE) < nr_cpu_ids)
		return -EINVAL;
	if (len & (sizeof(unsigned long)-1))
		return -EINVAL;

	if (!alloc_cpumask_var(&mask, GFP_KERNEL))
		return -ENOMEM;

	ret = sched_getaffinity(pid, mask);
	if (ret == 0) {
		size_t retlen = min_t(size_t, len, cpumask_size());

		if (copy_to_user(user_mask_ptr, mask, retlen))
			ret = -EFAULT;
		else
			ret = retlen;
	}
	free_cpumask_var(mask);

	return ret;
}

/**
 * sys_sched_yield - yield the current processor to other threads.
 *
 * This function yields the current CPU to other tasks. If there are no
 * other threads running on this CPU then this function will return.
 *
 * Return: 0.
 */
SYSCALL_DEFINE0(sched_yield)
{
	struct rq *rq = this_rq_lock();

	schedstat_inc(rq, yld_count);
	current->sched_class->yield_task(rq);

	/*
	 * Since we are going to call schedule() anyway, there's
	 * no need to preempt or enable interrupts:
	 */
	__release(rq->lock);
	spin_release(&rq->lock.dep_map, 1, _THIS_IP_);
	do_raw_spin_unlock(&rq->lock);
	sched_preempt_enable_no_resched();

	schedule();

	return 0;
}

int __sched _cond_resched(void)
{
	if (should_resched(0)) {
		preempt_schedule_common();
		return 1;
	}
	return 0;
}
EXPORT_SYMBOL(_cond_resched);

/*
 * __cond_resched_lock() - if a reschedule is pending, drop the given lock,
 * call schedule, and on return reacquire the lock.
 *
 * This works OK both with and without CONFIG_PREEMPT. We do strange low-level
 * operations here to prevent schedule() from being called twice (once via
 * spin_unlock(), once by hand).
 */
int __cond_resched_lock(spinlock_t *lock)
{
	int resched = should_resched(PREEMPT_LOCK_OFFSET);
	int ret = 0;

	lockdep_assert_held(lock);

	if (spin_needbreak(lock) || resched) {
		spin_unlock(lock);
		if (resched)
			preempt_schedule_common();
		else
			cpu_relax();
		ret = 1;
		spin_lock(lock);
	}
	return ret;
}
EXPORT_SYMBOL(__cond_resched_lock);

#ifndef CONFIG_PREEMPT_RT_FULL
int __sched __cond_resched_softirq(void)
{
	BUG_ON(!in_softirq());

	if (should_resched(SOFTIRQ_DISABLE_OFFSET)) {
		local_bh_enable();
		preempt_schedule_common();
		local_bh_disable();
		return 1;
	}
	return 0;
}
EXPORT_SYMBOL(__cond_resched_softirq);
#endif

/**
 * yield - yield the current processor to other threads.
 *
 * Do not ever use this function, there's a 99% chance you're doing it wrong.
 *
 * The scheduler is at all times free to pick the calling task as the most
 * eligible task to run, if removing the yield() call from your code breaks
 * it, its already broken.
 *
 * Typical broken usage is:
 *
 * while (!event)
 * 	yield();
 *
 * where one assumes that yield() will let 'the other' process run that will
 * make event true. If the current task is a SCHED_FIFO task that will never
 * happen. Never use yield() as a progress guarantee!!
 *
 * If you want to use yield() to wait for something, use wait_event().
 * If you want to use yield() to be 'nice' for others, use cond_resched().
 * If you still want to use yield(), do not!
 */
void __sched yield(void)
{
	set_current_state(TASK_RUNNING);
	sys_sched_yield();
}
EXPORT_SYMBOL(yield);

/**
 * yield_to - yield the current processor to another thread in
 * your thread group, or accelerate that thread toward the
 * processor it's on.
 * @p: target task
 * @preempt: whether task preemption is allowed or not
 *
 * It's the caller's job to ensure that the target task struct
 * can't go away on us before we can do any checks.
 *
 * Return:
 *	true (>0) if we indeed boosted the target task.
 *	false (0) if we failed to boost the target.
 *	-ESRCH if there's no task to yield to.
 */
int __sched yield_to(struct task_struct *p, bool preempt)
{
	struct task_struct *curr = current;
	struct rq *rq, *p_rq;
	unsigned long flags;
	int yielded = 0;

	local_irq_save(flags);
	rq = this_rq();

again:
	p_rq = task_rq(p);
	/*
	 * If we're the only runnable task on the rq and target rq also
	 * has only one task, there's absolutely no point in yielding.
	 */
	if (rq->nr_running == 1 && p_rq->nr_running == 1) {
		yielded = -ESRCH;
		goto out_irq;
	}

	double_rq_lock(rq, p_rq);
	if (task_rq(p) != p_rq) {
		double_rq_unlock(rq, p_rq);
		goto again;
	}

	if (!curr->sched_class->yield_to_task)
		goto out_unlock;

	if (curr->sched_class != p->sched_class)
		goto out_unlock;

	if (task_running(p_rq, p) || p->state)
		goto out_unlock;

	yielded = curr->sched_class->yield_to_task(rq, p, preempt);
	if (yielded) {
		schedstat_inc(rq, yld_count);
		/*
		 * Make p's CPU reschedule; pick_next_entity takes care of
		 * fairness.
		 */
		if (preempt && rq != p_rq)
			resched_curr(p_rq);
	}

out_unlock:
	double_rq_unlock(rq, p_rq);
out_irq:
	local_irq_restore(flags);

	if (yielded > 0)
		schedule();

	return yielded;
}
EXPORT_SYMBOL_GPL(yield_to);

/*
 * This task is about to go to sleep on IO. Increment rq->nr_iowait so
 * that process accounting knows that this is a task in IO wait state.
 */
long __sched io_schedule_timeout(long timeout)
{
	int old_iowait = current->in_iowait;
	struct rq *rq;
	long ret;

	current->in_iowait = 1;
	blk_schedule_flush_plug(current);

	delayacct_blkio_start();
	rq = raw_rq();
	atomic_inc(&rq->nr_iowait);
	ret = schedule_timeout(timeout);
	current->in_iowait = old_iowait;
	atomic_dec(&rq->nr_iowait);
	delayacct_blkio_end();

	return ret;
}
EXPORT_SYMBOL(io_schedule_timeout);

/**
 * sys_sched_get_priority_max - return maximum RT priority.
 * @policy: scheduling class.
 *
 * Return: On success, this syscall returns the maximum
 * rt_priority that can be used by a given scheduling class.
 * On failure, a negative error code is returned.
 */
SYSCALL_DEFINE1(sched_get_priority_max, int, policy)
{
	int ret = -EINVAL;

	switch (policy) {
	case SCHED_FIFO:
	case SCHED_RR:
		ret = MAX_USER_RT_PRIO-1;
		break;
	case SCHED_DEADLINE:
	case SCHED_NORMAL:
	case SCHED_BATCH:
	case SCHED_IDLE:
		ret = 0;
		break;
	}
	return ret;
}

/**
 * sys_sched_get_priority_min - return minimum RT priority.
 * @policy: scheduling class.
 *
 * Return: On success, this syscall returns the minimum
 * rt_priority that can be used by a given scheduling class.
 * On failure, a negative error code is returned.
 */
SYSCALL_DEFINE1(sched_get_priority_min, int, policy)
{
	int ret = -EINVAL;

	switch (policy) {
	case SCHED_FIFO:
	case SCHED_RR:
		ret = 1;
		break;
	case SCHED_DEADLINE:
	case SCHED_NORMAL:
	case SCHED_BATCH:
	case SCHED_IDLE:
		ret = 0;
	}
	return ret;
}

/**
 * sys_sched_rr_get_interval - return the default timeslice of a process.
 * @pid: pid of the process.
 * @interval: userspace pointer to the timeslice value.
 *
 * this syscall writes the default timeslice value of a given process
 * into the user-space timespec buffer. A value of '0' means infinity.
 *
 * Return: On success, 0 and the timeslice is in @interval. Otherwise,
 * an error code.
 */
SYSCALL_DEFINE2(sched_rr_get_interval, pid_t, pid,
		struct timespec __user *, interval)
{
	struct task_struct *p;
	unsigned int time_slice;
	unsigned long flags;
	struct rq *rq;
	int retval;
	struct timespec t;

	if (pid < 0)
		return -EINVAL;

	retval = -ESRCH;
	rcu_read_lock();
	p = find_process_by_pid(pid);
	if (!p)
		goto out_unlock;

	retval = security_task_getscheduler(p);
	if (retval)
		goto out_unlock;

	rq = task_rq_lock(p, &flags);
	time_slice = 0;
	if (p->sched_class->get_rr_interval)
		time_slice = p->sched_class->get_rr_interval(rq, p);
	task_rq_unlock(rq, p, &flags);

	rcu_read_unlock();
	jiffies_to_timespec(time_slice, &t);
	retval = copy_to_user(interval, &t, sizeof(t)) ? -EFAULT : 0;
	return retval;

out_unlock:
	rcu_read_unlock();
	return retval;
}

static const char stat_nam[] = TASK_STATE_TO_CHAR_STR;

void sched_show_task(struct task_struct *p)
{
	unsigned long free = 0;
	int ppid;
	unsigned long state = p->state;

	if (state)
		state = __ffs(state) + 1;
	printk(KERN_INFO "%-15.15s %c", p->comm,
		state < sizeof(stat_nam) - 1 ? stat_nam[state] : '?');
#if BITS_PER_LONG == 32
	if (state == TASK_RUNNING)
		printk(KERN_CONT " running  ");
	else
		printk(KERN_CONT " %08lx ", thread_saved_pc(p));
#else
	if (state == TASK_RUNNING)
		printk(KERN_CONT "  running task    ");
	else
		printk(KERN_CONT " %016lx ", thread_saved_pc(p));
#endif
#ifdef CONFIG_DEBUG_STACK_USAGE
	free = stack_not_used(p);
#endif
	ppid = 0;
	rcu_read_lock();
	if (pid_alive(p))
		ppid = task_pid_nr(rcu_dereference(p->real_parent));
	rcu_read_unlock();
	printk(KERN_CONT "%5lu %5d %6d 0x%08lx\n", free,
		task_pid_nr(p), ppid,
		(unsigned long)task_thread_info(p)->flags);

	print_worker_info(KERN_INFO, p);
	show_stack(p, NULL);
}

void show_state_filter(unsigned long state_filter)
{
	struct task_struct *g, *p;

#if BITS_PER_LONG == 32
	printk(KERN_INFO
		"  task                PC stack   pid father\n");
#else
	printk(KERN_INFO
		"  task                        PC stack   pid father\n");
#endif
	rcu_read_lock();
	for_each_process_thread(g, p) {
		/*
		 * reset the NMI-timeout, listing all files on a slow
		 * console might take a lot of time:
		 */
		touch_nmi_watchdog();
		if (!state_filter || (p->state & state_filter))
			sched_show_task(p);
	}

	touch_all_softlockup_watchdogs();

#ifdef CONFIG_SCHED_DEBUG
	sysrq_sched_debug_show();
#endif
	rcu_read_unlock();
	/*
	 * Only show locks if all tasks are dumped:
	 */
	if (!state_filter)
		debug_show_all_locks();
}

void init_idle_bootup_task(struct task_struct *idle)
{
	idle->sched_class = &idle_sched_class;
}

/**
 * init_idle - set up an idle thread for a given CPU
 * @idle: task in question
 * @cpu: cpu the idle task belongs to
 *
 * NOTE: this function does not set the idle thread's NEED_RESCHED
 * flag, to make booting more robust.
 */
void init_idle(struct task_struct *idle, int cpu)
{
	struct rq *rq = cpu_rq(cpu);
	unsigned long flags;

	raw_spin_lock_irqsave(&idle->pi_lock, flags);
	raw_spin_lock(&rq->lock);

	__sched_fork(0, idle);
	idle->state = TASK_RUNNING;
	idle->se.exec_start = sched_clock();

#ifdef CONFIG_SMP
	/*
	 * Its possible that init_idle() gets called multiple times on a task,
	 * in that case do_set_cpus_allowed() will not do the right thing.
	 *
	 * And since this is boot we can forgo the serialization.
	 */
	set_cpus_allowed_common(idle, cpumask_of(cpu));
#endif
	/*
	 * We're having a chicken and egg problem, even though we are
	 * holding rq->lock, the cpu isn't yet set to this cpu so the
	 * lockdep check in task_group() will fail.
	 *
	 * Similar case to sched_fork(). / Alternatively we could
	 * use task_rq_lock() here and obtain the other rq->lock.
	 *
	 * Silence PROVE_RCU
	 */
	rcu_read_lock();
	__set_task_cpu(idle, cpu);
	rcu_read_unlock();

	rq->curr = rq->idle = idle;
	idle->on_rq = TASK_ON_RQ_QUEUED;
#ifdef CONFIG_SMP
	idle->on_cpu = 1;
#endif
	raw_spin_unlock(&rq->lock);
	raw_spin_unlock_irqrestore(&idle->pi_lock, flags);

	/* Set the preempt count _outside_ the spinlocks! */
	init_idle_preempt_count(idle, cpu);
#ifdef CONFIG_HAVE_PREEMPT_LAZY
	task_thread_info(idle)->preempt_lazy_count = 0;
#endif
	/*
	 * The idle tasks have their own, simple scheduling class:
	 */
	idle->sched_class = &idle_sched_class;
	ftrace_graph_init_idle_task(idle, cpu);
	vtime_init_idle(idle, cpu);
#ifdef CONFIG_SMP
	sprintf(idle->comm, "%s/%d", INIT_TASK_COMM, cpu);
#endif
}

int cpuset_cpumask_can_shrink(const struct cpumask *cur,
			      const struct cpumask *trial)
{
	int ret = 1, trial_cpus;
	struct dl_bw *cur_dl_b;
	unsigned long flags;

	if (!cpumask_weight(cur))
		return ret;

	rcu_read_lock_sched();
	cur_dl_b = dl_bw_of(cpumask_any(cur));
	trial_cpus = cpumask_weight(trial);

	raw_spin_lock_irqsave(&cur_dl_b->lock, flags);
	if (cur_dl_b->bw != -1 &&
	    cur_dl_b->bw * trial_cpus < cur_dl_b->total_bw)
		ret = 0;
	raw_spin_unlock_irqrestore(&cur_dl_b->lock, flags);
	rcu_read_unlock_sched();

	return ret;
}

int task_can_attach(struct task_struct *p,
		    const struct cpumask *cs_cpus_allowed)
{
	int ret = 0;

	/*
	 * Kthreads which disallow setaffinity shouldn't be moved
	 * to a new cpuset; we don't want to change their cpu
	 * affinity and isolating such threads by their set of
	 * allowed nodes is unnecessary.  Thus, cpusets are not
	 * applicable for such threads.  This prevents checking for
	 * success of set_cpus_allowed_ptr() on all attached tasks
	 * before cpus_allowed may be changed.
	 */
	if (p->flags & PF_NO_SETAFFINITY) {
		ret = -EINVAL;
		goto out;
	}

#ifdef CONFIG_SMP
	if (dl_task(p) && !cpumask_intersects(task_rq(p)->rd->span,
					      cs_cpus_allowed)) {
		unsigned int dest_cpu = cpumask_any_and(cpu_active_mask,
							cs_cpus_allowed);
		struct dl_bw *dl_b;
		bool overflow;
		int cpus;
		unsigned long flags;

		rcu_read_lock_sched();
		dl_b = dl_bw_of(dest_cpu);
		raw_spin_lock_irqsave(&dl_b->lock, flags);
		cpus = dl_bw_cpus(dest_cpu);
		overflow = __dl_overflow(dl_b, cpus, 0, p->dl.dl_bw);
		if (overflow)
			ret = -EBUSY;
		else {
			/*
			 * We reserve space for this task in the destination
			 * root_domain, as we can't fail after this point.
			 * We will free resources in the source root_domain
			 * later on (see set_cpus_allowed_dl()).
			 */
			__dl_add(dl_b, p->dl.dl_bw);
		}
		raw_spin_unlock_irqrestore(&dl_b->lock, flags);
		rcu_read_unlock_sched();

	}
#endif
out:
	return ret;
}

#ifdef CONFIG_SMP

#ifdef CONFIG_NUMA_BALANCING
/* Migrate current task p to target_cpu */
int migrate_task_to(struct task_struct *p, int target_cpu)
{
	struct migration_arg arg = { p, target_cpu };
	int curr_cpu = task_cpu(p);

	if (curr_cpu == target_cpu)
		return 0;

	if (!cpumask_test_cpu(target_cpu, tsk_cpus_allowed(p)))
		return -EINVAL;

	/* TODO: This is not properly updating schedstats */

	trace_sched_move_numa(p, curr_cpu, target_cpu);
	return stop_one_cpu(curr_cpu, migration_cpu_stop, &arg);
}

/*
 * Requeue a task on a given node and accurately track the number of NUMA
 * tasks on the runqueues
 */
void sched_setnuma(struct task_struct *p, int nid)
{
	struct rq *rq;
	unsigned long flags;
	bool queued, running;

	rq = task_rq_lock(p, &flags);
	queued = task_on_rq_queued(p);
	running = task_current(rq, p);

	if (queued)
		dequeue_task(rq, p, DEQUEUE_SAVE);
	if (running)
		put_prev_task(rq, p);

	p->numa_preferred_nid = nid;

	if (running)
		p->sched_class->set_curr_task(rq);
	if (queued)
		enqueue_task(rq, p, ENQUEUE_RESTORE);
	task_rq_unlock(rq, p, &flags);
}
#endif /* CONFIG_NUMA_BALANCING */

#ifdef CONFIG_HOTPLUG_CPU
static DEFINE_PER_CPU(struct mm_struct *, idle_last_mm);

/*
 * Ensures that the idle task is using init_mm right before its cpu goes
 * offline.
 */
void idle_task_exit(void)
{
	struct mm_struct *mm = current->active_mm;

	BUG_ON(cpu_online(smp_processor_id()));

	if (mm != &init_mm) {
		switch_mm(mm, &init_mm, current);
		finish_arch_post_lock_switch();
	}
	/*
	 * Defer the cleanup to an alive cpu. On RT we can neither
	 * call mmdrop() nor mmdrop_delayed() from here.
	 */
	per_cpu(idle_last_mm, smp_processor_id()) = mm;
}

/*
 * Since this CPU is going 'away' for a while, fold any nr_active delta
 * we might have. Assumes we're called after migrate_tasks() so that the
 * nr_active count is stable.
 *
 * Also see the comment "Global load-average calculations".
 */
static void calc_load_migrate(struct rq *rq)
{
	long delta = calc_load_fold_active(rq);
	if (delta)
		atomic_long_add(delta, &calc_load_tasks);
}

static void put_prev_task_fake(struct rq *rq, struct task_struct *prev)
{
}

static const struct sched_class fake_sched_class = {
	.put_prev_task = put_prev_task_fake,
};

static struct task_struct fake_task = {
	/*
	 * Avoid pull_{rt,dl}_task()
	 */
	.prio = MAX_PRIO + 1,
	.sched_class = &fake_sched_class,
};

/*
 * Migrate all tasks from the rq, sleeping tasks will be migrated by
 * try_to_wake_up()->select_task_rq().
 *
 * Called with rq->lock held even though we'er in stop_machine() and
 * there's no concurrency possible, we hold the required locks anyway
 * because of lock validation efforts.
 */
static void migrate_tasks(struct rq *dead_rq)
{
	struct rq *rq = dead_rq;
	struct task_struct *next, *stop = rq->stop;
	int dest_cpu;

	/*
	 * Fudge the rq selection such that the below task selection loop
	 * doesn't get stuck on the currently eligible stop task.
	 *
	 * We're currently inside stop_machine() and the rq is either stuck
	 * in the stop_machine_cpu_stop() loop, or we're executing this code,
	 * either way we should never end up calling schedule() until we're
	 * done here.
	 */
	rq->stop = NULL;

	/*
	 * put_prev_task() and pick_next_task() sched
	 * class method both need to have an up-to-date
	 * value of rq->clock[_task]
	 */
	update_rq_clock(rq);

	for (;;) {
		/*
		 * There's this thread running, bail when that's the only
		 * remaining thread.
		 */
		if (rq->nr_running == 1)
			break;

		/*
		 * pick_next_task assumes pinned rq->lock.
		 */
		lockdep_pin_lock(&rq->lock);
		next = pick_next_task(rq, &fake_task);
		BUG_ON(!next);
		next->sched_class->put_prev_task(rq, next);

		/*
		 * Rules for changing task_struct::cpus_allowed are holding
		 * both pi_lock and rq->lock, such that holding either
		 * stabilizes the mask.
		 *
		 * Drop rq->lock is not quite as disastrous as it usually is
		 * because !cpu_active at this point, which means load-balance
		 * will not interfere. Also, stop-machine.
		 */
		lockdep_unpin_lock(&rq->lock);
		raw_spin_unlock(&rq->lock);
		raw_spin_lock(&next->pi_lock);
		raw_spin_lock(&rq->lock);

		/*
		 * Since we're inside stop-machine, _nothing_ should have
		 * changed the task, WARN if weird stuff happened, because in
		 * that case the above rq->lock drop is a fail too.
		 */
		if (WARN_ON(task_rq(next) != rq || !task_on_rq_queued(next))) {
			raw_spin_unlock(&next->pi_lock);
			continue;
		}

		/* Find suitable destination for @next, with force if needed. */
		dest_cpu = select_fallback_rq(dead_rq->cpu, next);

		rq = __migrate_task(rq, next, dest_cpu);
		if (rq != dead_rq) {
			raw_spin_unlock(&rq->lock);
			rq = dead_rq;
			raw_spin_lock(&rq->lock);
		}
		raw_spin_unlock(&next->pi_lock);
	}

	rq->stop = stop;
}
#endif /* CONFIG_HOTPLUG_CPU */

#if defined(CONFIG_SCHED_DEBUG) && defined(CONFIG_SYSCTL)

static struct ctl_table sd_ctl_dir[] = {
	{
		.procname	= "sched_domain",
		.mode		= 0555,
	},
	{}
};

static struct ctl_table sd_ctl_root[] = {
	{
		.procname	= "kernel",
		.mode		= 0555,
		.child		= sd_ctl_dir,
	},
	{}
};

static struct ctl_table *sd_alloc_ctl_entry(int n)
{
	struct ctl_table *entry =
		kcalloc(n, sizeof(struct ctl_table), GFP_KERNEL);

	return entry;
}

static void sd_free_ctl_entry(struct ctl_table **tablep)
{
	struct ctl_table *entry;

	/*
	 * In the intermediate directories, both the child directory and
	 * procname are dynamically allocated and could fail but the mode
	 * will always be set. In the lowest directory the names are
	 * static strings and all have proc handlers.
	 */
	for (entry = *tablep; entry->mode; entry++) {
		if (entry->child)
			sd_free_ctl_entry(&entry->child);
		if (entry->proc_handler == NULL)
			kfree(entry->procname);
	}

	kfree(*tablep);
	*tablep = NULL;
}

static int min_load_idx = 0;
static int max_load_idx = CPU_LOAD_IDX_MAX-1;

static void
set_table_entry(struct ctl_table *entry,
		const char *procname, void *data, int maxlen,
		umode_t mode, proc_handler *proc_handler,
		bool load_idx)
{
	entry->procname = procname;
	entry->data = data;
	entry->maxlen = maxlen;
	entry->mode = mode;
	entry->proc_handler = proc_handler;

	if (load_idx) {
		entry->extra1 = &min_load_idx;
		entry->extra2 = &max_load_idx;
	}
}

static struct ctl_table *
sd_alloc_ctl_domain_table(struct sched_domain *sd)
{
	struct ctl_table *table = sd_alloc_ctl_entry(14);

	if (table == NULL)
		return NULL;

	set_table_entry(&table[0], "min_interval", &sd->min_interval,
		sizeof(long), 0644, proc_doulongvec_minmax, false);
	set_table_entry(&table[1], "max_interval", &sd->max_interval,
		sizeof(long), 0644, proc_doulongvec_minmax, false);
	set_table_entry(&table[2], "busy_idx", &sd->busy_idx,
		sizeof(int), 0644, proc_dointvec_minmax, true);
	set_table_entry(&table[3], "idle_idx", &sd->idle_idx,
		sizeof(int), 0644, proc_dointvec_minmax, true);
	set_table_entry(&table[4], "newidle_idx", &sd->newidle_idx,
		sizeof(int), 0644, proc_dointvec_minmax, true);
	set_table_entry(&table[5], "wake_idx", &sd->wake_idx,
		sizeof(int), 0644, proc_dointvec_minmax, true);
	set_table_entry(&table[6], "forkexec_idx", &sd->forkexec_idx,
		sizeof(int), 0644, proc_dointvec_minmax, true);
	set_table_entry(&table[7], "busy_factor", &sd->busy_factor,
		sizeof(int), 0644, proc_dointvec_minmax, false);
	set_table_entry(&table[8], "imbalance_pct", &sd->imbalance_pct,
		sizeof(int), 0644, proc_dointvec_minmax, false);
	set_table_entry(&table[9], "cache_nice_tries",
		&sd->cache_nice_tries,
		sizeof(int), 0644, proc_dointvec_minmax, false);
	set_table_entry(&table[10], "flags", &sd->flags,
		sizeof(int), 0644, proc_dointvec_minmax, false);
	set_table_entry(&table[11], "max_newidle_lb_cost",
		&sd->max_newidle_lb_cost,
		sizeof(long), 0644, proc_doulongvec_minmax, false);
	set_table_entry(&table[12], "name", sd->name,
		CORENAME_MAX_SIZE, 0444, proc_dostring, false);
	/* &table[13] is terminator */

	return table;
}

static struct ctl_table *sd_alloc_ctl_cpu_table(int cpu)
{
	struct ctl_table *entry, *table;
	struct sched_domain *sd;
	int domain_num = 0, i;
	char buf[32];

	for_each_domain(cpu, sd)
		domain_num++;
	entry = table = sd_alloc_ctl_entry(domain_num + 1);
	if (table == NULL)
		return NULL;

	i = 0;
	for_each_domain(cpu, sd) {
		snprintf(buf, 32, "domain%d", i);
		entry->procname = kstrdup(buf, GFP_KERNEL);
		entry->mode = 0555;
		entry->child = sd_alloc_ctl_domain_table(sd);
		entry++;
		i++;
	}
	return table;
}

static struct ctl_table_header *sd_sysctl_header;
static void register_sched_domain_sysctl(void)
{
	int i, cpu_num = num_possible_cpus();
	struct ctl_table *entry = sd_alloc_ctl_entry(cpu_num + 1);
	char buf[32];

	WARN_ON(sd_ctl_dir[0].child);
	sd_ctl_dir[0].child = entry;

	if (entry == NULL)
		return;

	for_each_possible_cpu(i) {
		snprintf(buf, 32, "cpu%d", i);
		entry->procname = kstrdup(buf, GFP_KERNEL);
		entry->mode = 0555;
		entry->child = sd_alloc_ctl_cpu_table(i);
		entry++;
	}

	WARN_ON(sd_sysctl_header);
	sd_sysctl_header = register_sysctl_table(sd_ctl_root);
}

/* may be called multiple times per register */
static void unregister_sched_domain_sysctl(void)
{
	unregister_sysctl_table(sd_sysctl_header);
	sd_sysctl_header = NULL;
	if (sd_ctl_dir[0].child)
		sd_free_ctl_entry(&sd_ctl_dir[0].child);
}
#else
static void register_sched_domain_sysctl(void)
{
}
static void unregister_sched_domain_sysctl(void)
{
}
#endif /* CONFIG_SCHED_DEBUG && CONFIG_SYSCTL */

static void set_rq_online(struct rq *rq)
{
	if (!rq->online) {
		const struct sched_class *class;

		cpumask_set_cpu(rq->cpu, rq->rd->online);
		rq->online = 1;

		for_each_class(class) {
			if (class->rq_online)
				class->rq_online(rq);
		}
	}
}

static void set_rq_offline(struct rq *rq)
{
	if (rq->online) {
		const struct sched_class *class;

		for_each_class(class) {
			if (class->rq_offline)
				class->rq_offline(rq);
		}

		cpumask_clear_cpu(rq->cpu, rq->rd->online);
		rq->online = 0;
	}
}

/*
 * migration_call - callback that gets triggered when a CPU is added.
 * Here we can start up the necessary migration thread for the new CPU.
 */
static int
migration_call(struct notifier_block *nfb, unsigned long action, void *hcpu)
{
	int cpu = (long)hcpu;
	unsigned long flags;
	struct rq *rq = cpu_rq(cpu);

	switch (action & ~CPU_TASKS_FROZEN) {

	case CPU_UP_PREPARE:
		rq->calc_load_update = calc_load_update;
		break;

	case CPU_ONLINE:
		/* Update our root-domain */
		raw_spin_lock_irqsave(&rq->lock, flags);
		if (rq->rd) {
			BUG_ON(!cpumask_test_cpu(cpu, rq->rd->span));

			set_rq_online(rq);
		}
		raw_spin_unlock_irqrestore(&rq->lock, flags);
		break;

#ifdef CONFIG_HOTPLUG_CPU
	case CPU_DYING:
		sched_ttwu_pending();
		/* Update our root-domain */
		raw_spin_lock_irqsave(&rq->lock, flags);
		if (rq->rd) {
			BUG_ON(!cpumask_test_cpu(cpu, rq->rd->span));
			set_rq_offline(rq);
		}
		migrate_tasks(rq);
		BUG_ON(rq->nr_running != 1); /* the migration thread */
		raw_spin_unlock_irqrestore(&rq->lock, flags);
		break;

	case CPU_DEAD:
		calc_load_migrate(rq);
		if (per_cpu(idle_last_mm, cpu)) {
			mmdrop(per_cpu(idle_last_mm, cpu));
			per_cpu(idle_last_mm, cpu) = NULL;
		}
		break;
#endif
	}

	update_max_interval();

	return NOTIFY_OK;
}

/*
 * Register at high priority so that task migration (migrate_all_tasks)
 * happens before everything else.  This has to be lower priority than
 * the notifier in the perf_event subsystem, though.
 */
static struct notifier_block migration_notifier = {
	.notifier_call = migration_call,
	.priority = CPU_PRI_MIGRATION,
};

static void set_cpu_rq_start_time(void)
{
	int cpu = smp_processor_id();
	struct rq *rq = cpu_rq(cpu);
	rq->age_stamp = sched_clock_cpu(cpu);
}

static int sched_cpu_active(struct notifier_block *nfb,
				      unsigned long action, void *hcpu)
{
	int cpu = (long)hcpu;

	switch (action & ~CPU_TASKS_FROZEN) {
	case CPU_STARTING:
		set_cpu_rq_start_time();
		return NOTIFY_OK;

	case CPU_ONLINE:
		/*
		 * At this point a starting CPU has marked itself as online via
		 * set_cpu_online(). But it might not yet have marked itself
		 * as active, which is essential from here on.
		 */
		set_cpu_active(cpu, true);
		stop_machine_unpark(cpu);
		return NOTIFY_OK;

	case CPU_DOWN_FAILED:
		set_cpu_active(cpu, true);
		return NOTIFY_OK;

	default:
		return NOTIFY_DONE;
	}
}

static int sched_cpu_inactive(struct notifier_block *nfb,
					unsigned long action, void *hcpu)
{
	switch (action & ~CPU_TASKS_FROZEN) {
	case CPU_DOWN_PREPARE:
		set_cpu_active((long)hcpu, false);
		return NOTIFY_OK;
	default:
		return NOTIFY_DONE;
	}
}

static int __init migration_init(void)
{
	void *cpu = (void *)(long)smp_processor_id();
	int err;

	/* Initialize migration for the boot CPU */
	err = migration_call(&migration_notifier, CPU_UP_PREPARE, cpu);
	BUG_ON(err == NOTIFY_BAD);
	migration_call(&migration_notifier, CPU_ONLINE, cpu);
	register_cpu_notifier(&migration_notifier);

	/* Register cpu active notifiers */
	cpu_notifier(sched_cpu_active, CPU_PRI_SCHED_ACTIVE);
	cpu_notifier(sched_cpu_inactive, CPU_PRI_SCHED_INACTIVE);

	return 0;
}
early_initcall(migration_init);

static cpumask_var_t sched_domains_tmpmask; /* sched_domains_mutex */

#ifdef CONFIG_SCHED_DEBUG

static __read_mostly int sched_debug_enabled;

static int __init sched_debug_setup(char *str)
{
	sched_debug_enabled = 1;

	return 0;
}
early_param("sched_debug", sched_debug_setup);

static inline bool sched_debug(void)
{
	return sched_debug_enabled;
}

static int sched_domain_debug_one(struct sched_domain *sd, int cpu, int level,
				  struct cpumask *groupmask)
{
	struct sched_group *group = sd->groups;

	cpumask_clear(groupmask);

	printk(KERN_DEBUG "%*s domain %d: ", level, "", level);

	if (!(sd->flags & SD_LOAD_BALANCE)) {
		printk("does not load-balance\n");
		if (sd->parent)
			printk(KERN_ERR "ERROR: !SD_LOAD_BALANCE domain"
					" has parent");
		return -1;
	}

	printk(KERN_CONT "span %*pbl level %s\n",
	       cpumask_pr_args(sched_domain_span(sd)), sd->name);

	if (!cpumask_test_cpu(cpu, sched_domain_span(sd))) {
		printk(KERN_ERR "ERROR: domain->span does not contain "
				"CPU%d\n", cpu);
	}
	if (!cpumask_test_cpu(cpu, sched_group_cpus(group))) {
		printk(KERN_ERR "ERROR: domain->groups does not contain"
				" CPU%d\n", cpu);
	}

	printk(KERN_DEBUG "%*s groups:", level + 1, "");
	do {
		if (!group) {
			printk("\n");
			printk(KERN_ERR "ERROR: group is NULL\n");
			break;
		}

		if (!cpumask_weight(sched_group_cpus(group))) {
			printk(KERN_CONT "\n");
			printk(KERN_ERR "ERROR: empty group\n");
			break;
		}

		if (!(sd->flags & SD_OVERLAP) &&
		    cpumask_intersects(groupmask, sched_group_cpus(group))) {
			printk(KERN_CONT "\n");
			printk(KERN_ERR "ERROR: repeated CPUs\n");
			break;
		}

		cpumask_or(groupmask, groupmask, sched_group_cpus(group));

		printk(KERN_CONT " %*pbl",
		       cpumask_pr_args(sched_group_cpus(group)));
		if (group->sgc->capacity != SCHED_CAPACITY_SCALE) {
			printk(KERN_CONT " (cpu_capacity = %d)",
				group->sgc->capacity);
		}

		group = group->next;
	} while (group != sd->groups);
	printk(KERN_CONT "\n");

	if (!cpumask_equal(sched_domain_span(sd), groupmask))
		printk(KERN_ERR "ERROR: groups don't span domain->span\n");

	if (sd->parent &&
	    !cpumask_subset(groupmask, sched_domain_span(sd->parent)))
		printk(KERN_ERR "ERROR: parent span is not a superset "
			"of domain->span\n");
	return 0;
}

static void sched_domain_debug(struct sched_domain *sd, int cpu)
{
	int level = 0;

	if (!sched_debug_enabled)
		return;

	if (!sd) {
		printk(KERN_DEBUG "CPU%d attaching NULL sched-domain.\n", cpu);
		return;
	}

	printk(KERN_DEBUG "CPU%d attaching sched-domain:\n", cpu);

	for (;;) {
		if (sched_domain_debug_one(sd, cpu, level, sched_domains_tmpmask))
			break;
		level++;
		sd = sd->parent;
		if (!sd)
			break;
	}
}
#else /* !CONFIG_SCHED_DEBUG */
# define sched_domain_debug(sd, cpu) do { } while (0)
static inline bool sched_debug(void)
{
	return false;
}
#endif /* CONFIG_SCHED_DEBUG */

static int sd_degenerate(struct sched_domain *sd)
{
	if (cpumask_weight(sched_domain_span(sd)) == 1)
		return 1;

	/* Following flags need at least 2 groups */
	if (sd->flags & (SD_LOAD_BALANCE |
			 SD_BALANCE_NEWIDLE |
			 SD_BALANCE_FORK |
			 SD_BALANCE_EXEC |
			 SD_SHARE_CPUCAPACITY |
			 SD_SHARE_PKG_RESOURCES |
			 SD_SHARE_POWERDOMAIN)) {
		if (sd->groups != sd->groups->next)
			return 0;
	}

	/* Following flags don't use groups */
	if (sd->flags & (SD_WAKE_AFFINE))
		return 0;

	return 1;
}

static int
sd_parent_degenerate(struct sched_domain *sd, struct sched_domain *parent)
{
	unsigned long cflags = sd->flags, pflags = parent->flags;

	if (sd_degenerate(parent))
		return 1;

	if (!cpumask_equal(sched_domain_span(sd), sched_domain_span(parent)))
		return 0;

	/* Flags needing groups don't count if only 1 group in parent */
	if (parent->groups == parent->groups->next) {
		pflags &= ~(SD_LOAD_BALANCE |
				SD_BALANCE_NEWIDLE |
				SD_BALANCE_FORK |
				SD_BALANCE_EXEC |
				SD_SHARE_CPUCAPACITY |
				SD_SHARE_PKG_RESOURCES |
				SD_PREFER_SIBLING |
				SD_SHARE_POWERDOMAIN);
		if (nr_node_ids == 1)
			pflags &= ~SD_SERIALIZE;
	}
	if (~cflags & pflags)
		return 0;

	return 1;
}

static void free_rootdomain(struct rcu_head *rcu)
{
	struct root_domain *rd = container_of(rcu, struct root_domain, rcu);

	cpupri_cleanup(&rd->cpupri);
	cpudl_cleanup(&rd->cpudl);
	free_cpumask_var(rd->dlo_mask);
	free_cpumask_var(rd->rto_mask);
	free_cpumask_var(rd->online);
	free_cpumask_var(rd->span);
	kfree(rd);
}

static void rq_attach_root(struct rq *rq, struct root_domain *rd)
{
	struct root_domain *old_rd = NULL;
	unsigned long flags;

	raw_spin_lock_irqsave(&rq->lock, flags);

	if (rq->rd) {
		old_rd = rq->rd;

		if (cpumask_test_cpu(rq->cpu, old_rd->online))
			set_rq_offline(rq);

		cpumask_clear_cpu(rq->cpu, old_rd->span);

		/*
		 * If we dont want to free the old_rd yet then
		 * set old_rd to NULL to skip the freeing later
		 * in this function:
		 */
		if (!atomic_dec_and_test(&old_rd->refcount))
			old_rd = NULL;
	}

	atomic_inc(&rd->refcount);
	rq->rd = rd;

	cpumask_set_cpu(rq->cpu, rd->span);
	if (cpumask_test_cpu(rq->cpu, cpu_active_mask))
		set_rq_online(rq);

	raw_spin_unlock_irqrestore(&rq->lock, flags);

	if (old_rd)
		call_rcu_sched(&old_rd->rcu, free_rootdomain);
}

static int init_rootdomain(struct root_domain *rd)
{
	memset(rd, 0, sizeof(*rd));

	if (!zalloc_cpumask_var(&rd->span, GFP_KERNEL))
		goto out;
	if (!zalloc_cpumask_var(&rd->online, GFP_KERNEL))
		goto free_span;
	if (!zalloc_cpumask_var(&rd->dlo_mask, GFP_KERNEL))
		goto free_online;
	if (!zalloc_cpumask_var(&rd->rto_mask, GFP_KERNEL))
		goto free_dlo_mask;

	init_dl_bw(&rd->dl_bw);
	if (cpudl_init(&rd->cpudl) != 0)
		goto free_dlo_mask;

	if (cpupri_init(&rd->cpupri) != 0)
		goto free_rto_mask;
	return 0;

free_rto_mask:
	free_cpumask_var(rd->rto_mask);
free_dlo_mask:
	free_cpumask_var(rd->dlo_mask);
free_online:
	free_cpumask_var(rd->online);
free_span:
	free_cpumask_var(rd->span);
out:
	return -ENOMEM;
}

/*
 * By default the system creates a single root-domain with all cpus as
 * members (mimicking the global state we have today).
 */
struct root_domain def_root_domain;

static void init_defrootdomain(void)
{
	init_rootdomain(&def_root_domain);

	atomic_set(&def_root_domain.refcount, 1);
}

static struct root_domain *alloc_rootdomain(void)
{
	struct root_domain *rd;

	rd = kmalloc(sizeof(*rd), GFP_KERNEL);
	if (!rd)
		return NULL;

	if (init_rootdomain(rd) != 0) {
		kfree(rd);
		return NULL;
	}

	return rd;
}

static void free_sched_groups(struct sched_group *sg, int free_sgc)
{
	struct sched_group *tmp, *first;

	if (!sg)
		return;

	first = sg;
	do {
		tmp = sg->next;

		if (free_sgc && atomic_dec_and_test(&sg->sgc->ref))
			kfree(sg->sgc);

		kfree(sg);
		sg = tmp;
	} while (sg != first);
}

static void free_sched_domain(struct rcu_head *rcu)
{
	struct sched_domain *sd = container_of(rcu, struct sched_domain, rcu);

	/*
	 * If its an overlapping domain it has private groups, iterate and
	 * nuke them all.
	 */
	if (sd->flags & SD_OVERLAP) {
		free_sched_groups(sd->groups, 1);
	} else if (atomic_dec_and_test(&sd->groups->ref)) {
		kfree(sd->groups->sgc);
		kfree(sd->groups);
	}
	kfree(sd);
}

static void destroy_sched_domain(struct sched_domain *sd, int cpu)
{
	call_rcu(&sd->rcu, free_sched_domain);
}

static void destroy_sched_domains(struct sched_domain *sd, int cpu)
{
	for (; sd; sd = sd->parent)
		destroy_sched_domain(sd, cpu);
}

/*
 * Keep a special pointer to the highest sched_domain that has
 * SD_SHARE_PKG_RESOURCE set (Last Level Cache Domain) for this
 * allows us to avoid some pointer chasing select_idle_sibling().
 *
 * Also keep a unique ID per domain (we use the first cpu number in
 * the cpumask of the domain), this allows us to quickly tell if
 * two cpus are in the same cache domain, see cpus_share_cache().
 */
DEFINE_PER_CPU(struct sched_domain *, sd_llc);
DEFINE_PER_CPU(int, sd_llc_size);
DEFINE_PER_CPU(int, sd_llc_id);
DEFINE_PER_CPU(struct sched_domain *, sd_numa);
DEFINE_PER_CPU(struct sched_domain *, sd_busy);
DEFINE_PER_CPU(struct sched_domain *, sd_asym);

static void update_top_cache_domain(int cpu)
{
	struct sched_domain *sd;
	struct sched_domain *busy_sd = NULL;
	int id = cpu;
	int size = 1;

	sd = highest_flag_domain(cpu, SD_SHARE_PKG_RESOURCES);
	if (sd) {
		id = cpumask_first(sched_domain_span(sd));
		size = cpumask_weight(sched_domain_span(sd));
		busy_sd = sd->parent; /* sd_busy */
	}
	rcu_assign_pointer(per_cpu(sd_busy, cpu), busy_sd);

	rcu_assign_pointer(per_cpu(sd_llc, cpu), sd);
	per_cpu(sd_llc_size, cpu) = size;
	per_cpu(sd_llc_id, cpu) = id;

	sd = lowest_flag_domain(cpu, SD_NUMA);
	rcu_assign_pointer(per_cpu(sd_numa, cpu), sd);

	sd = highest_flag_domain(cpu, SD_ASYM_PACKING);
	rcu_assign_pointer(per_cpu(sd_asym, cpu), sd);
}

/*
 * Attach the domain 'sd' to 'cpu' as its base domain. Callers must
 * hold the hotplug lock.
 */
static void
cpu_attach_domain(struct sched_domain *sd, struct root_domain *rd, int cpu)
{
	struct rq *rq = cpu_rq(cpu);
	struct sched_domain *tmp;

	/* Remove the sched domains which do not contribute to scheduling. */
	for (tmp = sd; tmp; ) {
		struct sched_domain *parent = tmp->parent;
		if (!parent)
			break;

		if (sd_parent_degenerate(tmp, parent)) {
			tmp->parent = parent->parent;
			if (parent->parent)
				parent->parent->child = tmp;
			/*
			 * Transfer SD_PREFER_SIBLING down in case of a
			 * degenerate parent; the spans match for this
			 * so the property transfers.
			 */
			if (parent->flags & SD_PREFER_SIBLING)
				tmp->flags |= SD_PREFER_SIBLING;
			destroy_sched_domain(parent, cpu);
		} else
			tmp = tmp->parent;
	}

	if (sd && sd_degenerate(sd)) {
		tmp = sd;
		sd = sd->parent;
		destroy_sched_domain(tmp, cpu);
		if (sd)
			sd->child = NULL;
	}

	sched_domain_debug(sd, cpu);

	rq_attach_root(rq, rd);
	tmp = rq->sd;
	rcu_assign_pointer(rq->sd, sd);
	destroy_sched_domains(tmp, cpu);

	update_top_cache_domain(cpu);
}

/* Setup the mask of cpus configured for isolated domains */
static int __init isolated_cpu_setup(char *str)
{
	alloc_bootmem_cpumask_var(&cpu_isolated_map);
	cpulist_parse(str, cpu_isolated_map);
	return 1;
}

__setup("isolcpus=", isolated_cpu_setup);

struct s_data {
	struct sched_domain ** __percpu sd;
	struct root_domain	*rd;
};

enum s_alloc {
	sa_rootdomain,
	sa_sd,
	sa_sd_storage,
	sa_none,
};

/*
 * Build an iteration mask that can exclude certain CPUs from the upwards
 * domain traversal.
 *
 * Asymmetric node setups can result in situations where the domain tree is of
 * unequal depth, make sure to skip domains that already cover the entire
 * range.
 *
 * In that case build_sched_domains() will have terminated the iteration early
 * and our sibling sd spans will be empty. Domains should always include the
 * cpu they're built on, so check that.
 *
 */
static void build_group_mask(struct sched_domain *sd, struct sched_group *sg)
{
	const struct cpumask *span = sched_domain_span(sd);
	struct sd_data *sdd = sd->private;
	struct sched_domain *sibling;
	int i;

	for_each_cpu(i, span) {
		sibling = *per_cpu_ptr(sdd->sd, i);
		if (!cpumask_test_cpu(i, sched_domain_span(sibling)))
			continue;

		cpumask_set_cpu(i, sched_group_mask(sg));
	}
}

/*
 * Return the canonical balance cpu for this group, this is the first cpu
 * of this group that's also in the iteration mask.
 */
int group_balance_cpu(struct sched_group *sg)
{
	return cpumask_first_and(sched_group_cpus(sg), sched_group_mask(sg));
}

static int
build_overlap_sched_groups(struct sched_domain *sd, int cpu)
{
	struct sched_group *first = NULL, *last = NULL, *groups = NULL, *sg;
	const struct cpumask *span = sched_domain_span(sd);
	struct cpumask *covered = sched_domains_tmpmask;
	struct sd_data *sdd = sd->private;
	struct sched_domain *sibling;
	int i;

	cpumask_clear(covered);

	for_each_cpu(i, span) {
		struct cpumask *sg_span;

		if (cpumask_test_cpu(i, covered))
			continue;

		sibling = *per_cpu_ptr(sdd->sd, i);

		/* See the comment near build_group_mask(). */
		if (!cpumask_test_cpu(i, sched_domain_span(sibling)))
			continue;

		sg = kzalloc_node(sizeof(struct sched_group) + cpumask_size(),
				GFP_KERNEL, cpu_to_node(cpu));

		if (!sg)
			goto fail;

		sg_span = sched_group_cpus(sg);
		if (sibling->child)
			cpumask_copy(sg_span, sched_domain_span(sibling->child));
		else
			cpumask_set_cpu(i, sg_span);

		cpumask_or(covered, covered, sg_span);

		sg->sgc = *per_cpu_ptr(sdd->sgc, i);
		if (atomic_inc_return(&sg->sgc->ref) == 1)
			build_group_mask(sd, sg);

		/*
		 * Initialize sgc->capacity such that even if we mess up the
		 * domains and no possible iteration will get us here, we won't
		 * die on a /0 trap.
		 */
		sg->sgc->capacity = SCHED_CAPACITY_SCALE * cpumask_weight(sg_span);

		/*
		 * Make sure the first group of this domain contains the
		 * canonical balance cpu. Otherwise the sched_domain iteration
		 * breaks. See update_sg_lb_stats().
		 */
		if ((!groups && cpumask_test_cpu(cpu, sg_span)) ||
		    group_balance_cpu(sg) == cpu)
			groups = sg;

		if (!first)
			first = sg;
		if (last)
			last->next = sg;
		last = sg;
		last->next = first;
	}
	sd->groups = groups;

	return 0;

fail:
	free_sched_groups(first, 0);

	return -ENOMEM;
}

static int get_group(int cpu, struct sd_data *sdd, struct sched_group **sg)
{
	struct sched_domain *sd = *per_cpu_ptr(sdd->sd, cpu);
	struct sched_domain *child = sd->child;

	if (child)
		cpu = cpumask_first(sched_domain_span(child));

	if (sg) {
		*sg = *per_cpu_ptr(sdd->sg, cpu);
		(*sg)->sgc = *per_cpu_ptr(sdd->sgc, cpu);
		atomic_set(&(*sg)->sgc->ref, 1); /* for claim_allocations */
	}

	return cpu;
}

/*
 * build_sched_groups will build a circular linked list of the groups
 * covered by the given span, and will set each group's ->cpumask correctly,
 * and ->cpu_capacity to 0.
 *
 * Assumes the sched_domain tree is fully constructed
 */
static int
build_sched_groups(struct sched_domain *sd, int cpu)
{
	struct sched_group *first = NULL, *last = NULL;
	struct sd_data *sdd = sd->private;
	const struct cpumask *span = sched_domain_span(sd);
	struct cpumask *covered;
	int i;

	get_group(cpu, sdd, &sd->groups);
	atomic_inc(&sd->groups->ref);

	if (cpu != cpumask_first(span))
		return 0;

	lockdep_assert_held(&sched_domains_mutex);
	covered = sched_domains_tmpmask;

	cpumask_clear(covered);

	for_each_cpu(i, span) {
		struct sched_group *sg;
		int group, j;

		if (cpumask_test_cpu(i, covered))
			continue;

		group = get_group(i, sdd, &sg);
		cpumask_setall(sched_group_mask(sg));

		for_each_cpu(j, span) {
			if (get_group(j, sdd, NULL) != group)
				continue;

			cpumask_set_cpu(j, covered);
			cpumask_set_cpu(j, sched_group_cpus(sg));
		}

		if (!first)
			first = sg;
		if (last)
			last->next = sg;
		last = sg;
	}
	last->next = first;

	return 0;
}

/*
 * Initialize sched groups cpu_capacity.
 *
 * cpu_capacity indicates the capacity of sched group, which is used while
 * distributing the load between different sched groups in a sched domain.
 * Typically cpu_capacity for all the groups in a sched domain will be same
 * unless there are asymmetries in the topology. If there are asymmetries,
 * group having more cpu_capacity will pickup more load compared to the
 * group having less cpu_capacity.
 */
static void init_sched_groups_capacity(int cpu, struct sched_domain *sd)
{
	struct sched_group *sg = sd->groups;

	WARN_ON(!sg);

	do {
		sg->group_weight = cpumask_weight(sched_group_cpus(sg));
		sg = sg->next;
	} while (sg != sd->groups);

	if (cpu != group_balance_cpu(sg))
		return;

	update_group_capacity(sd, cpu);
	atomic_set(&sg->sgc->nr_busy_cpus, sg->group_weight);
}

/*
 * Initializers for schedule domains
 * Non-inlined to reduce accumulated stack pressure in build_sched_domains()
 */

static int default_relax_domain_level = -1;
int sched_domain_level_max;

static int __init setup_relax_domain_level(char *str)
{
	if (kstrtoint(str, 0, &default_relax_domain_level))
		pr_warn("Unable to set relax_domain_level\n");

	return 1;
}
__setup("relax_domain_level=", setup_relax_domain_level);

static void set_domain_attribute(struct sched_domain *sd,
				 struct sched_domain_attr *attr)
{
	int request;

	if (!attr || attr->relax_domain_level < 0) {
		if (default_relax_domain_level < 0)
			return;
		else
			request = default_relax_domain_level;
	} else
		request = attr->relax_domain_level;
	if (request < sd->level) {
		/* turn off idle balance on this domain */
		sd->flags &= ~(SD_BALANCE_WAKE|SD_BALANCE_NEWIDLE);
	} else {
		/* turn on idle balance on this domain */
		sd->flags |= (SD_BALANCE_WAKE|SD_BALANCE_NEWIDLE);
	}
}

static void __sdt_free(const struct cpumask *cpu_map);
static int __sdt_alloc(const struct cpumask *cpu_map);

static void __free_domain_allocs(struct s_data *d, enum s_alloc what,
				 const struct cpumask *cpu_map)
{
	switch (what) {
	case sa_rootdomain:
		if (!atomic_read(&d->rd->refcount))
			free_rootdomain(&d->rd->rcu); /* fall through */
	case sa_sd:
		free_percpu(d->sd); /* fall through */
	case sa_sd_storage:
		__sdt_free(cpu_map); /* fall through */
	case sa_none:
		break;
	}
}

static enum s_alloc __visit_domain_allocation_hell(struct s_data *d,
						   const struct cpumask *cpu_map)
{
	memset(d, 0, sizeof(*d));

	if (__sdt_alloc(cpu_map))
		return sa_sd_storage;
	d->sd = alloc_percpu(struct sched_domain *);
	if (!d->sd)
		return sa_sd_storage;
	d->rd = alloc_rootdomain();
	if (!d->rd)
		return sa_sd;
	return sa_rootdomain;
}

/*
 * NULL the sd_data elements we've used to build the sched_domain and
 * sched_group structure so that the subsequent __free_domain_allocs()
 * will not free the data we're using.
 */
static void claim_allocations(int cpu, struct sched_domain *sd)
{
	struct sd_data *sdd = sd->private;

	WARN_ON_ONCE(*per_cpu_ptr(sdd->sd, cpu) != sd);
	*per_cpu_ptr(sdd->sd, cpu) = NULL;

	if (atomic_read(&(*per_cpu_ptr(sdd->sg, cpu))->ref))
		*per_cpu_ptr(sdd->sg, cpu) = NULL;

	if (atomic_read(&(*per_cpu_ptr(sdd->sgc, cpu))->ref))
		*per_cpu_ptr(sdd->sgc, cpu) = NULL;
}

#ifdef CONFIG_NUMA
static int sched_domains_numa_levels;
enum numa_topology_type sched_numa_topology_type;
static int *sched_domains_numa_distance;
int sched_max_numa_distance;
static struct cpumask ***sched_domains_numa_masks;
static int sched_domains_curr_level;
#endif

/*
 * SD_flags allowed in topology descriptions.
 *
 * SD_SHARE_CPUCAPACITY      - describes SMT topologies
 * SD_SHARE_PKG_RESOURCES - describes shared caches
 * SD_NUMA                - describes NUMA topologies
 * SD_SHARE_POWERDOMAIN   - describes shared power domain
 *
 * Odd one out:
 * SD_ASYM_PACKING        - describes SMT quirks
 */
#define TOPOLOGY_SD_FLAGS		\
	(SD_SHARE_CPUCAPACITY |		\
	 SD_SHARE_PKG_RESOURCES |	\
	 SD_NUMA |			\
	 SD_ASYM_PACKING |		\
	 SD_SHARE_POWERDOMAIN)

static struct sched_domain *
sd_init(struct sched_domain_topology_level *tl, int cpu)
{
	struct sched_domain *sd = *per_cpu_ptr(tl->data.sd, cpu);
	int sd_weight, sd_flags = 0;

#ifdef CONFIG_NUMA
	/*
	 * Ugly hack to pass state to sd_numa_mask()...
	 */
	sched_domains_curr_level = tl->numa_level;
#endif

	sd_weight = cpumask_weight(tl->mask(cpu));

	if (tl->sd_flags)
		sd_flags = (*tl->sd_flags)();
	if (WARN_ONCE(sd_flags & ~TOPOLOGY_SD_FLAGS,
			"wrong sd_flags in topology description\n"))
		sd_flags &= ~TOPOLOGY_SD_FLAGS;

	*sd = (struct sched_domain){
		.min_interval		= sd_weight,
		.max_interval		= 2*sd_weight,
		.busy_factor		= 32,
		.imbalance_pct		= 125,

		.cache_nice_tries	= 0,
		.busy_idx		= 0,
		.idle_idx		= 0,
		.newidle_idx		= 0,
		.wake_idx		= 0,
		.forkexec_idx		= 0,

		.flags			= 1*SD_LOAD_BALANCE
					| 1*SD_BALANCE_NEWIDLE
					| 1*SD_BALANCE_EXEC
					| 1*SD_BALANCE_FORK
					| 0*SD_BALANCE_WAKE
					| 1*SD_WAKE_AFFINE
					| 0*SD_SHARE_CPUCAPACITY
					| 0*SD_SHARE_PKG_RESOURCES
					| 0*SD_SERIALIZE
					| 0*SD_PREFER_SIBLING
					| 0*SD_NUMA
					| sd_flags
					,

		.last_balance		= jiffies,
		.balance_interval	= sd_weight,
		.smt_gain		= 0,
		.max_newidle_lb_cost	= 0,
		.next_decay_max_lb_cost	= jiffies,
#ifdef CONFIG_SCHED_DEBUG
		.name			= tl->name,
#endif
	};

	/*
	 * Convert topological properties into behaviour.
	 */

	if (sd->flags & SD_SHARE_CPUCAPACITY) {
		sd->flags |= SD_PREFER_SIBLING;
		sd->imbalance_pct = 110;
		sd->smt_gain = 1178; /* ~15% */

	} else if (sd->flags & SD_SHARE_PKG_RESOURCES) {
		sd->imbalance_pct = 117;
		sd->cache_nice_tries = 1;
		sd->busy_idx = 2;

#ifdef CONFIG_NUMA
	} else if (sd->flags & SD_NUMA) {
		sd->cache_nice_tries = 2;
		sd->busy_idx = 3;
		sd->idle_idx = 2;

		sd->flags |= SD_SERIALIZE;
		if (sched_domains_numa_distance[tl->numa_level] > RECLAIM_DISTANCE) {
			sd->flags &= ~(SD_BALANCE_EXEC |
				       SD_BALANCE_FORK |
				       SD_WAKE_AFFINE);
		}

#endif
	} else {
		sd->flags |= SD_PREFER_SIBLING;
		sd->cache_nice_tries = 1;
		sd->busy_idx = 2;
		sd->idle_idx = 1;
	}

	sd->private = &tl->data;

	return sd;
}

/*
 * Topology list, bottom-up.
 */
static struct sched_domain_topology_level default_topology[] = {
#ifdef CONFIG_SCHED_SMT
	{ cpu_smt_mask, cpu_smt_flags, SD_INIT_NAME(SMT) },
#endif
#ifdef CONFIG_SCHED_MC
	{ cpu_coregroup_mask, cpu_core_flags, SD_INIT_NAME(MC) },
#endif
	{ cpu_cpu_mask, SD_INIT_NAME(DIE) },
	{ NULL, },
};

static struct sched_domain_topology_level *sched_domain_topology =
	default_topology;

#define for_each_sd_topology(tl)			\
	for (tl = sched_domain_topology; tl->mask; tl++)

void set_sched_topology(struct sched_domain_topology_level *tl)
{
	sched_domain_topology = tl;
}

#ifdef CONFIG_NUMA

static const struct cpumask *sd_numa_mask(int cpu)
{
	return sched_domains_numa_masks[sched_domains_curr_level][cpu_to_node(cpu)];
}

static void sched_numa_warn(const char *str)
{
	static int done = false;
	int i,j;

	if (done)
		return;

	done = true;

	printk(KERN_WARNING "ERROR: %s\n\n", str);

	for (i = 0; i < nr_node_ids; i++) {
		printk(KERN_WARNING "  ");
		for (j = 0; j < nr_node_ids; j++)
			printk(KERN_CONT "%02d ", node_distance(i,j));
		printk(KERN_CONT "\n");
	}
	printk(KERN_WARNING "\n");
}

bool find_numa_distance(int distance)
{
	int i;

	if (distance == node_distance(0, 0))
		return true;

	for (i = 0; i < sched_domains_numa_levels; i++) {
		if (sched_domains_numa_distance[i] == distance)
			return true;
	}

	return false;
}

/*
 * A system can have three types of NUMA topology:
 * NUMA_DIRECT: all nodes are directly connected, or not a NUMA system
 * NUMA_GLUELESS_MESH: some nodes reachable through intermediary nodes
 * NUMA_BACKPLANE: nodes can reach other nodes through a backplane
 *
 * The difference between a glueless mesh topology and a backplane
 * topology lies in whether communication between not directly
 * connected nodes goes through intermediary nodes (where programs
 * could run), or through backplane controllers. This affects
 * placement of programs.
 *
 * The type of topology can be discerned with the following tests:
 * - If the maximum distance between any nodes is 1 hop, the system
 *   is directly connected.
 * - If for two nodes A and B, located N > 1 hops away from each other,
 *   there is an intermediary node C, which is < N hops away from both
 *   nodes A and B, the system is a glueless mesh.
 */
static void init_numa_topology_type(void)
{
	int a, b, c, n;

	n = sched_max_numa_distance;

	if (sched_domains_numa_levels <= 1) {
		sched_numa_topology_type = NUMA_DIRECT;
		return;
	}

	for_each_online_node(a) {
		for_each_online_node(b) {
			/* Find two nodes furthest removed from each other. */
			if (node_distance(a, b) < n)
				continue;

			/* Is there an intermediary node between a and b? */
			for_each_online_node(c) {
				if (node_distance(a, c) < n &&
				    node_distance(b, c) < n) {
					sched_numa_topology_type =
							NUMA_GLUELESS_MESH;
					return;
				}
			}

			sched_numa_topology_type = NUMA_BACKPLANE;
			return;
		}
	}
}

static void sched_init_numa(void)
{
	int next_distance, curr_distance = node_distance(0, 0);
	struct sched_domain_topology_level *tl;
	int level = 0;
	int i, j, k;

	sched_domains_numa_distance = kzalloc(sizeof(int) * nr_node_ids, GFP_KERNEL);
	if (!sched_domains_numa_distance)
		return;

	/*
	 * O(nr_nodes^2) deduplicating selection sort -- in order to find the
	 * unique distances in the node_distance() table.
	 *
	 * Assumes node_distance(0,j) includes all distances in
	 * node_distance(i,j) in order to avoid cubic time.
	 */
	next_distance = curr_distance;
	for (i = 0; i < nr_node_ids; i++) {
		for (j = 0; j < nr_node_ids; j++) {
			for (k = 0; k < nr_node_ids; k++) {
				int distance = node_distance(i, k);

				if (distance > curr_distance &&
				    (distance < next_distance ||
				     next_distance == curr_distance))
					next_distance = distance;

				/*
				 * While not a strong assumption it would be nice to know
				 * about cases where if node A is connected to B, B is not
				 * equally connected to A.
				 */
				if (sched_debug() && node_distance(k, i) != distance)
					sched_numa_warn("Node-distance not symmetric");

				if (sched_debug() && i && !find_numa_distance(distance))
					sched_numa_warn("Node-0 not representative");
			}
			if (next_distance != curr_distance) {
				sched_domains_numa_distance[level++] = next_distance;
				sched_domains_numa_levels = level;
				curr_distance = next_distance;
			} else break;
		}

		/*
		 * In case of sched_debug() we verify the above assumption.
		 */
		if (!sched_debug())
			break;
	}

	if (!level)
		return;

	/*
	 * 'level' contains the number of unique distances, excluding the
	 * identity distance node_distance(i,i).
	 *
	 * The sched_domains_numa_distance[] array includes the actual distance
	 * numbers.
	 */

	/*
	 * Here, we should temporarily reset sched_domains_numa_levels to 0.
	 * If it fails to allocate memory for array sched_domains_numa_masks[][],
	 * the array will contain less then 'level' members. This could be
	 * dangerous when we use it to iterate array sched_domains_numa_masks[][]
	 * in other functions.
	 *
	 * We reset it to 'level' at the end of this function.
	 */
	sched_domains_numa_levels = 0;

	sched_domains_numa_masks = kzalloc(sizeof(void *) * level, GFP_KERNEL);
	if (!sched_domains_numa_masks)
		return;

	/*
	 * Now for each level, construct a mask per node which contains all
	 * cpus of nodes that are that many hops away from us.
	 */
	for (i = 0; i < level; i++) {
		sched_domains_numa_masks[i] =
			kzalloc(nr_node_ids * sizeof(void *), GFP_KERNEL);
		if (!sched_domains_numa_masks[i])
			return;

		for (j = 0; j < nr_node_ids; j++) {
			struct cpumask *mask = kzalloc(cpumask_size(), GFP_KERNEL);
			if (!mask)
				return;

			sched_domains_numa_masks[i][j] = mask;

			for_each_node(k) {
				if (node_distance(j, k) > sched_domains_numa_distance[i])
					continue;

				cpumask_or(mask, mask, cpumask_of_node(k));
			}
		}
	}

	/* Compute default topology size */
	for (i = 0; sched_domain_topology[i].mask; i++);

	tl = kzalloc((i + level + 1) *
			sizeof(struct sched_domain_topology_level), GFP_KERNEL);
	if (!tl)
		return;

	/*
	 * Copy the default topology bits..
	 */
	for (i = 0; sched_domain_topology[i].mask; i++)
		tl[i] = sched_domain_topology[i];

	/*
	 * .. and append 'j' levels of NUMA goodness.
	 */
	for (j = 0; j < level; i++, j++) {
		tl[i] = (struct sched_domain_topology_level){
			.mask = sd_numa_mask,
			.sd_flags = cpu_numa_flags,
			.flags = SDTL_OVERLAP,
			.numa_level = j,
			SD_INIT_NAME(NUMA)
		};
	}

	sched_domain_topology = tl;

	sched_domains_numa_levels = level;
	sched_max_numa_distance = sched_domains_numa_distance[level - 1];

	init_numa_topology_type();
}

static void sched_domains_numa_masks_set(int cpu)
{
	int i, j;
	int node = cpu_to_node(cpu);

	for (i = 0; i < sched_domains_numa_levels; i++) {
		for (j = 0; j < nr_node_ids; j++) {
			if (node_distance(j, node) <= sched_domains_numa_distance[i])
				cpumask_set_cpu(cpu, sched_domains_numa_masks[i][j]);
		}
	}
}

static void sched_domains_numa_masks_clear(int cpu)
{
	int i, j;
	for (i = 0; i < sched_domains_numa_levels; i++) {
		for (j = 0; j < nr_node_ids; j++)
			cpumask_clear_cpu(cpu, sched_domains_numa_masks[i][j]);
	}
}

/*
 * Update sched_domains_numa_masks[level][node] array when new cpus
 * are onlined.
 */
static int sched_domains_numa_masks_update(struct notifier_block *nfb,
					   unsigned long action,
					   void *hcpu)
{
	int cpu = (long)hcpu;

	switch (action & ~CPU_TASKS_FROZEN) {
	case CPU_ONLINE:
		sched_domains_numa_masks_set(cpu);
		break;

	case CPU_DEAD:
		sched_domains_numa_masks_clear(cpu);
		break;

	default:
		return NOTIFY_DONE;
	}

	return NOTIFY_OK;
}
#else
static inline void sched_init_numa(void)
{
}

static int sched_domains_numa_masks_update(struct notifier_block *nfb,
					   unsigned long action,
					   void *hcpu)
{
	return 0;
}
#endif /* CONFIG_NUMA */

static int __sdt_alloc(const struct cpumask *cpu_map)
{
	struct sched_domain_topology_level *tl;
	int j;

	for_each_sd_topology(tl) {
		struct sd_data *sdd = &tl->data;

		sdd->sd = alloc_percpu(struct sched_domain *);
		if (!sdd->sd)
			return -ENOMEM;

		sdd->sg = alloc_percpu(struct sched_group *);
		if (!sdd->sg)
			return -ENOMEM;

		sdd->sgc = alloc_percpu(struct sched_group_capacity *);
		if (!sdd->sgc)
			return -ENOMEM;

		for_each_cpu(j, cpu_map) {
			struct sched_domain *sd;
			struct sched_group *sg;
			struct sched_group_capacity *sgc;

			sd = kzalloc_node(sizeof(struct sched_domain) + cpumask_size(),
					GFP_KERNEL, cpu_to_node(j));
			if (!sd)
				return -ENOMEM;

			*per_cpu_ptr(sdd->sd, j) = sd;

			sg = kzalloc_node(sizeof(struct sched_group) + cpumask_size(),
					GFP_KERNEL, cpu_to_node(j));
			if (!sg)
				return -ENOMEM;

			sg->next = sg;

			*per_cpu_ptr(sdd->sg, j) = sg;

			sgc = kzalloc_node(sizeof(struct sched_group_capacity) + cpumask_size(),
					GFP_KERNEL, cpu_to_node(j));
			if (!sgc)
				return -ENOMEM;

			*per_cpu_ptr(sdd->sgc, j) = sgc;
		}
	}

	return 0;
}

static void __sdt_free(const struct cpumask *cpu_map)
{
	struct sched_domain_topology_level *tl;
	int j;

	for_each_sd_topology(tl) {
		struct sd_data *sdd = &tl->data;

		for_each_cpu(j, cpu_map) {
			struct sched_domain *sd;

			if (sdd->sd) {
				sd = *per_cpu_ptr(sdd->sd, j);
				if (sd && (sd->flags & SD_OVERLAP))
					free_sched_groups(sd->groups, 0);
				kfree(*per_cpu_ptr(sdd->sd, j));
			}

			if (sdd->sg)
				kfree(*per_cpu_ptr(sdd->sg, j));
			if (sdd->sgc)
				kfree(*per_cpu_ptr(sdd->sgc, j));
		}
		free_percpu(sdd->sd);
		sdd->sd = NULL;
		free_percpu(sdd->sg);
		sdd->sg = NULL;
		free_percpu(sdd->sgc);
		sdd->sgc = NULL;
	}
}

struct sched_domain *build_sched_domain(struct sched_domain_topology_level *tl,
		const struct cpumask *cpu_map, struct sched_domain_attr *attr,
		struct sched_domain *child, int cpu)
{
	struct sched_domain *sd = sd_init(tl, cpu);
	if (!sd)
		return child;

	cpumask_and(sched_domain_span(sd), cpu_map, tl->mask(cpu));
	if (child) {
		sd->level = child->level + 1;
		sched_domain_level_max = max(sched_domain_level_max, sd->level);
		child->parent = sd;
		sd->child = child;

		if (!cpumask_subset(sched_domain_span(child),
				    sched_domain_span(sd))) {
			pr_err("BUG: arch topology borken\n");
#ifdef CONFIG_SCHED_DEBUG
			pr_err("     the %s domain not a subset of the %s domain\n",
					child->name, sd->name);
#endif
			/* Fixup, ensure @sd has at least @child cpus. */
			cpumask_or(sched_domain_span(sd),
				   sched_domain_span(sd),
				   sched_domain_span(child));
		}

	}
	set_domain_attribute(sd, attr);

	return sd;
}

/*
 * Build sched domains for a given set of cpus and attach the sched domains
 * to the individual cpus
 */
static int build_sched_domains(const struct cpumask *cpu_map,
			       struct sched_domain_attr *attr)
{
	enum s_alloc alloc_state;
	struct sched_domain *sd;
	struct s_data d;
	int i, ret = -ENOMEM;

	alloc_state = __visit_domain_allocation_hell(&d, cpu_map);
	if (alloc_state != sa_rootdomain)
		goto error;

	/* Set up domains for cpus specified by the cpu_map. */
	for_each_cpu(i, cpu_map) {
		struct sched_domain_topology_level *tl;

		sd = NULL;
		for_each_sd_topology(tl) {
			sd = build_sched_domain(tl, cpu_map, attr, sd, i);
			if (tl == sched_domain_topology)
				*per_cpu_ptr(d.sd, i) = sd;
			if (tl->flags & SDTL_OVERLAP || sched_feat(FORCE_SD_OVERLAP))
				sd->flags |= SD_OVERLAP;
			if (cpumask_equal(cpu_map, sched_domain_span(sd)))
				break;
		}
	}

	/* Build the groups for the domains */
	for_each_cpu(i, cpu_map) {
		for (sd = *per_cpu_ptr(d.sd, i); sd; sd = sd->parent) {
			sd->span_weight = cpumask_weight(sched_domain_span(sd));
			if (sd->flags & SD_OVERLAP) {
				if (build_overlap_sched_groups(sd, i))
					goto error;
			} else {
				if (build_sched_groups(sd, i))
					goto error;
			}
		}
	}

	/* Calculate CPU capacity for physical packages and nodes */
	for (i = nr_cpumask_bits-1; i >= 0; i--) {
		if (!cpumask_test_cpu(i, cpu_map))
			continue;

		for (sd = *per_cpu_ptr(d.sd, i); sd; sd = sd->parent) {
			claim_allocations(i, sd);
			init_sched_groups_capacity(i, sd);
		}
	}

	/* Attach the domains */
	rcu_read_lock();
	for_each_cpu(i, cpu_map) {
		sd = *per_cpu_ptr(d.sd, i);
		cpu_attach_domain(sd, d.rd, i);
	}
	rcu_read_unlock();

	ret = 0;
error:
	__free_domain_allocs(&d, alloc_state, cpu_map);
	return ret;
}

static cpumask_var_t *doms_cur;	/* current sched domains */
static int ndoms_cur;		/* number of sched domains in 'doms_cur' */
static struct sched_domain_attr *dattr_cur;
				/* attribues of custom domains in 'doms_cur' */

/*
 * Special case: If a kmalloc of a doms_cur partition (array of
 * cpumask) fails, then fallback to a single sched domain,
 * as determined by the single cpumask fallback_doms.
 */
static cpumask_var_t fallback_doms;

/*
 * arch_update_cpu_topology lets virtualized architectures update the
 * cpu core maps. It is supposed to return 1 if the topology changed
 * or 0 if it stayed the same.
 */
int __weak arch_update_cpu_topology(void)
{
	return 0;
}

cpumask_var_t *alloc_sched_domains(unsigned int ndoms)
{
	int i;
	cpumask_var_t *doms;

	doms = kmalloc(sizeof(*doms) * ndoms, GFP_KERNEL);
	if (!doms)
		return NULL;
	for (i = 0; i < ndoms; i++) {
		if (!alloc_cpumask_var(&doms[i], GFP_KERNEL)) {
			free_sched_domains(doms, i);
			return NULL;
		}
	}
	return doms;
}

void free_sched_domains(cpumask_var_t doms[], unsigned int ndoms)
{
	unsigned int i;
	for (i = 0; i < ndoms; i++)
		free_cpumask_var(doms[i]);
	kfree(doms);
}

/*
 * Set up scheduler domains and groups. Callers must hold the hotplug lock.
 * For now this just excludes isolated cpus, but could be used to
 * exclude other special cases in the future.
 */
static int init_sched_domains(const struct cpumask *cpu_map)
{
	int err;

	arch_update_cpu_topology();
	ndoms_cur = 1;
	doms_cur = alloc_sched_domains(ndoms_cur);
	if (!doms_cur)
		doms_cur = &fallback_doms;
	cpumask_andnot(doms_cur[0], cpu_map, cpu_isolated_map);
	err = build_sched_domains(doms_cur[0], NULL);
	register_sched_domain_sysctl();

	return err;
}

/*
 * Detach sched domains from a group of cpus specified in cpu_map
 * These cpus will now be attached to the NULL domain
 */
static void detach_destroy_domains(const struct cpumask *cpu_map)
{
	int i;

	rcu_read_lock();
	for_each_cpu(i, cpu_map)
		cpu_attach_domain(NULL, &def_root_domain, i);
	rcu_read_unlock();
}

/* handle null as "default" */
static int dattrs_equal(struct sched_domain_attr *cur, int idx_cur,
			struct sched_domain_attr *new, int idx_new)
{
	struct sched_domain_attr tmp;

	/* fast path */
	if (!new && !cur)
		return 1;

	tmp = SD_ATTR_INIT;
	return !memcmp(cur ? (cur + idx_cur) : &tmp,
			new ? (new + idx_new) : &tmp,
			sizeof(struct sched_domain_attr));
}

/*
 * Partition sched domains as specified by the 'ndoms_new'
 * cpumasks in the array doms_new[] of cpumasks. This compares
 * doms_new[] to the current sched domain partitioning, doms_cur[].
 * It destroys each deleted domain and builds each new domain.
 *
 * 'doms_new' is an array of cpumask_var_t's of length 'ndoms_new'.
 * The masks don't intersect (don't overlap.) We should setup one
 * sched domain for each mask. CPUs not in any of the cpumasks will
 * not be load balanced. If the same cpumask appears both in the
 * current 'doms_cur' domains and in the new 'doms_new', we can leave
 * it as it is.
 *
 * The passed in 'doms_new' should be allocated using
 * alloc_sched_domains.  This routine takes ownership of it and will
 * free_sched_domains it when done with it. If the caller failed the
 * alloc call, then it can pass in doms_new == NULL && ndoms_new == 1,
 * and partition_sched_domains() will fallback to the single partition
 * 'fallback_doms', it also forces the domains to be rebuilt.
 *
 * If doms_new == NULL it will be replaced with cpu_online_mask.
 * ndoms_new == 0 is a special case for destroying existing domains,
 * and it will not create the default domain.
 *
 * Call with hotplug lock held
 */
void partition_sched_domains(int ndoms_new, cpumask_var_t doms_new[],
			     struct sched_domain_attr *dattr_new)
{
	int i, j, n;
	int new_topology;

	mutex_lock(&sched_domains_mutex);

	/* always unregister in case we don't destroy any domains */
	unregister_sched_domain_sysctl();

	/* Let architecture update cpu core mappings. */
	new_topology = arch_update_cpu_topology();

	n = doms_new ? ndoms_new : 0;

	/* Destroy deleted domains */
	for (i = 0; i < ndoms_cur; i++) {
		for (j = 0; j < n && !new_topology; j++) {
			if (cpumask_equal(doms_cur[i], doms_new[j])
			    && dattrs_equal(dattr_cur, i, dattr_new, j))
				goto match1;
		}
		/* no match - a current sched domain not in new doms_new[] */
		detach_destroy_domains(doms_cur[i]);
match1:
		;
	}

	n = ndoms_cur;
	if (doms_new == NULL) {
		n = 0;
		doms_new = &fallback_doms;
		cpumask_andnot(doms_new[0], cpu_active_mask, cpu_isolated_map);
		WARN_ON_ONCE(dattr_new);
	}

	/* Build new domains */
	for (i = 0; i < ndoms_new; i++) {
		for (j = 0; j < n && !new_topology; j++) {
			if (cpumask_equal(doms_new[i], doms_cur[j])
			    && dattrs_equal(dattr_new, i, dattr_cur, j))
				goto match2;
		}
		/* no match - add a new doms_new */
		build_sched_domains(doms_new[i], dattr_new ? dattr_new + i : NULL);
match2:
		;
	}

	/* Remember the new sched domains */
	if (doms_cur != &fallback_doms)
		free_sched_domains(doms_cur, ndoms_cur);
	kfree(dattr_cur);	/* kfree(NULL) is safe */
	doms_cur = doms_new;
	dattr_cur = dattr_new;
	ndoms_cur = ndoms_new;

	register_sched_domain_sysctl();

	mutex_unlock(&sched_domains_mutex);
}

static int num_cpus_frozen;	/* used to mark begin/end of suspend/resume */

/*
 * Update cpusets according to cpu_active mask.  If cpusets are
 * disabled, cpuset_update_active_cpus() becomes a simple wrapper
 * around partition_sched_domains().
 *
 * If we come here as part of a suspend/resume, don't touch cpusets because we
 * want to restore it back to its original state upon resume anyway.
 */
static int cpuset_cpu_active(struct notifier_block *nfb, unsigned long action,
			     void *hcpu)
{
	switch (action) {
	case CPU_ONLINE_FROZEN:
	case CPU_DOWN_FAILED_FROZEN:

		/*
		 * num_cpus_frozen tracks how many CPUs are involved in suspend
		 * resume sequence. As long as this is not the last online
		 * operation in the resume sequence, just build a single sched
		 * domain, ignoring cpusets.
		 */
		num_cpus_frozen--;
		if (likely(num_cpus_frozen)) {
			partition_sched_domains(1, NULL, NULL);
			break;
		}

		/*
		 * This is the last CPU online operation. So fall through and
		 * restore the original sched domains by considering the
		 * cpuset configurations.
		 */

	case CPU_ONLINE:
		cpuset_update_active_cpus(true);
		break;
	default:
		return NOTIFY_DONE;
	}
	return NOTIFY_OK;
}

static int cpuset_cpu_inactive(struct notifier_block *nfb, unsigned long action,
			       void *hcpu)
{
	unsigned long flags;
	long cpu = (long)hcpu;
	struct dl_bw *dl_b;
	bool overflow;
	int cpus;

	switch (action) {
	case CPU_DOWN_PREPARE:
		rcu_read_lock_sched();
		dl_b = dl_bw_of(cpu);

		raw_spin_lock_irqsave(&dl_b->lock, flags);
		cpus = dl_bw_cpus(cpu);
		overflow = __dl_overflow(dl_b, cpus, 0, 0);
		raw_spin_unlock_irqrestore(&dl_b->lock, flags);

		rcu_read_unlock_sched();

		if (overflow)
			return notifier_from_errno(-EBUSY);
		cpuset_update_active_cpus(false);
		break;
	case CPU_DOWN_PREPARE_FROZEN:
		num_cpus_frozen++;
		partition_sched_domains(1, NULL, NULL);
		break;
	default:
		return NOTIFY_DONE;
	}
	return NOTIFY_OK;
}

void __init sched_init_smp(void)
{
	cpumask_var_t non_isolated_cpus;

	alloc_cpumask_var(&non_isolated_cpus, GFP_KERNEL);
	alloc_cpumask_var(&fallback_doms, GFP_KERNEL);

	sched_init_numa();

	/*
	 * There's no userspace yet to cause hotplug operations; hence all the
	 * cpu masks are stable and all blatant races in the below code cannot
	 * happen.
	 */
	mutex_lock(&sched_domains_mutex);
	init_sched_domains(cpu_active_mask);
	cpumask_andnot(non_isolated_cpus, cpu_possible_mask, cpu_isolated_map);
	if (cpumask_empty(non_isolated_cpus))
		cpumask_set_cpu(smp_processor_id(), non_isolated_cpus);
	mutex_unlock(&sched_domains_mutex);

	hotcpu_notifier(sched_domains_numa_masks_update, CPU_PRI_SCHED_ACTIVE);
	hotcpu_notifier(cpuset_cpu_active, CPU_PRI_CPUSET_ACTIVE);
	hotcpu_notifier(cpuset_cpu_inactive, CPU_PRI_CPUSET_INACTIVE);

	init_hrtick();

	/* Move init over to a non-isolated CPU */
	if (set_cpus_allowed_ptr(current, non_isolated_cpus) < 0)
		BUG();
	sched_init_granularity();
	free_cpumask_var(non_isolated_cpus);

	init_sched_rt_class();
	init_sched_dl_class();
}
#else
void __init sched_init_smp(void)
{
	sched_init_granularity();
}
#endif /* CONFIG_SMP */

int in_sched_functions(unsigned long addr)
{
	return in_lock_functions(addr) ||
		(addr >= (unsigned long)__sched_text_start
		&& addr < (unsigned long)__sched_text_end);
}

#ifdef CONFIG_CGROUP_SCHED
/*
 * Default task group.
 * Every task in system belongs to this group at bootup.
 */
struct task_group root_task_group;
LIST_HEAD(task_groups);
#endif

DECLARE_PER_CPU(cpumask_var_t, load_balance_mask);

void __init sched_init(void)
{
	int i, j;
	unsigned long alloc_size = 0, ptr;

#ifdef CONFIG_FAIR_GROUP_SCHED
	alloc_size += 2 * nr_cpu_ids * sizeof(void **);
#endif
#ifdef CONFIG_RT_GROUP_SCHED
	alloc_size += 2 * nr_cpu_ids * sizeof(void **);
#endif
	if (alloc_size) {
		ptr = (unsigned long)kzalloc(alloc_size, GFP_NOWAIT);

#ifdef CONFIG_FAIR_GROUP_SCHED
		root_task_group.se = (struct sched_entity **)ptr;
		ptr += nr_cpu_ids * sizeof(void **);

		root_task_group.cfs_rq = (struct cfs_rq **)ptr;
		ptr += nr_cpu_ids * sizeof(void **);

#endif /* CONFIG_FAIR_GROUP_SCHED */
#ifdef CONFIG_RT_GROUP_SCHED
		root_task_group.rt_se = (struct sched_rt_entity **)ptr;
		ptr += nr_cpu_ids * sizeof(void **);

		root_task_group.rt_rq = (struct rt_rq **)ptr;
		ptr += nr_cpu_ids * sizeof(void **);

#endif /* CONFIG_RT_GROUP_SCHED */
	}
#ifdef CONFIG_CPUMASK_OFFSTACK
	for_each_possible_cpu(i) {
		per_cpu(load_balance_mask, i) = (cpumask_var_t)kzalloc_node(
			cpumask_size(), GFP_KERNEL, cpu_to_node(i));
	}
#endif /* CONFIG_CPUMASK_OFFSTACK */

	init_rt_bandwidth(&def_rt_bandwidth,
			global_rt_period(), global_rt_runtime());
	init_dl_bandwidth(&def_dl_bandwidth,
			global_rt_period(), global_rt_runtime());

#ifdef CONFIG_SMP
	init_defrootdomain();
#endif

#ifdef CONFIG_RT_GROUP_SCHED
	init_rt_bandwidth(&root_task_group.rt_bandwidth,
			global_rt_period(), global_rt_runtime());
#endif /* CONFIG_RT_GROUP_SCHED */

#ifdef CONFIG_CGROUP_SCHED
	list_add(&root_task_group.list, &task_groups);
	INIT_LIST_HEAD(&root_task_group.children);
	INIT_LIST_HEAD(&root_task_group.siblings);
	autogroup_init(&init_task);

#endif /* CONFIG_CGROUP_SCHED */

	for_each_possible_cpu(i) {
		struct rq *rq;

		rq = cpu_rq(i);
		raw_spin_lock_init(&rq->lock);
		rq->nr_running = 0;
		rq->calc_load_active = 0;
		rq->calc_load_update = jiffies + LOAD_FREQ;
		init_cfs_rq(&rq->cfs);
		init_rt_rq(&rq->rt);
		init_dl_rq(&rq->dl);
#ifdef CONFIG_FAIR_GROUP_SCHED
		root_task_group.shares = ROOT_TASK_GROUP_LOAD;
		INIT_LIST_HEAD(&rq->leaf_cfs_rq_list);
		/*
		 * How much cpu bandwidth does root_task_group get?
		 *
		 * In case of task-groups formed thr' the cgroup filesystem, it
		 * gets 100% of the cpu resources in the system. This overall
		 * system cpu resource is divided among the tasks of
		 * root_task_group and its child task-groups in a fair manner,
		 * based on each entity's (task or task-group's) weight
		 * (se->load.weight).
		 *
		 * In other words, if root_task_group has 10 tasks of weight
		 * 1024) and two child groups A0 and A1 (of weight 1024 each),
		 * then A0's share of the cpu resource is:
		 *
		 *	A0's bandwidth = 1024 / (10*1024 + 1024 + 1024) = 8.33%
		 *
		 * We achieve this by letting root_task_group's tasks sit
		 * directly in rq->cfs (i.e root_task_group->se[] = NULL).
		 */
		init_cfs_bandwidth(&root_task_group.cfs_bandwidth);
		init_tg_cfs_entry(&root_task_group, &rq->cfs, NULL, i, NULL);
#endif /* CONFIG_FAIR_GROUP_SCHED */

		rq->rt.rt_runtime = def_rt_bandwidth.rt_runtime;
#ifdef CONFIG_RT_GROUP_SCHED
		init_tg_rt_entry(&root_task_group, &rq->rt, NULL, i, NULL);
#endif

		for (j = 0; j < CPU_LOAD_IDX_MAX; j++)
			rq->cpu_load[j] = 0;

		rq->last_load_update_tick = jiffies;

#ifdef CONFIG_SMP
		rq->sd = NULL;
		rq->rd = NULL;
		rq->cpu_capacity = rq->cpu_capacity_orig = SCHED_CAPACITY_SCALE;
		rq->balance_callback = NULL;
		rq->active_balance = 0;
		rq->next_balance = jiffies;
		rq->push_cpu = 0;
		rq->cpu = i;
		rq->online = 0;
		rq->idle_stamp = 0;
		rq->avg_idle = 2*sysctl_sched_migration_cost;
		rq->max_idle_balance_cost = sysctl_sched_migration_cost;

		INIT_LIST_HEAD(&rq->cfs_tasks);

		rq_attach_root(rq, &def_root_domain);
#ifdef CONFIG_NO_HZ_COMMON
		rq->nohz_flags = 0;
#endif
#ifdef CONFIG_NO_HZ_FULL
		rq->last_sched_tick = 0;
#endif
#endif
		init_rq_hrtick(rq);
		atomic_set(&rq->nr_iowait, 0);
	}

	set_load_weight(&init_task);

#ifdef CONFIG_PREEMPT_NOTIFIERS
	INIT_HLIST_HEAD(&init_task.preempt_notifiers);
#endif

	/*
	 * The boot idle thread does lazy MMU switching as well:
	 */
	atomic_inc(&init_mm.mm_count);
	enter_lazy_tlb(&init_mm, current);

	/*
	 * During early bootup we pretend to be a normal task:
	 */
	current->sched_class = &fair_sched_class;

	/*
	 * Make us the idle thread. Technically, schedule() should not be
	 * called from this thread, however somewhere below it might be,
	 * but because we are the idle thread, we just pick up running again
	 * when this runqueue becomes "idle".
	 */
	init_idle(current, smp_processor_id());

	calc_load_update = jiffies + LOAD_FREQ;

#ifdef CONFIG_SMP
	zalloc_cpumask_var(&sched_domains_tmpmask, GFP_NOWAIT);
	/* May be allocated at isolcpus cmdline parse time */
	if (cpu_isolated_map == NULL)
		zalloc_cpumask_var(&cpu_isolated_map, GFP_NOWAIT);
	idle_thread_set_boot_cpu();
	set_cpu_rq_start_time();
#endif
	init_sched_fair_class();

	scheduler_running = 1;
}

#ifdef CONFIG_DEBUG_ATOMIC_SLEEP
static inline int preempt_count_equals(int preempt_offset)
{
	int nested = preempt_count() + sched_rcu_preempt_depth();

	return (nested == preempt_offset);
}

void __might_sleep(const char *file, int line, int preempt_offset)
{
	/*
	 * Blocking primitives will set (and therefore destroy) current->state,
	 * since we will exit with TASK_RUNNING make sure we enter with it,
	 * otherwise we will destroy state.
	 */
	WARN_ONCE(current->state != TASK_RUNNING && current->task_state_change,
			"do not call blocking ops when !TASK_RUNNING; "
			"state=%lx set at [<%p>] %pS\n",
			current->state,
			(void *)current->task_state_change,
			(void *)current->task_state_change);

	___might_sleep(file, line, preempt_offset);
}
EXPORT_SYMBOL(__might_sleep);

void ___might_sleep(const char *file, int line, int preempt_offset)
{
	static unsigned long prev_jiffy;	/* ratelimiting */

	rcu_sleep_check(); /* WARN_ON_ONCE() by default, no rate limit reqd. */
	if ((preempt_count_equals(preempt_offset) && !irqs_disabled() &&
	     !is_idle_task(current)) ||
	    system_state != SYSTEM_RUNNING || oops_in_progress)
		return;
	if (time_before(jiffies, prev_jiffy + HZ) && prev_jiffy)
		return;
	prev_jiffy = jiffies;

	printk(KERN_ERR
		"BUG: sleeping function called from invalid context at %s:%d\n",
			file, line);
	printk(KERN_ERR
		"in_atomic(): %d, irqs_disabled(): %d, pid: %d, name: %s\n",
			in_atomic(), irqs_disabled(),
			current->pid, current->comm);

	if (task_stack_end_corrupted(current))
		printk(KERN_EMERG "Thread overran stack, or stack corrupted\n");

	debug_show_held_locks(current);
	if (irqs_disabled())
		print_irqtrace_events(current);
#ifdef CONFIG_DEBUG_PREEMPT
	if (!preempt_count_equals(preempt_offset)) {
		pr_err("Preemption disabled at:");
		print_ip_sym(current->preempt_disable_ip);
		pr_cont("\n");
	}
#endif
	dump_stack();
}
EXPORT_SYMBOL(___might_sleep);
#endif

#ifdef CONFIG_MAGIC_SYSRQ
void normalize_rt_tasks(void)
{
	struct task_struct *g, *p;
	struct sched_attr attr = {
		.sched_policy = SCHED_NORMAL,
	};

	read_lock(&tasklist_lock);
	for_each_process_thread(g, p) {
		/*
		 * Only normalize user tasks:
		 */
		if (p->flags & PF_KTHREAD)
			continue;

		p->se.exec_start		= 0;
#ifdef CONFIG_SCHEDSTATS
		p->se.statistics.wait_start	= 0;
		p->se.statistics.sleep_start	= 0;
		p->se.statistics.block_start	= 0;
#endif

		if (!dl_task(p) && !rt_task(p)) {
			/*
			 * Renice negative nice level userspace
			 * tasks back to 0:
			 */
			if (task_nice(p) < 0)
				set_user_nice(p, 0);
			continue;
		}

		__sched_setscheduler(p, &attr, false, false);
	}
	read_unlock(&tasklist_lock);
}

#endif /* CONFIG_MAGIC_SYSRQ */

#if defined(CONFIG_IA64) || defined(CONFIG_KGDB_KDB)
/*
 * These functions are only useful for the IA64 MCA handling, or kdb.
 *
 * They can only be called when the whole system has been
 * stopped - every CPU needs to be quiescent, and no scheduling
 * activity can take place. Using them for anything else would
 * be a serious bug, and as a result, they aren't even visible
 * under any other configuration.
 */

/**
 * curr_task - return the current task for a given cpu.
 * @cpu: the processor in question.
 *
 * ONLY VALID WHEN THE WHOLE SYSTEM IS STOPPED!
 *
 * Return: The current task for @cpu.
 */
struct task_struct *curr_task(int cpu)
{
	return cpu_curr(cpu);
}

#endif /* defined(CONFIG_IA64) || defined(CONFIG_KGDB_KDB) */

#ifdef CONFIG_IA64
/**
 * set_curr_task - set the current task for a given cpu.
 * @cpu: the processor in question.
 * @p: the task pointer to set.
 *
 * Description: This function must only be used when non-maskable interrupts
 * are serviced on a separate stack. It allows the architecture to switch the
 * notion of the current task on a cpu in a non-blocking manner. This function
 * must be called with all CPU's synchronized, and interrupts disabled, the
 * and caller must save the original value of the current task (see
 * curr_task() above) and restore that value before reenabling interrupts and
 * re-starting the system.
 *
 * ONLY VALID WHEN THE WHOLE SYSTEM IS STOPPED!
 */
void set_curr_task(int cpu, struct task_struct *p)
{
	cpu_curr(cpu) = p;
}

#endif

#ifdef CONFIG_CGROUP_SCHED
/* task_group_lock serializes the addition/removal of task groups */
static DEFINE_SPINLOCK(task_group_lock);

static void free_sched_group(struct task_group *tg)
{
	free_fair_sched_group(tg);
	free_rt_sched_group(tg);
	autogroup_free(tg);
	kfree(tg);
}

/* allocate runqueue etc for a new task group */
struct task_group *sched_create_group(struct task_group *parent)
{
	struct task_group *tg;

	tg = kzalloc(sizeof(*tg), GFP_KERNEL);
	if (!tg)
		return ERR_PTR(-ENOMEM);

	if (!alloc_fair_sched_group(tg, parent))
		goto err;

	if (!alloc_rt_sched_group(tg, parent))
		goto err;

	return tg;

err:
	free_sched_group(tg);
	return ERR_PTR(-ENOMEM);
}

void sched_online_group(struct task_group *tg, struct task_group *parent)
{
	unsigned long flags;

	spin_lock_irqsave(&task_group_lock, flags);
	list_add_rcu(&tg->list, &task_groups);

	WARN_ON(!parent); /* root should already exist */

	tg->parent = parent;
	INIT_LIST_HEAD(&tg->children);
	list_add_rcu(&tg->siblings, &parent->children);
	spin_unlock_irqrestore(&task_group_lock, flags);
}

/* rcu callback to free various structures associated with a task group */
static void free_sched_group_rcu(struct rcu_head *rhp)
{
	/* now it should be safe to free those cfs_rqs */
	free_sched_group(container_of(rhp, struct task_group, rcu));
}

/* Destroy runqueue etc associated with a task group */
void sched_destroy_group(struct task_group *tg)
{
	/* wait for possible concurrent references to cfs_rqs complete */
	call_rcu(&tg->rcu, free_sched_group_rcu);
}

void sched_offline_group(struct task_group *tg)
{
	unsigned long flags;
	int i;

	/* end participation in shares distribution */
	for_each_possible_cpu(i)
		unregister_fair_sched_group(tg, i);

	spin_lock_irqsave(&task_group_lock, flags);
	list_del_rcu(&tg->list);
	list_del_rcu(&tg->siblings);
	spin_unlock_irqrestore(&task_group_lock, flags);
}

/* change task's runqueue when it moves between groups.
 *	The caller of this function should have put the task in its new group
 *	by now. This function just updates tsk->se.cfs_rq and tsk->se.parent to
 *	reflect its new group.
 */
void sched_move_task(struct task_struct *tsk)
{
	struct task_group *tg;
	int queued, running;
	unsigned long flags;
	struct rq *rq;

	rq = task_rq_lock(tsk, &flags);

	running = task_current(rq, tsk);
	queued = task_on_rq_queued(tsk);

	if (queued)
		dequeue_task(rq, tsk, DEQUEUE_SAVE);
	if (unlikely(running))
		put_prev_task(rq, tsk);

	/*
	 * All callers are synchronized by task_rq_lock(); we do not use RCU
	 * which is pointless here. Thus, we pass "true" to task_css_check()
	 * to prevent lockdep warnings.
	 */
	tg = container_of(task_css_check(tsk, cpu_cgrp_id, true),
			  struct task_group, css);
	tg = autogroup_task_group(tsk, tg);
	tsk->sched_task_group = tg;

#ifdef CONFIG_FAIR_GROUP_SCHED
	if (tsk->sched_class->task_move_group)
		tsk->sched_class->task_move_group(tsk);
	else
#endif
		set_task_rq(tsk, task_cpu(tsk));

	if (unlikely(running))
		tsk->sched_class->set_curr_task(rq);
	if (queued)
		enqueue_task(rq, tsk, ENQUEUE_RESTORE);

	task_rq_unlock(rq, tsk, &flags);
}
#endif /* CONFIG_CGROUP_SCHED */

#ifdef CONFIG_RT_GROUP_SCHED
/*
 * Ensure that the real time constraints are schedulable.
 */
static DEFINE_MUTEX(rt_constraints_mutex);

/* Must be called with tasklist_lock held */
static inline int tg_has_rt_tasks(struct task_group *tg)
{
	struct task_struct *g, *p;

	/*
	 * Autogroups do not have RT tasks; see autogroup_create().
	 */
	if (task_group_is_autogroup(tg))
		return 0;

	for_each_process_thread(g, p) {
		if (rt_task(p) && task_group(p) == tg)
			return 1;
	}

	return 0;
}

struct rt_schedulable_data {
	struct task_group *tg;
	u64 rt_period;
	u64 rt_runtime;
};

static int tg_rt_schedulable(struct task_group *tg, void *data)
{
	struct rt_schedulable_data *d = data;
	struct task_group *child;
	unsigned long total, sum = 0;
	u64 period, runtime;

	period = ktime_to_ns(tg->rt_bandwidth.rt_period);
	runtime = tg->rt_bandwidth.rt_runtime;

	if (tg == d->tg) {
		period = d->rt_period;
		runtime = d->rt_runtime;
	}

	/*
	 * Cannot have more runtime than the period.
	 */
	if (runtime > period && runtime != RUNTIME_INF)
		return -EINVAL;

	/*
	 * Ensure we don't starve existing RT tasks.
	 */
	if (rt_bandwidth_enabled() && !runtime && tg_has_rt_tasks(tg))
		return -EBUSY;

	total = to_ratio(period, runtime);

	/*
	 * Nobody can have more than the global setting allows.
	 */
	if (total > to_ratio(global_rt_period(), global_rt_runtime()))
		return -EINVAL;

	/*
	 * The sum of our children's runtime should not exceed our own.
	 */
	list_for_each_entry_rcu(child, &tg->children, siblings) {
		period = ktime_to_ns(child->rt_bandwidth.rt_period);
		runtime = child->rt_bandwidth.rt_runtime;

		if (child == d->tg) {
			period = d->rt_period;
			runtime = d->rt_runtime;
		}

		sum += to_ratio(period, runtime);
	}

	if (sum > total)
		return -EINVAL;

	return 0;
}

static int __rt_schedulable(struct task_group *tg, u64 period, u64 runtime)
{
	int ret;

	struct rt_schedulable_data data = {
		.tg = tg,
		.rt_period = period,
		.rt_runtime = runtime,
	};

	rcu_read_lock();
	ret = walk_tg_tree(tg_rt_schedulable, tg_nop, &data);
	rcu_read_unlock();

	return ret;
}

static int tg_set_rt_bandwidth(struct task_group *tg,
		u64 rt_period, u64 rt_runtime)
{
	int i, err = 0;

	/*
	 * Disallowing the root group RT runtime is BAD, it would disallow the
	 * kernel creating (and or operating) RT threads.
	 */
	if (tg == &root_task_group && rt_runtime == 0)
		return -EINVAL;

	/* No period doesn't make any sense. */
	if (rt_period == 0)
		return -EINVAL;

	mutex_lock(&rt_constraints_mutex);
	read_lock(&tasklist_lock);
	err = __rt_schedulable(tg, rt_period, rt_runtime);
	if (err)
		goto unlock;

	raw_spin_lock_irq(&tg->rt_bandwidth.rt_runtime_lock);
	tg->rt_bandwidth.rt_period = ns_to_ktime(rt_period);
	tg->rt_bandwidth.rt_runtime = rt_runtime;

	for_each_possible_cpu(i) {
		struct rt_rq *rt_rq = tg->rt_rq[i];

		raw_spin_lock(&rt_rq->rt_runtime_lock);
		rt_rq->rt_runtime = rt_runtime;
		raw_spin_unlock(&rt_rq->rt_runtime_lock);
	}
	raw_spin_unlock_irq(&tg->rt_bandwidth.rt_runtime_lock);
unlock:
	read_unlock(&tasklist_lock);
	mutex_unlock(&rt_constraints_mutex);

	return err;
}

static int sched_group_set_rt_runtime(struct task_group *tg, long rt_runtime_us)
{
	u64 rt_runtime, rt_period;

	rt_period = ktime_to_ns(tg->rt_bandwidth.rt_period);
	rt_runtime = (u64)rt_runtime_us * NSEC_PER_USEC;
	if (rt_runtime_us < 0)
		rt_runtime = RUNTIME_INF;

	return tg_set_rt_bandwidth(tg, rt_period, rt_runtime);
}

static long sched_group_rt_runtime(struct task_group *tg)
{
	u64 rt_runtime_us;

	if (tg->rt_bandwidth.rt_runtime == RUNTIME_INF)
		return -1;

	rt_runtime_us = tg->rt_bandwidth.rt_runtime;
	do_div(rt_runtime_us, NSEC_PER_USEC);
	return rt_runtime_us;
}

static int sched_group_set_rt_period(struct task_group *tg, u64 rt_period_us)
{
	u64 rt_runtime, rt_period;

	rt_period = rt_period_us * NSEC_PER_USEC;
	rt_runtime = tg->rt_bandwidth.rt_runtime;

	return tg_set_rt_bandwidth(tg, rt_period, rt_runtime);
}

static long sched_group_rt_period(struct task_group *tg)
{
	u64 rt_period_us;

	rt_period_us = ktime_to_ns(tg->rt_bandwidth.rt_period);
	do_div(rt_period_us, NSEC_PER_USEC);
	return rt_period_us;
}
#endif /* CONFIG_RT_GROUP_SCHED */

#ifdef CONFIG_RT_GROUP_SCHED
static int sched_rt_global_constraints(void)
{
	int ret = 0;

	mutex_lock(&rt_constraints_mutex);
	read_lock(&tasklist_lock);
	ret = __rt_schedulable(NULL, 0, 0);
	read_unlock(&tasklist_lock);
	mutex_unlock(&rt_constraints_mutex);

	return ret;
}

static int sched_rt_can_attach(struct task_group *tg, struct task_struct *tsk)
{
	/* Don't accept realtime tasks when there is no way for them to run */
	if (rt_task(tsk) && tg->rt_bandwidth.rt_runtime == 0)
		return 0;

	return 1;
}

#else /* !CONFIG_RT_GROUP_SCHED */
static int sched_rt_global_constraints(void)
{
	unsigned long flags;
	int i, ret = 0;

	raw_spin_lock_irqsave(&def_rt_bandwidth.rt_runtime_lock, flags);
	for_each_possible_cpu(i) {
		struct rt_rq *rt_rq = &cpu_rq(i)->rt;

		raw_spin_lock(&rt_rq->rt_runtime_lock);
		rt_rq->rt_runtime = global_rt_runtime();
		raw_spin_unlock(&rt_rq->rt_runtime_lock);
	}
	raw_spin_unlock_irqrestore(&def_rt_bandwidth.rt_runtime_lock, flags);

	return ret;
}
#endif /* CONFIG_RT_GROUP_SCHED */

static int sched_dl_global_validate(void)
{
	u64 runtime = global_rt_runtime();
	u64 period = global_rt_period();
	u64 new_bw = to_ratio(period, runtime);
	struct dl_bw *dl_b;
	int cpu, ret = 0;
	unsigned long flags;

	/*
	 * Here we want to check the bandwidth not being set to some
	 * value smaller than the currently allocated bandwidth in
	 * any of the root_domains.
	 *
	 * FIXME: Cycling on all the CPUs is overdoing, but simpler than
	 * cycling on root_domains... Discussion on different/better
	 * solutions is welcome!
	 */
	for_each_possible_cpu(cpu) {
		rcu_read_lock_sched();
		dl_b = dl_bw_of(cpu);

		raw_spin_lock_irqsave(&dl_b->lock, flags);
		if (new_bw < dl_b->total_bw)
			ret = -EBUSY;
		raw_spin_unlock_irqrestore(&dl_b->lock, flags);

		rcu_read_unlock_sched();

		if (ret)
			break;
	}

	return ret;
}

static void sched_dl_do_global(void)
{
	u64 new_bw = -1;
	struct dl_bw *dl_b;
	int cpu;
	unsigned long flags;

	def_dl_bandwidth.dl_period = global_rt_period();
	def_dl_bandwidth.dl_runtime = global_rt_runtime();

	if (global_rt_runtime() != RUNTIME_INF)
		new_bw = to_ratio(global_rt_period(), global_rt_runtime());

	/*
	 * FIXME: As above...
	 */
	for_each_possible_cpu(cpu) {
		rcu_read_lock_sched();
		dl_b = dl_bw_of(cpu);

		raw_spin_lock_irqsave(&dl_b->lock, flags);
		dl_b->bw = new_bw;
		raw_spin_unlock_irqrestore(&dl_b->lock, flags);

		rcu_read_unlock_sched();
	}
}

static int sched_rt_global_validate(void)
{
	if (sysctl_sched_rt_period <= 0)
		return -EINVAL;

	if ((sysctl_sched_rt_runtime != RUNTIME_INF) &&
		(sysctl_sched_rt_runtime > sysctl_sched_rt_period))
		return -EINVAL;

	return 0;
}

static void sched_rt_do_global(void)
{
	def_rt_bandwidth.rt_runtime = global_rt_runtime();
	def_rt_bandwidth.rt_period = ns_to_ktime(global_rt_period());
}

int sched_rt_handler(struct ctl_table *table, int write,
		void __user *buffer, size_t *lenp,
		loff_t *ppos)
{
	int old_period, old_runtime;
	static DEFINE_MUTEX(mutex);
	int ret;

	mutex_lock(&mutex);
	old_period = sysctl_sched_rt_period;
	old_runtime = sysctl_sched_rt_runtime;

	ret = proc_dointvec(table, write, buffer, lenp, ppos);

	if (!ret && write) {
		ret = sched_rt_global_validate();
		if (ret)
			goto undo;

		ret = sched_dl_global_validate();
		if (ret)
			goto undo;

		ret = sched_rt_global_constraints();
		if (ret)
			goto undo;

		sched_rt_do_global();
		sched_dl_do_global();
	}
	if (0) {
undo:
		sysctl_sched_rt_period = old_period;
		sysctl_sched_rt_runtime = old_runtime;
	}
	mutex_unlock(&mutex);

	return ret;
}

int sched_rr_handler(struct ctl_table *table, int write,
		void __user *buffer, size_t *lenp,
		loff_t *ppos)
{
	int ret;
	static DEFINE_MUTEX(mutex);

	mutex_lock(&mutex);
	ret = proc_dointvec(table, write, buffer, lenp, ppos);
	/* make sure that internally we keep jiffies */
	/* also, writing zero resets timeslice to default */
	if (!ret && write) {
		sched_rr_timeslice = sched_rr_timeslice <= 0 ?
			RR_TIMESLICE : msecs_to_jiffies(sched_rr_timeslice);
	}
	mutex_unlock(&mutex);
	return ret;
}

#ifdef CONFIG_CGROUP_SCHED

static inline struct task_group *css_tg(struct cgroup_subsys_state *css)
{
	return css ? container_of(css, struct task_group, css) : NULL;
}

static struct cgroup_subsys_state *
cpu_cgroup_css_alloc(struct cgroup_subsys_state *parent_css)
{
	struct task_group *parent = css_tg(parent_css);
	struct task_group *tg;

	if (!parent) {
		/* This is early initialization for the top cgroup */
		return &root_task_group.css;
	}

	tg = sched_create_group(parent);
	if (IS_ERR(tg))
		return ERR_PTR(-ENOMEM);

	return &tg->css;
}

static int cpu_cgroup_css_online(struct cgroup_subsys_state *css)
{
	struct task_group *tg = css_tg(css);
	struct task_group *parent = css_tg(css->parent);

	if (parent)
		sched_online_group(tg, parent);
	return 0;
}

static void cpu_cgroup_css_free(struct cgroup_subsys_state *css)
{
	struct task_group *tg = css_tg(css);

	sched_destroy_group(tg);
}

static void cpu_cgroup_css_offline(struct cgroup_subsys_state *css)
{
	struct task_group *tg = css_tg(css);

	sched_offline_group(tg);
}

static void cpu_cgroup_fork(struct task_struct *task, void *private)
{
	sched_move_task(task);
}

static int cpu_cgroup_can_attach(struct cgroup_taskset *tset)
{
	struct task_struct *task;
	struct cgroup_subsys_state *css;

	cgroup_taskset_for_each(task, css, tset) {
#ifdef CONFIG_RT_GROUP_SCHED
		if (!sched_rt_can_attach(css_tg(css), task))
			return -EINVAL;
#else
		/* We don't support RT-tasks being in separate groups */
		if (task->sched_class != &fair_sched_class)
			return -EINVAL;
#endif
	}
	return 0;
}

static void cpu_cgroup_attach(struct cgroup_taskset *tset)
{
	struct task_struct *task;
	struct cgroup_subsys_state *css;

	cgroup_taskset_for_each(task, css, tset)
		sched_move_task(task);
}

#ifdef CONFIG_FAIR_GROUP_SCHED
static int cpu_shares_write_u64(struct cgroup_subsys_state *css,
				struct cftype *cftype, u64 shareval)
{
	return sched_group_set_shares(css_tg(css), scale_load(shareval));
}

static u64 cpu_shares_read_u64(struct cgroup_subsys_state *css,
			       struct cftype *cft)
{
	struct task_group *tg = css_tg(css);

	return (u64) scale_load_down(tg->shares);
}

#ifdef CONFIG_CFS_BANDWIDTH
static DEFINE_MUTEX(cfs_constraints_mutex);

const u64 max_cfs_quota_period = 1 * NSEC_PER_SEC; /* 1s */
const u64 min_cfs_quota_period = 1 * NSEC_PER_MSEC; /* 1ms */

static int __cfs_schedulable(struct task_group *tg, u64 period, u64 runtime);

static int tg_set_cfs_bandwidth(struct task_group *tg, u64 period, u64 quota)
{
	int i, ret = 0, runtime_enabled, runtime_was_enabled;
	struct cfs_bandwidth *cfs_b = &tg->cfs_bandwidth;

	if (tg == &root_task_group)
		return -EINVAL;

	/*
	 * Ensure we have at some amount of bandwidth every period.  This is
	 * to prevent reaching a state of large arrears when throttled via
	 * entity_tick() resulting in prolonged exit starvation.
	 */
	if (quota < min_cfs_quota_period || period < min_cfs_quota_period)
		return -EINVAL;

	/*
	 * Likewise, bound things on the otherside by preventing insane quota
	 * periods.  This also allows us to normalize in computing quota
	 * feasibility.
	 */
	if (period > max_cfs_quota_period)
		return -EINVAL;

	/*
	 * Prevent race between setting of cfs_rq->runtime_enabled and
	 * unthrottle_offline_cfs_rqs().
	 */
	get_online_cpus();
	mutex_lock(&cfs_constraints_mutex);
	ret = __cfs_schedulable(tg, period, quota);
	if (ret)
		goto out_unlock;

	runtime_enabled = quota != RUNTIME_INF;
	runtime_was_enabled = cfs_b->quota != RUNTIME_INF;
	/*
	 * If we need to toggle cfs_bandwidth_used, off->on must occur
	 * before making related changes, and on->off must occur afterwards
	 */
	if (runtime_enabled && !runtime_was_enabled)
		cfs_bandwidth_usage_inc();
	raw_spin_lock_irq(&cfs_b->lock);
	cfs_b->period = ns_to_ktime(period);
	cfs_b->quota = quota;

	__refill_cfs_bandwidth_runtime(cfs_b);
	/* restart the period timer (if active) to handle new period expiry */
	if (runtime_enabled)
		start_cfs_bandwidth(cfs_b);
	raw_spin_unlock_irq(&cfs_b->lock);

	for_each_online_cpu(i) {
		struct cfs_rq *cfs_rq = tg->cfs_rq[i];
		struct rq *rq = cfs_rq->rq;

		raw_spin_lock_irq(&rq->lock);
		cfs_rq->runtime_enabled = runtime_enabled;
		cfs_rq->runtime_remaining = 0;

		if (cfs_rq->throttled)
			unthrottle_cfs_rq(cfs_rq);
		raw_spin_unlock_irq(&rq->lock);
	}
	if (runtime_was_enabled && !runtime_enabled)
		cfs_bandwidth_usage_dec();
out_unlock:
	mutex_unlock(&cfs_constraints_mutex);
	put_online_cpus();

	return ret;
}

int tg_set_cfs_quota(struct task_group *tg, long cfs_quota_us)
{
	u64 quota, period;

	period = ktime_to_ns(tg->cfs_bandwidth.period);
	if (cfs_quota_us < 0)
		quota = RUNTIME_INF;
	else
		quota = (u64)cfs_quota_us * NSEC_PER_USEC;

	return tg_set_cfs_bandwidth(tg, period, quota);
}

long tg_get_cfs_quota(struct task_group *tg)
{
	u64 quota_us;

	if (tg->cfs_bandwidth.quota == RUNTIME_INF)
		return -1;

	quota_us = tg->cfs_bandwidth.quota;
	do_div(quota_us, NSEC_PER_USEC);

	return quota_us;
}

int tg_set_cfs_period(struct task_group *tg, long cfs_period_us)
{
	u64 quota, period;

	period = (u64)cfs_period_us * NSEC_PER_USEC;
	quota = tg->cfs_bandwidth.quota;

	return tg_set_cfs_bandwidth(tg, period, quota);
}

long tg_get_cfs_period(struct task_group *tg)
{
	u64 cfs_period_us;

	cfs_period_us = ktime_to_ns(tg->cfs_bandwidth.period);
	do_div(cfs_period_us, NSEC_PER_USEC);

	return cfs_period_us;
}

static s64 cpu_cfs_quota_read_s64(struct cgroup_subsys_state *css,
				  struct cftype *cft)
{
	return tg_get_cfs_quota(css_tg(css));
}

static int cpu_cfs_quota_write_s64(struct cgroup_subsys_state *css,
				   struct cftype *cftype, s64 cfs_quota_us)
{
	return tg_set_cfs_quota(css_tg(css), cfs_quota_us);
}

static u64 cpu_cfs_period_read_u64(struct cgroup_subsys_state *css,
				   struct cftype *cft)
{
	return tg_get_cfs_period(css_tg(css));
}

static int cpu_cfs_period_write_u64(struct cgroup_subsys_state *css,
				    struct cftype *cftype, u64 cfs_period_us)
{
	return tg_set_cfs_period(css_tg(css), cfs_period_us);
}

struct cfs_schedulable_data {
	struct task_group *tg;
	u64 period, quota;
};

/*
 * normalize group quota/period to be quota/max_period
 * note: units are usecs
 */
static u64 normalize_cfs_quota(struct task_group *tg,
			       struct cfs_schedulable_data *d)
{
	u64 quota, period;

	if (tg == d->tg) {
		period = d->period;
		quota = d->quota;
	} else {
		period = tg_get_cfs_period(tg);
		quota = tg_get_cfs_quota(tg);
	}

	/* note: these should typically be equivalent */
	if (quota == RUNTIME_INF || quota == -1)
		return RUNTIME_INF;

	return to_ratio(period, quota);
}

static int tg_cfs_schedulable_down(struct task_group *tg, void *data)
{
	struct cfs_schedulable_data *d = data;
	struct cfs_bandwidth *cfs_b = &tg->cfs_bandwidth;
	s64 quota = 0, parent_quota = -1;

	if (!tg->parent) {
		quota = RUNTIME_INF;
	} else {
		struct cfs_bandwidth *parent_b = &tg->parent->cfs_bandwidth;

		quota = normalize_cfs_quota(tg, d);
		parent_quota = parent_b->hierarchical_quota;

		/*
		 * ensure max(child_quota) <= parent_quota, inherit when no
		 * limit is set
		 */
		if (quota == RUNTIME_INF)
			quota = parent_quota;
		else if (parent_quota != RUNTIME_INF && quota > parent_quota)
			return -EINVAL;
	}
	cfs_b->hierarchical_quota = quota;

	return 0;
}

static int __cfs_schedulable(struct task_group *tg, u64 period, u64 quota)
{
	int ret;
	struct cfs_schedulable_data data = {
		.tg = tg,
		.period = period,
		.quota = quota,
	};

	if (quota != RUNTIME_INF) {
		do_div(data.period, NSEC_PER_USEC);
		do_div(data.quota, NSEC_PER_USEC);
	}

	rcu_read_lock();
	ret = walk_tg_tree(tg_cfs_schedulable_down, tg_nop, &data);
	rcu_read_unlock();

	return ret;
}

static int cpu_stats_show(struct seq_file *sf, void *v)
{
	struct task_group *tg = css_tg(seq_css(sf));
	struct cfs_bandwidth *cfs_b = &tg->cfs_bandwidth;

	seq_printf(sf, "nr_periods %d\n", cfs_b->nr_periods);
	seq_printf(sf, "nr_throttled %d\n", cfs_b->nr_throttled);
	seq_printf(sf, "throttled_time %llu\n", cfs_b->throttled_time);

	return 0;
}
#endif /* CONFIG_CFS_BANDWIDTH */
#endif /* CONFIG_FAIR_GROUP_SCHED */

#ifdef CONFIG_RT_GROUP_SCHED
static int cpu_rt_runtime_write(struct cgroup_subsys_state *css,
				struct cftype *cft, s64 val)
{
	return sched_group_set_rt_runtime(css_tg(css), val);
}

static s64 cpu_rt_runtime_read(struct cgroup_subsys_state *css,
			       struct cftype *cft)
{
	return sched_group_rt_runtime(css_tg(css));
}

static int cpu_rt_period_write_uint(struct cgroup_subsys_state *css,
				    struct cftype *cftype, u64 rt_period_us)
{
	return sched_group_set_rt_period(css_tg(css), rt_period_us);
}

static u64 cpu_rt_period_read_uint(struct cgroup_subsys_state *css,
				   struct cftype *cft)
{
	return sched_group_rt_period(css_tg(css));
}
#endif /* CONFIG_RT_GROUP_SCHED */

static struct cftype cpu_files[] = {
#ifdef CONFIG_FAIR_GROUP_SCHED
	{
		.name = "shares",
		.read_u64 = cpu_shares_read_u64,
		.write_u64 = cpu_shares_write_u64,
	},
#endif
#ifdef CONFIG_CFS_BANDWIDTH
	{
		.name = "cfs_quota_us",
		.read_s64 = cpu_cfs_quota_read_s64,
		.write_s64 = cpu_cfs_quota_write_s64,
	},
	{
		.name = "cfs_period_us",
		.read_u64 = cpu_cfs_period_read_u64,
		.write_u64 = cpu_cfs_period_write_u64,
	},
	{
		.name = "stat",
		.seq_show = cpu_stats_show,
	},
#endif
#ifdef CONFIG_RT_GROUP_SCHED
	{
		.name = "rt_runtime_us",
		.read_s64 = cpu_rt_runtime_read,
		.write_s64 = cpu_rt_runtime_write,
	},
	{
		.name = "rt_period_us",
		.read_u64 = cpu_rt_period_read_uint,
		.write_u64 = cpu_rt_period_write_uint,
	},
#endif
	{ }	/* terminate */
};

struct cgroup_subsys cpu_cgrp_subsys = {
	.css_alloc	= cpu_cgroup_css_alloc,
	.css_free	= cpu_cgroup_css_free,
	.css_online	= cpu_cgroup_css_online,
	.css_offline	= cpu_cgroup_css_offline,
	.fork		= cpu_cgroup_fork,
	.can_attach	= cpu_cgroup_can_attach,
	.attach		= cpu_cgroup_attach,
	.legacy_cftypes	= cpu_files,
	.early_init	= 1,
};

#endif	/* CONFIG_CGROUP_SCHED */

void dump_cpu_task(int cpu)
{
	pr_info("Task dump for CPU %d:\n", cpu);
	sched_show_task(cpu_curr(cpu));
}<|MERGE_RESOLUTION|>--- conflicted
+++ resolved
@@ -3459,11 +3459,7 @@
  * set by a RT task. Oterwise we try to avoid beeing scheduled out as long as
  * preempt_lazy_count counter >0.
  */
-<<<<<<< HEAD
-static int preemptible_lazy(void)
-=======
 static __always_inline int preemptible_lazy(void)
->>>>>>> 4d7bc73c
 {
 	if (test_thread_flag(TIF_NEED_RESCHED))
 		return 1;
