--- conflicted
+++ resolved
@@ -715,11 +715,7 @@
 	} highest_prio;
 #endif
 #ifdef CONFIG_SMP
-<<<<<<< HEAD
-	int			overloaded;
-=======
 	bool			overloaded;
->>>>>>> 0c383648
 	struct plist_head	pushable_tasks;
 
 #endif /* CONFIG_SMP */
@@ -763,11 +759,7 @@
 		u64		next;
 	} earliest_dl;
 
-<<<<<<< HEAD
-	int			overloaded;
-=======
 	bool			overloaded;
->>>>>>> 0c383648
 
 	/*
 	 * Tasks on this rq that can be pushed away. They are kept in
