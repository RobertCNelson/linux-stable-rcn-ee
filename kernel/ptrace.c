--- conflicted
+++ resolved
@@ -129,22 +129,14 @@
 
 	spin_lock_irq(&task->sighand->siglock);
 	if (task_is_traced(task) && !__fatal_signal_pending(task)) {
-<<<<<<< HEAD
-		raw_spin_lock_irq(&task->pi_lock);
-=======
 		unsigned long flags;
 
 		raw_spin_lock_irqsave(&task->pi_lock, flags);
->>>>>>> e6648ee4
 		if (task->state & __TASK_TRACED)
 			task->state = __TASK_TRACED;
 		else
 			task->saved_state = __TASK_TRACED;
-<<<<<<< HEAD
-		raw_spin_unlock_irq(&task->pi_lock);
-=======
 		raw_spin_unlock_irqrestore(&task->pi_lock, flags);
->>>>>>> e6648ee4
 		ret = true;
 	}
 	spin_unlock_irq(&task->sighand->siglock);
