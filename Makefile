--- conflicted
+++ resolved
@@ -1,13 +1,8 @@
 # SPDX-License-Identifier: GPL-2.0
 VERSION = 6
 PATCHLEVEL = 6
-<<<<<<< HEAD
-SUBLEVEL = 35
-EXTRAVERSION = -linux4microchip+fpga-2024.06
-=======
 SUBLEVEL = 51
-EXTRAVERSION = -linux4microchip-2024.10-rc1
->>>>>>> 82cc63dc
+EXTRAVERSION =
 NAME = Hurr durr I'ma ninja sloth
 
 # *DOCUMENTATION*
