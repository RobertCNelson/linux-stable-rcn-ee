--- conflicted
+++ resolved
@@ -1,13 +1,8 @@
 # SPDX-License-Identifier: GPL-2.0
 VERSION = 6
 PATCHLEVEL = 6
-<<<<<<< HEAD
-SUBLEVEL = 23
-EXTRAVERSION = -linux4microchip+fpga-2024.06-rc1
-=======
 SUBLEVEL = 32
 EXTRAVERSION =
->>>>>>> 91de249b
 NAME = Hurr durr I'ma ninja sloth
 
 # *DOCUMENTATION*
