--- conflicted
+++ resolved
@@ -2,11 +2,7 @@
 VERSION = 6
 PATCHLEVEL = 6
 SUBLEVEL = 51
-<<<<<<< HEAD
-EXTRAVERSION = -linux4microchip+fpga-2024.09
-=======
-EXTRAVERSION = -linux4microchip-2024.10-rc3
->>>>>>> 500f728e
+EXTRAVERSION =
 NAME = Hurr durr I'ma ninja sloth
 
 # *DOCUMENTATION*
