# SPDX-License-Identifier: GPL-2.0
VERSION = 6
PATCHLEVEL = 6
<<<<<<< HEAD
SUBLEVEL = 32
EXTRAVERSION = -linux4microchip+fpga-v2024.06-rc4
=======
SUBLEVEL = 35
EXTRAVERSION =
>>>>>>> 5f2d0708
NAME = Hurr durr I'ma ninja sloth

# *DOCUMENTATION*
# To see a list of typical targets execute "make help"
# More info can be located in ./README
# Comments in this file are targeted only to the developer, do not
# expect to learn how to build the kernel reading this file.

ifeq ($(filter undefine,$(.FEATURES)),)
$(error GNU Make >= 3.82 is required. Your Make version is $(MAKE_VERSION))
endif

$(if $(filter __%, $(MAKECMDGOALS)), \
	$(error targets prefixed with '__' are only for internal use))

# That's our default target when none is given on the command line
PHONY := __all
__all:

# We are using a recursive build, so we need to do a little thinking
# to get the ordering right.
#
# Most importantly: sub-Makefiles should only ever modify files in
# their own directory. If in some directory we have a dependency on
# a file in another dir (which doesn't happen often, but it's often
# unavoidable when linking the built-in.a targets which finally
# turn into vmlinux), we will call a sub make in that other dir, and
# after that we are sure that everything which is in that other dir
# is now up to date.
#
# The only cases where we need to modify files which have global
# effects are thus separated out and done before the recursive
# descending is started. They are now explicitly listed as the
# prepare rule.

this-makefile := $(lastword $(MAKEFILE_LIST))
export abs_srctree := $(realpath $(dir $(this-makefile)))
export abs_objtree := $(CURDIR)

ifneq ($(sub_make_done),1)

# Do not use make's built-in rules and variables
# (this increases performance and avoids hard-to-debug behaviour)
MAKEFLAGS += -rR

# Avoid funny character set dependencies
unexport LC_ALL
LC_COLLATE=C
LC_NUMERIC=C
export LC_COLLATE LC_NUMERIC

# Avoid interference with shell env settings
unexport GREP_OPTIONS

# Beautify output
# ---------------------------------------------------------------------------
#
# Most of build commands in Kbuild start with "cmd_". You can optionally define
# "quiet_cmd_*". If defined, the short log is printed. Otherwise, no log from
# that command is printed by default.
#
# e.g.)
#    quiet_cmd_depmod = DEPMOD  $(MODLIB)
#          cmd_depmod = $(srctree)/scripts/depmod.sh $(DEPMOD) $(KERNELRELEASE)
#
# A simple variant is to prefix commands with $(Q) - that's useful
# for commands that shall be hidden in non-verbose mode.
#
#    $(Q)$(MAKE) $(build)=scripts/basic
#
# If KBUILD_VERBOSE contains 1, the whole command is echoed.
# If KBUILD_VERBOSE contains 2, the reason for rebuilding is printed.
#
# To put more focus on warnings, be less verbose as default
# Use 'make V=1' to see the full commands

ifeq ("$(origin V)", "command line")
  KBUILD_VERBOSE = $(V)
endif

quiet = quiet_
Q = @

ifneq ($(findstring 1, $(KBUILD_VERBOSE)),)
  quiet =
  Q =
endif

# If the user is running make -s (silent mode), suppress echoing of
# commands
# make-4.0 (and later) keep single letter options in the 1st word of MAKEFLAGS.

ifeq ($(filter 3.%,$(MAKE_VERSION)),)
short-opts := $(firstword -$(MAKEFLAGS))
else
short-opts := $(filter-out --%,$(MAKEFLAGS))
endif

ifneq ($(findstring s,$(short-opts)),)
quiet=silent_
override KBUILD_VERBOSE :=
endif

export quiet Q KBUILD_VERBOSE

# Call a source code checker (by default, "sparse") as part of the
# C compilation.
#
# Use 'make C=1' to enable checking of only re-compiled files.
# Use 'make C=2' to enable checking of *all* source files, regardless
# of whether they are re-compiled or not.
#
# See the file "Documentation/dev-tools/sparse.rst" for more details,
# including where to get the "sparse" utility.

ifeq ("$(origin C)", "command line")
  KBUILD_CHECKSRC = $(C)
endif
ifndef KBUILD_CHECKSRC
  KBUILD_CHECKSRC = 0
endif

export KBUILD_CHECKSRC

# Enable "clippy" (a linter) as part of the Rust compilation.
#
# Use 'make CLIPPY=1' to enable it.
ifeq ("$(origin CLIPPY)", "command line")
  KBUILD_CLIPPY := $(CLIPPY)
endif

export KBUILD_CLIPPY

# Use make M=dir or set the environment variable KBUILD_EXTMOD to specify the
# directory of external module to build. Setting M= takes precedence.
ifeq ("$(origin M)", "command line")
  KBUILD_EXTMOD := $(M)
endif

$(if $(word 2, $(KBUILD_EXTMOD)), \
	$(error building multiple external modules is not supported))

$(foreach x, % :, $(if $(findstring $x, $(KBUILD_EXTMOD)), \
	$(error module directory path cannot contain '$x')))

# Remove trailing slashes
ifneq ($(filter %/, $(KBUILD_EXTMOD)),)
KBUILD_EXTMOD := $(shell dirname $(KBUILD_EXTMOD).)
endif

export KBUILD_EXTMOD

# Kbuild will save output files in the current working directory.
# This does not need to match to the root of the kernel source tree.
#
# For example, you can do this:
#
#  cd /dir/to/store/output/files; make -f /dir/to/kernel/source/Makefile
#
# If you want to save output files in a different location, there are
# two syntaxes to specify it.
#
# 1) O=
# Use "make O=dir/to/store/output/files/"
#
# 2) Set KBUILD_OUTPUT
# Set the environment variable KBUILD_OUTPUT to point to the output directory.
# export KBUILD_OUTPUT=dir/to/store/output/files/; make
#
# The O= assignment takes precedence over the KBUILD_OUTPUT environment
# variable.

# Do we want to change the working directory?
ifeq ("$(origin O)", "command line")
  KBUILD_OUTPUT := $(O)
endif

ifneq ($(KBUILD_OUTPUT),)
# Make's built-in functions such as $(abspath ...), $(realpath ...) cannot
# expand a shell special character '~'. We use a somewhat tedious way here.
abs_objtree := $(shell mkdir -p $(KBUILD_OUTPUT) && cd $(KBUILD_OUTPUT) && pwd)
$(if $(abs_objtree),, \
     $(error failed to create output directory "$(KBUILD_OUTPUT)"))

# $(realpath ...) resolves symlinks
abs_objtree := $(realpath $(abs_objtree))
endif # ifneq ($(KBUILD_OUTPUT),)

ifneq ($(words $(subst :, ,$(abs_srctree))), 1)
$(error source directory cannot contain spaces or colons)
endif

ifneq ($(filter 3.%,$(MAKE_VERSION)),)
# 'MAKEFLAGS += -rR' does not immediately become effective for GNU Make 3.x
# We need to invoke sub-make to avoid implicit rules in the top Makefile.
need-sub-make := 1
# Cancel implicit rules for this Makefile.
$(this-makefile): ;
endif

export sub_make_done := 1

endif # sub_make_done

ifeq ($(abs_objtree),$(CURDIR))
# Suppress "Entering directory ..." if we are at the final work directory.
no-print-directory := --no-print-directory
else
# Recursion to show "Entering directory ..."
need-sub-make := 1
endif

ifeq ($(filter --no-print-directory, $(MAKEFLAGS)),)
# If --no-print-directory is unset, recurse once again to set it.
# You may end up recursing into __sub-make twice. This is needed due to the
# behavior change in GNU Make 4.4.1.
need-sub-make := 1
endif

ifeq ($(need-sub-make),1)

PHONY += $(MAKECMDGOALS) __sub-make

$(filter-out $(this-makefile), $(MAKECMDGOALS)) __all: __sub-make
	@:

# Invoke a second make in the output directory, passing relevant variables
__sub-make:
	$(Q)$(MAKE) $(no-print-directory) -C $(abs_objtree) \
	-f $(abs_srctree)/Makefile $(MAKECMDGOALS)

else # need-sub-make

# We process the rest of the Makefile if this is the final invocation of make

ifeq ($(abs_srctree),$(abs_objtree))
        # building in the source tree
        srctree := .
	building_out_of_srctree :=
else
        ifeq ($(abs_srctree)/,$(dir $(abs_objtree)))
                # building in a subdirectory of the source tree
                srctree := ..
        else
                srctree := $(abs_srctree)
        endif
	building_out_of_srctree := 1
endif

ifneq ($(KBUILD_ABS_SRCTREE),)
srctree := $(abs_srctree)
endif

objtree		:= .
VPATH		:= $(srctree)

export building_out_of_srctree srctree objtree VPATH

# To make sure we do not include .config for any of the *config targets
# catch them early, and hand them over to scripts/kconfig/Makefile
# It is allowed to specify more targets when calling make, including
# mixing *config targets and build targets.
# For example 'make oldconfig all'.
# Detect when mixed targets is specified, and make a second invocation
# of make so .config is not included in this case either (for *config).

version_h := include/generated/uapi/linux/version.h

clean-targets := %clean mrproper cleandocs
no-dot-config-targets := $(clean-targets) \
			 cscope gtags TAGS tags help% %docs check% coccicheck \
			 $(version_h) headers headers_% archheaders archscripts \
			 %asm-generic kernelversion %src-pkg dt_binding_check \
			 outputmakefile rustavailable rustfmt rustfmtcheck
# Installation targets should not require compiler. Unfortunately, vdso_install
# is an exception where build artifacts may be updated. This must be fixed.
no-compiler-targets := $(no-dot-config-targets) install dtbs_install \
			headers_install modules_install modules_sign kernelrelease image_name
no-sync-config-targets := $(no-dot-config-targets) %install modules_sign kernelrelease \
			  image_name
single-targets := %.a %.i %.ko %.lds %.ll %.lst %.mod %.o %.rsi %.s %.symtypes %/

config-build	:=
mixed-build	:=
need-config	:= 1
need-compiler	:= 1
may-sync-config	:= 1
single-build	:=

ifneq ($(filter $(no-dot-config-targets), $(MAKECMDGOALS)),)
	ifeq ($(filter-out $(no-dot-config-targets), $(MAKECMDGOALS)),)
		need-config :=
	endif
endif

ifneq ($(filter $(no-compiler-targets), $(MAKECMDGOALS)),)
	ifeq ($(filter-out $(no-compiler-targets), $(MAKECMDGOALS)),)
		need-compiler :=
	endif
endif

ifneq ($(filter $(no-sync-config-targets), $(MAKECMDGOALS)),)
	ifeq ($(filter-out $(no-sync-config-targets), $(MAKECMDGOALS)),)
		may-sync-config :=
	endif
endif

ifneq ($(KBUILD_EXTMOD),)
	may-sync-config :=
endif

ifeq ($(KBUILD_EXTMOD),)
        ifneq ($(filter %config,$(MAKECMDGOALS)),)
		config-build := 1
                ifneq ($(words $(MAKECMDGOALS)),1)
			mixed-build := 1
                endif
        endif
endif

# We cannot build single targets and the others at the same time
ifneq ($(filter $(single-targets), $(MAKECMDGOALS)),)
	single-build := 1
	ifneq ($(filter-out $(single-targets), $(MAKECMDGOALS)),)
		mixed-build := 1
	endif
endif

# For "make -j clean all", "make -j mrproper defconfig all", etc.
ifneq ($(filter $(clean-targets),$(MAKECMDGOALS)),)
        ifneq ($(filter-out $(clean-targets),$(MAKECMDGOALS)),)
		mixed-build := 1
        endif
endif

# install and modules_install need also be processed one by one
ifneq ($(filter install,$(MAKECMDGOALS)),)
        ifneq ($(filter modules_install,$(MAKECMDGOALS)),)
		mixed-build := 1
        endif
endif

ifdef mixed-build
# ===========================================================================
# We're called with mixed targets (*config and build targets).
# Handle them one by one.

PHONY += $(MAKECMDGOALS) __build_one_by_one

$(MAKECMDGOALS): __build_one_by_one
	@:

__build_one_by_one:
	$(Q)set -e; \
	for i in $(MAKECMDGOALS); do \
		$(MAKE) -f $(srctree)/Makefile $$i; \
	done

else # !mixed-build

include $(srctree)/scripts/Kbuild.include

# Read KERNELRELEASE from include/config/kernel.release (if it exists)
KERNELRELEASE = $(call read-file, include/config/kernel.release)
KERNELVERSION = $(VERSION)$(if $(PATCHLEVEL),.$(PATCHLEVEL)$(if $(SUBLEVEL),.$(SUBLEVEL)))$(EXTRAVERSION)
export VERSION PATCHLEVEL SUBLEVEL KERNELRELEASE KERNELVERSION

include $(srctree)/scripts/subarch.include

# Cross compiling and selecting different set of gcc/bin-utils
# ---------------------------------------------------------------------------
#
# When performing cross compilation for other architectures ARCH shall be set
# to the target architecture. (See arch/* for the possibilities).
# ARCH can be set during invocation of make:
# make ARCH=ia64
# Another way is to have ARCH set in the environment.
# The default ARCH is the host where make is executed.

# CROSS_COMPILE specify the prefix used for all executables used
# during compilation. Only gcc and related bin-utils executables
# are prefixed with $(CROSS_COMPILE).
# CROSS_COMPILE can be set on the command line
# make CROSS_COMPILE=ia64-linux-
# Alternatively CROSS_COMPILE can be set in the environment.
# Default value for CROSS_COMPILE is not to prefix executables
# Note: Some architectures assign CROSS_COMPILE in their arch/*/Makefile
ARCH		?= $(SUBARCH)

# Architecture as present in compile.h
UTS_MACHINE 	:= $(ARCH)
SRCARCH 	:= $(ARCH)

# Additional ARCH settings for x86
ifeq ($(ARCH),i386)
        SRCARCH := x86
endif
ifeq ($(ARCH),x86_64)
        SRCARCH := x86
endif

# Additional ARCH settings for sparc
ifeq ($(ARCH),sparc32)
       SRCARCH := sparc
endif
ifeq ($(ARCH),sparc64)
       SRCARCH := sparc
endif

# Additional ARCH settings for parisc
ifeq ($(ARCH),parisc64)
       SRCARCH := parisc
endif

export cross_compiling :=
ifneq ($(SRCARCH),$(SUBARCH))
cross_compiling := 1
endif

KCONFIG_CONFIG	?= .config
export KCONFIG_CONFIG

# SHELL used by kbuild
CONFIG_SHELL := sh

HOST_LFS_CFLAGS := $(shell getconf LFS_CFLAGS 2>/dev/null)
HOST_LFS_LDFLAGS := $(shell getconf LFS_LDFLAGS 2>/dev/null)
HOST_LFS_LIBS := $(shell getconf LFS_LIBS 2>/dev/null)

ifneq ($(LLVM),)
ifneq ($(filter %/,$(LLVM)),)
LLVM_PREFIX := $(LLVM)
else ifneq ($(filter -%,$(LLVM)),)
LLVM_SUFFIX := $(LLVM)
endif

HOSTCC	= $(LLVM_PREFIX)clang$(LLVM_SUFFIX)
HOSTCXX	= $(LLVM_PREFIX)clang++$(LLVM_SUFFIX)
else
HOSTCC	= gcc
HOSTCXX	= g++
endif
HOSTRUSTC = rustc
HOSTPKG_CONFIG	= pkg-config

KBUILD_USERHOSTCFLAGS := -Wall -Wmissing-prototypes -Wstrict-prototypes \
			 -O2 -fomit-frame-pointer -std=gnu11
KBUILD_USERCFLAGS  := $(KBUILD_USERHOSTCFLAGS) $(USERCFLAGS)
KBUILD_USERLDFLAGS := $(USERLDFLAGS)

# These flags apply to all Rust code in the tree, including the kernel and
# host programs.
export rust_common_flags := --edition=2021 \
			    -Zbinary_dep_depinfo=y \
			    -Dunsafe_op_in_unsafe_fn -Drust_2018_idioms \
			    -Dunreachable_pub -Dnon_ascii_idents \
			    -Wmissing_docs \
			    -Drustdoc::missing_crate_level_docs \
			    -Dclippy::correctness -Dclippy::style \
			    -Dclippy::suspicious -Dclippy::complexity \
			    -Dclippy::perf \
			    -Dclippy::let_unit_value -Dclippy::mut_mut \
			    -Dclippy::needless_bitwise_bool \
			    -Dclippy::needless_continue \
			    -Dclippy::no_mangle_with_rust_abi \
			    -Wclippy::dbg_macro

KBUILD_HOSTCFLAGS   := $(KBUILD_USERHOSTCFLAGS) $(HOST_LFS_CFLAGS) $(HOSTCFLAGS)
KBUILD_HOSTCXXFLAGS := -Wall -O2 $(HOST_LFS_CFLAGS) $(HOSTCXXFLAGS)
KBUILD_HOSTRUSTFLAGS := $(rust_common_flags) -O -Cstrip=debuginfo \
			-Zallow-features= $(HOSTRUSTFLAGS)
KBUILD_HOSTLDFLAGS  := $(HOST_LFS_LDFLAGS) $(HOSTLDFLAGS)
KBUILD_HOSTLDLIBS   := $(HOST_LFS_LIBS) $(HOSTLDLIBS)

# Make variables (CC, etc...)
CPP		= $(CC) -E
ifneq ($(LLVM),)
CC		= $(LLVM_PREFIX)clang$(LLVM_SUFFIX)
LD		= $(LLVM_PREFIX)ld.lld$(LLVM_SUFFIX)
AR		= $(LLVM_PREFIX)llvm-ar$(LLVM_SUFFIX)
NM		= $(LLVM_PREFIX)llvm-nm$(LLVM_SUFFIX)
OBJCOPY		= $(LLVM_PREFIX)llvm-objcopy$(LLVM_SUFFIX)
OBJDUMP		= $(LLVM_PREFIX)llvm-objdump$(LLVM_SUFFIX)
READELF		= $(LLVM_PREFIX)llvm-readelf$(LLVM_SUFFIX)
STRIP		= $(LLVM_PREFIX)llvm-strip$(LLVM_SUFFIX)
else
CC		= $(CROSS_COMPILE)gcc
LD		= $(CROSS_COMPILE)ld
AR		= $(CROSS_COMPILE)ar
NM		= $(CROSS_COMPILE)nm
OBJCOPY		= $(CROSS_COMPILE)objcopy
OBJDUMP		= $(CROSS_COMPILE)objdump
READELF		= $(CROSS_COMPILE)readelf
STRIP		= $(CROSS_COMPILE)strip
endif
RUSTC		= rustc
RUSTDOC		= rustdoc
RUSTFMT		= rustfmt
CLIPPY_DRIVER	= clippy-driver
BINDGEN		= bindgen
CARGO		= cargo
PAHOLE		= pahole
RESOLVE_BTFIDS	= $(objtree)/tools/bpf/resolve_btfids/resolve_btfids
LEX		= flex
YACC		= bison
AWK		= awk
INSTALLKERNEL  := installkernel
PERL		= perl
PYTHON3		= python3
CHECK		= sparse
BASH		= bash
KGZIP		= gzip
KBZIP2		= bzip2
KLZOP		= lzop
LZMA		= lzma
LZ4		= lz4c
XZ		= xz
ZSTD		= zstd

PAHOLE_FLAGS	= $(shell PAHOLE=$(PAHOLE) $(srctree)/scripts/pahole-flags.sh)

CHECKFLAGS     := -D__linux__ -Dlinux -D__STDC__ -Dunix -D__unix__ \
		  -Wbitwise -Wno-return-void -Wno-unknown-attribute $(CF)
NOSTDINC_FLAGS :=
CFLAGS_MODULE   =
RUSTFLAGS_MODULE =
AFLAGS_MODULE   =
LDFLAGS_MODULE  =
CFLAGS_KERNEL	=
RUSTFLAGS_KERNEL =
AFLAGS_KERNEL	=
LDFLAGS_vmlinux =

# Use USERINCLUDE when you must reference the UAPI directories only.
USERINCLUDE    := \
		-I$(srctree)/arch/$(SRCARCH)/include/uapi \
		-I$(objtree)/arch/$(SRCARCH)/include/generated/uapi \
		-I$(srctree)/include/uapi \
		-I$(objtree)/include/generated/uapi \
                -include $(srctree)/include/linux/compiler-version.h \
                -include $(srctree)/include/linux/kconfig.h

# Use LINUXINCLUDE when you must reference the include/ directory.
# Needed to be compatible with the O= option
LINUXINCLUDE    := \
		-I$(srctree)/arch/$(SRCARCH)/include \
		-I$(objtree)/arch/$(SRCARCH)/include/generated \
		$(if $(building_out_of_srctree),-I$(srctree)/include) \
		-I$(objtree)/include \
		$(USERINCLUDE)

KBUILD_AFLAGS   := -D__ASSEMBLY__ -fno-PIE

KBUILD_CFLAGS :=
KBUILD_CFLAGS += -std=gnu11
KBUILD_CFLAGS += -fshort-wchar
KBUILD_CFLAGS += -funsigned-char
KBUILD_CFLAGS += -fno-common
KBUILD_CFLAGS += -fno-PIE
KBUILD_CFLAGS += -fno-strict-aliasing

KBUILD_CPPFLAGS := -D__KERNEL__
KBUILD_RUSTFLAGS := $(rust_common_flags) \
		    --target=$(objtree)/scripts/target.json \
		    -Cpanic=abort -Cembed-bitcode=n -Clto=n \
		    -Cforce-unwind-tables=n -Ccodegen-units=1 \
		    -Csymbol-mangling-version=v0 \
		    -Crelocation-model=static \
		    -Zfunction-sections=n \
		    -Dclippy::float_arithmetic

KBUILD_AFLAGS_KERNEL :=
KBUILD_CFLAGS_KERNEL :=
KBUILD_RUSTFLAGS_KERNEL :=
KBUILD_AFLAGS_MODULE  := -DMODULE
KBUILD_CFLAGS_MODULE  := -DMODULE
KBUILD_RUSTFLAGS_MODULE := --cfg MODULE
KBUILD_LDFLAGS_MODULE :=
KBUILD_LDFLAGS :=
CLANG_FLAGS :=

ifeq ($(KBUILD_CLIPPY),1)
	RUSTC_OR_CLIPPY_QUIET := CLIPPY
	RUSTC_OR_CLIPPY = $(CLIPPY_DRIVER)
else
	RUSTC_OR_CLIPPY_QUIET := RUSTC
	RUSTC_OR_CLIPPY = $(RUSTC)
endif

ifdef RUST_LIB_SRC
	export RUST_LIB_SRC
endif

# Allows the usage of unstable features in stable compilers.
export RUSTC_BOOTSTRAP := 1

export ARCH SRCARCH CONFIG_SHELL BASH HOSTCC KBUILD_HOSTCFLAGS CROSS_COMPILE LD CC HOSTPKG_CONFIG
export RUSTC RUSTDOC RUSTFMT RUSTC_OR_CLIPPY_QUIET RUSTC_OR_CLIPPY BINDGEN CARGO
export HOSTRUSTC KBUILD_HOSTRUSTFLAGS
export CPP AR NM STRIP OBJCOPY OBJDUMP READELF PAHOLE RESOLVE_BTFIDS LEX YACC AWK INSTALLKERNEL
export PERL PYTHON3 CHECK CHECKFLAGS MAKE UTS_MACHINE HOSTCXX
export KGZIP KBZIP2 KLZOP LZMA LZ4 XZ ZSTD
export KBUILD_HOSTCXXFLAGS KBUILD_HOSTLDFLAGS KBUILD_HOSTLDLIBS LDFLAGS_MODULE
export KBUILD_USERCFLAGS KBUILD_USERLDFLAGS

export KBUILD_CPPFLAGS NOSTDINC_FLAGS LINUXINCLUDE OBJCOPYFLAGS KBUILD_LDFLAGS
export KBUILD_CFLAGS CFLAGS_KERNEL CFLAGS_MODULE
export KBUILD_RUSTFLAGS RUSTFLAGS_KERNEL RUSTFLAGS_MODULE
export KBUILD_AFLAGS AFLAGS_KERNEL AFLAGS_MODULE
export KBUILD_AFLAGS_MODULE KBUILD_CFLAGS_MODULE KBUILD_RUSTFLAGS_MODULE KBUILD_LDFLAGS_MODULE
export KBUILD_AFLAGS_KERNEL KBUILD_CFLAGS_KERNEL KBUILD_RUSTFLAGS_KERNEL
export PAHOLE_FLAGS

# Files to ignore in find ... statements

export RCS_FIND_IGNORE := \( -name SCCS -o -name BitKeeper -o -name .svn -o    \
			  -name CVS -o -name .pc -o -name .hg -o -name .git \) \
			  -prune -o
export RCS_TAR_IGNORE := --exclude SCCS --exclude BitKeeper --exclude .svn \
			 --exclude CVS --exclude .pc --exclude .hg --exclude .git

# ===========================================================================
# Rules shared between *config targets and build targets

# Basic helpers built in scripts/basic/
PHONY += scripts_basic
scripts_basic:
	$(Q)$(MAKE) $(build)=scripts/basic

PHONY += outputmakefile
ifdef building_out_of_srctree
# Before starting out-of-tree build, make sure the source tree is clean.
# outputmakefile generates a Makefile in the output directory, if using a
# separate output directory. This allows convenient use of make in the
# output directory.
# At the same time when output Makefile generated, generate .gitignore to
# ignore whole output directory

quiet_cmd_makefile = GEN     Makefile
      cmd_makefile = { \
	echo "\# Automatically generated by $(srctree)/Makefile: don't edit"; \
	echo "include $(srctree)/Makefile"; \
	} > Makefile

outputmakefile:
	@if [ -f $(srctree)/.config -o \
		 -d $(srctree)/include/config -o \
		 -d $(srctree)/arch/$(SRCARCH)/include/generated ]; then \
		echo >&2 "***"; \
		echo >&2 "*** The source tree is not clean, please run 'make$(if $(findstring command line, $(origin ARCH)), ARCH=$(ARCH)) mrproper'"; \
		echo >&2 "*** in $(abs_srctree)";\
		echo >&2 "***"; \
		false; \
	fi
	$(Q)ln -fsn $(srctree) source
	$(call cmd,makefile)
	$(Q)test -e .gitignore || \
	{ echo "# this is build directory, ignore it"; echo "*"; } > .gitignore
endif

# The expansion should be delayed until arch/$(SRCARCH)/Makefile is included.
# Some architectures define CROSS_COMPILE in arch/$(SRCARCH)/Makefile.
# CC_VERSION_TEXT is referenced from Kconfig (so it needs export),
# and from include/config/auto.conf.cmd to detect the compiler upgrade.
CC_VERSION_TEXT = $(subst $(pound),,$(shell LC_ALL=C $(CC) --version 2>/dev/null | head -n 1))

ifneq ($(findstring clang,$(CC_VERSION_TEXT)),)
include $(srctree)/scripts/Makefile.clang
endif

# Include this also for config targets because some architectures need
# cc-cross-prefix to determine CROSS_COMPILE.
ifdef need-compiler
include $(srctree)/scripts/Makefile.compiler
endif

ifdef config-build
# ===========================================================================
# *config targets only - make sure prerequisites are updated, and descend
# in scripts/kconfig to make the *config target

# Read arch specific Makefile to set KBUILD_DEFCONFIG as needed.
# KBUILD_DEFCONFIG may point out an alternative default configuration
# used for 'make defconfig'
include $(srctree)/arch/$(SRCARCH)/Makefile
export KBUILD_DEFCONFIG KBUILD_KCONFIG CC_VERSION_TEXT

config: outputmakefile scripts_basic FORCE
	$(Q)$(MAKE) $(build)=scripts/kconfig $@

%config: outputmakefile scripts_basic FORCE
	$(Q)$(MAKE) $(build)=scripts/kconfig $@

else #!config-build
# ===========================================================================
# Build targets only - this includes vmlinux, arch specific targets, clean
# targets and others. In general all targets except *config targets.

# If building an external module we do not care about the all: rule
# but instead __all depend on modules
PHONY += all
ifeq ($(KBUILD_EXTMOD),)
__all: all
else
__all: modules
endif

targets :=

# Decide whether to build built-in, modular, or both.
# Normally, just do built-in.

KBUILD_MODULES :=
KBUILD_BUILTIN := 1

# If we have only "make modules", don't compile built-in objects.
ifeq ($(MAKECMDGOALS),modules)
  KBUILD_BUILTIN :=
endif

# If we have "make <whatever> modules", compile modules
# in addition to whatever we do anyway.
# Just "make" or "make all" shall build modules as well

ifneq ($(filter all modules nsdeps %compile_commands.json clang-%,$(MAKECMDGOALS)),)
  KBUILD_MODULES := 1
endif

ifeq ($(MAKECMDGOALS),)
  KBUILD_MODULES := 1
endif

export KBUILD_MODULES KBUILD_BUILTIN

ifdef need-config
include include/config/auto.conf
endif

ifeq ($(KBUILD_EXTMOD),)
# Objects we will link into vmlinux / subdirs we need to visit
core-y		:=
drivers-y	:=
libs-y		:= lib/
endif # KBUILD_EXTMOD

# The all: target is the default when no target is given on the
# command line.
# This allow a user to issue only 'make' to build a kernel including modules
# Defaults to vmlinux, but the arch makefile usually adds further targets
all: vmlinux

CFLAGS_GCOV	:= -fprofile-arcs -ftest-coverage
ifdef CONFIG_CC_IS_GCC
CFLAGS_GCOV	+= -fno-tree-loop-im
endif
export CFLAGS_GCOV

# The arch Makefiles can override CC_FLAGS_FTRACE. We may also append it later.
ifdef CONFIG_FUNCTION_TRACER
  CC_FLAGS_FTRACE := -pg
endif

include $(srctree)/arch/$(SRCARCH)/Makefile

ifdef need-config
ifdef may-sync-config
# Read in dependencies to all Kconfig* files, make sure to run syncconfig if
# changes are detected. This should be included after arch/$(SRCARCH)/Makefile
# because some architectures define CROSS_COMPILE there.
include include/config/auto.conf.cmd

$(KCONFIG_CONFIG):
	@echo >&2 '***'
	@echo >&2 '*** Configuration file "$@" not found!'
	@echo >&2 '***'
	@echo >&2 '*** Please run some configurator (e.g. "make oldconfig" or'
	@echo >&2 '*** "make menuconfig" or "make xconfig").'
	@echo >&2 '***'
	@/bin/false

# The actual configuration files used during the build are stored in
# include/generated/ and include/config/. Update them if .config is newer than
# include/config/auto.conf (which mirrors .config).
#
# This exploits the 'multi-target pattern rule' trick.
# The syncconfig should be executed only once to make all the targets.
# (Note: use the grouped target '&:' when we bump to GNU Make 4.3)
#
# Do not use $(call cmd,...) here. That would suppress prompts from syncconfig,
# so you cannot notice that Kconfig is waiting for the user input.
%/config/auto.conf %/config/auto.conf.cmd %/generated/autoconf.h %/generated/rustc_cfg: $(KCONFIG_CONFIG)
	$(Q)$(kecho) "  SYNC    $@"
	$(Q)$(MAKE) -f $(srctree)/Makefile syncconfig
else # !may-sync-config
# External modules and some install targets need include/generated/autoconf.h
# and include/config/auto.conf but do not care if they are up-to-date.
# Use auto.conf to trigger the test
PHONY += include/config/auto.conf

include/config/auto.conf:
	@test -e include/generated/autoconf.h -a -e $@ || (		\
	echo >&2;							\
	echo >&2 "  ERROR: Kernel configuration is invalid.";		\
	echo >&2 "         include/generated/autoconf.h or $@ are missing.";\
	echo >&2 "         Run 'make oldconfig && make prepare' on kernel src to fix it.";	\
	echo >&2 ;							\
	/bin/false)

endif # may-sync-config
endif # need-config

KBUILD_CFLAGS	+= -fno-delete-null-pointer-checks

ifdef CONFIG_CC_OPTIMIZE_FOR_PERFORMANCE
KBUILD_CFLAGS += -O2
KBUILD_RUSTFLAGS += -Copt-level=2
else ifdef CONFIG_CC_OPTIMIZE_FOR_SIZE
KBUILD_CFLAGS += -Os
KBUILD_RUSTFLAGS += -Copt-level=s
endif

# Always set `debug-assertions` and `overflow-checks` because their default
# depends on `opt-level` and `debug-assertions`, respectively.
KBUILD_RUSTFLAGS += -Cdebug-assertions=$(if $(CONFIG_RUST_DEBUG_ASSERTIONS),y,n)
KBUILD_RUSTFLAGS += -Coverflow-checks=$(if $(CONFIG_RUST_OVERFLOW_CHECKS),y,n)

# Tell gcc to never replace conditional load with a non-conditional one
ifdef CONFIG_CC_IS_GCC
# gcc-10 renamed --param=allow-store-data-races=0 to
# -fno-allow-store-data-races.
KBUILD_CFLAGS	+= $(call cc-option,--param=allow-store-data-races=0)
KBUILD_CFLAGS	+= $(call cc-option,-fno-allow-store-data-races)
endif

ifdef CONFIG_READABLE_ASM
# Disable optimizations that make assembler listings hard to read.
# reorder blocks reorders the control in the function
# ipa clone creates specialized cloned functions
# partial inlining inlines only parts of functions
KBUILD_CFLAGS += -fno-reorder-blocks -fno-ipa-cp-clone -fno-partial-inlining
endif

stackp-flags-y                                    := -fno-stack-protector
stackp-flags-$(CONFIG_STACKPROTECTOR)             := -fstack-protector
stackp-flags-$(CONFIG_STACKPROTECTOR_STRONG)      := -fstack-protector-strong

KBUILD_CFLAGS += $(stackp-flags-y)

KBUILD_RUSTFLAGS-$(CONFIG_WERROR) += -Dwarnings
KBUILD_RUSTFLAGS += $(KBUILD_RUSTFLAGS-y)

ifdef CONFIG_FRAME_POINTER
KBUILD_CFLAGS	+= -fno-omit-frame-pointer -fno-optimize-sibling-calls
KBUILD_RUSTFLAGS += -Cforce-frame-pointers=y
else
# Some targets (ARM with Thumb2, for example), can't be built with frame
# pointers.  For those, we don't have FUNCTION_TRACER automatically
# select FRAME_POINTER.  However, FUNCTION_TRACER adds -pg, and this is
# incompatible with -fomit-frame-pointer with current GCC, so we don't use
# -fomit-frame-pointer with FUNCTION_TRACER.
# In the Rust target specification, "frame-pointer" is set explicitly
# to "may-omit".
ifndef CONFIG_FUNCTION_TRACER
KBUILD_CFLAGS	+= -fomit-frame-pointer
endif
endif

# Initialize all stack variables with a 0xAA pattern.
ifdef CONFIG_INIT_STACK_ALL_PATTERN
KBUILD_CFLAGS	+= -ftrivial-auto-var-init=pattern
endif

# Initialize all stack variables with a zero value.
ifdef CONFIG_INIT_STACK_ALL_ZERO
KBUILD_CFLAGS	+= -ftrivial-auto-var-init=zero
ifdef CONFIG_CC_HAS_AUTO_VAR_INIT_ZERO_ENABLER
# https://github.com/llvm/llvm-project/issues/44842
CC_AUTO_VAR_INIT_ZERO_ENABLER := -enable-trivial-auto-var-init-zero-knowing-it-will-be-removed-from-clang
export CC_AUTO_VAR_INIT_ZERO_ENABLER
KBUILD_CFLAGS	+= $(CC_AUTO_VAR_INIT_ZERO_ENABLER)
endif
endif

# While VLAs have been removed, GCC produces unreachable stack probes
# for the randomize_kstack_offset feature. Disable it for all compilers.
KBUILD_CFLAGS	+= $(call cc-option, -fno-stack-clash-protection)

# Clear used registers at func exit (to reduce data lifetime and ROP gadgets).
ifdef CONFIG_ZERO_CALL_USED_REGS
KBUILD_CFLAGS	+= -fzero-call-used-regs=used-gpr
endif

ifdef CONFIG_FUNCTION_TRACER
ifdef CONFIG_FTRACE_MCOUNT_USE_CC
  CC_FLAGS_FTRACE	+= -mrecord-mcount
  ifdef CONFIG_HAVE_NOP_MCOUNT
    ifeq ($(call cc-option-yn, -mnop-mcount),y)
      CC_FLAGS_FTRACE	+= -mnop-mcount
      CC_FLAGS_USING	+= -DCC_USING_NOP_MCOUNT
    endif
  endif
endif
ifdef CONFIG_FTRACE_MCOUNT_USE_OBJTOOL
  ifdef CONFIG_HAVE_OBJTOOL_NOP_MCOUNT
    CC_FLAGS_USING	+= -DCC_USING_NOP_MCOUNT
  endif
endif
ifdef CONFIG_FTRACE_MCOUNT_USE_RECORDMCOUNT
  ifdef CONFIG_HAVE_C_RECORDMCOUNT
    BUILD_C_RECORDMCOUNT := y
    export BUILD_C_RECORDMCOUNT
  endif
endif
ifdef CONFIG_HAVE_FENTRY
  # s390-linux-gnu-gcc did not support -mfentry until gcc-9.
  ifeq ($(call cc-option-yn, -mfentry),y)
    CC_FLAGS_FTRACE	+= -mfentry
    CC_FLAGS_USING	+= -DCC_USING_FENTRY
  endif
endif
export CC_FLAGS_FTRACE
KBUILD_CFLAGS	+= $(CC_FLAGS_FTRACE) $(CC_FLAGS_USING)
KBUILD_AFLAGS	+= $(CC_FLAGS_USING)
endif

# We trigger additional mismatches with less inlining
ifdef CONFIG_DEBUG_SECTION_MISMATCH
KBUILD_CFLAGS += -fno-inline-functions-called-once
endif

# `rustc`'s `-Zfunction-sections` applies to data too (as of 1.59.0).
ifdef CONFIG_LD_DEAD_CODE_DATA_ELIMINATION
KBUILD_CFLAGS_KERNEL += -ffunction-sections -fdata-sections
KBUILD_RUSTFLAGS_KERNEL += -Zfunction-sections=y
LDFLAGS_vmlinux += --gc-sections
endif

ifdef CONFIG_SHADOW_CALL_STACK
ifndef CONFIG_DYNAMIC_SCS
CC_FLAGS_SCS	:= -fsanitize=shadow-call-stack
KBUILD_CFLAGS	+= $(CC_FLAGS_SCS)
endif
export CC_FLAGS_SCS
endif

ifdef CONFIG_LTO_CLANG
ifdef CONFIG_LTO_CLANG_THIN
CC_FLAGS_LTO	:= -flto=thin -fsplit-lto-unit
else
CC_FLAGS_LTO	:= -flto
endif
CC_FLAGS_LTO	+= -fvisibility=hidden

# Limit inlining across translation units to reduce binary size
KBUILD_LDFLAGS += -mllvm -import-instr-limit=5

# Check for frame size exceeding threshold during prolog/epilog insertion
# when using lld < 13.0.0.
ifneq ($(CONFIG_FRAME_WARN),0)
ifeq ($(call test-lt, $(CONFIG_LLD_VERSION), 130000),y)
KBUILD_LDFLAGS	+= -plugin-opt=-warn-stack-size=$(CONFIG_FRAME_WARN)
endif
endif
endif

ifdef CONFIG_LTO
KBUILD_CFLAGS	+= -fno-lto $(CC_FLAGS_LTO)
KBUILD_AFLAGS	+= -fno-lto
export CC_FLAGS_LTO
endif

ifdef CONFIG_CFI_CLANG
CC_FLAGS_CFI	:= -fsanitize=kcfi
KBUILD_CFLAGS	+= $(CC_FLAGS_CFI)
export CC_FLAGS_CFI
endif

ifneq ($(CONFIG_FUNCTION_ALIGNMENT),0)
KBUILD_CFLAGS += -falign-functions=$(CONFIG_FUNCTION_ALIGNMENT)
endif

# arch Makefile may override CC so keep this after arch Makefile is included
NOSTDINC_FLAGS += -nostdinc

# To gain proper coverage for CONFIG_UBSAN_BOUNDS and CONFIG_FORTIFY_SOURCE,
# the kernel uses only C99 flexible arrays for dynamically sized trailing
# arrays. Enforce this for everything that may examine structure sizes and
# perform bounds checking.
KBUILD_CFLAGS += $(call cc-option, -fstrict-flex-arrays=3)

# disable invalid "can't wrap" optimizations for signed / pointers
KBUILD_CFLAGS	+= -fno-strict-overflow

# Make sure -fstack-check isn't enabled (like gentoo apparently did)
KBUILD_CFLAGS  += -fno-stack-check

# conserve stack if available
ifdef CONFIG_CC_IS_GCC
KBUILD_CFLAGS   += -fconserve-stack
endif

# change __FILE__ to the relative path from the srctree
KBUILD_CPPFLAGS += $(call cc-option,-fmacro-prefix-map=$(srctree)/=)

# include additional Makefiles when needed
include-y			:= scripts/Makefile.extrawarn
include-$(CONFIG_DEBUG_INFO)	+= scripts/Makefile.debug
include-$(CONFIG_KASAN)		+= scripts/Makefile.kasan
include-$(CONFIG_KCSAN)		+= scripts/Makefile.kcsan
include-$(CONFIG_KMSAN)		+= scripts/Makefile.kmsan
include-$(CONFIG_UBSAN)		+= scripts/Makefile.ubsan
include-$(CONFIG_KCOV)		+= scripts/Makefile.kcov
include-$(CONFIG_RANDSTRUCT)	+= scripts/Makefile.randstruct
include-$(CONFIG_GCC_PLUGINS)	+= scripts/Makefile.gcc-plugins

include $(addprefix $(srctree)/, $(include-y))

# scripts/Makefile.gcc-plugins is intentionally included last.
# Do not add $(call cc-option,...) below this line. When you build the kernel
# from the clean source tree, the GCC plugins do not exist at this point.

# Add user supplied CPPFLAGS, AFLAGS, CFLAGS and RUSTFLAGS as the last assignments
KBUILD_CPPFLAGS += $(KCPPFLAGS)
KBUILD_AFLAGS   += $(KAFLAGS)
KBUILD_CFLAGS   += $(KCFLAGS)
KBUILD_RUSTFLAGS += $(KRUSTFLAGS)

KBUILD_LDFLAGS_MODULE += --build-id=sha1
LDFLAGS_vmlinux += --build-id=sha1

KBUILD_LDFLAGS	+= -z noexecstack
ifeq ($(CONFIG_LD_IS_BFD),y)
KBUILD_LDFLAGS	+= $(call ld-option,--no-warn-rwx-segments)
endif

ifeq ($(CONFIG_STRIP_ASM_SYMS),y)
LDFLAGS_vmlinux	+= -X
endif

ifeq ($(CONFIG_RELR),y)
# ld.lld before 15 did not support -z pack-relative-relocs.
LDFLAGS_vmlinux	+= $(call ld-option,--pack-dyn-relocs=relr,-z pack-relative-relocs)
endif

# We never want expected sections to be placed heuristically by the
# linker. All sections should be explicitly named in the linker script.
ifdef CONFIG_LD_ORPHAN_WARN
LDFLAGS_vmlinux += --orphan-handling=$(CONFIG_LD_ORPHAN_WARN_LEVEL)
endif

# Align the bit size of userspace programs with the kernel
KBUILD_USERCFLAGS  += $(filter -m32 -m64 --target=%, $(KBUILD_CFLAGS))
KBUILD_USERLDFLAGS += $(filter -m32 -m64 --target=%, $(KBUILD_CFLAGS))

# make the checker run with the right architecture
CHECKFLAGS += --arch=$(ARCH)

# insure the checker run with the right endianness
CHECKFLAGS += $(if $(CONFIG_CPU_BIG_ENDIAN),-mbig-endian,-mlittle-endian)

# the checker needs the correct machine size
CHECKFLAGS += $(if $(CONFIG_64BIT),-m64,-m32)

# Default kernel image to build when no specific target is given.
# KBUILD_IMAGE may be overruled on the command line or
# set in the environment
# Also any assignments in arch/$(ARCH)/Makefile take precedence over
# this default value
export KBUILD_IMAGE ?= vmlinux

#
# INSTALL_PATH specifies where to place the updated kernel and system map
# images. Default is /boot, but you can set it to other values
export	INSTALL_PATH ?= /boot

#
# INSTALL_DTBS_PATH specifies a prefix for relocations required by build roots.
# Like INSTALL_MOD_PATH, it isn't defined in the Makefile, but can be passed as
# an argument if needed. Otherwise it defaults to the kernel install path
#
export INSTALL_DTBS_PATH ?= $(INSTALL_PATH)/dtbs/$(KERNELRELEASE)

#
# INSTALL_MOD_PATH specifies a prefix to MODLIB for module directory
# relocations required by build roots.  This is not defined in the
# makefile but the argument can be passed to make if needed.
#

MODLIB	= $(INSTALL_MOD_PATH)/lib/modules/$(KERNELRELEASE)
export MODLIB

PHONY += prepare0

export extmod_prefix = $(if $(KBUILD_EXTMOD),$(KBUILD_EXTMOD)/)
export MODORDER := $(extmod_prefix)modules.order
export MODULES_NSDEPS := $(extmod_prefix)modules.nsdeps

ifeq ($(KBUILD_EXTMOD),)

build-dir	:= .
clean-dirs	:= $(sort . Documentation \
		     $(patsubst %/,%,$(filter %/, $(core-) \
			$(drivers-) $(libs-))))

export ARCH_CORE	:= $(core-y)
export ARCH_LIB		:= $(filter %/, $(libs-y))
export ARCH_DRIVERS	:= $(drivers-y) $(drivers-m)
# Externally visible symbols (used by link-vmlinux.sh)

KBUILD_VMLINUX_OBJS := ./built-in.a
ifdef CONFIG_MODULES
KBUILD_VMLINUX_OBJS += $(patsubst %/, %/lib.a, $(filter %/, $(libs-y)))
KBUILD_VMLINUX_LIBS := $(filter-out %/, $(libs-y))
else
KBUILD_VMLINUX_LIBS := $(patsubst %/,%/lib.a, $(libs-y))
endif

export KBUILD_VMLINUX_LIBS
export KBUILD_LDS          := arch/$(SRCARCH)/kernel/vmlinux.lds

ifdef CONFIG_TRIM_UNUSED_KSYMS
# For the kernel to actually contain only the needed exported symbols,
# we have to build modules as well to determine what those symbols are.
KBUILD_MODULES := 1
endif

# '$(AR) mPi' needs 'T' to workaround the bug of llvm-ar <= 14
quiet_cmd_ar_vmlinux.a = AR      $@
      cmd_ar_vmlinux.a = \
	rm -f $@; \
	$(AR) cDPrST $@ $(KBUILD_VMLINUX_OBJS); \
	$(AR) mPiT $$($(AR) t $@ | sed -n 1p) $@ $$($(AR) t $@ | grep -F -f $(srctree)/scripts/head-object-list.txt)

targets += vmlinux.a
vmlinux.a: $(KBUILD_VMLINUX_OBJS) scripts/head-object-list.txt FORCE
	$(call if_changed,ar_vmlinux.a)

PHONY += vmlinux_o
vmlinux_o: vmlinux.a $(KBUILD_VMLINUX_LIBS)
	$(Q)$(MAKE) -f $(srctree)/scripts/Makefile.vmlinux_o

vmlinux.o modules.builtin.modinfo modules.builtin: vmlinux_o
	@:

PHONY += vmlinux
# LDFLAGS_vmlinux in the top Makefile defines linker flags for the top vmlinux,
# not for decompressors. LDFLAGS_vmlinux in arch/*/boot/compressed/Makefile is
# unrelated; the decompressors just happen to have the same base name,
# arch/*/boot/compressed/vmlinux.
# Export LDFLAGS_vmlinux only to scripts/Makefile.vmlinux.
#
# _LDFLAGS_vmlinux is a workaround for the 'private export' bug:
#   https://savannah.gnu.org/bugs/?61463
# For Make > 4.4, the following simple code will work:
#  vmlinux: private export LDFLAGS_vmlinux := $(LDFLAGS_vmlinux)
vmlinux: private _LDFLAGS_vmlinux := $(LDFLAGS_vmlinux)
vmlinux: export LDFLAGS_vmlinux = $(_LDFLAGS_vmlinux)
vmlinux: vmlinux.o $(KBUILD_LDS) modpost
	$(Q)$(MAKE) -f $(srctree)/scripts/Makefile.vmlinux

# The actual objects are generated when descending,
# make sure no implicit rule kicks in
$(sort $(KBUILD_LDS) $(KBUILD_VMLINUX_OBJS) $(KBUILD_VMLINUX_LIBS)): . ;

ifeq ($(origin KERNELRELEASE),file)
filechk_kernel.release = $(srctree)/scripts/setlocalversion $(srctree)
else
filechk_kernel.release = echo $(KERNELRELEASE)
endif

# Store (new) KERNELRELEASE string in include/config/kernel.release
include/config/kernel.release: FORCE
	$(call filechk,kernel.release)

# Additional helpers built in scripts/
# Carefully list dependencies so we do not try to build scripts twice
# in parallel
PHONY += scripts
scripts: scripts_basic scripts_dtc
	$(Q)$(MAKE) $(build)=$(@)

# Things we need to do before we recursively start building the kernel
# or the modules are listed in "prepare".
# A multi level approach is used. prepareN is processed before prepareN-1.
# archprepare is used in arch Makefiles and when processed asm symlink,
# version.h and scripts_basic is processed / created.

PHONY += prepare archprepare

archprepare: outputmakefile archheaders archscripts scripts include/config/kernel.release \
	asm-generic $(version_h) include/generated/utsrelease.h \
	include/generated/compile.h include/generated/autoconf.h remove-stale-files

prepare0: archprepare
	$(Q)$(MAKE) $(build)=scripts/mod
	$(Q)$(MAKE) $(build)=. prepare

# All the preparing..
prepare: prepare0
ifdef CONFIG_RUST
	$(Q)$(CONFIG_SHELL) $(srctree)/scripts/rust_is_available.sh
	$(Q)$(MAKE) $(build)=rust
endif

PHONY += remove-stale-files
remove-stale-files:
	$(Q)$(srctree)/scripts/remove-stale-files

# Support for using generic headers in asm-generic
asm-generic := -f $(srctree)/scripts/Makefile.asm-generic obj

PHONY += asm-generic uapi-asm-generic
asm-generic: uapi-asm-generic
	$(Q)$(MAKE) $(asm-generic)=arch/$(SRCARCH)/include/generated/asm \
	generic=include/asm-generic
uapi-asm-generic:
	$(Q)$(MAKE) $(asm-generic)=arch/$(SRCARCH)/include/generated/uapi/asm \
	generic=include/uapi/asm-generic

# Generate some files
# ---------------------------------------------------------------------------

# KERNELRELEASE can change from a few different places, meaning version.h
# needs to be updated, so this check is forced on all builds

uts_len := 64
define filechk_utsrelease.h
	if [ `echo -n "$(KERNELRELEASE)" | wc -c ` -gt $(uts_len) ]; then \
	  echo '"$(KERNELRELEASE)" exceeds $(uts_len) characters' >&2;    \
	  exit 1;                                                         \
	fi;                                                               \
	echo \#define UTS_RELEASE \"$(KERNELRELEASE)\"
endef

define filechk_version.h
	if [ $(SUBLEVEL) -gt 255 ]; then                                 \
		echo \#define LINUX_VERSION_CODE $(shell                 \
		expr $(VERSION) \* 65536 + $(PATCHLEVEL) \* 256 + 255); \
	else                                                             \
		echo \#define LINUX_VERSION_CODE $(shell                 \
		expr $(VERSION) \* 65536 + $(PATCHLEVEL) \* 256 + $(SUBLEVEL)); \
	fi;                                                              \
	echo '#define KERNEL_VERSION(a,b,c) (((a) << 16) + ((b) << 8) +  \
	((c) > 255 ? 255 : (c)))';                                       \
	echo \#define LINUX_VERSION_MAJOR $(VERSION);                    \
	echo \#define LINUX_VERSION_PATCHLEVEL $(PATCHLEVEL);            \
	echo \#define LINUX_VERSION_SUBLEVEL $(SUBLEVEL)
endef

$(version_h): PATCHLEVEL := $(or $(PATCHLEVEL), 0)
$(version_h): SUBLEVEL := $(or $(SUBLEVEL), 0)
$(version_h): FORCE
	$(call filechk,version.h)

include/generated/utsrelease.h: include/config/kernel.release FORCE
	$(call filechk,utsrelease.h)

filechk_compile.h = $(srctree)/scripts/mkcompile_h \
	"$(UTS_MACHINE)" "$(CONFIG_CC_VERSION_TEXT)" "$(LD)"

include/generated/compile.h: FORCE
	$(call filechk,compile.h)

PHONY += headerdep
headerdep:
	$(Q)find $(srctree)/include/ -name '*.h' | xargs --max-args 1 \
	$(srctree)/scripts/headerdep.pl -I$(srctree)/include

# ---------------------------------------------------------------------------
# Kernel headers

#Default location for installed headers
export INSTALL_HDR_PATH = $(objtree)/usr

quiet_cmd_headers_install = INSTALL $(INSTALL_HDR_PATH)/include
      cmd_headers_install = \
	mkdir -p $(INSTALL_HDR_PATH); \
	rsync -mrl --include='*/' --include='*\.h' --exclude='*' \
	usr/include $(INSTALL_HDR_PATH)

PHONY += headers_install
headers_install: headers
	$(call cmd,headers_install)

PHONY += archheaders archscripts

hdr-inst := -f $(srctree)/scripts/Makefile.headersinst obj

PHONY += headers
headers: $(version_h) scripts_unifdef uapi-asm-generic archheaders archscripts
	$(if $(filter um, $(SRCARCH)), $(error Headers not exportable for UML))
	$(Q)$(MAKE) $(hdr-inst)=include/uapi
	$(Q)$(MAKE) $(hdr-inst)=arch/$(SRCARCH)/include/uapi

ifdef CONFIG_HEADERS_INSTALL
prepare: headers
endif

PHONY += scripts_unifdef
scripts_unifdef: scripts_basic
	$(Q)$(MAKE) $(build)=scripts scripts/unifdef

# ---------------------------------------------------------------------------
# Install

# Many distributions have the custom install script, /sbin/installkernel.
# If DKMS is installed, 'make install' will eventually recurse back
# to this Makefile to build and install external modules.
# Cancel sub_make_done so that options such as M=, V=, etc. are parsed.

quiet_cmd_install = INSTALL $(INSTALL_PATH)
      cmd_install = unset sub_make_done; $(srctree)/scripts/install.sh

# ---------------------------------------------------------------------------
# vDSO install

PHONY += vdso_install
vdso_install: export INSTALL_FILES = $(vdso-install-y)
vdso_install:
	$(Q)$(MAKE) -f $(srctree)/scripts/Makefile.vdsoinst

# ---------------------------------------------------------------------------
# Tools

ifdef CONFIG_OBJTOOL
prepare: tools/objtool
endif

ifdef CONFIG_BPF
ifdef CONFIG_DEBUG_INFO_BTF
prepare: tools/bpf/resolve_btfids
endif
endif

PHONY += resolve_btfids_clean

resolve_btfids_O = $(abspath $(objtree))/tools/bpf/resolve_btfids

# tools/bpf/resolve_btfids directory might not exist
# in output directory, skip its clean in that case
resolve_btfids_clean:
ifneq ($(wildcard $(resolve_btfids_O)),)
	$(Q)$(MAKE) -sC $(srctree)/tools/bpf/resolve_btfids O=$(resolve_btfids_O) clean
endif

# Clear a bunch of variables before executing the submake
ifeq ($(quiet),silent_)
tools_silent=s
endif

tools/: FORCE
	$(Q)mkdir -p $(objtree)/tools
	$(Q)$(MAKE) LDFLAGS= MAKEFLAGS="$(tools_silent) $(filter --j% -j,$(MAKEFLAGS))" O=$(abspath $(objtree)) subdir=tools -C $(srctree)/tools/

tools/%: FORCE
	$(Q)mkdir -p $(objtree)/tools
	$(Q)$(MAKE) LDFLAGS= MAKEFLAGS="$(tools_silent) $(filter --j% -j,$(MAKEFLAGS))" O=$(abspath $(objtree)) subdir=tools -C $(srctree)/tools/ $*

# ---------------------------------------------------------------------------
# Kernel selftest

PHONY += kselftest
kselftest: headers
	$(Q)$(MAKE) -C $(srctree)/tools/testing/selftests run_tests

kselftest-%: headers FORCE
	$(Q)$(MAKE) -C $(srctree)/tools/testing/selftests $*

PHONY += kselftest-merge
kselftest-merge:
	$(if $(wildcard $(objtree)/.config),, $(error No .config exists, config your kernel first!))
	$(Q)find $(srctree)/tools/testing/selftests -name config | \
		xargs $(srctree)/scripts/kconfig/merge_config.sh -m $(objtree)/.config
	$(Q)$(MAKE) -f $(srctree)/Makefile olddefconfig

# ---------------------------------------------------------------------------
# Devicetree files

ifneq ($(wildcard $(srctree)/arch/$(SRCARCH)/boot/dts/),)
dtstree := arch/$(SRCARCH)/boot/dts
endif

ifneq ($(dtstree),)

%.dtb: dtbs_prepare
	$(Q)$(MAKE) $(build)=$(dtstree) $(dtstree)/$@

%.dtbo: dtbs_prepare
	$(Q)$(MAKE) $(build)=$(dtstree) $(dtstree)/$@

PHONY += dtbs dtbs_prepare dtbs_install dtbs_check
dtbs: dtbs_prepare
	$(Q)$(MAKE) $(build)=$(dtstree)

# include/config/kernel.release is actually needed when installing DTBs because
# INSTALL_DTBS_PATH contains $(KERNELRELEASE). However, we do not want to make
# dtbs_install depend on it as dtbs_install may run as root.
dtbs_prepare: include/config/kernel.release scripts_dtc

ifneq ($(filter dtbs_check, $(MAKECMDGOALS)),)
export CHECK_DTBS=y
endif

ifneq ($(CHECK_DTBS),)
dtbs_prepare: dt_binding_check
endif

dtbs_check: dtbs

dtbs_install:
	$(Q)$(MAKE) $(dtbinst)=$(dtstree) dst=$(INSTALL_DTBS_PATH)

ifdef CONFIG_OF_EARLY_FLATTREE
all: dtbs
endif

endif

PHONY += scripts_dtc
scripts_dtc: scripts_basic
	$(Q)$(MAKE) $(build)=scripts/dtc

ifneq ($(filter dt_binding_check, $(MAKECMDGOALS)),)
export CHECK_DT_BINDING=y
endif

PHONY += dt_binding_check
dt_binding_check: scripts_dtc
	$(Q)$(MAKE) $(build)=Documentation/devicetree/bindings

PHONY += dt_compatible_check
dt_compatible_check: dt_binding_check
	$(Q)$(MAKE) $(build)=Documentation/devicetree/bindings $@

# ---------------------------------------------------------------------------
# Modules

ifdef CONFIG_MODULES

# By default, build modules as well

all: modules

# When we're building modules with modversions, we need to consider
# the built-in objects during the descend as well, in order to
# make sure the checksums are up to date before we record them.
ifdef CONFIG_MODVERSIONS
  KBUILD_BUILTIN := 1
endif

# Build modules
#

# *.ko are usually independent of vmlinux, but CONFIG_DEBUG_INFO_BTF_MODULES
# is an exception.
ifdef CONFIG_DEBUG_INFO_BTF_MODULES
KBUILD_BUILTIN := 1
modules: vmlinux
endif

modules: modules_prepare

# Target to prepare building external modules
modules_prepare: prepare
	$(Q)$(MAKE) $(build)=scripts scripts/module.lds

endif # CONFIG_MODULES

###
# Cleaning is done on three levels.
# make clean     Delete most generated files
#                Leave enough to build external modules
# make mrproper  Delete the current configuration, and all generated files
# make distclean Remove editor backup files, patch leftover files and the like

# Directories & files removed with 'make clean'
CLEAN_FILES += vmlinux.symvers modules-only.symvers \
	       modules.builtin modules.builtin.modinfo modules.nsdeps \
	       compile_commands.json rust/test \
	       rust-project.json .vmlinux.objs .vmlinux.export.c

# Directories & files removed with 'make mrproper'
MRPROPER_FILES += include/config include/generated          \
		  arch/$(SRCARCH)/include/generated .objdiff \
		  debian snap tar-install \
		  .config .config.old .version \
		  Module.symvers \
		  certs/signing_key.pem \
		  certs/x509.genkey \
		  vmlinux-gdb.py \
		  kernel.spec rpmbuild \
		  rust/libmacros.so

# clean - Delete most, but leave enough to build external modules
#
clean: rm-files := $(CLEAN_FILES)

PHONY += archclean vmlinuxclean

vmlinuxclean:
	$(Q)$(CONFIG_SHELL) $(srctree)/scripts/link-vmlinux.sh clean
	$(Q)$(if $(ARCH_POSTLINK), $(MAKE) -f $(ARCH_POSTLINK) clean)

clean: archclean vmlinuxclean resolve_btfids_clean

# mrproper - Delete all generated files, including .config
#
mrproper: rm-files := $(wildcard $(MRPROPER_FILES))
mrproper-dirs      := $(addprefix _mrproper_,scripts)

PHONY += $(mrproper-dirs) mrproper
$(mrproper-dirs):
	$(Q)$(MAKE) $(clean)=$(patsubst _mrproper_%,%,$@)

mrproper: clean $(mrproper-dirs)
	$(call cmd,rmfiles)
	@find . $(RCS_FIND_IGNORE) \
		\( -name '*.rmeta' \) \
		-type f -print | xargs rm -f

# distclean
#
PHONY += distclean

distclean: mrproper
	@find . $(RCS_FIND_IGNORE) \
		\( -name '*.orig' -o -name '*.rej' -o -name '*~' \
		-o -name '*.bak' -o -name '#*#' -o -name '*%' \
		-o -name 'core' -o -name tags -o -name TAGS -o -name 'cscope*' \
		-o -name GPATH -o -name GRTAGS -o -name GSYMS -o -name GTAGS \) \
		-type f -print | xargs rm -f


# Packaging of the kernel to various formats
# ---------------------------------------------------------------------------

%src-pkg: FORCE
	$(Q)$(MAKE) -f $(srctree)/scripts/Makefile.package $@
%pkg: include/config/kernel.release FORCE
	$(Q)$(MAKE) -f $(srctree)/scripts/Makefile.package $@

# Brief documentation of the typical targets used
# ---------------------------------------------------------------------------

boards := $(wildcard $(srctree)/arch/$(SRCARCH)/configs/*_defconfig)
boards := $(sort $(notdir $(boards)))
board-dirs := $(dir $(wildcard $(srctree)/arch/$(SRCARCH)/configs/*/*_defconfig))
board-dirs := $(sort $(notdir $(board-dirs:/=)))

PHONY += help
help:
	@echo  'Cleaning targets:'
	@echo  '  clean		  - Remove most generated files but keep the config and'
	@echo  '                    enough build support to build external modules'
	@echo  '  mrproper	  - Remove all generated files + config + various backup files'
	@echo  '  distclean	  - mrproper + remove editor backup and patch files'
	@echo  ''
	@$(MAKE) -f $(srctree)/scripts/kconfig/Makefile help
	@echo  ''
	@echo  'Other generic targets:'
	@echo  '  all		  - Build all targets marked with [*]'
	@echo  '* vmlinux	  - Build the bare kernel'
	@echo  '* modules	  - Build all modules'
	@echo  '  modules_install - Install all modules to INSTALL_MOD_PATH (default: /)'
	@echo  '  vdso_install    - Install unstripped vdso to INSTALL_MOD_PATH (default: /)'
	@echo  '  dir/            - Build all files in dir and below'
	@echo  '  dir/file.[ois]  - Build specified target only'
	@echo  '  dir/file.ll     - Build the LLVM assembly file'
	@echo  '                    (requires compiler support for LLVM assembly generation)'
	@echo  '  dir/file.lst    - Build specified mixed source/assembly target only'
	@echo  '                    (requires a recent binutils and recent build (System.map))'
	@echo  '  dir/file.ko     - Build module including final link'
	@echo  '  modules_prepare - Set up for building external modules'
	@echo  '  tags/TAGS	  - Generate tags file for editors'
	@echo  '  cscope	  - Generate cscope index'
	@echo  '  gtags           - Generate GNU GLOBAL index'
	@echo  '  kernelrelease	  - Output the release version string (use with make -s)'
	@echo  '  kernelversion	  - Output the version stored in Makefile (use with make -s)'
	@echo  '  image_name	  - Output the image name (use with make -s)'
	@echo  '  headers_install - Install sanitised kernel headers to INSTALL_HDR_PATH'; \
	 echo  '                    (default: $(INSTALL_HDR_PATH))'; \
	 echo  ''
	@echo  'Static analysers:'
	@echo  '  checkstack      - Generate a list of stack hogs'
	@echo  '  versioncheck    - Sanity check on version.h usage'
	@echo  '  includecheck    - Check for duplicate included header files'
	@echo  '  export_report   - List the usages of all exported symbols'
	@echo  '  headerdep       - Detect inclusion cycles in headers'
	@echo  '  coccicheck      - Check with Coccinelle'
	@echo  '  clang-analyzer  - Check with clang static analyzer'
	@echo  '  clang-tidy      - Check with clang-tidy'
	@echo  ''
	@echo  'Tools:'
	@echo  '  nsdeps          - Generate missing symbol namespace dependencies'
	@echo  ''
	@echo  'Kernel selftest:'
	@echo  '  kselftest         - Build and run kernel selftest'
	@echo  '                      Build, install, and boot kernel before'
	@echo  '                      running kselftest on it'
	@echo  '                      Run as root for full coverage'
	@echo  '  kselftest-all     - Build kernel selftest'
	@echo  '  kselftest-install - Build and install kernel selftest'
	@echo  '  kselftest-clean   - Remove all generated kselftest files'
	@echo  '  kselftest-merge   - Merge all the config dependencies of'
	@echo  '		      kselftest to existing .config.'
	@echo  ''
	@echo  'Rust targets:'
	@echo  '  rustavailable   - Checks whether the Rust toolchain is'
	@echo  '		    available and, if not, explains why.'
	@echo  '  rustfmt	  - Reformat all the Rust code in the kernel'
	@echo  '  rustfmtcheck	  - Checks if all the Rust code in the kernel'
	@echo  '		    is formatted, printing a diff otherwise.'
	@echo  '  rustdoc	  - Generate Rust documentation'
	@echo  '		    (requires kernel .config)'
	@echo  '  rusttest        - Runs the Rust tests'
	@echo  '                    (requires kernel .config; downloads external repos)'
	@echo  '  rust-analyzer	  - Generate rust-project.json rust-analyzer support file'
	@echo  '		    (requires kernel .config)'
	@echo  '  dir/file.[os]   - Build specified target only'
	@echo  '  dir/file.rsi    - Build macro expanded source, similar to C preprocessing.'
	@echo  '                    Run with RUSTFMT=n to skip reformatting if needed.'
	@echo  '                    The output is not intended to be compilable.'
	@echo  '  dir/file.ll     - Build the LLVM assembly file'
	@echo  ''
	@$(if $(dtstree), \
		echo 'Devicetree:'; \
		echo '* dtbs             - Build device tree blobs for enabled boards'; \
		echo '  dtbs_install     - Install dtbs to $(INSTALL_DTBS_PATH)'; \
		echo '  dt_binding_check - Validate device tree binding documents'; \
		echo '  dtbs_check       - Validate device tree source files';\
		echo '')

	@echo 'Userspace tools targets:'
	@echo '  use "make tools/help"'
	@echo '  or  "cd tools; make help"'
	@echo  ''
	@echo  'Kernel packaging:'
	@$(MAKE) -f $(srctree)/scripts/Makefile.package help
	@echo  ''
	@echo  'Documentation targets:'
	@$(MAKE) -f $(srctree)/Documentation/Makefile dochelp
	@echo  ''
	@echo  'Architecture specific targets ($(SRCARCH)):'
	@$(or $(archhelp),\
		echo '  No architecture specific help defined for $(SRCARCH)')
	@echo  ''
	@$(if $(boards), \
		$(foreach b, $(boards), \
		printf "  %-27s - Build for %s\\n" $(b) $(subst _defconfig,,$(b));) \
		echo '')
	@$(if $(board-dirs), \
		$(foreach b, $(board-dirs), \
		printf "  %-16s - Show %s-specific targets\\n" help-$(b) $(b);) \
		printf "  %-16s - Show all of the above\\n" help-boards; \
		echo '')

	@echo  '  make V=n   [targets] 1: verbose build'
	@echo  '                       2: give reason for rebuild of target'
	@echo  '                       V=1 and V=2 can be combined with V=12'
	@echo  '  make O=dir [targets] Locate all output files in "dir", including .config'
	@echo  '  make C=1   [targets] Check re-compiled c source with $$CHECK'
	@echo  '                       (sparse by default)'
	@echo  '  make C=2   [targets] Force check of all c source with $$CHECK'
	@echo  '  make RECORDMCOUNT_WARN=1 [targets] Warn about ignored mcount sections'
	@echo  '  make W=n   [targets] Enable extra build checks, n=1,2,3 where'
	@echo  '		1: warnings which may be relevant and do not occur too often'
	@echo  '		2: warnings which occur quite often but may still be relevant'
	@echo  '		3: more obscure warnings, can most likely be ignored'
	@echo  '		e: warnings are being treated as errors'
	@echo  '		Multiple levels can be combined with W=12 or W=123'
	@$(if $(dtstree), \
		echo '  make CHECK_DTBS=1 [targets] Check all generated dtb files against schema'; \
		echo '         This can be applied both to "dtbs" and to individual "foo.dtb" targets' ; \
		)
	@echo  ''
	@echo  'Execute "make" or "make all" to build all targets marked with [*] '
	@echo  'For further info see the ./README file'


help-board-dirs := $(addprefix help-,$(board-dirs))

help-boards: $(help-board-dirs)

boards-per-dir = $(sort $(notdir $(wildcard $(srctree)/arch/$(SRCARCH)/configs/$*/*_defconfig)))

$(help-board-dirs): help-%:
	@echo  'Architecture specific targets ($(SRCARCH) $*):'
	@$(if $(boards-per-dir), \
		$(foreach b, $(boards-per-dir), \
		printf "  %-24s - Build for %s\\n" $*/$(b) $(subst _defconfig,,$(b));) \
		echo '')


# Documentation targets
# ---------------------------------------------------------------------------
DOC_TARGETS := xmldocs latexdocs pdfdocs htmldocs epubdocs cleandocs \
	       linkcheckdocs dochelp refcheckdocs texinfodocs infodocs
PHONY += $(DOC_TARGETS)
$(DOC_TARGETS):
	$(Q)$(MAKE) $(build)=Documentation $@


# Rust targets
# ---------------------------------------------------------------------------

# "Is Rust available?" target
PHONY += rustavailable
rustavailable:
	$(Q)$(CONFIG_SHELL) $(srctree)/scripts/rust_is_available.sh && echo "Rust is available!"

# Documentation target
#
# Using the singular to avoid running afoul of `no-dot-config-targets`.
PHONY += rustdoc
rustdoc: prepare
	$(Q)$(MAKE) $(build)=rust $@

# Testing target
PHONY += rusttest
rusttest: prepare
	$(Q)$(MAKE) $(build)=rust $@

# Formatting targets
PHONY += rustfmt rustfmtcheck

# We skip `rust/alloc` since we want to minimize the diff w.r.t. upstream.
#
# We match using absolute paths since `find` does not resolve them
# when matching, which is a problem when e.g. `srctree` is `..`.
# We `grep` afterwards in order to remove the directory entry itself.
rustfmt:
	$(Q)find $(abs_srctree) -type f -name '*.rs' \
		-o -path $(abs_srctree)/rust/alloc -prune \
		-o -path $(abs_objtree)/rust/test -prune \
		| grep -Fv $(abs_srctree)/rust/alloc \
		| grep -Fv $(abs_objtree)/rust/test \
		| grep -Fv generated \
		| xargs $(RUSTFMT) $(rustfmt_flags)

rustfmtcheck: rustfmt_flags = --check
rustfmtcheck: rustfmt

# Misc
# ---------------------------------------------------------------------------

PHONY += misc-check
misc-check:
	$(Q)$(srctree)/scripts/misc-check

all: misc-check

PHONY += scripts_gdb
scripts_gdb: prepare0
	$(Q)$(MAKE) $(build)=scripts/gdb
	$(Q)ln -fsn $(abspath $(srctree)/scripts/gdb/vmlinux-gdb.py)

ifdef CONFIG_GDB_SCRIPTS
all: scripts_gdb
endif

else # KBUILD_EXTMOD

filechk_kernel.release = echo $(KERNELRELEASE)

###
# External module support.
# When building external modules the kernel used as basis is considered
# read-only, and no consistency checks are made and the make
# system is not used on the basis kernel. If updates are required
# in the basis kernel ordinary make commands (without M=...) must be used.

# We are always building only modules.
KBUILD_BUILTIN :=
KBUILD_MODULES := 1

build-dir := $(KBUILD_EXTMOD)

compile_commands.json: $(extmod_prefix)compile_commands.json
PHONY += compile_commands.json

clean-dirs := $(KBUILD_EXTMOD)
clean: rm-files := $(KBUILD_EXTMOD)/Module.symvers $(KBUILD_EXTMOD)/modules.nsdeps \
	$(KBUILD_EXTMOD)/compile_commands.json

PHONY += prepare
# now expand this into a simple variable to reduce the cost of shell evaluations
prepare: CC_VERSION_TEXT := $(CC_VERSION_TEXT)
prepare:
	@if [ "$(CC_VERSION_TEXT)" != "$(CONFIG_CC_VERSION_TEXT)" ]; then \
		echo >&2 "warning: the compiler differs from the one used to build the kernel"; \
		echo >&2 "  The kernel was built by: $(CONFIG_CC_VERSION_TEXT)"; \
		echo >&2 "  You are using:           $(CC_VERSION_TEXT)"; \
	fi

PHONY += help
help:
	@echo  '  Building external modules.'
	@echo  '  Syntax: make -C path/to/kernel/src M=$$PWD target'
	@echo  ''
	@echo  '  modules         - default target, build the module(s)'
	@echo  '  modules_install - install the module'
	@echo  '  clean           - remove generated files in module directory only'
	@echo  '  rust-analyzer	  - generate rust-project.json rust-analyzer support file'
	@echo  ''

ifndef CONFIG_MODULES
modules modules_install: __external_modules_error
__external_modules_error:
	@echo >&2 '***'
	@echo >&2 '*** The present kernel disabled CONFIG_MODULES.'
	@echo >&2 '*** You cannot build or install external modules.'
	@echo >&2 '***'
	@false
endif

endif # KBUILD_EXTMOD

# ---------------------------------------------------------------------------
# Modules

PHONY += modules modules_install modules_sign modules_prepare

modules_install:
	$(Q)$(MAKE) -f $(srctree)/scripts/Makefile.modinst \
	sign-only=$(if $(filter modules_install,$(MAKECMDGOALS)),,y)

ifeq ($(CONFIG_MODULE_SIG),y)
# modules_sign is a subset of modules_install.
# 'make modules_install modules_sign' is equivalent to 'make modules_install'.
modules_sign: modules_install
	@:
else
modules_sign:
	@echo >&2 '***'
	@echo >&2 '*** CONFIG_MODULE_SIG is disabled. You cannot sign modules.'
	@echo >&2 '***'
	@false
endif

ifdef CONFIG_MODULES

$(MODORDER): $(build-dir)
	@:

# KBUILD_MODPOST_NOFINAL can be set to skip the final link of modules.
# This is solely useful to speed up test compiles.
modules: modpost
ifneq ($(KBUILD_MODPOST_NOFINAL),1)
	$(Q)$(MAKE) -f $(srctree)/scripts/Makefile.modfinal
endif

PHONY += modules_check
modules_check: $(MODORDER)
	$(Q)$(CONFIG_SHELL) $(srctree)/scripts/modules-check.sh $<

else # CONFIG_MODULES

modules:
	@:

KBUILD_MODULES :=

endif # CONFIG_MODULES

PHONY += modpost
modpost: $(if $(single-build),, $(if $(KBUILD_BUILTIN), vmlinux.o)) \
	 $(if $(KBUILD_MODULES), modules_check)
	$(Q)$(MAKE) -f $(srctree)/scripts/Makefile.modpost

# Single targets
# ---------------------------------------------------------------------------
# To build individual files in subdirectories, you can do like this:
#
#   make foo/bar/baz.s
#
# The supported suffixes for single-target are listed in 'single-targets'
#
# To build only under specific subdirectories, you can do like this:
#
#   make foo/bar/baz/

ifdef single-build

# .ko is special because modpost is needed
single-ko := $(sort $(filter %.ko, $(MAKECMDGOALS)))
single-no-ko := $(filter-out $(single-ko), $(MAKECMDGOALS)) \
		$(foreach x, o mod, $(patsubst %.ko, %.$x, $(single-ko)))

$(single-ko): single_modules
	@:
$(single-no-ko): $(build-dir)
	@:

# Remove MODORDER when done because it is not the real one.
PHONY += single_modules
single_modules: $(single-no-ko) modules_prepare
	$(Q){ $(foreach m, $(single-ko), echo $(extmod_prefix)$(m:%.ko=%.o);) } > $(MODORDER)
	$(Q)$(MAKE) -f $(srctree)/scripts/Makefile.modpost
ifneq ($(KBUILD_MODPOST_NOFINAL),1)
	$(Q)$(MAKE) -f $(srctree)/scripts/Makefile.modfinal
endif
	$(Q)rm -f $(MODORDER)

single-goals := $(addprefix $(build-dir)/, $(single-no-ko))

KBUILD_MODULES := 1

endif

# Preset locale variables to speed up the build process. Limit locale
# tweaks to this spot to avoid wrong language settings when running
# make menuconfig etc.
# Error messages still appears in the original language
PHONY += $(build-dir)
$(build-dir): prepare
	$(Q)$(MAKE) $(build)=$@ need-builtin=1 need-modorder=1 $(single-goals)

clean-dirs := $(addprefix _clean_, $(clean-dirs))
PHONY += $(clean-dirs) clean
$(clean-dirs):
	$(Q)$(MAKE) $(clean)=$(patsubst _clean_%,%,$@)

clean: $(clean-dirs)
	$(call cmd,rmfiles)
	@find $(or $(KBUILD_EXTMOD), .) $(RCS_FIND_IGNORE) \
		\( -name '*.[aios]' -o -name '*.rsi' -o -name '*.ko' -o -name '.*.cmd' \
		-o -name '*.ko.*' \
		-o -name '*.dtb' -o -name '*.dtbo' \
		-o -name '*.dtb.S' -o -name '*.dtbo.S' \
		-o -name '*.dt.yaml' \
		-o -name '*.dwo' -o -name '*.lst' \
		-o -name '*.su' -o -name '*.mod' \
		-o -name '.*.d' -o -name '.*.tmp' -o -name '*.mod.c' \
		-o -name '*.lex.c' -o -name '*.tab.[ch]' \
		-o -name '*.asn1.[ch]' \
		-o -name '*.symtypes' -o -name 'modules.order' \
		-o -name '*.c.[012]*.*' \
		-o -name '*.ll' \
		-o -name '*.gcno' \
		-o -name '*.*.symversions' \) -type f -print \
		-o -name '.tmp_*' -print \
		| xargs rm -rf

# Generate tags for editors
# ---------------------------------------------------------------------------
quiet_cmd_tags = GEN     $@
      cmd_tags = $(BASH) $(srctree)/scripts/tags.sh $@

tags TAGS cscope gtags: FORCE
	$(call cmd,tags)

# IDE support targets
PHONY += rust-analyzer
rust-analyzer:
	$(Q)$(MAKE) $(build)=rust $@

# Script to generate missing namespace dependencies
# ---------------------------------------------------------------------------

PHONY += nsdeps
nsdeps: export KBUILD_NSDEPS=1
nsdeps: modules
	$(Q)$(CONFIG_SHELL) $(srctree)/scripts/nsdeps

# Clang Tooling
# ---------------------------------------------------------------------------

quiet_cmd_gen_compile_commands = GEN     $@
      cmd_gen_compile_commands = $(PYTHON3) $< -a $(AR) -o $@ $(filter-out $<, $(real-prereqs))

$(extmod_prefix)compile_commands.json: scripts/clang-tools/gen_compile_commands.py \
	$(if $(KBUILD_EXTMOD),, vmlinux.a $(KBUILD_VMLINUX_LIBS)) \
	$(if $(CONFIG_MODULES), $(MODORDER)) FORCE
	$(call if_changed,gen_compile_commands)

targets += $(extmod_prefix)compile_commands.json

PHONY += clang-tidy clang-analyzer

ifdef CONFIG_CC_IS_CLANG
quiet_cmd_clang_tools = CHECK   $<
      cmd_clang_tools = $(PYTHON3) $(srctree)/scripts/clang-tools/run-clang-tools.py $@ $<

clang-tidy clang-analyzer: $(extmod_prefix)compile_commands.json
	$(call cmd,clang_tools)
else
clang-tidy clang-analyzer:
	@echo "$@ requires CC=clang" >&2
	@false
endif

# Scripts to check various things for consistency
# ---------------------------------------------------------------------------

PHONY += includecheck versioncheck coccicheck export_report

includecheck:
	find $(srctree)/* $(RCS_FIND_IGNORE) \
		-name '*.[hcS]' -type f -print | sort \
		| xargs $(PERL) -w $(srctree)/scripts/checkincludes.pl

versioncheck:
	find $(srctree)/* $(RCS_FIND_IGNORE) \
		-name '*.[hcS]' -type f -print | sort \
		| xargs $(PERL) -w $(srctree)/scripts/checkversion.pl

coccicheck:
	$(Q)$(BASH) $(srctree)/scripts/$@

export_report:
	$(PERL) $(srctree)/scripts/export_report.pl

PHONY += checkstack kernelrelease kernelversion image_name

# UML needs a little special treatment here.  It wants to use the host
# toolchain, so needs $(SUBARCH) passed to checkstack.pl.  Everyone
# else wants $(ARCH), including people doing cross-builds, which means
# that $(SUBARCH) doesn't work here.
ifeq ($(ARCH), um)
CHECKSTACK_ARCH := $(SUBARCH)
else
CHECKSTACK_ARCH := $(ARCH)
endif
checkstack:
	$(OBJDUMP) -d vmlinux $$(find . -name '*.ko') | \
	$(PERL) $(srctree)/scripts/checkstack.pl $(CHECKSTACK_ARCH)

kernelrelease:
	@$(filechk_kernel.release)

kernelversion:
	@echo $(KERNELVERSION)

image_name:
	@echo $(KBUILD_IMAGE)

PHONY += run-command
run-command:
	$(Q)$(KBUILD_RUN_COMMAND)

quiet_cmd_rmfiles = $(if $(wildcard $(rm-files)),CLEAN   $(wildcard $(rm-files)))
      cmd_rmfiles = rm -rf $(rm-files)

# read saved command lines for existing targets
existing-targets := $(wildcard $(sort $(targets)))

-include $(foreach f,$(existing-targets),$(dir $(f)).$(notdir $(f)).cmd)

endif # config-build
endif # mixed-build
endif # need-sub-make

PHONY += FORCE
FORCE:

# Declare the contents of the PHONY variable as phony.  We keep that
# information in a variable so we can use it in if_changed and friends.
.PHONY: $(PHONY)<|MERGE_RESOLUTION|>--- conflicted
+++ resolved
@@ -1,13 +1,8 @@
 # SPDX-License-Identifier: GPL-2.0
 VERSION = 6
 PATCHLEVEL = 6
-<<<<<<< HEAD
-SUBLEVEL = 32
-EXTRAVERSION = -linux4microchip+fpga-v2024.06-rc4
-=======
 SUBLEVEL = 35
 EXTRAVERSION =
->>>>>>> 5f2d0708
 NAME = Hurr durr I'ma ninja sloth
 
 # *DOCUMENTATION*
