--- conflicted
+++ resolved
@@ -2,11 +2,7 @@
 VERSION = 6
 PATCHLEVEL = 6
 SUBLEVEL = 51
-<<<<<<< HEAD
-EXTRAVERSION = -linux4microchip+fpga-2024.09-rc1
-=======
-EXTRAVERSION = -linux4microchip-2024.10-rc2
->>>>>>> cfbfc886
+EXTRAVERSION =
 NAME = Hurr durr I'ma ninja sloth
 
 # *DOCUMENTATION*
