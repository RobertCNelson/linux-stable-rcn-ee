/*
 * This program is free software; you can redistribute it and/or modify
 * it under the terms of the GNU General Public License, version 2, as
 * published by the Free Software Foundation.
 *
 * This program is distributed in the hope that it will be useful,
 * but WITHOUT ANY WARRANTY; without even the implied warranty of
 * MERCHANTABILITY or FITNESS FOR A PARTICULAR PURPOSE.  See the
 * GNU General Public License for more details.
 *
 * You should have received a copy of the GNU General Public License
 * along with this program; if not, write to the Free Software
 * Foundation, 51 Franklin Street, Fifth Floor, Boston, MA  02110-1301, USA.
 *
 * Copyright IBM Corp. 2007
 *
 * Authors: Hollis Blanchard <hollisb@us.ibm.com>
 */

#ifndef __POWERPC_KVM_HOST_H__
#define __POWERPC_KVM_HOST_H__

#include <linux/mutex.h>
#include <linux/hrtimer.h>
#include <linux/interrupt.h>
#include <linux/types.h>
#include <linux/kvm_types.h>
#include <linux/threads.h>
#include <linux/spinlock.h>
#include <linux/kvm_para.h>
#include <linux/list.h>
#include <linux/atomic.h>
#include <asm/kvm_asm.h>
#include <asm/processor.h>
#include <asm/page.h>
#include <asm/cacheflush.h>
#include <asm/hvcall.h>

#define KVM_MAX_VCPUS		NR_CPUS
#define KVM_MAX_VCORES		NR_CPUS
#define KVM_USER_MEM_SLOTS 32
#define KVM_MEM_SLOTS_NUM KVM_USER_MEM_SLOTS

#ifdef CONFIG_KVM_MMIO
#define KVM_COALESCED_MMIO_PAGE_OFFSET 1
#endif
#define KVM_HALT_POLL_NS_DEFAULT 500000

/* These values are internal and can be increased later */
#define KVM_NR_IRQCHIPS          1
#define KVM_IRQCHIP_NUM_PINS     256

#include <linux/mmu_notifier.h>

#define KVM_ARCH_WANT_MMU_NOTIFIER

extern int kvm_unmap_hva(struct kvm *kvm, unsigned long hva);
extern int kvm_unmap_hva_range(struct kvm *kvm,
			       unsigned long start, unsigned long end);
extern int kvm_age_hva(struct kvm *kvm, unsigned long start, unsigned long end);
extern int kvm_test_age_hva(struct kvm *kvm, unsigned long hva);
extern void kvm_set_spte_hva(struct kvm *kvm, unsigned long hva, pte_t pte);

static inline void kvm_arch_mmu_notifier_invalidate_page(struct kvm *kvm,
							 unsigned long address)
{
}

#define HPTEG_CACHE_NUM			(1 << 15)
#define HPTEG_HASH_BITS_PTE		13
#define HPTEG_HASH_BITS_PTE_LONG	12
#define HPTEG_HASH_BITS_VPTE		13
#define HPTEG_HASH_BITS_VPTE_LONG	5
#define HPTEG_HASH_BITS_VPTE_64K	11
#define HPTEG_HASH_NUM_PTE		(1 << HPTEG_HASH_BITS_PTE)
#define HPTEG_HASH_NUM_PTE_LONG		(1 << HPTEG_HASH_BITS_PTE_LONG)
#define HPTEG_HASH_NUM_VPTE		(1 << HPTEG_HASH_BITS_VPTE)
#define HPTEG_HASH_NUM_VPTE_LONG	(1 << HPTEG_HASH_BITS_VPTE_LONG)
#define HPTEG_HASH_NUM_VPTE_64K		(1 << HPTEG_HASH_BITS_VPTE_64K)

/* Physical Address Mask - allowed range of real mode RAM access */
#define KVM_PAM			0x0fffffffffffffffULL

struct lppaca;
struct slb_shadow;
struct dtl_entry;

struct kvmppc_vcpu_book3s;
struct kvmppc_book3s_shadow_vcpu;

struct kvm_vm_stat {
	u32 remote_tlb_flush;
};

struct kvm_vcpu_stat {
	u32 sum_exits;
	u32 mmio_exits;
	u32 signal_exits;
	u32 light_exits;
	/* Account for special types of light exits: */
	u32 itlb_real_miss_exits;
	u32 itlb_virt_miss_exits;
	u32 dtlb_real_miss_exits;
	u32 dtlb_virt_miss_exits;
	u32 syscall_exits;
	u32 isi_exits;
	u32 dsi_exits;
	u32 emulated_inst_exits;
	u32 dec_exits;
	u32 ext_intr_exits;
	u32 halt_successful_poll;
	u32 halt_attempted_poll;
	u32 halt_wakeup;
	u32 dbell_exits;
	u32 gdbell_exits;
	u32 ld;
	u32 st;
#ifdef CONFIG_PPC_BOOK3S
	u32 pf_storage;
	u32 pf_instruc;
	u32 sp_storage;
	u32 sp_instruc;
	u32 queue_intr;
	u32 ld_slow;
	u32 st_slow;
#endif
};

enum kvm_exit_types {
	MMIO_EXITS,
	SIGNAL_EXITS,
	ITLB_REAL_MISS_EXITS,
	ITLB_VIRT_MISS_EXITS,
	DTLB_REAL_MISS_EXITS,
	DTLB_VIRT_MISS_EXITS,
	SYSCALL_EXITS,
	ISI_EXITS,
	DSI_EXITS,
	EMULATED_INST_EXITS,
	EMULATED_MTMSRWE_EXITS,
	EMULATED_WRTEE_EXITS,
	EMULATED_MTSPR_EXITS,
	EMULATED_MFSPR_EXITS,
	EMULATED_MTMSR_EXITS,
	EMULATED_MFMSR_EXITS,
	EMULATED_TLBSX_EXITS,
	EMULATED_TLBWE_EXITS,
	EMULATED_RFI_EXITS,
	EMULATED_RFCI_EXITS,
	EMULATED_RFDI_EXITS,
	DEC_EXITS,
	EXT_INTR_EXITS,
	HALT_WAKEUP,
	USR_PR_INST,
	FP_UNAVAIL,
	DEBUG_EXITS,
	TIMEINGUEST,
	DBELL_EXITS,
	GDBELL_EXITS,
	__NUMBER_OF_KVM_EXIT_TYPES
};

/* allow access to big endian 32bit upper/lower parts and 64bit var */
struct kvmppc_exit_timing {
	union {
		u64 tv64;
		struct {
			u32 tbu, tbl;
		} tv32;
	};
};

struct kvmppc_pginfo {
	unsigned long pfn;
	atomic_t refcnt;
};

struct kvmppc_spapr_tce_table {
	struct list_head list;
	struct kvm *kvm;
	u64 liobn;
	u32 window_size;
	struct page *pages[0];
};

/* XICS components, defined in book3s_xics.c */
struct kvmppc_xics;
struct kvmppc_icp;

/*
 * The reverse mapping array has one entry for each HPTE,
 * which stores the guest's view of the second word of the HPTE
 * (including the guest physical address of the mapping),
 * plus forward and backward pointers in a doubly-linked ring
 * of HPTEs that map the same host page.  The pointers in this
 * ring are 32-bit HPTE indexes, to save space.
 */
struct revmap_entry {
	unsigned long guest_rpte;
	unsigned int forw, back;
};

/*
 * We use the top bit of each memslot->arch.rmap entry as a lock bit,
 * and bit 32 as a present flag.  The bottom 32 bits are the
 * index in the guest HPT of a HPTE that points to the page.
 */
#define KVMPPC_RMAP_LOCK_BIT	63
#define KVMPPC_RMAP_RC_SHIFT	32
#define KVMPPC_RMAP_CHG_SHIFT	48
#define KVMPPC_RMAP_REFERENCED	(HPTE_R_R << KVMPPC_RMAP_RC_SHIFT)
#define KVMPPC_RMAP_CHANGED	(HPTE_R_C << KVMPPC_RMAP_RC_SHIFT)
#define KVMPPC_RMAP_CHG_ORDER	(0x3ful << KVMPPC_RMAP_CHG_SHIFT)
#define KVMPPC_RMAP_PRESENT	0x100000000ul
#define KVMPPC_RMAP_INDEX	0xfffffffful

struct kvm_arch_memory_slot {
#ifdef CONFIG_KVM_BOOK3S_HV_POSSIBLE
	unsigned long *rmap;
#endif /* CONFIG_KVM_BOOK3S_HV_POSSIBLE */
};

struct kvm_arch {
	unsigned int lpid;
#ifdef CONFIG_KVM_BOOK3S_HV_POSSIBLE
	unsigned long hpt_virt;
	struct revmap_entry *revmap;
	unsigned int host_lpid;
	unsigned long host_lpcr;
	unsigned long sdr1;
	unsigned long host_sdr1;
	int tlbie_lock;
	unsigned long lpcr;
	unsigned long vrma_slb_v;
	int hpte_setup_done;
	u32 hpt_order;
	atomic_t vcpus_running;
	u32 online_vcores;
	unsigned long hpt_npte;
	unsigned long hpt_mask;
	atomic_t hpte_mod_interest;
	cpumask_t need_tlb_flush;
	int hpt_cma_alloc;
	struct dentry *debugfs_dir;
	struct dentry *htab_dentry;
#endif /* CONFIG_KVM_BOOK3S_HV_POSSIBLE */
#ifdef CONFIG_KVM_BOOK3S_PR_POSSIBLE
	struct mutex hpt_mutex;
#endif
#ifdef CONFIG_PPC_BOOK3S_64
	struct list_head spapr_tce_tables;
	struct list_head rtas_tokens;
	DECLARE_BITMAP(enabled_hcalls, MAX_HCALL_OPCODE/4 + 1);
#endif
#ifdef CONFIG_KVM_MPIC
	struct openpic *mpic;
#endif
#ifdef CONFIG_KVM_XICS
	struct kvmppc_xics *xics;
#endif
	struct kvmppc_ops *kvm_ops;
#ifdef CONFIG_KVM_BOOK3S_HV_POSSIBLE
	/* This array can grow quite large, keep it at the end */
	struct kvmppc_vcore *vcores[KVM_MAX_VCORES];
#endif
};

/*
 * Struct for a virtual core.
 * Note: entry_exit_map combines a bitmap of threads that have entered
 * in the bottom 8 bits and a bitmap of threads that have exited in the
 * next 8 bits.  This is so that we can atomically set the entry bit
 * iff the exit map is 0 without taking a lock.
 */
struct kvmppc_vcore {
	int n_runnable;
	int num_threads;
	int entry_exit_map;
	int napping_threads;
	int first_vcpuid;
	u16 pcpu;
	u16 last_cpu;
	u8 vcore_state;
	u8 in_guest;
	struct kvmppc_vcore *master_vcore;
	struct list_head runnable_threads;
	struct list_head preempt_list;
	spinlock_t lock;
<<<<<<< HEAD
	struct swait_head wq;
=======
	struct swait_queue_head wq;
>>>>>>> 412f52db
	spinlock_t stoltb_lock;	/* protects stolen_tb and preempt_tb */
	u64 stolen_tb;
	u64 preempt_tb;
	struct kvm_vcpu *runner;
	struct kvm *kvm;
	u64 tb_offset;		/* guest timebase - host timebase */
	ulong lpcr;
	u32 arch_compat;
	ulong pcr;
	ulong dpdes;		/* doorbell state (POWER8) */
	ulong conferring_threads;
};

#define VCORE_ENTRY_MAP(vc)	((vc)->entry_exit_map & 0xff)
#define VCORE_EXIT_MAP(vc)	((vc)->entry_exit_map >> 8)
#define VCORE_IS_EXITING(vc)	(VCORE_EXIT_MAP(vc) != 0)

/* This bit is used when a vcore exit is triggered from outside the vcore */
#define VCORE_EXIT_REQ		0x10000

/*
 * Values for vcore_state.
 * Note that these are arranged such that lower values
 * (< VCORE_SLEEPING) don't require stolen time accounting
 * on load/unload, and higher values do.
 */
#define VCORE_INACTIVE	0
#define VCORE_PREEMPT	1
#define VCORE_PIGGYBACK	2
#define VCORE_SLEEPING	3
#define VCORE_RUNNING	4
#define VCORE_EXITING	5

/*
 * Struct used to manage memory for a virtual processor area
 * registered by a PAPR guest.  There are three types of area
 * that a guest can register.
 */
struct kvmppc_vpa {
	unsigned long gpa;	/* Current guest phys addr */
	void *pinned_addr;	/* Address in kernel linear mapping */
	void *pinned_end;	/* End of region */
	unsigned long next_gpa;	/* Guest phys addr for update */
	unsigned long len;	/* Number of bytes required */
	u8 update_pending;	/* 1 => update pinned_addr from next_gpa */
	bool dirty;		/* true => area has been modified by kernel */
};

struct kvmppc_pte {
	ulong eaddr;
	u64 vpage;
	ulong raddr;
	bool may_read		: 1;
	bool may_write		: 1;
	bool may_execute	: 1;
	u8 page_size;		/* MMU_PAGE_xxx */
};

struct kvmppc_mmu {
	/* book3s_64 only */
	void (*slbmte)(struct kvm_vcpu *vcpu, u64 rb, u64 rs);
	u64  (*slbmfee)(struct kvm_vcpu *vcpu, u64 slb_nr);
	u64  (*slbmfev)(struct kvm_vcpu *vcpu, u64 slb_nr);
	void (*slbie)(struct kvm_vcpu *vcpu, u64 slb_nr);
	void (*slbia)(struct kvm_vcpu *vcpu);
	/* book3s */
	void (*mtsrin)(struct kvm_vcpu *vcpu, u32 srnum, ulong value);
	u32  (*mfsrin)(struct kvm_vcpu *vcpu, u32 srnum);
	int  (*xlate)(struct kvm_vcpu *vcpu, gva_t eaddr,
		      struct kvmppc_pte *pte, bool data, bool iswrite);
	void (*reset_msr)(struct kvm_vcpu *vcpu);
	void (*tlbie)(struct kvm_vcpu *vcpu, ulong addr, bool large);
	int  (*esid_to_vsid)(struct kvm_vcpu *vcpu, ulong esid, u64 *vsid);
	u64  (*ea_to_vp)(struct kvm_vcpu *vcpu, gva_t eaddr, bool data);
	bool (*is_dcbz32)(struct kvm_vcpu *vcpu);
};

struct kvmppc_slb {
	u64 esid;
	u64 vsid;
	u64 orige;
	u64 origv;
	bool valid	: 1;
	bool Ks		: 1;
	bool Kp		: 1;
	bool nx		: 1;
	bool large	: 1;	/* PTEs are 16MB */
	bool tb		: 1;	/* 1TB segment */
	bool class	: 1;
	u8 base_page_size;	/* MMU_PAGE_xxx */
};

/* Struct used to accumulate timing information in HV real mode code */
struct kvmhv_tb_accumulator {
	u64	seqcount;	/* used to synchronize access, also count * 2 */
	u64	tb_total;	/* total time in timebase ticks */
	u64	tb_min;		/* min time */
	u64	tb_max;		/* max time */
};

# ifdef CONFIG_PPC_FSL_BOOK3E
#define KVMPPC_BOOKE_IAC_NUM	2
#define KVMPPC_BOOKE_DAC_NUM	2
# else
#define KVMPPC_BOOKE_IAC_NUM	4
#define KVMPPC_BOOKE_DAC_NUM	2
# endif
#define KVMPPC_BOOKE_MAX_IAC	4
#define KVMPPC_BOOKE_MAX_DAC	2

/* KVMPPC_EPR_USER takes precedence over KVMPPC_EPR_KERNEL */
#define KVMPPC_EPR_NONE		0 /* EPR not supported */
#define KVMPPC_EPR_USER		1 /* exit to userspace to fill EPR */
#define KVMPPC_EPR_KERNEL	2 /* in-kernel irqchip */

#define KVMPPC_IRQ_DEFAULT	0
#define KVMPPC_IRQ_MPIC		1
#define KVMPPC_IRQ_XICS		2

struct openpic;

struct kvm_vcpu_arch {
	ulong host_stack;
	u32 host_pid;
#ifdef CONFIG_PPC_BOOK3S
	struct kvmppc_slb slb[64];
	int slb_max;		/* 1 + index of last valid entry in slb[] */
	int slb_nr;		/* total number of entries in SLB */
	struct kvmppc_mmu mmu;
	struct kvmppc_vcpu_book3s *book3s;
#endif
#ifdef CONFIG_PPC_BOOK3S_32
	struct kvmppc_book3s_shadow_vcpu *shadow_vcpu;
#endif

	ulong gpr[32];

	struct thread_fp_state fp;

#ifdef CONFIG_SPE
	ulong evr[32];
	ulong spefscr;
	ulong host_spefscr;
	u64 acc;
#endif
#ifdef CONFIG_ALTIVEC
	struct thread_vr_state vr;
#endif

#ifdef CONFIG_KVM_BOOKE_HV
	u32 host_mas4;
	u32 host_mas6;
	u32 shadow_epcr;
	u32 shadow_msrp;
	u32 eplc;
	u32 epsc;
	u32 oldpir;
#endif

#if defined(CONFIG_BOOKE)
#if defined(CONFIG_KVM_BOOKE_HV) || defined(CONFIG_64BIT)
	u32 epcr;
#endif
#endif

#ifdef CONFIG_PPC_BOOK3S
	/* For Gekko paired singles */
	u32 qpr[32];
#endif

	ulong pc;
	ulong ctr;
	ulong lr;
#ifdef CONFIG_PPC_BOOK3S
	ulong tar;
#endif

	ulong xer;
	u32 cr;

#ifdef CONFIG_PPC_BOOK3S
	ulong hflags;
	ulong guest_owned_ext;
	ulong purr;
	ulong spurr;
	ulong ic;
	ulong vtb;
	ulong dscr;
	ulong amr;
	ulong uamor;
	ulong iamr;
	u32 ctrl;
	u32 dabrx;
	ulong dabr;
	ulong dawr;
	ulong dawrx;
	ulong ciabr;
	ulong cfar;
	ulong ppr;
	u32 pspb;
	ulong fscr;
	ulong shadow_fscr;
	ulong ebbhr;
	ulong ebbrr;
	ulong bescr;
	ulong csigr;
	ulong tacr;
	ulong tcscr;
	ulong acop;
	ulong wort;
	ulong shadow_srr1;
#endif
	u32 vrsave; /* also USPRG0 */
	u32 mmucr;
	/* shadow_msr is unused for BookE HV */
	ulong shadow_msr;
	ulong csrr0;
	ulong csrr1;
	ulong dsrr0;
	ulong dsrr1;
	ulong mcsrr0;
	ulong mcsrr1;
	ulong mcsr;
	u32 dec;
#ifdef CONFIG_BOOKE
	u32 decar;
#endif
	/* Time base value when we entered the guest */
	u64 entry_tb;
	u64 entry_vtb;
	u64 entry_ic;
	u32 tcr;
	ulong tsr; /* we need to perform set/clr_bits() which requires ulong */
	u32 ivor[64];
	ulong ivpr;
	u32 pvr;

	u32 shadow_pid;
	u32 shadow_pid1;
	u32 pid;
	u32 swap_pid;

	u32 ccr0;
	u32 ccr1;
	u32 dbsr;

	u64 mmcr[5];
	u32 pmc[8];
	u32 spmc[2];
	u64 siar;
	u64 sdar;
	u64 sier;
#ifdef CONFIG_PPC_TRANSACTIONAL_MEM
	u64 tfhar;
	u64 texasr;
	u64 tfiar;

	u32 cr_tm;
	u64 lr_tm;
	u64 ctr_tm;
	u64 amr_tm;
	u64 ppr_tm;
	u64 dscr_tm;
	u64 tar_tm;

	ulong gpr_tm[32];

	struct thread_fp_state fp_tm;

	struct thread_vr_state vr_tm;
	u32 vrsave_tm; /* also USPRG0 */

#endif

#ifdef CONFIG_KVM_EXIT_TIMING
	struct mutex exit_timing_lock;
	struct kvmppc_exit_timing timing_exit;
	struct kvmppc_exit_timing timing_last_enter;
	u32 last_exit_type;
	u32 timing_count_type[__NUMBER_OF_KVM_EXIT_TYPES];
	u64 timing_sum_duration[__NUMBER_OF_KVM_EXIT_TYPES];
	u64 timing_sum_quad_duration[__NUMBER_OF_KVM_EXIT_TYPES];
	u64 timing_min_duration[__NUMBER_OF_KVM_EXIT_TYPES];
	u64 timing_max_duration[__NUMBER_OF_KVM_EXIT_TYPES];
	u64 timing_last_exit;
	struct dentry *debugfs_exit_timing;
#endif

#ifdef CONFIG_PPC_BOOK3S
	ulong fault_dar;
	u32 fault_dsisr;
	unsigned long intr_msr;
#endif

#ifdef CONFIG_BOOKE
	ulong fault_dear;
	ulong fault_esr;
	ulong queued_dear;
	ulong queued_esr;
	spinlock_t wdt_lock;
	struct timer_list wdt_timer;
	u32 tlbcfg[4];
	u32 tlbps[4];
	u32 mmucfg;
	u32 eptcfg;
	u32 epr;
	u64 sprg9;
	u32 pwrmgtcr0;
	u32 crit_save;
	/* guest debug registers*/
	struct debug_reg dbg_reg;
#endif
	gpa_t paddr_accessed;
	gva_t vaddr_accessed;
	pgd_t *pgdir;

	u8 io_gpr; /* GPR used as IO source/target */
	u8 mmio_host_swabbed;
	u8 mmio_sign_extend;
	u8 osi_needed;
	u8 osi_enabled;
	u8 papr_enabled;
	u8 watchdog_enabled;
	u8 sane;
	u8 cpu_type;
	u8 hcall_needed;
	u8 epr_flags; /* KVMPPC_EPR_xxx */
	u8 epr_needed;

	u32 cpr0_cfgaddr; /* holds the last set cpr0_cfgaddr */

	struct hrtimer dec_timer;
	u64 dec_jiffies;
	u64 dec_expires;
	unsigned long pending_exceptions;
	u8 ceded;
	u8 prodded;
	u32 last_inst;

<<<<<<< HEAD
	struct swait_head *wqp;
=======
	struct swait_queue_head *wqp;
>>>>>>> 412f52db
	struct kvmppc_vcore *vcore;
	int ret;
	int trap;
	int state;
	int ptid;
	int thread_cpu;
	bool timer_running;
	wait_queue_head_t cpu_run;

	struct kvm_vcpu_arch_shared *shared;
#if defined(CONFIG_PPC_BOOK3S_64) && defined(CONFIG_KVM_BOOK3S_PR_POSSIBLE)
	bool shared_big_endian;
#endif
	unsigned long magic_page_pa; /* phys addr to map the magic page to */
	unsigned long magic_page_ea; /* effect. addr to map the magic page to */
	bool disable_kernel_nx;

	int irq_type;		/* one of KVM_IRQ_* */
	int irq_cpu_id;
	struct openpic *mpic;	/* KVM_IRQ_MPIC */
#ifdef CONFIG_KVM_XICS
	struct kvmppc_icp *icp; /* XICS presentation controller */
#endif

#ifdef CONFIG_KVM_BOOK3S_HV_POSSIBLE
	struct kvm_vcpu_arch_shared shregs;

	unsigned long pgfault_addr;
	long pgfault_index;
	unsigned long pgfault_hpte[2];

	struct list_head run_list;
	struct task_struct *run_task;
	struct kvm_run *kvm_run;

	spinlock_t vpa_update_lock;
	struct kvmppc_vpa vpa;
	struct kvmppc_vpa dtl;
	struct dtl_entry *dtl_ptr;
	unsigned long dtl_index;
	u64 stolen_logged;
	struct kvmppc_vpa slb_shadow;

	spinlock_t tbacct_lock;
	u64 busy_stolen;
	u64 busy_preempt;

	u32 emul_inst;
#endif

#ifdef CONFIG_KVM_BOOK3S_HV_EXIT_TIMING
	struct kvmhv_tb_accumulator *cur_activity;	/* What we're timing */
	u64	cur_tb_start;			/* when it started */
	struct kvmhv_tb_accumulator rm_entry;	/* real-mode entry code */
	struct kvmhv_tb_accumulator rm_intr;	/* real-mode intr handling */
	struct kvmhv_tb_accumulator rm_exit;	/* real-mode exit code */
	struct kvmhv_tb_accumulator guest_time;	/* guest execution */
	struct kvmhv_tb_accumulator cede_time;	/* time napping inside guest */

	struct dentry *debugfs_dir;
	struct dentry *debugfs_timings;
#endif /* CONFIG_KVM_BOOK3S_HV_EXIT_TIMING */
};

#define VCPU_FPR(vcpu, i)	(vcpu)->arch.fp.fpr[i][TS_FPROFFSET]

/* Values for vcpu->arch.state */
#define KVMPPC_VCPU_NOTREADY		0
#define KVMPPC_VCPU_RUNNABLE		1
#define KVMPPC_VCPU_BUSY_IN_HOST	2

/* Values for vcpu->arch.io_gpr */
#define KVM_MMIO_REG_MASK	0x001f
#define KVM_MMIO_REG_EXT_MASK	0xffe0
#define KVM_MMIO_REG_GPR	0x0000
#define KVM_MMIO_REG_FPR	0x0020
#define KVM_MMIO_REG_QPR	0x0040
#define KVM_MMIO_REG_FQPR	0x0060

#define __KVM_HAVE_ARCH_WQP
#define __KVM_HAVE_CREATE_DEVICE

static inline void kvm_arch_hardware_disable(void) {}
static inline void kvm_arch_hardware_unsetup(void) {}
static inline void kvm_arch_sync_events(struct kvm *kvm) {}
static inline void kvm_arch_memslots_updated(struct kvm *kvm, struct kvm_memslots *slots) {}
static inline void kvm_arch_flush_shadow_all(struct kvm *kvm) {}
static inline void kvm_arch_sched_in(struct kvm_vcpu *vcpu, int cpu) {}
static inline void kvm_arch_exit(void) {}
static inline void kvm_arch_vcpu_blocking(struct kvm_vcpu *vcpu) {}
static inline void kvm_arch_vcpu_unblocking(struct kvm_vcpu *vcpu) {}

#endif /* __POWERPC_KVM_HOST_H__ */<|MERGE_RESOLUTION|>--- conflicted
+++ resolved
@@ -286,11 +286,7 @@
 	struct list_head runnable_threads;
 	struct list_head preempt_list;
 	spinlock_t lock;
-<<<<<<< HEAD
-	struct swait_head wq;
-=======
 	struct swait_queue_head wq;
->>>>>>> 412f52db
 	spinlock_t stoltb_lock;	/* protects stolen_tb and preempt_tb */
 	u64 stolen_tb;
 	u64 preempt_tb;
@@ -630,11 +626,7 @@
 	u8 prodded;
 	u32 last_inst;
 
-<<<<<<< HEAD
-	struct swait_head *wqp;
-=======
 	struct swait_queue_head *wqp;
->>>>>>> 412f52db
 	struct kvmppc_vcore *vcore;
 	int ret;
 	int trap;
