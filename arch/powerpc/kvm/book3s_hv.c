/*
 * Copyright 2011 Paul Mackerras, IBM Corp. <paulus@au1.ibm.com>
 * Copyright (C) 2009. SUSE Linux Products GmbH. All rights reserved.
 *
 * Authors:
 *    Paul Mackerras <paulus@au1.ibm.com>
 *    Alexander Graf <agraf@suse.de>
 *    Kevin Wolf <mail@kevin-wolf.de>
 *
 * Description: KVM functions specific to running on Book 3S
 * processors in hypervisor mode (specifically POWER7 and later).
 *
 * This file is derived from arch/powerpc/kvm/book3s.c,
 * by Alexander Graf <agraf@suse.de>.
 *
 * This program is free software; you can redistribute it and/or modify
 * it under the terms of the GNU General Public License, version 2, as
 * published by the Free Software Foundation.
 */

#include <linux/kvm_host.h>
#include <linux/err.h>
#include <linux/slab.h>
#include <linux/preempt.h>
#include <linux/sched.h>
#include <linux/delay.h>
#include <linux/export.h>
#include <linux/fs.h>
#include <linux/anon_inodes.h>
#include <linux/cpumask.h>
#include <linux/spinlock.h>
#include <linux/page-flags.h>
#include <linux/srcu.h>
#include <linux/miscdevice.h>
#include <linux/debugfs.h>

#include <asm/reg.h>
#include <asm/cputable.h>
#include <asm/cacheflush.h>
#include <asm/tlbflush.h>
#include <asm/uaccess.h>
#include <asm/io.h>
#include <asm/kvm_ppc.h>
#include <asm/kvm_book3s.h>
#include <asm/mmu_context.h>
#include <asm/lppaca.h>
#include <asm/processor.h>
#include <asm/cputhreads.h>
#include <asm/page.h>
#include <asm/hvcall.h>
#include <asm/switch_to.h>
#include <asm/smp.h>
#include <asm/dbell.h>
#include <linux/gfp.h>
#include <linux/vmalloc.h>
#include <linux/highmem.h>
#include <linux/hugetlb.h>
#include <linux/module.h>

#include "book3s.h"

#define CREATE_TRACE_POINTS
#include "trace_hv.h"

/* #define EXIT_DEBUG */
/* #define EXIT_DEBUG_SIMPLE */
/* #define EXIT_DEBUG_INT */

/* Used to indicate that a guest page fault needs to be handled */
#define RESUME_PAGE_FAULT	(RESUME_GUEST | RESUME_FLAG_ARCH1)

/* Used as a "null" value for timebase values */
#define TB_NIL	(~(u64)0)

static DECLARE_BITMAP(default_enabled_hcalls, MAX_HCALL_OPCODE/4 + 1);

static int dynamic_mt_modes = 6;
module_param(dynamic_mt_modes, int, S_IRUGO | S_IWUSR);
MODULE_PARM_DESC(dynamic_mt_modes, "Set of allowed dynamic micro-threading modes: 0 (= none), 2, 4, or 6 (= 2 or 4)");
static int target_smt_mode;
module_param(target_smt_mode, int, S_IRUGO | S_IWUSR);
MODULE_PARM_DESC(target_smt_mode, "Target threads per core (0 = max)");

static void kvmppc_end_cede(struct kvm_vcpu *vcpu);
static int kvmppc_hv_setup_htab_rma(struct kvm_vcpu *vcpu);

static bool kvmppc_ipi_thread(int cpu)
{
	/* On POWER8 for IPIs to threads in the same core, use msgsnd */
	if (cpu_has_feature(CPU_FTR_ARCH_207S)) {
		preempt_disable();
		if (cpu_first_thread_sibling(cpu) ==
		    cpu_first_thread_sibling(smp_processor_id())) {
			unsigned long msg = PPC_DBELL_TYPE(PPC_DBELL_SERVER);
			msg |= cpu_thread_in_core(cpu);
			smp_mb();
			__asm__ __volatile__ (PPC_MSGSND(%0) : : "r" (msg));
			preempt_enable();
			return true;
		}
		preempt_enable();
	}

#if defined(CONFIG_PPC_ICP_NATIVE) && defined(CONFIG_SMP)
	if (cpu >= 0 && cpu < nr_cpu_ids && paca[cpu].kvm_hstate.xics_phys) {
		xics_wake_cpu(cpu);
		return true;
	}
#endif

	return false;
}

static void kvmppc_fast_vcpu_kick_hv(struct kvm_vcpu *vcpu)
{
	int cpu;
<<<<<<< HEAD
	struct swait_head *wqp;

	wqp = kvm_arch_vcpu_wq(vcpu);
	if (swaitqueue_active(wqp)) {
		swait_wake_interruptible(wqp);
=======
	struct swait_queue_head *wqp;

	wqp = kvm_arch_vcpu_wq(vcpu);
	if (swait_active(wqp)) {
		swake_up(wqp);
>>>>>>> 412f52db
		++vcpu->stat.halt_wakeup;
	}

	if (kvmppc_ipi_thread(vcpu->arch.thread_cpu))
		return;

	/* CPU points to the first thread of the core */
	cpu = vcpu->cpu;
	if (cpu >= 0 && cpu < nr_cpu_ids && cpu_online(cpu))
		smp_send_reschedule(cpu);
}

/*
 * We use the vcpu_load/put functions to measure stolen time.
 * Stolen time is counted as time when either the vcpu is able to
 * run as part of a virtual core, but the task running the vcore
 * is preempted or sleeping, or when the vcpu needs something done
 * in the kernel by the task running the vcpu, but that task is
 * preempted or sleeping.  Those two things have to be counted
 * separately, since one of the vcpu tasks will take on the job
 * of running the core, and the other vcpu tasks in the vcore will
 * sleep waiting for it to do that, but that sleep shouldn't count
 * as stolen time.
 *
 * Hence we accumulate stolen time when the vcpu can run as part of
 * a vcore using vc->stolen_tb, and the stolen time when the vcpu
 * needs its task to do other things in the kernel (for example,
 * service a page fault) in busy_stolen.  We don't accumulate
 * stolen time for a vcore when it is inactive, or for a vcpu
 * when it is in state RUNNING or NOTREADY.  NOTREADY is a bit of
 * a misnomer; it means that the vcpu task is not executing in
 * the KVM_VCPU_RUN ioctl, i.e. it is in userspace or elsewhere in
 * the kernel.  We don't have any way of dividing up that time
 * between time that the vcpu is genuinely stopped, time that
 * the task is actively working on behalf of the vcpu, and time
 * that the task is preempted, so we don't count any of it as
 * stolen.
 *
 * Updates to busy_stolen are protected by arch.tbacct_lock;
 * updates to vc->stolen_tb are protected by the vcore->stoltb_lock
 * lock.  The stolen times are measured in units of timebase ticks.
 * (Note that the != TB_NIL checks below are purely defensive;
 * they should never fail.)
 */

static void kvmppc_core_start_stolen(struct kvmppc_vcore *vc)
{
	unsigned long flags;

	spin_lock_irqsave(&vc->stoltb_lock, flags);
	vc->preempt_tb = mftb();
	spin_unlock_irqrestore(&vc->stoltb_lock, flags);
}

static void kvmppc_core_end_stolen(struct kvmppc_vcore *vc)
{
	unsigned long flags;

	spin_lock_irqsave(&vc->stoltb_lock, flags);
	if (vc->preempt_tb != TB_NIL) {
		vc->stolen_tb += mftb() - vc->preempt_tb;
		vc->preempt_tb = TB_NIL;
	}
	spin_unlock_irqrestore(&vc->stoltb_lock, flags);
}

static void kvmppc_core_vcpu_load_hv(struct kvm_vcpu *vcpu, int cpu)
{
	struct kvmppc_vcore *vc = vcpu->arch.vcore;
	unsigned long flags;

	/*
	 * We can test vc->runner without taking the vcore lock,
	 * because only this task ever sets vc->runner to this
	 * vcpu, and once it is set to this vcpu, only this task
	 * ever sets it to NULL.
	 */
	if (vc->runner == vcpu && vc->vcore_state >= VCORE_SLEEPING)
		kvmppc_core_end_stolen(vc);

	spin_lock_irqsave(&vcpu->arch.tbacct_lock, flags);
	if (vcpu->arch.state == KVMPPC_VCPU_BUSY_IN_HOST &&
	    vcpu->arch.busy_preempt != TB_NIL) {
		vcpu->arch.busy_stolen += mftb() - vcpu->arch.busy_preempt;
		vcpu->arch.busy_preempt = TB_NIL;
	}
	spin_unlock_irqrestore(&vcpu->arch.tbacct_lock, flags);
}

static void kvmppc_core_vcpu_put_hv(struct kvm_vcpu *vcpu)
{
	struct kvmppc_vcore *vc = vcpu->arch.vcore;
	unsigned long flags;

	if (vc->runner == vcpu && vc->vcore_state >= VCORE_SLEEPING)
		kvmppc_core_start_stolen(vc);

	spin_lock_irqsave(&vcpu->arch.tbacct_lock, flags);
	if (vcpu->arch.state == KVMPPC_VCPU_BUSY_IN_HOST)
		vcpu->arch.busy_preempt = mftb();
	spin_unlock_irqrestore(&vcpu->arch.tbacct_lock, flags);
}

static void kvmppc_set_msr_hv(struct kvm_vcpu *vcpu, u64 msr)
{
	/*
	 * Check for illegal transactional state bit combination
	 * and if we find it, force the TS field to a safe state.
	 */
	if ((msr & MSR_TS_MASK) == MSR_TS_MASK)
		msr &= ~MSR_TS_MASK;
	vcpu->arch.shregs.msr = msr;
	kvmppc_end_cede(vcpu);
}

static void kvmppc_set_pvr_hv(struct kvm_vcpu *vcpu, u32 pvr)
{
	vcpu->arch.pvr = pvr;
}

static int kvmppc_set_arch_compat(struct kvm_vcpu *vcpu, u32 arch_compat)
{
	unsigned long pcr = 0;
	struct kvmppc_vcore *vc = vcpu->arch.vcore;

	if (arch_compat) {
		switch (arch_compat) {
		case PVR_ARCH_205:
			/*
			 * If an arch bit is set in PCR, all the defined
			 * higher-order arch bits also have to be set.
			 */
			pcr = PCR_ARCH_206 | PCR_ARCH_205;
			break;
		case PVR_ARCH_206:
		case PVR_ARCH_206p:
			pcr = PCR_ARCH_206;
			break;
		case PVR_ARCH_207:
			break;
		default:
			return -EINVAL;
		}

		if (!cpu_has_feature(CPU_FTR_ARCH_207S)) {
			/* POWER7 can't emulate POWER8 */
			if (!(pcr & PCR_ARCH_206))
				return -EINVAL;
			pcr &= ~PCR_ARCH_206;
		}
	}

	spin_lock(&vc->lock);
	vc->arch_compat = arch_compat;
	vc->pcr = pcr;
	spin_unlock(&vc->lock);

	return 0;
}

static void kvmppc_dump_regs(struct kvm_vcpu *vcpu)
{
	int r;

	pr_err("vcpu %p (%d):\n", vcpu, vcpu->vcpu_id);
	pr_err("pc  = %.16lx  msr = %.16llx  trap = %x\n",
	       vcpu->arch.pc, vcpu->arch.shregs.msr, vcpu->arch.trap);
	for (r = 0; r < 16; ++r)
		pr_err("r%2d = %.16lx  r%d = %.16lx\n",
		       r, kvmppc_get_gpr(vcpu, r),
		       r+16, kvmppc_get_gpr(vcpu, r+16));
	pr_err("ctr = %.16lx  lr  = %.16lx\n",
	       vcpu->arch.ctr, vcpu->arch.lr);
	pr_err("srr0 = %.16llx srr1 = %.16llx\n",
	       vcpu->arch.shregs.srr0, vcpu->arch.shregs.srr1);
	pr_err("sprg0 = %.16llx sprg1 = %.16llx\n",
	       vcpu->arch.shregs.sprg0, vcpu->arch.shregs.sprg1);
	pr_err("sprg2 = %.16llx sprg3 = %.16llx\n",
	       vcpu->arch.shregs.sprg2, vcpu->arch.shregs.sprg3);
	pr_err("cr = %.8x  xer = %.16lx  dsisr = %.8x\n",
	       vcpu->arch.cr, vcpu->arch.xer, vcpu->arch.shregs.dsisr);
	pr_err("dar = %.16llx\n", vcpu->arch.shregs.dar);
	pr_err("fault dar = %.16lx dsisr = %.8x\n",
	       vcpu->arch.fault_dar, vcpu->arch.fault_dsisr);
	pr_err("SLB (%d entries):\n", vcpu->arch.slb_max);
	for (r = 0; r < vcpu->arch.slb_max; ++r)
		pr_err("  ESID = %.16llx VSID = %.16llx\n",
		       vcpu->arch.slb[r].orige, vcpu->arch.slb[r].origv);
	pr_err("lpcr = %.16lx sdr1 = %.16lx last_inst = %.8x\n",
	       vcpu->arch.vcore->lpcr, vcpu->kvm->arch.sdr1,
	       vcpu->arch.last_inst);
}

static struct kvm_vcpu *kvmppc_find_vcpu(struct kvm *kvm, int id)
{
	int r;
	struct kvm_vcpu *v, *ret = NULL;

	mutex_lock(&kvm->lock);
	kvm_for_each_vcpu(r, v, kvm) {
		if (v->vcpu_id == id) {
			ret = v;
			break;
		}
	}
	mutex_unlock(&kvm->lock);
	return ret;
}

static void init_vpa(struct kvm_vcpu *vcpu, struct lppaca *vpa)
{
	vpa->__old_status |= LPPACA_OLD_SHARED_PROC;
	vpa->yield_count = cpu_to_be32(1);
}

static int set_vpa(struct kvm_vcpu *vcpu, struct kvmppc_vpa *v,
		   unsigned long addr, unsigned long len)
{
	/* check address is cacheline aligned */
	if (addr & (L1_CACHE_BYTES - 1))
		return -EINVAL;
	spin_lock(&vcpu->arch.vpa_update_lock);
	if (v->next_gpa != addr || v->len != len) {
		v->next_gpa = addr;
		v->len = addr ? len : 0;
		v->update_pending = 1;
	}
	spin_unlock(&vcpu->arch.vpa_update_lock);
	return 0;
}

/* Length for a per-processor buffer is passed in at offset 4 in the buffer */
struct reg_vpa {
	u32 dummy;
	union {
		__be16 hword;
		__be32 word;
	} length;
};

static int vpa_is_registered(struct kvmppc_vpa *vpap)
{
	if (vpap->update_pending)
		return vpap->next_gpa != 0;
	return vpap->pinned_addr != NULL;
}

static unsigned long do_h_register_vpa(struct kvm_vcpu *vcpu,
				       unsigned long flags,
				       unsigned long vcpuid, unsigned long vpa)
{
	struct kvm *kvm = vcpu->kvm;
	unsigned long len, nb;
	void *va;
	struct kvm_vcpu *tvcpu;
	int err;
	int subfunc;
	struct kvmppc_vpa *vpap;

	tvcpu = kvmppc_find_vcpu(kvm, vcpuid);
	if (!tvcpu)
		return H_PARAMETER;

	subfunc = (flags >> H_VPA_FUNC_SHIFT) & H_VPA_FUNC_MASK;
	if (subfunc == H_VPA_REG_VPA || subfunc == H_VPA_REG_DTL ||
	    subfunc == H_VPA_REG_SLB) {
		/* Registering new area - address must be cache-line aligned */
		if ((vpa & (L1_CACHE_BYTES - 1)) || !vpa)
			return H_PARAMETER;

		/* convert logical addr to kernel addr and read length */
		va = kvmppc_pin_guest_page(kvm, vpa, &nb);
		if (va == NULL)
			return H_PARAMETER;
		if (subfunc == H_VPA_REG_VPA)
			len = be16_to_cpu(((struct reg_vpa *)va)->length.hword);
		else
			len = be32_to_cpu(((struct reg_vpa *)va)->length.word);
		kvmppc_unpin_guest_page(kvm, va, vpa, false);

		/* Check length */
		if (len > nb || len < sizeof(struct reg_vpa))
			return H_PARAMETER;
	} else {
		vpa = 0;
		len = 0;
	}

	err = H_PARAMETER;
	vpap = NULL;
	spin_lock(&tvcpu->arch.vpa_update_lock);

	switch (subfunc) {
	case H_VPA_REG_VPA:		/* register VPA */
		if (len < sizeof(struct lppaca))
			break;
		vpap = &tvcpu->arch.vpa;
		err = 0;
		break;

	case H_VPA_REG_DTL:		/* register DTL */
		if (len < sizeof(struct dtl_entry))
			break;
		len -= len % sizeof(struct dtl_entry);

		/* Check that they have previously registered a VPA */
		err = H_RESOURCE;
		if (!vpa_is_registered(&tvcpu->arch.vpa))
			break;

		vpap = &tvcpu->arch.dtl;
		err = 0;
		break;

	case H_VPA_REG_SLB:		/* register SLB shadow buffer */
		/* Check that they have previously registered a VPA */
		err = H_RESOURCE;
		if (!vpa_is_registered(&tvcpu->arch.vpa))
			break;

		vpap = &tvcpu->arch.slb_shadow;
		err = 0;
		break;

	case H_VPA_DEREG_VPA:		/* deregister VPA */
		/* Check they don't still have a DTL or SLB buf registered */
		err = H_RESOURCE;
		if (vpa_is_registered(&tvcpu->arch.dtl) ||
		    vpa_is_registered(&tvcpu->arch.slb_shadow))
			break;

		vpap = &tvcpu->arch.vpa;
		err = 0;
		break;

	case H_VPA_DEREG_DTL:		/* deregister DTL */
		vpap = &tvcpu->arch.dtl;
		err = 0;
		break;

	case H_VPA_DEREG_SLB:		/* deregister SLB shadow buffer */
		vpap = &tvcpu->arch.slb_shadow;
		err = 0;
		break;
	}

	if (vpap) {
		vpap->next_gpa = vpa;
		vpap->len = len;
		vpap->update_pending = 1;
	}

	spin_unlock(&tvcpu->arch.vpa_update_lock);

	return err;
}

static void kvmppc_update_vpa(struct kvm_vcpu *vcpu, struct kvmppc_vpa *vpap)
{
	struct kvm *kvm = vcpu->kvm;
	void *va;
	unsigned long nb;
	unsigned long gpa;

	/*
	 * We need to pin the page pointed to by vpap->next_gpa,
	 * but we can't call kvmppc_pin_guest_page under the lock
	 * as it does get_user_pages() and down_read().  So we
	 * have to drop the lock, pin the page, then get the lock
	 * again and check that a new area didn't get registered
	 * in the meantime.
	 */
	for (;;) {
		gpa = vpap->next_gpa;
		spin_unlock(&vcpu->arch.vpa_update_lock);
		va = NULL;
		nb = 0;
		if (gpa)
			va = kvmppc_pin_guest_page(kvm, gpa, &nb);
		spin_lock(&vcpu->arch.vpa_update_lock);
		if (gpa == vpap->next_gpa)
			break;
		/* sigh... unpin that one and try again */
		if (va)
			kvmppc_unpin_guest_page(kvm, va, gpa, false);
	}

	vpap->update_pending = 0;
	if (va && nb < vpap->len) {
		/*
		 * If it's now too short, it must be that userspace
		 * has changed the mappings underlying guest memory,
		 * so unregister the region.
		 */
		kvmppc_unpin_guest_page(kvm, va, gpa, false);
		va = NULL;
	}
	if (vpap->pinned_addr)
		kvmppc_unpin_guest_page(kvm, vpap->pinned_addr, vpap->gpa,
					vpap->dirty);
	vpap->gpa = gpa;
	vpap->pinned_addr = va;
	vpap->dirty = false;
	if (va)
		vpap->pinned_end = va + vpap->len;
}

static void kvmppc_update_vpas(struct kvm_vcpu *vcpu)
{
	if (!(vcpu->arch.vpa.update_pending ||
	      vcpu->arch.slb_shadow.update_pending ||
	      vcpu->arch.dtl.update_pending))
		return;

	spin_lock(&vcpu->arch.vpa_update_lock);
	if (vcpu->arch.vpa.update_pending) {
		kvmppc_update_vpa(vcpu, &vcpu->arch.vpa);
		if (vcpu->arch.vpa.pinned_addr)
			init_vpa(vcpu, vcpu->arch.vpa.pinned_addr);
	}
	if (vcpu->arch.dtl.update_pending) {
		kvmppc_update_vpa(vcpu, &vcpu->arch.dtl);
		vcpu->arch.dtl_ptr = vcpu->arch.dtl.pinned_addr;
		vcpu->arch.dtl_index = 0;
	}
	if (vcpu->arch.slb_shadow.update_pending)
		kvmppc_update_vpa(vcpu, &vcpu->arch.slb_shadow);
	spin_unlock(&vcpu->arch.vpa_update_lock);
}

/*
 * Return the accumulated stolen time for the vcore up until `now'.
 * The caller should hold the vcore lock.
 */
static u64 vcore_stolen_time(struct kvmppc_vcore *vc, u64 now)
{
	u64 p;
	unsigned long flags;

	spin_lock_irqsave(&vc->stoltb_lock, flags);
	p = vc->stolen_tb;
	if (vc->vcore_state != VCORE_INACTIVE &&
	    vc->preempt_tb != TB_NIL)
		p += now - vc->preempt_tb;
	spin_unlock_irqrestore(&vc->stoltb_lock, flags);
	return p;
}

static void kvmppc_create_dtl_entry(struct kvm_vcpu *vcpu,
				    struct kvmppc_vcore *vc)
{
	struct dtl_entry *dt;
	struct lppaca *vpa;
	unsigned long stolen;
	unsigned long core_stolen;
	u64 now;

	dt = vcpu->arch.dtl_ptr;
	vpa = vcpu->arch.vpa.pinned_addr;
	now = mftb();
	core_stolen = vcore_stolen_time(vc, now);
	stolen = core_stolen - vcpu->arch.stolen_logged;
	vcpu->arch.stolen_logged = core_stolen;
	spin_lock_irq(&vcpu->arch.tbacct_lock);
	stolen += vcpu->arch.busy_stolen;
	vcpu->arch.busy_stolen = 0;
	spin_unlock_irq(&vcpu->arch.tbacct_lock);
	if (!dt || !vpa)
		return;
	memset(dt, 0, sizeof(struct dtl_entry));
	dt->dispatch_reason = 7;
	dt->processor_id = cpu_to_be16(vc->pcpu + vcpu->arch.ptid);
	dt->timebase = cpu_to_be64(now + vc->tb_offset);
	dt->enqueue_to_dispatch_time = cpu_to_be32(stolen);
	dt->srr0 = cpu_to_be64(kvmppc_get_pc(vcpu));
	dt->srr1 = cpu_to_be64(vcpu->arch.shregs.msr);
	++dt;
	if (dt == vcpu->arch.dtl.pinned_end)
		dt = vcpu->arch.dtl.pinned_addr;
	vcpu->arch.dtl_ptr = dt;
	/* order writing *dt vs. writing vpa->dtl_idx */
	smp_wmb();
	vpa->dtl_idx = cpu_to_be64(++vcpu->arch.dtl_index);
	vcpu->arch.dtl.dirty = true;
}

static bool kvmppc_power8_compatible(struct kvm_vcpu *vcpu)
{
	if (vcpu->arch.vcore->arch_compat >= PVR_ARCH_207)
		return true;
	if ((!vcpu->arch.vcore->arch_compat) &&
	    cpu_has_feature(CPU_FTR_ARCH_207S))
		return true;
	return false;
}

static int kvmppc_h_set_mode(struct kvm_vcpu *vcpu, unsigned long mflags,
			     unsigned long resource, unsigned long value1,
			     unsigned long value2)
{
	switch (resource) {
	case H_SET_MODE_RESOURCE_SET_CIABR:
		if (!kvmppc_power8_compatible(vcpu))
			return H_P2;
		if (value2)
			return H_P4;
		if (mflags)
			return H_UNSUPPORTED_FLAG_START;
		/* Guests can't breakpoint the hypervisor */
		if ((value1 & CIABR_PRIV) == CIABR_PRIV_HYPER)
			return H_P3;
		vcpu->arch.ciabr  = value1;
		return H_SUCCESS;
	case H_SET_MODE_RESOURCE_SET_DAWR:
		if (!kvmppc_power8_compatible(vcpu))
			return H_P2;
		if (mflags)
			return H_UNSUPPORTED_FLAG_START;
		if (value2 & DABRX_HYP)
			return H_P4;
		vcpu->arch.dawr  = value1;
		vcpu->arch.dawrx = value2;
		return H_SUCCESS;
	default:
		return H_TOO_HARD;
	}
}

static int kvm_arch_vcpu_yield_to(struct kvm_vcpu *target)
{
	struct kvmppc_vcore *vcore = target->arch.vcore;

	/*
	 * We expect to have been called by the real mode handler
	 * (kvmppc_rm_h_confer()) which would have directly returned
	 * H_SUCCESS if the source vcore wasn't idle (e.g. if it may
	 * have useful work to do and should not confer) so we don't
	 * recheck that here.
	 */

	spin_lock(&vcore->lock);
	if (target->arch.state == KVMPPC_VCPU_RUNNABLE &&
	    vcore->vcore_state != VCORE_INACTIVE &&
	    vcore->runner)
		target = vcore->runner;
	spin_unlock(&vcore->lock);

	return kvm_vcpu_yield_to(target);
}

static int kvmppc_get_yield_count(struct kvm_vcpu *vcpu)
{
	int yield_count = 0;
	struct lppaca *lppaca;

	spin_lock(&vcpu->arch.vpa_update_lock);
	lppaca = (struct lppaca *)vcpu->arch.vpa.pinned_addr;
	if (lppaca)
		yield_count = be32_to_cpu(lppaca->yield_count);
	spin_unlock(&vcpu->arch.vpa_update_lock);
	return yield_count;
}

int kvmppc_pseries_do_hcall(struct kvm_vcpu *vcpu)
{
	unsigned long req = kvmppc_get_gpr(vcpu, 3);
	unsigned long target, ret = H_SUCCESS;
	int yield_count;
	struct kvm_vcpu *tvcpu;
	int idx, rc;

	if (req <= MAX_HCALL_OPCODE &&
	    !test_bit(req/4, vcpu->kvm->arch.enabled_hcalls))
		return RESUME_HOST;

	switch (req) {
	case H_CEDE:
		break;
	case H_PROD:
		target = kvmppc_get_gpr(vcpu, 4);
		tvcpu = kvmppc_find_vcpu(vcpu->kvm, target);
		if (!tvcpu) {
			ret = H_PARAMETER;
			break;
		}
		tvcpu->arch.prodded = 1;
		smp_mb();
		if (vcpu->arch.ceded) {
<<<<<<< HEAD
			if (swaitqueue_active(&vcpu->wq)) {
				swait_wake_interruptible(&vcpu->wq);
=======
			if (swait_active(&vcpu->wq)) {
				swake_up(&vcpu->wq);
>>>>>>> 412f52db
				vcpu->stat.halt_wakeup++;
			}
		}
		break;
	case H_CONFER:
		target = kvmppc_get_gpr(vcpu, 4);
		if (target == -1)
			break;
		tvcpu = kvmppc_find_vcpu(vcpu->kvm, target);
		if (!tvcpu) {
			ret = H_PARAMETER;
			break;
		}
		yield_count = kvmppc_get_gpr(vcpu, 5);
		if (kvmppc_get_yield_count(tvcpu) != yield_count)
			break;
		kvm_arch_vcpu_yield_to(tvcpu);
		break;
	case H_REGISTER_VPA:
		ret = do_h_register_vpa(vcpu, kvmppc_get_gpr(vcpu, 4),
					kvmppc_get_gpr(vcpu, 5),
					kvmppc_get_gpr(vcpu, 6));
		break;
	case H_RTAS:
		if (list_empty(&vcpu->kvm->arch.rtas_tokens))
			return RESUME_HOST;

		idx = srcu_read_lock(&vcpu->kvm->srcu);
		rc = kvmppc_rtas_hcall(vcpu);
		srcu_read_unlock(&vcpu->kvm->srcu, idx);

		if (rc == -ENOENT)
			return RESUME_HOST;
		else if (rc == 0)
			break;

		/* Send the error out to userspace via KVM_RUN */
		return rc;
	case H_LOGICAL_CI_LOAD:
		ret = kvmppc_h_logical_ci_load(vcpu);
		if (ret == H_TOO_HARD)
			return RESUME_HOST;
		break;
	case H_LOGICAL_CI_STORE:
		ret = kvmppc_h_logical_ci_store(vcpu);
		if (ret == H_TOO_HARD)
			return RESUME_HOST;
		break;
	case H_SET_MODE:
		ret = kvmppc_h_set_mode(vcpu, kvmppc_get_gpr(vcpu, 4),
					kvmppc_get_gpr(vcpu, 5),
					kvmppc_get_gpr(vcpu, 6),
					kvmppc_get_gpr(vcpu, 7));
		if (ret == H_TOO_HARD)
			return RESUME_HOST;
		break;
	case H_XIRR:
	case H_CPPR:
	case H_EOI:
	case H_IPI:
	case H_IPOLL:
	case H_XIRR_X:
		if (kvmppc_xics_enabled(vcpu)) {
			ret = kvmppc_xics_hcall(vcpu, req);
			break;
		} /* fallthrough */
	default:
		return RESUME_HOST;
	}
	kvmppc_set_gpr(vcpu, 3, ret);
	vcpu->arch.hcall_needed = 0;
	return RESUME_GUEST;
}

static int kvmppc_hcall_impl_hv(unsigned long cmd)
{
	switch (cmd) {
	case H_CEDE:
	case H_PROD:
	case H_CONFER:
	case H_REGISTER_VPA:
	case H_SET_MODE:
	case H_LOGICAL_CI_LOAD:
	case H_LOGICAL_CI_STORE:
#ifdef CONFIG_KVM_XICS
	case H_XIRR:
	case H_CPPR:
	case H_EOI:
	case H_IPI:
	case H_IPOLL:
	case H_XIRR_X:
#endif
		return 1;
	}

	/* See if it's in the real-mode table */
	return kvmppc_hcall_impl_hv_realmode(cmd);
}

static int kvmppc_emulate_debug_inst(struct kvm_run *run,
					struct kvm_vcpu *vcpu)
{
	u32 last_inst;

	if (kvmppc_get_last_inst(vcpu, INST_GENERIC, &last_inst) !=
					EMULATE_DONE) {
		/*
		 * Fetch failed, so return to guest and
		 * try executing it again.
		 */
		return RESUME_GUEST;
	}

	if (last_inst == KVMPPC_INST_SW_BREAKPOINT) {
		run->exit_reason = KVM_EXIT_DEBUG;
		run->debug.arch.address = kvmppc_get_pc(vcpu);
		return RESUME_HOST;
	} else {
		kvmppc_core_queue_program(vcpu, SRR1_PROGILL);
		return RESUME_GUEST;
	}
}

static int kvmppc_handle_exit_hv(struct kvm_run *run, struct kvm_vcpu *vcpu,
				 struct task_struct *tsk)
{
	int r = RESUME_HOST;

	vcpu->stat.sum_exits++;

	run->exit_reason = KVM_EXIT_UNKNOWN;
	run->ready_for_interrupt_injection = 1;
	switch (vcpu->arch.trap) {
	/* We're good on these - the host merely wanted to get our attention */
	case BOOK3S_INTERRUPT_HV_DECREMENTER:
		vcpu->stat.dec_exits++;
		r = RESUME_GUEST;
		break;
	case BOOK3S_INTERRUPT_EXTERNAL:
	case BOOK3S_INTERRUPT_H_DOORBELL:
		vcpu->stat.ext_intr_exits++;
		r = RESUME_GUEST;
		break;
	/* HMI is hypervisor interrupt and host has handled it. Resume guest.*/
	case BOOK3S_INTERRUPT_HMI:
	case BOOK3S_INTERRUPT_PERFMON:
		r = RESUME_GUEST;
		break;
	case BOOK3S_INTERRUPT_MACHINE_CHECK:
		/*
		 * Deliver a machine check interrupt to the guest.
		 * We have to do this, even if the host has handled the
		 * machine check, because machine checks use SRR0/1 and
		 * the interrupt might have trashed guest state in them.
		 */
		kvmppc_book3s_queue_irqprio(vcpu,
					    BOOK3S_INTERRUPT_MACHINE_CHECK);
		r = RESUME_GUEST;
		break;
	case BOOK3S_INTERRUPT_PROGRAM:
	{
		ulong flags;
		/*
		 * Normally program interrupts are delivered directly
		 * to the guest by the hardware, but we can get here
		 * as a result of a hypervisor emulation interrupt
		 * (e40) getting turned into a 700 by BML RTAS.
		 */
		flags = vcpu->arch.shregs.msr & 0x1f0000ull;
		kvmppc_core_queue_program(vcpu, flags);
		r = RESUME_GUEST;
		break;
	}
	case BOOK3S_INTERRUPT_SYSCALL:
	{
		/* hcall - punt to userspace */
		int i;

		/* hypercall with MSR_PR has already been handled in rmode,
		 * and never reaches here.
		 */

		run->papr_hcall.nr = kvmppc_get_gpr(vcpu, 3);
		for (i = 0; i < 9; ++i)
			run->papr_hcall.args[i] = kvmppc_get_gpr(vcpu, 4 + i);
		run->exit_reason = KVM_EXIT_PAPR_HCALL;
		vcpu->arch.hcall_needed = 1;
		r = RESUME_HOST;
		break;
	}
	/*
	 * We get these next two if the guest accesses a page which it thinks
	 * it has mapped but which is not actually present, either because
	 * it is for an emulated I/O device or because the corresonding
	 * host page has been paged out.  Any other HDSI/HISI interrupts
	 * have been handled already.
	 */
	case BOOK3S_INTERRUPT_H_DATA_STORAGE:
		r = RESUME_PAGE_FAULT;
		break;
	case BOOK3S_INTERRUPT_H_INST_STORAGE:
		vcpu->arch.fault_dar = kvmppc_get_pc(vcpu);
		vcpu->arch.fault_dsisr = 0;
		r = RESUME_PAGE_FAULT;
		break;
	/*
	 * This occurs if the guest executes an illegal instruction.
	 * If the guest debug is disabled, generate a program interrupt
	 * to the guest. If guest debug is enabled, we need to check
	 * whether the instruction is a software breakpoint instruction.
	 * Accordingly return to Guest or Host.
	 */
	case BOOK3S_INTERRUPT_H_EMUL_ASSIST:
		if (vcpu->arch.emul_inst != KVM_INST_FETCH_FAILED)
			vcpu->arch.last_inst = kvmppc_need_byteswap(vcpu) ?
				swab32(vcpu->arch.emul_inst) :
				vcpu->arch.emul_inst;
		if (vcpu->guest_debug & KVM_GUESTDBG_USE_SW_BP) {
			r = kvmppc_emulate_debug_inst(run, vcpu);
		} else {
			kvmppc_core_queue_program(vcpu, SRR1_PROGILL);
			r = RESUME_GUEST;
		}
		break;
	/*
	 * This occurs if the guest (kernel or userspace), does something that
	 * is prohibited by HFSCR.  We just generate a program interrupt to
	 * the guest.
	 */
	case BOOK3S_INTERRUPT_H_FAC_UNAVAIL:
		kvmppc_core_queue_program(vcpu, SRR1_PROGILL);
		r = RESUME_GUEST;
		break;
	default:
		kvmppc_dump_regs(vcpu);
		printk(KERN_EMERG "trap=0x%x | pc=0x%lx | msr=0x%llx\n",
			vcpu->arch.trap, kvmppc_get_pc(vcpu),
			vcpu->arch.shregs.msr);
		run->hw.hardware_exit_reason = vcpu->arch.trap;
		r = RESUME_HOST;
		break;
	}

	return r;
}

static int kvm_arch_vcpu_ioctl_get_sregs_hv(struct kvm_vcpu *vcpu,
					    struct kvm_sregs *sregs)
{
	int i;

	memset(sregs, 0, sizeof(struct kvm_sregs));
	sregs->pvr = vcpu->arch.pvr;
	for (i = 0; i < vcpu->arch.slb_max; i++) {
		sregs->u.s.ppc64.slb[i].slbe = vcpu->arch.slb[i].orige;
		sregs->u.s.ppc64.slb[i].slbv = vcpu->arch.slb[i].origv;
	}

	return 0;
}

static int kvm_arch_vcpu_ioctl_set_sregs_hv(struct kvm_vcpu *vcpu,
					    struct kvm_sregs *sregs)
{
	int i, j;

	/* Only accept the same PVR as the host's, since we can't spoof it */
	if (sregs->pvr != vcpu->arch.pvr)
		return -EINVAL;

	j = 0;
	for (i = 0; i < vcpu->arch.slb_nr; i++) {
		if (sregs->u.s.ppc64.slb[i].slbe & SLB_ESID_V) {
			vcpu->arch.slb[j].orige = sregs->u.s.ppc64.slb[i].slbe;
			vcpu->arch.slb[j].origv = sregs->u.s.ppc64.slb[i].slbv;
			++j;
		}
	}
	vcpu->arch.slb_max = j;

	return 0;
}

static void kvmppc_set_lpcr(struct kvm_vcpu *vcpu, u64 new_lpcr,
		bool preserve_top32)
{
	struct kvm *kvm = vcpu->kvm;
	struct kvmppc_vcore *vc = vcpu->arch.vcore;
	u64 mask;

	mutex_lock(&kvm->lock);
	spin_lock(&vc->lock);
	/*
	 * If ILE (interrupt little-endian) has changed, update the
	 * MSR_LE bit in the intr_msr for each vcpu in this vcore.
	 */
	if ((new_lpcr & LPCR_ILE) != (vc->lpcr & LPCR_ILE)) {
		struct kvm_vcpu *vcpu;
		int i;

		kvm_for_each_vcpu(i, vcpu, kvm) {
			if (vcpu->arch.vcore != vc)
				continue;
			if (new_lpcr & LPCR_ILE)
				vcpu->arch.intr_msr |= MSR_LE;
			else
				vcpu->arch.intr_msr &= ~MSR_LE;
		}
	}

	/*
	 * Userspace can only modify DPFD (default prefetch depth),
	 * ILE (interrupt little-endian) and TC (translation control).
	 * On POWER8 userspace can also modify AIL (alt. interrupt loc.)
	 */
	mask = LPCR_DPFD | LPCR_ILE | LPCR_TC;
	if (cpu_has_feature(CPU_FTR_ARCH_207S))
		mask |= LPCR_AIL;

	/* Broken 32-bit version of LPCR must not clear top bits */
	if (preserve_top32)
		mask &= 0xFFFFFFFF;
	vc->lpcr = (vc->lpcr & ~mask) | (new_lpcr & mask);
	spin_unlock(&vc->lock);
	mutex_unlock(&kvm->lock);
}

static int kvmppc_get_one_reg_hv(struct kvm_vcpu *vcpu, u64 id,
				 union kvmppc_one_reg *val)
{
	int r = 0;
	long int i;

	switch (id) {
	case KVM_REG_PPC_DEBUG_INST:
		*val = get_reg_val(id, KVMPPC_INST_SW_BREAKPOINT);
		break;
	case KVM_REG_PPC_HIOR:
		*val = get_reg_val(id, 0);
		break;
	case KVM_REG_PPC_DABR:
		*val = get_reg_val(id, vcpu->arch.dabr);
		break;
	case KVM_REG_PPC_DABRX:
		*val = get_reg_val(id, vcpu->arch.dabrx);
		break;
	case KVM_REG_PPC_DSCR:
		*val = get_reg_val(id, vcpu->arch.dscr);
		break;
	case KVM_REG_PPC_PURR:
		*val = get_reg_val(id, vcpu->arch.purr);
		break;
	case KVM_REG_PPC_SPURR:
		*val = get_reg_val(id, vcpu->arch.spurr);
		break;
	case KVM_REG_PPC_AMR:
		*val = get_reg_val(id, vcpu->arch.amr);
		break;
	case KVM_REG_PPC_UAMOR:
		*val = get_reg_val(id, vcpu->arch.uamor);
		break;
	case KVM_REG_PPC_MMCR0 ... KVM_REG_PPC_MMCRS:
		i = id - KVM_REG_PPC_MMCR0;
		*val = get_reg_val(id, vcpu->arch.mmcr[i]);
		break;
	case KVM_REG_PPC_PMC1 ... KVM_REG_PPC_PMC8:
		i = id - KVM_REG_PPC_PMC1;
		*val = get_reg_val(id, vcpu->arch.pmc[i]);
		break;
	case KVM_REG_PPC_SPMC1 ... KVM_REG_PPC_SPMC2:
		i = id - KVM_REG_PPC_SPMC1;
		*val = get_reg_val(id, vcpu->arch.spmc[i]);
		break;
	case KVM_REG_PPC_SIAR:
		*val = get_reg_val(id, vcpu->arch.siar);
		break;
	case KVM_REG_PPC_SDAR:
		*val = get_reg_val(id, vcpu->arch.sdar);
		break;
	case KVM_REG_PPC_SIER:
		*val = get_reg_val(id, vcpu->arch.sier);
		break;
	case KVM_REG_PPC_IAMR:
		*val = get_reg_val(id, vcpu->arch.iamr);
		break;
	case KVM_REG_PPC_PSPB:
		*val = get_reg_val(id, vcpu->arch.pspb);
		break;
	case KVM_REG_PPC_DPDES:
		*val = get_reg_val(id, vcpu->arch.vcore->dpdes);
		break;
	case KVM_REG_PPC_DAWR:
		*val = get_reg_val(id, vcpu->arch.dawr);
		break;
	case KVM_REG_PPC_DAWRX:
		*val = get_reg_val(id, vcpu->arch.dawrx);
		break;
	case KVM_REG_PPC_CIABR:
		*val = get_reg_val(id, vcpu->arch.ciabr);
		break;
	case KVM_REG_PPC_CSIGR:
		*val = get_reg_val(id, vcpu->arch.csigr);
		break;
	case KVM_REG_PPC_TACR:
		*val = get_reg_val(id, vcpu->arch.tacr);
		break;
	case KVM_REG_PPC_TCSCR:
		*val = get_reg_val(id, vcpu->arch.tcscr);
		break;
	case KVM_REG_PPC_PID:
		*val = get_reg_val(id, vcpu->arch.pid);
		break;
	case KVM_REG_PPC_ACOP:
		*val = get_reg_val(id, vcpu->arch.acop);
		break;
	case KVM_REG_PPC_WORT:
		*val = get_reg_val(id, vcpu->arch.wort);
		break;
	case KVM_REG_PPC_VPA_ADDR:
		spin_lock(&vcpu->arch.vpa_update_lock);
		*val = get_reg_val(id, vcpu->arch.vpa.next_gpa);
		spin_unlock(&vcpu->arch.vpa_update_lock);
		break;
	case KVM_REG_PPC_VPA_SLB:
		spin_lock(&vcpu->arch.vpa_update_lock);
		val->vpaval.addr = vcpu->arch.slb_shadow.next_gpa;
		val->vpaval.length = vcpu->arch.slb_shadow.len;
		spin_unlock(&vcpu->arch.vpa_update_lock);
		break;
	case KVM_REG_PPC_VPA_DTL:
		spin_lock(&vcpu->arch.vpa_update_lock);
		val->vpaval.addr = vcpu->arch.dtl.next_gpa;
		val->vpaval.length = vcpu->arch.dtl.len;
		spin_unlock(&vcpu->arch.vpa_update_lock);
		break;
	case KVM_REG_PPC_TB_OFFSET:
		*val = get_reg_val(id, vcpu->arch.vcore->tb_offset);
		break;
	case KVM_REG_PPC_LPCR:
	case KVM_REG_PPC_LPCR_64:
		*val = get_reg_val(id, vcpu->arch.vcore->lpcr);
		break;
	case KVM_REG_PPC_PPR:
		*val = get_reg_val(id, vcpu->arch.ppr);
		break;
#ifdef CONFIG_PPC_TRANSACTIONAL_MEM
	case KVM_REG_PPC_TFHAR:
		*val = get_reg_val(id, vcpu->arch.tfhar);
		break;
	case KVM_REG_PPC_TFIAR:
		*val = get_reg_val(id, vcpu->arch.tfiar);
		break;
	case KVM_REG_PPC_TEXASR:
		*val = get_reg_val(id, vcpu->arch.texasr);
		break;
	case KVM_REG_PPC_TM_GPR0 ... KVM_REG_PPC_TM_GPR31:
		i = id - KVM_REG_PPC_TM_GPR0;
		*val = get_reg_val(id, vcpu->arch.gpr_tm[i]);
		break;
	case KVM_REG_PPC_TM_VSR0 ... KVM_REG_PPC_TM_VSR63:
	{
		int j;
		i = id - KVM_REG_PPC_TM_VSR0;
		if (i < 32)
			for (j = 0; j < TS_FPRWIDTH; j++)
				val->vsxval[j] = vcpu->arch.fp_tm.fpr[i][j];
		else {
			if (cpu_has_feature(CPU_FTR_ALTIVEC))
				val->vval = vcpu->arch.vr_tm.vr[i-32];
			else
				r = -ENXIO;
		}
		break;
	}
	case KVM_REG_PPC_TM_CR:
		*val = get_reg_val(id, vcpu->arch.cr_tm);
		break;
	case KVM_REG_PPC_TM_LR:
		*val = get_reg_val(id, vcpu->arch.lr_tm);
		break;
	case KVM_REG_PPC_TM_CTR:
		*val = get_reg_val(id, vcpu->arch.ctr_tm);
		break;
	case KVM_REG_PPC_TM_FPSCR:
		*val = get_reg_val(id, vcpu->arch.fp_tm.fpscr);
		break;
	case KVM_REG_PPC_TM_AMR:
		*val = get_reg_val(id, vcpu->arch.amr_tm);
		break;
	case KVM_REG_PPC_TM_PPR:
		*val = get_reg_val(id, vcpu->arch.ppr_tm);
		break;
	case KVM_REG_PPC_TM_VRSAVE:
		*val = get_reg_val(id, vcpu->arch.vrsave_tm);
		break;
	case KVM_REG_PPC_TM_VSCR:
		if (cpu_has_feature(CPU_FTR_ALTIVEC))
			*val = get_reg_val(id, vcpu->arch.vr_tm.vscr.u[3]);
		else
			r = -ENXIO;
		break;
	case KVM_REG_PPC_TM_DSCR:
		*val = get_reg_val(id, vcpu->arch.dscr_tm);
		break;
	case KVM_REG_PPC_TM_TAR:
		*val = get_reg_val(id, vcpu->arch.tar_tm);
		break;
#endif
	case KVM_REG_PPC_ARCH_COMPAT:
		*val = get_reg_val(id, vcpu->arch.vcore->arch_compat);
		break;
	default:
		r = -EINVAL;
		break;
	}

	return r;
}

static int kvmppc_set_one_reg_hv(struct kvm_vcpu *vcpu, u64 id,
				 union kvmppc_one_reg *val)
{
	int r = 0;
	long int i;
	unsigned long addr, len;

	switch (id) {
	case KVM_REG_PPC_HIOR:
		/* Only allow this to be set to zero */
		if (set_reg_val(id, *val))
			r = -EINVAL;
		break;
	case KVM_REG_PPC_DABR:
		vcpu->arch.dabr = set_reg_val(id, *val);
		break;
	case KVM_REG_PPC_DABRX:
		vcpu->arch.dabrx = set_reg_val(id, *val) & ~DABRX_HYP;
		break;
	case KVM_REG_PPC_DSCR:
		vcpu->arch.dscr = set_reg_val(id, *val);
		break;
	case KVM_REG_PPC_PURR:
		vcpu->arch.purr = set_reg_val(id, *val);
		break;
	case KVM_REG_PPC_SPURR:
		vcpu->arch.spurr = set_reg_val(id, *val);
		break;
	case KVM_REG_PPC_AMR:
		vcpu->arch.amr = set_reg_val(id, *val);
		break;
	case KVM_REG_PPC_UAMOR:
		vcpu->arch.uamor = set_reg_val(id, *val);
		break;
	case KVM_REG_PPC_MMCR0 ... KVM_REG_PPC_MMCRS:
		i = id - KVM_REG_PPC_MMCR0;
		vcpu->arch.mmcr[i] = set_reg_val(id, *val);
		break;
	case KVM_REG_PPC_PMC1 ... KVM_REG_PPC_PMC8:
		i = id - KVM_REG_PPC_PMC1;
		vcpu->arch.pmc[i] = set_reg_val(id, *val);
		break;
	case KVM_REG_PPC_SPMC1 ... KVM_REG_PPC_SPMC2:
		i = id - KVM_REG_PPC_SPMC1;
		vcpu->arch.spmc[i] = set_reg_val(id, *val);
		break;
	case KVM_REG_PPC_SIAR:
		vcpu->arch.siar = set_reg_val(id, *val);
		break;
	case KVM_REG_PPC_SDAR:
		vcpu->arch.sdar = set_reg_val(id, *val);
		break;
	case KVM_REG_PPC_SIER:
		vcpu->arch.sier = set_reg_val(id, *val);
		break;
	case KVM_REG_PPC_IAMR:
		vcpu->arch.iamr = set_reg_val(id, *val);
		break;
	case KVM_REG_PPC_PSPB:
		vcpu->arch.pspb = set_reg_val(id, *val);
		break;
	case KVM_REG_PPC_DPDES:
		vcpu->arch.vcore->dpdes = set_reg_val(id, *val);
		break;
	case KVM_REG_PPC_DAWR:
		vcpu->arch.dawr = set_reg_val(id, *val);
		break;
	case KVM_REG_PPC_DAWRX:
		vcpu->arch.dawrx = set_reg_val(id, *val) & ~DAWRX_HYP;
		break;
	case KVM_REG_PPC_CIABR:
		vcpu->arch.ciabr = set_reg_val(id, *val);
		/* Don't allow setting breakpoints in hypervisor code */
		if ((vcpu->arch.ciabr & CIABR_PRIV) == CIABR_PRIV_HYPER)
			vcpu->arch.ciabr &= ~CIABR_PRIV;	/* disable */
		break;
	case KVM_REG_PPC_CSIGR:
		vcpu->arch.csigr = set_reg_val(id, *val);
		break;
	case KVM_REG_PPC_TACR:
		vcpu->arch.tacr = set_reg_val(id, *val);
		break;
	case KVM_REG_PPC_TCSCR:
		vcpu->arch.tcscr = set_reg_val(id, *val);
		break;
	case KVM_REG_PPC_PID:
		vcpu->arch.pid = set_reg_val(id, *val);
		break;
	case KVM_REG_PPC_ACOP:
		vcpu->arch.acop = set_reg_val(id, *val);
		break;
	case KVM_REG_PPC_WORT:
		vcpu->arch.wort = set_reg_val(id, *val);
		break;
	case KVM_REG_PPC_VPA_ADDR:
		addr = set_reg_val(id, *val);
		r = -EINVAL;
		if (!addr && (vcpu->arch.slb_shadow.next_gpa ||
			      vcpu->arch.dtl.next_gpa))
			break;
		r = set_vpa(vcpu, &vcpu->arch.vpa, addr, sizeof(struct lppaca));
		break;
	case KVM_REG_PPC_VPA_SLB:
		addr = val->vpaval.addr;
		len = val->vpaval.length;
		r = -EINVAL;
		if (addr && !vcpu->arch.vpa.next_gpa)
			break;
		r = set_vpa(vcpu, &vcpu->arch.slb_shadow, addr, len);
		break;
	case KVM_REG_PPC_VPA_DTL:
		addr = val->vpaval.addr;
		len = val->vpaval.length;
		r = -EINVAL;
		if (addr && (len < sizeof(struct dtl_entry) ||
			     !vcpu->arch.vpa.next_gpa))
			break;
		len -= len % sizeof(struct dtl_entry);
		r = set_vpa(vcpu, &vcpu->arch.dtl, addr, len);
		break;
	case KVM_REG_PPC_TB_OFFSET:
		/* round up to multiple of 2^24 */
		vcpu->arch.vcore->tb_offset =
			ALIGN(set_reg_val(id, *val), 1UL << 24);
		break;
	case KVM_REG_PPC_LPCR:
		kvmppc_set_lpcr(vcpu, set_reg_val(id, *val), true);
		break;
	case KVM_REG_PPC_LPCR_64:
		kvmppc_set_lpcr(vcpu, set_reg_val(id, *val), false);
		break;
	case KVM_REG_PPC_PPR:
		vcpu->arch.ppr = set_reg_val(id, *val);
		break;
#ifdef CONFIG_PPC_TRANSACTIONAL_MEM
	case KVM_REG_PPC_TFHAR:
		vcpu->arch.tfhar = set_reg_val(id, *val);
		break;
	case KVM_REG_PPC_TFIAR:
		vcpu->arch.tfiar = set_reg_val(id, *val);
		break;
	case KVM_REG_PPC_TEXASR:
		vcpu->arch.texasr = set_reg_val(id, *val);
		break;
	case KVM_REG_PPC_TM_GPR0 ... KVM_REG_PPC_TM_GPR31:
		i = id - KVM_REG_PPC_TM_GPR0;
		vcpu->arch.gpr_tm[i] = set_reg_val(id, *val);
		break;
	case KVM_REG_PPC_TM_VSR0 ... KVM_REG_PPC_TM_VSR63:
	{
		int j;
		i = id - KVM_REG_PPC_TM_VSR0;
		if (i < 32)
			for (j = 0; j < TS_FPRWIDTH; j++)
				vcpu->arch.fp_tm.fpr[i][j] = val->vsxval[j];
		else
			if (cpu_has_feature(CPU_FTR_ALTIVEC))
				vcpu->arch.vr_tm.vr[i-32] = val->vval;
			else
				r = -ENXIO;
		break;
	}
	case KVM_REG_PPC_TM_CR:
		vcpu->arch.cr_tm = set_reg_val(id, *val);
		break;
	case KVM_REG_PPC_TM_LR:
		vcpu->arch.lr_tm = set_reg_val(id, *val);
		break;
	case KVM_REG_PPC_TM_CTR:
		vcpu->arch.ctr_tm = set_reg_val(id, *val);
		break;
	case KVM_REG_PPC_TM_FPSCR:
		vcpu->arch.fp_tm.fpscr = set_reg_val(id, *val);
		break;
	case KVM_REG_PPC_TM_AMR:
		vcpu->arch.amr_tm = set_reg_val(id, *val);
		break;
	case KVM_REG_PPC_TM_PPR:
		vcpu->arch.ppr_tm = set_reg_val(id, *val);
		break;
	case KVM_REG_PPC_TM_VRSAVE:
		vcpu->arch.vrsave_tm = set_reg_val(id, *val);
		break;
	case KVM_REG_PPC_TM_VSCR:
		if (cpu_has_feature(CPU_FTR_ALTIVEC))
			vcpu->arch.vr.vscr.u[3] = set_reg_val(id, *val);
		else
			r = - ENXIO;
		break;
	case KVM_REG_PPC_TM_DSCR:
		vcpu->arch.dscr_tm = set_reg_val(id, *val);
		break;
	case KVM_REG_PPC_TM_TAR:
		vcpu->arch.tar_tm = set_reg_val(id, *val);
		break;
#endif
	case KVM_REG_PPC_ARCH_COMPAT:
		r = kvmppc_set_arch_compat(vcpu, set_reg_val(id, *val));
		break;
	default:
		r = -EINVAL;
		break;
	}

	return r;
}

static struct kvmppc_vcore *kvmppc_vcore_create(struct kvm *kvm, int core)
{
	struct kvmppc_vcore *vcore;

	vcore = kzalloc(sizeof(struct kvmppc_vcore), GFP_KERNEL);

	if (vcore == NULL)
		return NULL;

	INIT_LIST_HEAD(&vcore->runnable_threads);
	spin_lock_init(&vcore->lock);
	spin_lock_init(&vcore->stoltb_lock);
<<<<<<< HEAD
	init_swait_head(&vcore->wq);
=======
	init_swait_queue_head(&vcore->wq);
>>>>>>> 412f52db
	vcore->preempt_tb = TB_NIL;
	vcore->lpcr = kvm->arch.lpcr;
	vcore->first_vcpuid = core * threads_per_subcore;
	vcore->kvm = kvm;
	INIT_LIST_HEAD(&vcore->preempt_list);

	return vcore;
}

#ifdef CONFIG_KVM_BOOK3S_HV_EXIT_TIMING
static struct debugfs_timings_element {
	const char *name;
	size_t offset;
} timings[] = {
	{"rm_entry",	offsetof(struct kvm_vcpu, arch.rm_entry)},
	{"rm_intr",	offsetof(struct kvm_vcpu, arch.rm_intr)},
	{"rm_exit",	offsetof(struct kvm_vcpu, arch.rm_exit)},
	{"guest",	offsetof(struct kvm_vcpu, arch.guest_time)},
	{"cede",	offsetof(struct kvm_vcpu, arch.cede_time)},
};

#define N_TIMINGS	(sizeof(timings) / sizeof(timings[0]))

struct debugfs_timings_state {
	struct kvm_vcpu	*vcpu;
	unsigned int	buflen;
	char		buf[N_TIMINGS * 100];
};

static int debugfs_timings_open(struct inode *inode, struct file *file)
{
	struct kvm_vcpu *vcpu = inode->i_private;
	struct debugfs_timings_state *p;

	p = kzalloc(sizeof(*p), GFP_KERNEL);
	if (!p)
		return -ENOMEM;

	kvm_get_kvm(vcpu->kvm);
	p->vcpu = vcpu;
	file->private_data = p;

	return nonseekable_open(inode, file);
}

static int debugfs_timings_release(struct inode *inode, struct file *file)
{
	struct debugfs_timings_state *p = file->private_data;

	kvm_put_kvm(p->vcpu->kvm);
	kfree(p);
	return 0;
}

static ssize_t debugfs_timings_read(struct file *file, char __user *buf,
				    size_t len, loff_t *ppos)
{
	struct debugfs_timings_state *p = file->private_data;
	struct kvm_vcpu *vcpu = p->vcpu;
	char *s, *buf_end;
	struct kvmhv_tb_accumulator tb;
	u64 count;
	loff_t pos;
	ssize_t n;
	int i, loops;
	bool ok;

	if (!p->buflen) {
		s = p->buf;
		buf_end = s + sizeof(p->buf);
		for (i = 0; i < N_TIMINGS; ++i) {
			struct kvmhv_tb_accumulator *acc;

			acc = (struct kvmhv_tb_accumulator *)
				((unsigned long)vcpu + timings[i].offset);
			ok = false;
			for (loops = 0; loops < 1000; ++loops) {
				count = acc->seqcount;
				if (!(count & 1)) {
					smp_rmb();
					tb = *acc;
					smp_rmb();
					if (count == acc->seqcount) {
						ok = true;
						break;
					}
				}
				udelay(1);
			}
			if (!ok)
				snprintf(s, buf_end - s, "%s: stuck\n",
					timings[i].name);
			else
				snprintf(s, buf_end - s,
					"%s: %llu %llu %llu %llu\n",
					timings[i].name, count / 2,
					tb_to_ns(tb.tb_total),
					tb_to_ns(tb.tb_min),
					tb_to_ns(tb.tb_max));
			s += strlen(s);
		}
		p->buflen = s - p->buf;
	}

	pos = *ppos;
	if (pos >= p->buflen)
		return 0;
	if (len > p->buflen - pos)
		len = p->buflen - pos;
	n = copy_to_user(buf, p->buf + pos, len);
	if (n) {
		if (n == len)
			return -EFAULT;
		len -= n;
	}
	*ppos = pos + len;
	return len;
}

static ssize_t debugfs_timings_write(struct file *file, const char __user *buf,
				     size_t len, loff_t *ppos)
{
	return -EACCES;
}

static const struct file_operations debugfs_timings_ops = {
	.owner	 = THIS_MODULE,
	.open	 = debugfs_timings_open,
	.release = debugfs_timings_release,
	.read	 = debugfs_timings_read,
	.write	 = debugfs_timings_write,
	.llseek	 = generic_file_llseek,
};

/* Create a debugfs directory for the vcpu */
static void debugfs_vcpu_init(struct kvm_vcpu *vcpu, unsigned int id)
{
	char buf[16];
	struct kvm *kvm = vcpu->kvm;

	snprintf(buf, sizeof(buf), "vcpu%u", id);
	if (IS_ERR_OR_NULL(kvm->arch.debugfs_dir))
		return;
	vcpu->arch.debugfs_dir = debugfs_create_dir(buf, kvm->arch.debugfs_dir);
	if (IS_ERR_OR_NULL(vcpu->arch.debugfs_dir))
		return;
	vcpu->arch.debugfs_timings =
		debugfs_create_file("timings", 0444, vcpu->arch.debugfs_dir,
				    vcpu, &debugfs_timings_ops);
}

#else /* CONFIG_KVM_BOOK3S_HV_EXIT_TIMING */
static void debugfs_vcpu_init(struct kvm_vcpu *vcpu, unsigned int id)
{
}
#endif /* CONFIG_KVM_BOOK3S_HV_EXIT_TIMING */

static struct kvm_vcpu *kvmppc_core_vcpu_create_hv(struct kvm *kvm,
						   unsigned int id)
{
	struct kvm_vcpu *vcpu;
	int err = -EINVAL;
	int core;
	struct kvmppc_vcore *vcore;

	core = id / threads_per_subcore;
	if (core >= KVM_MAX_VCORES)
		goto out;

	err = -ENOMEM;
	vcpu = kmem_cache_zalloc(kvm_vcpu_cache, GFP_KERNEL);
	if (!vcpu)
		goto out;

	err = kvm_vcpu_init(vcpu, kvm, id);
	if (err)
		goto free_vcpu;

	vcpu->arch.shared = &vcpu->arch.shregs;
#ifdef CONFIG_KVM_BOOK3S_PR_POSSIBLE
	/*
	 * The shared struct is never shared on HV,
	 * so we can always use host endianness
	 */
#ifdef __BIG_ENDIAN__
	vcpu->arch.shared_big_endian = true;
#else
	vcpu->arch.shared_big_endian = false;
#endif
#endif
	vcpu->arch.mmcr[0] = MMCR0_FC;
	vcpu->arch.ctrl = CTRL_RUNLATCH;
	/* default to host PVR, since we can't spoof it */
	kvmppc_set_pvr_hv(vcpu, mfspr(SPRN_PVR));
	spin_lock_init(&vcpu->arch.vpa_update_lock);
	spin_lock_init(&vcpu->arch.tbacct_lock);
	vcpu->arch.busy_preempt = TB_NIL;
	vcpu->arch.intr_msr = MSR_SF | MSR_ME;

	kvmppc_mmu_book3s_hv_init(vcpu);

	vcpu->arch.state = KVMPPC_VCPU_NOTREADY;

	init_waitqueue_head(&vcpu->arch.cpu_run);

	mutex_lock(&kvm->lock);
	vcore = kvm->arch.vcores[core];
	if (!vcore) {
		vcore = kvmppc_vcore_create(kvm, core);
		kvm->arch.vcores[core] = vcore;
		kvm->arch.online_vcores++;
	}
	mutex_unlock(&kvm->lock);

	if (!vcore)
		goto free_vcpu;

	spin_lock(&vcore->lock);
	++vcore->num_threads;
	spin_unlock(&vcore->lock);
	vcpu->arch.vcore = vcore;
	vcpu->arch.ptid = vcpu->vcpu_id - vcore->first_vcpuid;
	vcpu->arch.thread_cpu = -1;

	vcpu->arch.cpu_type = KVM_CPU_3S_64;
	kvmppc_sanity_check(vcpu);

	debugfs_vcpu_init(vcpu, id);

	return vcpu;

free_vcpu:
	kmem_cache_free(kvm_vcpu_cache, vcpu);
out:
	return ERR_PTR(err);
}

static void unpin_vpa(struct kvm *kvm, struct kvmppc_vpa *vpa)
{
	if (vpa->pinned_addr)
		kvmppc_unpin_guest_page(kvm, vpa->pinned_addr, vpa->gpa,
					vpa->dirty);
}

static void kvmppc_core_vcpu_free_hv(struct kvm_vcpu *vcpu)
{
	spin_lock(&vcpu->arch.vpa_update_lock);
	unpin_vpa(vcpu->kvm, &vcpu->arch.dtl);
	unpin_vpa(vcpu->kvm, &vcpu->arch.slb_shadow);
	unpin_vpa(vcpu->kvm, &vcpu->arch.vpa);
	spin_unlock(&vcpu->arch.vpa_update_lock);
	kvm_vcpu_uninit(vcpu);
	kmem_cache_free(kvm_vcpu_cache, vcpu);
}

static int kvmppc_core_check_requests_hv(struct kvm_vcpu *vcpu)
{
	/* Indicate we want to get back into the guest */
	return 1;
}

static void kvmppc_set_timer(struct kvm_vcpu *vcpu)
{
	unsigned long dec_nsec, now;

	now = get_tb();
	if (now > vcpu->arch.dec_expires) {
		/* decrementer has already gone negative */
		kvmppc_core_queue_dec(vcpu);
		kvmppc_core_prepare_to_enter(vcpu);
		return;
	}
	dec_nsec = (vcpu->arch.dec_expires - now) * NSEC_PER_SEC
		   / tb_ticks_per_sec;
	hrtimer_start(&vcpu->arch.dec_timer, ktime_set(0, dec_nsec),
		      HRTIMER_MODE_REL);
	vcpu->arch.timer_running = 1;
}

static void kvmppc_end_cede(struct kvm_vcpu *vcpu)
{
	vcpu->arch.ceded = 0;
	if (vcpu->arch.timer_running) {
		hrtimer_try_to_cancel(&vcpu->arch.dec_timer);
		vcpu->arch.timer_running = 0;
	}
}

extern void __kvmppc_vcore_entry(void);

static void kvmppc_remove_runnable(struct kvmppc_vcore *vc,
				   struct kvm_vcpu *vcpu)
{
	u64 now;

	if (vcpu->arch.state != KVMPPC_VCPU_RUNNABLE)
		return;
	spin_lock_irq(&vcpu->arch.tbacct_lock);
	now = mftb();
	vcpu->arch.busy_stolen += vcore_stolen_time(vc, now) -
		vcpu->arch.stolen_logged;
	vcpu->arch.busy_preempt = now;
	vcpu->arch.state = KVMPPC_VCPU_BUSY_IN_HOST;
	spin_unlock_irq(&vcpu->arch.tbacct_lock);
	--vc->n_runnable;
	list_del(&vcpu->arch.run_list);
}

static int kvmppc_grab_hwthread(int cpu)
{
	struct paca_struct *tpaca;
	long timeout = 10000;

	tpaca = &paca[cpu];

	/* Ensure the thread won't go into the kernel if it wakes */
	tpaca->kvm_hstate.kvm_vcpu = NULL;
	tpaca->kvm_hstate.kvm_vcore = NULL;
	tpaca->kvm_hstate.napping = 0;
	smp_wmb();
	tpaca->kvm_hstate.hwthread_req = 1;

	/*
	 * If the thread is already executing in the kernel (e.g. handling
	 * a stray interrupt), wait for it to get back to nap mode.
	 * The smp_mb() is to ensure that our setting of hwthread_req
	 * is visible before we look at hwthread_state, so if this
	 * races with the code at system_reset_pSeries and the thread
	 * misses our setting of hwthread_req, we are sure to see its
	 * setting of hwthread_state, and vice versa.
	 */
	smp_mb();
	while (tpaca->kvm_hstate.hwthread_state == KVM_HWTHREAD_IN_KERNEL) {
		if (--timeout <= 0) {
			pr_err("KVM: couldn't grab cpu %d\n", cpu);
			return -EBUSY;
		}
		udelay(1);
	}
	return 0;
}

static void kvmppc_release_hwthread(int cpu)
{
	struct paca_struct *tpaca;

	tpaca = &paca[cpu];
	tpaca->kvm_hstate.hwthread_req = 0;
	tpaca->kvm_hstate.kvm_vcpu = NULL;
	tpaca->kvm_hstate.kvm_vcore = NULL;
	tpaca->kvm_hstate.kvm_split_mode = NULL;
}

static void kvmppc_start_thread(struct kvm_vcpu *vcpu, struct kvmppc_vcore *vc)
{
	int cpu;
	struct paca_struct *tpaca;
	struct kvmppc_vcore *mvc = vc->master_vcore;

	cpu = vc->pcpu;
	if (vcpu) {
		if (vcpu->arch.timer_running) {
			hrtimer_try_to_cancel(&vcpu->arch.dec_timer);
			vcpu->arch.timer_running = 0;
		}
		cpu += vcpu->arch.ptid;
		vcpu->cpu = mvc->pcpu;
		vcpu->arch.thread_cpu = cpu;
	}
	tpaca = &paca[cpu];
	tpaca->kvm_hstate.kvm_vcpu = vcpu;
	tpaca->kvm_hstate.ptid = cpu - mvc->pcpu;
	/* Order stores to hstate.kvm_vcpu etc. before store to kvm_vcore */
	smp_wmb();
	tpaca->kvm_hstate.kvm_vcore = mvc;
	if (cpu != smp_processor_id())
		kvmppc_ipi_thread(cpu);
}

static void kvmppc_wait_for_nap(void)
{
	int cpu = smp_processor_id();
	int i, loops;

	for (loops = 0; loops < 1000000; ++loops) {
		/*
		 * Check if all threads are finished.
		 * We set the vcore pointer when starting a thread
		 * and the thread clears it when finished, so we look
		 * for any threads that still have a non-NULL vcore ptr.
		 */
		for (i = 1; i < threads_per_subcore; ++i)
			if (paca[cpu + i].kvm_hstate.kvm_vcore)
				break;
		if (i == threads_per_subcore) {
			HMT_medium();
			return;
		}
		HMT_low();
	}
	HMT_medium();
	for (i = 1; i < threads_per_subcore; ++i)
		if (paca[cpu + i].kvm_hstate.kvm_vcore)
			pr_err("KVM: CPU %d seems to be stuck\n", cpu + i);
}

/*
 * Check that we are on thread 0 and that any other threads in
 * this core are off-line.  Then grab the threads so they can't
 * enter the kernel.
 */
static int on_primary_thread(void)
{
	int cpu = smp_processor_id();
	int thr;

	/* Are we on a primary subcore? */
	if (cpu_thread_in_subcore(cpu))
		return 0;

	thr = 0;
	while (++thr < threads_per_subcore)
		if (cpu_online(cpu + thr))
			return 0;

	/* Grab all hw threads so they can't go into the kernel */
	for (thr = 1; thr < threads_per_subcore; ++thr) {
		if (kvmppc_grab_hwthread(cpu + thr)) {
			/* Couldn't grab one; let the others go */
			do {
				kvmppc_release_hwthread(cpu + thr);
			} while (--thr > 0);
			return 0;
		}
	}
	return 1;
}

/*
 * A list of virtual cores for each physical CPU.
 * These are vcores that could run but their runner VCPU tasks are
 * (or may be) preempted.
 */
struct preempted_vcore_list {
	struct list_head	list;
	spinlock_t		lock;
};

static DEFINE_PER_CPU(struct preempted_vcore_list, preempted_vcores);

static void init_vcore_lists(void)
{
	int cpu;

	for_each_possible_cpu(cpu) {
		struct preempted_vcore_list *lp = &per_cpu(preempted_vcores, cpu);
		spin_lock_init(&lp->lock);
		INIT_LIST_HEAD(&lp->list);
	}
}

static void kvmppc_vcore_preempt(struct kvmppc_vcore *vc)
{
	struct preempted_vcore_list *lp = this_cpu_ptr(&preempted_vcores);

	vc->vcore_state = VCORE_PREEMPT;
	vc->pcpu = smp_processor_id();
	if (vc->num_threads < threads_per_subcore) {
		spin_lock(&lp->lock);
		list_add_tail(&vc->preempt_list, &lp->list);
		spin_unlock(&lp->lock);
	}

	/* Start accumulating stolen time */
	kvmppc_core_start_stolen(vc);
}

static void kvmppc_vcore_end_preempt(struct kvmppc_vcore *vc)
{
	struct preempted_vcore_list *lp;

	kvmppc_core_end_stolen(vc);
	if (!list_empty(&vc->preempt_list)) {
		lp = &per_cpu(preempted_vcores, vc->pcpu);
		spin_lock(&lp->lock);
		list_del_init(&vc->preempt_list);
		spin_unlock(&lp->lock);
	}
	vc->vcore_state = VCORE_INACTIVE;
}

/*
 * This stores information about the virtual cores currently
 * assigned to a physical core.
 */
struct core_info {
	int		n_subcores;
	int		max_subcore_threads;
	int		total_threads;
	int		subcore_threads[MAX_SUBCORES];
	struct kvm	*subcore_vm[MAX_SUBCORES];
	struct list_head vcs[MAX_SUBCORES];
};

/*
 * This mapping means subcores 0 and 1 can use threads 0-3 and 4-7
 * respectively in 2-way micro-threading (split-core) mode.
 */
static int subcore_thread_map[MAX_SUBCORES] = { 0, 4, 2, 6 };

static void init_core_info(struct core_info *cip, struct kvmppc_vcore *vc)
{
	int sub;

	memset(cip, 0, sizeof(*cip));
	cip->n_subcores = 1;
	cip->max_subcore_threads = vc->num_threads;
	cip->total_threads = vc->num_threads;
	cip->subcore_threads[0] = vc->num_threads;
	cip->subcore_vm[0] = vc->kvm;
	for (sub = 0; sub < MAX_SUBCORES; ++sub)
		INIT_LIST_HEAD(&cip->vcs[sub]);
	list_add_tail(&vc->preempt_list, &cip->vcs[0]);
}

static bool subcore_config_ok(int n_subcores, int n_threads)
{
	/* Can only dynamically split if unsplit to begin with */
	if (n_subcores > 1 && threads_per_subcore < MAX_SMT_THREADS)
		return false;
	if (n_subcores > MAX_SUBCORES)
		return false;
	if (n_subcores > 1) {
		if (!(dynamic_mt_modes & 2))
			n_subcores = 4;
		if (n_subcores > 2 && !(dynamic_mt_modes & 4))
			return false;
	}

	return n_subcores * roundup_pow_of_two(n_threads) <= MAX_SMT_THREADS;
}

static void init_master_vcore(struct kvmppc_vcore *vc)
{
	vc->master_vcore = vc;
	vc->entry_exit_map = 0;
	vc->in_guest = 0;
	vc->napping_threads = 0;
	vc->conferring_threads = 0;
}

/*
 * See if the existing subcores can be split into 3 (or fewer) subcores
 * of at most two threads each, so we can fit in another vcore.  This
 * assumes there are at most two subcores and at most 6 threads in total.
 */
static bool can_split_piggybacked_subcores(struct core_info *cip)
{
	int sub, new_sub;
	int large_sub = -1;
	int thr;
	int n_subcores = cip->n_subcores;
	struct kvmppc_vcore *vc, *vcnext;
	struct kvmppc_vcore *master_vc = NULL;

	for (sub = 0; sub < cip->n_subcores; ++sub) {
		if (cip->subcore_threads[sub] <= 2)
			continue;
		if (large_sub >= 0)
			return false;
		large_sub = sub;
		vc = list_first_entry(&cip->vcs[sub], struct kvmppc_vcore,
				      preempt_list);
		if (vc->num_threads > 2)
			return false;
		n_subcores += (cip->subcore_threads[sub] - 1) >> 1;
	}
	if (large_sub < 0 || !subcore_config_ok(n_subcores + 1, 2))
		return false;

	/*
	 * Seems feasible, so go through and move vcores to new subcores.
	 * Note that when we have two or more vcores in one subcore,
	 * all those vcores must have only one thread each.
	 */
	new_sub = cip->n_subcores;
	thr = 0;
	sub = large_sub;
	list_for_each_entry_safe(vc, vcnext, &cip->vcs[sub], preempt_list) {
		if (thr >= 2) {
			list_del(&vc->preempt_list);
			list_add_tail(&vc->preempt_list, &cip->vcs[new_sub]);
			/* vc->num_threads must be 1 */
			if (++cip->subcore_threads[new_sub] == 1) {
				cip->subcore_vm[new_sub] = vc->kvm;
				init_master_vcore(vc);
				master_vc = vc;
				++cip->n_subcores;
			} else {
				vc->master_vcore = master_vc;
				++new_sub;
			}
		}
		thr += vc->num_threads;
	}
	cip->subcore_threads[large_sub] = 2;
	cip->max_subcore_threads = 2;

	return true;
}

static bool can_dynamic_split(struct kvmppc_vcore *vc, struct core_info *cip)
{
	int n_threads = vc->num_threads;
	int sub;

	if (!cpu_has_feature(CPU_FTR_ARCH_207S))
		return false;

	if (n_threads < cip->max_subcore_threads)
		n_threads = cip->max_subcore_threads;
	if (subcore_config_ok(cip->n_subcores + 1, n_threads)) {
		cip->max_subcore_threads = n_threads;
	} else if (cip->n_subcores <= 2 && cip->total_threads <= 6 &&
		   vc->num_threads <= 2) {
		/*
		 * We may be able to fit another subcore in by
		 * splitting an existing subcore with 3 or 4
		 * threads into two 2-thread subcores, or one
		 * with 5 or 6 threads into three subcores.
		 * We can only do this if those subcores have
		 * piggybacked virtual cores.
		 */
		if (!can_split_piggybacked_subcores(cip))
			return false;
	} else {
		return false;
	}

	sub = cip->n_subcores;
	++cip->n_subcores;
	cip->total_threads += vc->num_threads;
	cip->subcore_threads[sub] = vc->num_threads;
	cip->subcore_vm[sub] = vc->kvm;
	init_master_vcore(vc);
	list_del(&vc->preempt_list);
	list_add_tail(&vc->preempt_list, &cip->vcs[sub]);

	return true;
}

static bool can_piggyback_subcore(struct kvmppc_vcore *pvc,
				  struct core_info *cip, int sub)
{
	struct kvmppc_vcore *vc;
	int n_thr;

	vc = list_first_entry(&cip->vcs[sub], struct kvmppc_vcore,
			      preempt_list);

	/* require same VM and same per-core reg values */
	if (pvc->kvm != vc->kvm ||
	    pvc->tb_offset != vc->tb_offset ||
	    pvc->pcr != vc->pcr ||
	    pvc->lpcr != vc->lpcr)
		return false;

	/* P8 guest with > 1 thread per core would see wrong TIR value */
	if (cpu_has_feature(CPU_FTR_ARCH_207S) &&
	    (vc->num_threads > 1 || pvc->num_threads > 1))
		return false;

	n_thr = cip->subcore_threads[sub] + pvc->num_threads;
	if (n_thr > cip->max_subcore_threads) {
		if (!subcore_config_ok(cip->n_subcores, n_thr))
			return false;
		cip->max_subcore_threads = n_thr;
	}

	cip->total_threads += pvc->num_threads;
	cip->subcore_threads[sub] = n_thr;
	pvc->master_vcore = vc;
	list_del(&pvc->preempt_list);
	list_add_tail(&pvc->preempt_list, &cip->vcs[sub]);

	return true;
}

/*
 * Work out whether it is possible to piggyback the execution of
 * vcore *pvc onto the execution of the other vcores described in *cip.
 */
static bool can_piggyback(struct kvmppc_vcore *pvc, struct core_info *cip,
			  int target_threads)
{
	int sub;

	if (cip->total_threads + pvc->num_threads > target_threads)
		return false;
	for (sub = 0; sub < cip->n_subcores; ++sub)
		if (cip->subcore_threads[sub] &&
		    can_piggyback_subcore(pvc, cip, sub))
			return true;

	if (can_dynamic_split(pvc, cip))
		return true;

	return false;
}

static void prepare_threads(struct kvmppc_vcore *vc)
{
	struct kvm_vcpu *vcpu, *vnext;

	list_for_each_entry_safe(vcpu, vnext, &vc->runnable_threads,
				 arch.run_list) {
		if (signal_pending(vcpu->arch.run_task))
			vcpu->arch.ret = -EINTR;
		else if (vcpu->arch.vpa.update_pending ||
			 vcpu->arch.slb_shadow.update_pending ||
			 vcpu->arch.dtl.update_pending)
			vcpu->arch.ret = RESUME_GUEST;
		else
			continue;
		kvmppc_remove_runnable(vc, vcpu);
		wake_up(&vcpu->arch.cpu_run);
	}
}

static void collect_piggybacks(struct core_info *cip, int target_threads)
{
	struct preempted_vcore_list *lp = this_cpu_ptr(&preempted_vcores);
	struct kvmppc_vcore *pvc, *vcnext;

	spin_lock(&lp->lock);
	list_for_each_entry_safe(pvc, vcnext, &lp->list, preempt_list) {
		if (!spin_trylock(&pvc->lock))
			continue;
		prepare_threads(pvc);
		if (!pvc->n_runnable) {
			list_del_init(&pvc->preempt_list);
			if (pvc->runner == NULL) {
				pvc->vcore_state = VCORE_INACTIVE;
				kvmppc_core_end_stolen(pvc);
			}
			spin_unlock(&pvc->lock);
			continue;
		}
		if (!can_piggyback(pvc, cip, target_threads)) {
			spin_unlock(&pvc->lock);
			continue;
		}
		kvmppc_core_end_stolen(pvc);
		pvc->vcore_state = VCORE_PIGGYBACK;
		if (cip->total_threads >= target_threads)
			break;
	}
	spin_unlock(&lp->lock);
}

static void post_guest_process(struct kvmppc_vcore *vc, bool is_master)
{
	int still_running = 0;
	u64 now;
	long ret;
	struct kvm_vcpu *vcpu, *vnext;

	spin_lock(&vc->lock);
	now = get_tb();
	list_for_each_entry_safe(vcpu, vnext, &vc->runnable_threads,
				 arch.run_list) {
		/* cancel pending dec exception if dec is positive */
		if (now < vcpu->arch.dec_expires &&
		    kvmppc_core_pending_dec(vcpu))
			kvmppc_core_dequeue_dec(vcpu);

		trace_kvm_guest_exit(vcpu);

		ret = RESUME_GUEST;
		if (vcpu->arch.trap)
			ret = kvmppc_handle_exit_hv(vcpu->arch.kvm_run, vcpu,
						    vcpu->arch.run_task);

		vcpu->arch.ret = ret;
		vcpu->arch.trap = 0;

		if (is_kvmppc_resume_guest(vcpu->arch.ret)) {
			if (vcpu->arch.pending_exceptions)
				kvmppc_core_prepare_to_enter(vcpu);
			if (vcpu->arch.ceded)
				kvmppc_set_timer(vcpu);
			else
				++still_running;
		} else {
			kvmppc_remove_runnable(vc, vcpu);
			wake_up(&vcpu->arch.cpu_run);
		}
	}
	list_del_init(&vc->preempt_list);
	if (!is_master) {
		if (still_running > 0) {
			kvmppc_vcore_preempt(vc);
		} else if (vc->runner) {
			vc->vcore_state = VCORE_PREEMPT;
			kvmppc_core_start_stolen(vc);
		} else {
			vc->vcore_state = VCORE_INACTIVE;
		}
		if (vc->n_runnable > 0 && vc->runner == NULL) {
			/* make sure there's a candidate runner awake */
			vcpu = list_first_entry(&vc->runnable_threads,
						struct kvm_vcpu, arch.run_list);
			wake_up(&vcpu->arch.cpu_run);
		}
	}
	spin_unlock(&vc->lock);
}

/*
 * Run a set of guest threads on a physical core.
 * Called with vc->lock held.
 */
static noinline void kvmppc_run_core(struct kvmppc_vcore *vc)
{
	struct kvm_vcpu *vcpu, *vnext;
	int i;
	int srcu_idx;
	struct core_info core_info;
	struct kvmppc_vcore *pvc, *vcnext;
	struct kvm_split_mode split_info, *sip;
	int split, subcore_size, active;
	int sub;
	bool thr0_done;
	unsigned long cmd_bit, stat_bit;
	int pcpu, thr;
	int target_threads;

	/*
	 * Remove from the list any threads that have a signal pending
	 * or need a VPA update done
	 */
	prepare_threads(vc);

	/* if the runner is no longer runnable, let the caller pick a new one */
	if (vc->runner->arch.state != KVMPPC_VCPU_RUNNABLE)
		return;

	/*
	 * Initialize *vc.
	 */
	init_master_vcore(vc);
	vc->preempt_tb = TB_NIL;

	/*
	 * Make sure we are running on primary threads, and that secondary
	 * threads are offline.  Also check if the number of threads in this
	 * guest are greater than the current system threads per guest.
	 */
	if ((threads_per_core > 1) &&
	    ((vc->num_threads > threads_per_subcore) || !on_primary_thread())) {
		list_for_each_entry_safe(vcpu, vnext, &vc->runnable_threads,
					 arch.run_list) {
			vcpu->arch.ret = -EBUSY;
			kvmppc_remove_runnable(vc, vcpu);
			wake_up(&vcpu->arch.cpu_run);
		}
		goto out;
	}

	/*
	 * See if we could run any other vcores on the physical core
	 * along with this one.
	 */
	init_core_info(&core_info, vc);
	pcpu = smp_processor_id();
	target_threads = threads_per_subcore;
	if (target_smt_mode && target_smt_mode < target_threads)
		target_threads = target_smt_mode;
	if (vc->num_threads < target_threads)
		collect_piggybacks(&core_info, target_threads);

	/* Decide on micro-threading (split-core) mode */
	subcore_size = threads_per_subcore;
	cmd_bit = stat_bit = 0;
	split = core_info.n_subcores;
	sip = NULL;
	if (split > 1) {
		/* threads_per_subcore must be MAX_SMT_THREADS (8) here */
		if (split == 2 && (dynamic_mt_modes & 2)) {
			cmd_bit = HID0_POWER8_1TO2LPAR;
			stat_bit = HID0_POWER8_2LPARMODE;
		} else {
			split = 4;
			cmd_bit = HID0_POWER8_1TO4LPAR;
			stat_bit = HID0_POWER8_4LPARMODE;
		}
		subcore_size = MAX_SMT_THREADS / split;
		sip = &split_info;
		memset(&split_info, 0, sizeof(split_info));
		split_info.rpr = mfspr(SPRN_RPR);
		split_info.pmmar = mfspr(SPRN_PMMAR);
		split_info.ldbar = mfspr(SPRN_LDBAR);
		split_info.subcore_size = subcore_size;
		for (sub = 0; sub < core_info.n_subcores; ++sub)
			split_info.master_vcs[sub] =
				list_first_entry(&core_info.vcs[sub],
					struct kvmppc_vcore, preempt_list);
		/* order writes to split_info before kvm_split_mode pointer */
		smp_wmb();
	}
	pcpu = smp_processor_id();
	for (thr = 0; thr < threads_per_subcore; ++thr)
		paca[pcpu + thr].kvm_hstate.kvm_split_mode = sip;

	/* Initiate micro-threading (split-core) if required */
	if (cmd_bit) {
		unsigned long hid0 = mfspr(SPRN_HID0);

		hid0 |= cmd_bit | HID0_POWER8_DYNLPARDIS;
		mb();
		mtspr(SPRN_HID0, hid0);
		isync();
		for (;;) {
			hid0 = mfspr(SPRN_HID0);
			if (hid0 & stat_bit)
				break;
			cpu_relax();
		}
	}

	/* Start all the threads */
	active = 0;
	for (sub = 0; sub < core_info.n_subcores; ++sub) {
		thr = subcore_thread_map[sub];
		thr0_done = false;
		active |= 1 << thr;
		list_for_each_entry(pvc, &core_info.vcs[sub], preempt_list) {
			pvc->pcpu = pcpu + thr;
			list_for_each_entry(vcpu, &pvc->runnable_threads,
					    arch.run_list) {
				kvmppc_start_thread(vcpu, pvc);
				kvmppc_create_dtl_entry(vcpu, pvc);
				trace_kvm_guest_enter(vcpu);
				if (!vcpu->arch.ptid)
					thr0_done = true;
				active |= 1 << (thr + vcpu->arch.ptid);
			}
			/*
			 * We need to start the first thread of each subcore
			 * even if it doesn't have a vcpu.
			 */
			if (pvc->master_vcore == pvc && !thr0_done)
				kvmppc_start_thread(NULL, pvc);
			thr += pvc->num_threads;
		}
	}

	/*
	 * Ensure that split_info.do_nap is set after setting
	 * the vcore pointer in the PACA of the secondaries.
	 */
	smp_mb();
	if (cmd_bit)
		split_info.do_nap = 1;	/* ask secondaries to nap when done */

	/*
	 * When doing micro-threading, poke the inactive threads as well.
	 * This gets them to the nap instruction after kvm_do_nap,
	 * which reduces the time taken to unsplit later.
	 */
	if (split > 1)
		for (thr = 1; thr < threads_per_subcore; ++thr)
			if (!(active & (1 << thr)))
				kvmppc_ipi_thread(pcpu + thr);

	vc->vcore_state = VCORE_RUNNING;
	preempt_disable();

	trace_kvmppc_run_core(vc, 0);

	for (sub = 0; sub < core_info.n_subcores; ++sub)
		list_for_each_entry(pvc, &core_info.vcs[sub], preempt_list)
			spin_unlock(&pvc->lock);

	kvm_guest_enter();

	srcu_idx = srcu_read_lock(&vc->kvm->srcu);

	__kvmppc_vcore_entry();

	srcu_read_unlock(&vc->kvm->srcu, srcu_idx);

	spin_lock(&vc->lock);
	/* prevent other vcpu threads from doing kvmppc_start_thread() now */
	vc->vcore_state = VCORE_EXITING;

	/* wait for secondary threads to finish writing their state to memory */
	kvmppc_wait_for_nap();

	/* Return to whole-core mode if we split the core earlier */
	if (split > 1) {
		unsigned long hid0 = mfspr(SPRN_HID0);
		unsigned long loops = 0;

		hid0 &= ~HID0_POWER8_DYNLPARDIS;
		stat_bit = HID0_POWER8_2LPARMODE | HID0_POWER8_4LPARMODE;
		mb();
		mtspr(SPRN_HID0, hid0);
		isync();
		for (;;) {
			hid0 = mfspr(SPRN_HID0);
			if (!(hid0 & stat_bit))
				break;
			cpu_relax();
			++loops;
		}
		split_info.do_nap = 0;
	}

	/* Let secondaries go back to the offline loop */
	for (i = 0; i < threads_per_subcore; ++i) {
		kvmppc_release_hwthread(pcpu + i);
		if (sip && sip->napped[i])
			kvmppc_ipi_thread(pcpu + i);
	}

	spin_unlock(&vc->lock);

	/* make sure updates to secondary vcpu structs are visible now */
	smp_mb();
	kvm_guest_exit();

	for (sub = 0; sub < core_info.n_subcores; ++sub)
		list_for_each_entry_safe(pvc, vcnext, &core_info.vcs[sub],
					 preempt_list)
			post_guest_process(pvc, pvc == vc);

	spin_lock(&vc->lock);
	preempt_enable();

 out:
	vc->vcore_state = VCORE_INACTIVE;
	trace_kvmppc_run_core(vc, 1);
}

/*
 * Wait for some other vcpu thread to execute us, and
 * wake us up when we need to handle something in the host.
 */
static void kvmppc_wait_for_exec(struct kvmppc_vcore *vc,
				 struct kvm_vcpu *vcpu, int wait_state)
{
	DEFINE_WAIT(wait);

	prepare_to_wait(&vcpu->arch.cpu_run, &wait, wait_state);
	if (vcpu->arch.state == KVMPPC_VCPU_RUNNABLE) {
		spin_unlock(&vc->lock);
		schedule();
		spin_lock(&vc->lock);
	}
	finish_wait(&vcpu->arch.cpu_run, &wait);
}

/*
 * All the vcpus in this vcore are idle, so wait for a decrementer
 * or external interrupt to one of the vcpus.  vc->lock is held.
 */
static void kvmppc_vcore_blocked(struct kvmppc_vcore *vc)
{
	struct kvm_vcpu *vcpu;
	int do_sleep = 1;
<<<<<<< HEAD
	DEFINE_SWAITER(wait);

	swait_prepare(&vc->wq, &wait, TASK_INTERRUPTIBLE);
=======
	DECLARE_SWAITQUEUE(wait);

	prepare_to_swait(&vc->wq, &wait, TASK_INTERRUPTIBLE);
>>>>>>> 412f52db

	/*
	 * Check one last time for pending exceptions and ceded state after
	 * we put ourselves on the wait queue
	 */
	list_for_each_entry(vcpu, &vc->runnable_threads, arch.run_list) {
		if (vcpu->arch.pending_exceptions || !vcpu->arch.ceded) {
			do_sleep = 0;
			break;
		}
	}

	if (!do_sleep) {
<<<<<<< HEAD
		swait_finish(&vc->wq, &wait);
=======
		finish_swait(&vc->wq, &wait);
>>>>>>> 412f52db
		return;
	}

	vc->vcore_state = VCORE_SLEEPING;
	trace_kvmppc_vcore_blocked(vc, 0);
	spin_unlock(&vc->lock);
	schedule();
<<<<<<< HEAD
	swait_finish(&vc->wq, &wait);
=======
	finish_swait(&vc->wq, &wait);
>>>>>>> 412f52db
	spin_lock(&vc->lock);
	vc->vcore_state = VCORE_INACTIVE;
	trace_kvmppc_vcore_blocked(vc, 1);
}

static int kvmppc_run_vcpu(struct kvm_run *kvm_run, struct kvm_vcpu *vcpu)
{
	int n_ceded;
	struct kvmppc_vcore *vc;
	struct kvm_vcpu *v, *vn;

	trace_kvmppc_run_vcpu_enter(vcpu);

	kvm_run->exit_reason = 0;
	vcpu->arch.ret = RESUME_GUEST;
	vcpu->arch.trap = 0;
	kvmppc_update_vpas(vcpu);

	/*
	 * Synchronize with other threads in this virtual core
	 */
	vc = vcpu->arch.vcore;
	spin_lock(&vc->lock);
	vcpu->arch.ceded = 0;
	vcpu->arch.run_task = current;
	vcpu->arch.kvm_run = kvm_run;
	vcpu->arch.stolen_logged = vcore_stolen_time(vc, mftb());
	vcpu->arch.state = KVMPPC_VCPU_RUNNABLE;
	vcpu->arch.busy_preempt = TB_NIL;
	list_add_tail(&vcpu->arch.run_list, &vc->runnable_threads);
	++vc->n_runnable;

	/*
	 * This happens the first time this is called for a vcpu.
	 * If the vcore is already running, we may be able to start
	 * this thread straight away and have it join in.
	 */
	if (!signal_pending(current)) {
		if (vc->vcore_state == VCORE_PIGGYBACK) {
			struct kvmppc_vcore *mvc = vc->master_vcore;
			if (spin_trylock(&mvc->lock)) {
				if (mvc->vcore_state == VCORE_RUNNING &&
				    !VCORE_IS_EXITING(mvc)) {
					kvmppc_create_dtl_entry(vcpu, vc);
					kvmppc_start_thread(vcpu, vc);
					trace_kvm_guest_enter(vcpu);
				}
				spin_unlock(&mvc->lock);
			}
		} else if (vc->vcore_state == VCORE_RUNNING &&
			   !VCORE_IS_EXITING(vc)) {
			kvmppc_create_dtl_entry(vcpu, vc);
			kvmppc_start_thread(vcpu, vc);
			trace_kvm_guest_enter(vcpu);
		} else if (vc->vcore_state == VCORE_SLEEPING) {
<<<<<<< HEAD
			swait_wake(&vc->wq);
=======
			swake_up(&vc->wq);
>>>>>>> 412f52db
		}

	}

	while (vcpu->arch.state == KVMPPC_VCPU_RUNNABLE &&
	       !signal_pending(current)) {
		if (vc->vcore_state == VCORE_PREEMPT && vc->runner == NULL)
			kvmppc_vcore_end_preempt(vc);

		if (vc->vcore_state != VCORE_INACTIVE) {
			kvmppc_wait_for_exec(vc, vcpu, TASK_INTERRUPTIBLE);
			continue;
		}
		list_for_each_entry_safe(v, vn, &vc->runnable_threads,
					 arch.run_list) {
			kvmppc_core_prepare_to_enter(v);
			if (signal_pending(v->arch.run_task)) {
				kvmppc_remove_runnable(vc, v);
				v->stat.signal_exits++;
				v->arch.kvm_run->exit_reason = KVM_EXIT_INTR;
				v->arch.ret = -EINTR;
				wake_up(&v->arch.cpu_run);
			}
		}
		if (!vc->n_runnable || vcpu->arch.state != KVMPPC_VCPU_RUNNABLE)
			break;
		n_ceded = 0;
		list_for_each_entry(v, &vc->runnable_threads, arch.run_list) {
			if (!v->arch.pending_exceptions)
				n_ceded += v->arch.ceded;
			else
				v->arch.ceded = 0;
		}
		vc->runner = vcpu;
		if (n_ceded == vc->n_runnable) {
			kvmppc_vcore_blocked(vc);
		} else if (need_resched()) {
			kvmppc_vcore_preempt(vc);
			/* Let something else run */
			cond_resched_lock(&vc->lock);
			if (vc->vcore_state == VCORE_PREEMPT)
				kvmppc_vcore_end_preempt(vc);
		} else {
			kvmppc_run_core(vc);
		}
		vc->runner = NULL;
	}

	while (vcpu->arch.state == KVMPPC_VCPU_RUNNABLE &&
	       (vc->vcore_state == VCORE_RUNNING ||
		vc->vcore_state == VCORE_EXITING ||
		vc->vcore_state == VCORE_PIGGYBACK))
		kvmppc_wait_for_exec(vc, vcpu, TASK_UNINTERRUPTIBLE);

	if (vc->vcore_state == VCORE_PREEMPT && vc->runner == NULL)
		kvmppc_vcore_end_preempt(vc);

	if (vcpu->arch.state == KVMPPC_VCPU_RUNNABLE) {
		kvmppc_remove_runnable(vc, vcpu);
		vcpu->stat.signal_exits++;
		kvm_run->exit_reason = KVM_EXIT_INTR;
		vcpu->arch.ret = -EINTR;
	}

	if (vc->n_runnable && vc->vcore_state == VCORE_INACTIVE) {
		/* Wake up some vcpu to run the core */
		v = list_first_entry(&vc->runnable_threads,
				     struct kvm_vcpu, arch.run_list);
		wake_up(&v->arch.cpu_run);
	}

	trace_kvmppc_run_vcpu_exit(vcpu, kvm_run);
	spin_unlock(&vc->lock);
	return vcpu->arch.ret;
}

static int kvmppc_vcpu_run_hv(struct kvm_run *run, struct kvm_vcpu *vcpu)
{
	int r;
	int srcu_idx;

	if (!vcpu->arch.sane) {
		run->exit_reason = KVM_EXIT_INTERNAL_ERROR;
		return -EINVAL;
	}

	kvmppc_core_prepare_to_enter(vcpu);

	/* No need to go into the guest when all we'll do is come back out */
	if (signal_pending(current)) {
		run->exit_reason = KVM_EXIT_INTR;
		return -EINTR;
	}

	atomic_inc(&vcpu->kvm->arch.vcpus_running);
	/* Order vcpus_running vs. hpte_setup_done, see kvmppc_alloc_reset_hpt */
	smp_mb();

	/* On the first time here, set up HTAB and VRMA */
	if (!vcpu->kvm->arch.hpte_setup_done) {
		r = kvmppc_hv_setup_htab_rma(vcpu);
		if (r)
			goto out;
	}

	flush_fp_to_thread(current);
	flush_altivec_to_thread(current);
	flush_vsx_to_thread(current);
	vcpu->arch.wqp = &vcpu->arch.vcore->wq;
	vcpu->arch.pgdir = current->mm->pgd;
	vcpu->arch.state = KVMPPC_VCPU_BUSY_IN_HOST;

	do {
		r = kvmppc_run_vcpu(run, vcpu);

		if (run->exit_reason == KVM_EXIT_PAPR_HCALL &&
		    !(vcpu->arch.shregs.msr & MSR_PR)) {
			trace_kvm_hcall_enter(vcpu);
			r = kvmppc_pseries_do_hcall(vcpu);
			trace_kvm_hcall_exit(vcpu, r);
			kvmppc_core_prepare_to_enter(vcpu);
		} else if (r == RESUME_PAGE_FAULT) {
			srcu_idx = srcu_read_lock(&vcpu->kvm->srcu);
			r = kvmppc_book3s_hv_page_fault(run, vcpu,
				vcpu->arch.fault_dar, vcpu->arch.fault_dsisr);
			srcu_read_unlock(&vcpu->kvm->srcu, srcu_idx);
		}
	} while (is_kvmppc_resume_guest(r));

 out:
	vcpu->arch.state = KVMPPC_VCPU_NOTREADY;
	atomic_dec(&vcpu->kvm->arch.vcpus_running);
	return r;
}

static void kvmppc_add_seg_page_size(struct kvm_ppc_one_seg_page_size **sps,
				     int linux_psize)
{
	struct mmu_psize_def *def = &mmu_psize_defs[linux_psize];

	if (!def->shift)
		return;
	(*sps)->page_shift = def->shift;
	(*sps)->slb_enc = def->sllp;
	(*sps)->enc[0].page_shift = def->shift;
	(*sps)->enc[0].pte_enc = def->penc[linux_psize];
	/*
	 * Add 16MB MPSS support if host supports it
	 */
	if (linux_psize != MMU_PAGE_16M && def->penc[MMU_PAGE_16M] != -1) {
		(*sps)->enc[1].page_shift = 24;
		(*sps)->enc[1].pte_enc = def->penc[MMU_PAGE_16M];
	}
	(*sps)++;
}

static int kvm_vm_ioctl_get_smmu_info_hv(struct kvm *kvm,
					 struct kvm_ppc_smmu_info *info)
{
	struct kvm_ppc_one_seg_page_size *sps;

	info->flags = KVM_PPC_PAGE_SIZES_REAL;
	if (mmu_has_feature(MMU_FTR_1T_SEGMENT))
		info->flags |= KVM_PPC_1T_SEGMENTS;
	info->slb_size = mmu_slb_size;

	/* We only support these sizes for now, and no muti-size segments */
	sps = &info->sps[0];
	kvmppc_add_seg_page_size(&sps, MMU_PAGE_4K);
	kvmppc_add_seg_page_size(&sps, MMU_PAGE_64K);
	kvmppc_add_seg_page_size(&sps, MMU_PAGE_16M);

	return 0;
}

/*
 * Get (and clear) the dirty memory log for a memory slot.
 */
static int kvm_vm_ioctl_get_dirty_log_hv(struct kvm *kvm,
					 struct kvm_dirty_log *log)
{
	struct kvm_memslots *slots;
	struct kvm_memory_slot *memslot;
	int r;
	unsigned long n;

	mutex_lock(&kvm->slots_lock);

	r = -EINVAL;
	if (log->slot >= KVM_USER_MEM_SLOTS)
		goto out;

	slots = kvm_memslots(kvm);
	memslot = id_to_memslot(slots, log->slot);
	r = -ENOENT;
	if (!memslot->dirty_bitmap)
		goto out;

	n = kvm_dirty_bitmap_bytes(memslot);
	memset(memslot->dirty_bitmap, 0, n);

	r = kvmppc_hv_get_dirty_log(kvm, memslot, memslot->dirty_bitmap);
	if (r)
		goto out;

	r = -EFAULT;
	if (copy_to_user(log->dirty_bitmap, memslot->dirty_bitmap, n))
		goto out;

	r = 0;
out:
	mutex_unlock(&kvm->slots_lock);
	return r;
}

static void kvmppc_core_free_memslot_hv(struct kvm_memory_slot *free,
					struct kvm_memory_slot *dont)
{
	if (!dont || free->arch.rmap != dont->arch.rmap) {
		vfree(free->arch.rmap);
		free->arch.rmap = NULL;
	}
}

static int kvmppc_core_create_memslot_hv(struct kvm_memory_slot *slot,
					 unsigned long npages)
{
	slot->arch.rmap = vzalloc(npages * sizeof(*slot->arch.rmap));
	if (!slot->arch.rmap)
		return -ENOMEM;

	return 0;
}

static int kvmppc_core_prepare_memory_region_hv(struct kvm *kvm,
					struct kvm_memory_slot *memslot,
					const struct kvm_userspace_memory_region *mem)
{
	return 0;
}

static void kvmppc_core_commit_memory_region_hv(struct kvm *kvm,
				const struct kvm_userspace_memory_region *mem,
				const struct kvm_memory_slot *old,
				const struct kvm_memory_slot *new)
{
	unsigned long npages = mem->memory_size >> PAGE_SHIFT;
	struct kvm_memslots *slots;
	struct kvm_memory_slot *memslot;

	if (npages && old->npages) {
		/*
		 * If modifying a memslot, reset all the rmap dirty bits.
		 * If this is a new memslot, we don't need to do anything
		 * since the rmap array starts out as all zeroes,
		 * i.e. no pages are dirty.
		 */
		slots = kvm_memslots(kvm);
		memslot = id_to_memslot(slots, mem->slot);
		kvmppc_hv_get_dirty_log(kvm, memslot, NULL);
	}
}

/*
 * Update LPCR values in kvm->arch and in vcores.
 * Caller must hold kvm->lock.
 */
void kvmppc_update_lpcr(struct kvm *kvm, unsigned long lpcr, unsigned long mask)
{
	long int i;
	u32 cores_done = 0;

	if ((kvm->arch.lpcr & mask) == lpcr)
		return;

	kvm->arch.lpcr = (kvm->arch.lpcr & ~mask) | lpcr;

	for (i = 0; i < KVM_MAX_VCORES; ++i) {
		struct kvmppc_vcore *vc = kvm->arch.vcores[i];
		if (!vc)
			continue;
		spin_lock(&vc->lock);
		vc->lpcr = (vc->lpcr & ~mask) | lpcr;
		spin_unlock(&vc->lock);
		if (++cores_done >= kvm->arch.online_vcores)
			break;
	}
}

static void kvmppc_mmu_destroy_hv(struct kvm_vcpu *vcpu)
{
	return;
}

static int kvmppc_hv_setup_htab_rma(struct kvm_vcpu *vcpu)
{
	int err = 0;
	struct kvm *kvm = vcpu->kvm;
	unsigned long hva;
	struct kvm_memory_slot *memslot;
	struct vm_area_struct *vma;
	unsigned long lpcr = 0, senc;
	unsigned long psize, porder;
	int srcu_idx;

	mutex_lock(&kvm->lock);
	if (kvm->arch.hpte_setup_done)
		goto out;	/* another vcpu beat us to it */

	/* Allocate hashed page table (if not done already) and reset it */
	if (!kvm->arch.hpt_virt) {
		err = kvmppc_alloc_hpt(kvm, NULL);
		if (err) {
			pr_err("KVM: Couldn't alloc HPT\n");
			goto out;
		}
	}

	/* Look up the memslot for guest physical address 0 */
	srcu_idx = srcu_read_lock(&kvm->srcu);
	memslot = gfn_to_memslot(kvm, 0);

	/* We must have some memory at 0 by now */
	err = -EINVAL;
	if (!memslot || (memslot->flags & KVM_MEMSLOT_INVALID))
		goto out_srcu;

	/* Look up the VMA for the start of this memory slot */
	hva = memslot->userspace_addr;
	down_read(&current->mm->mmap_sem);
	vma = find_vma(current->mm, hva);
	if (!vma || vma->vm_start > hva || (vma->vm_flags & VM_IO))
		goto up_out;

	psize = vma_kernel_pagesize(vma);
	porder = __ilog2(psize);

	up_read(&current->mm->mmap_sem);

	/* We can handle 4k, 64k or 16M pages in the VRMA */
	err = -EINVAL;
	if (!(psize == 0x1000 || psize == 0x10000 ||
	      psize == 0x1000000))
		goto out_srcu;

	/* Update VRMASD field in the LPCR */
	senc = slb_pgsize_encoding(psize);
	kvm->arch.vrma_slb_v = senc | SLB_VSID_B_1T |
		(VRMA_VSID << SLB_VSID_SHIFT_1T);
	/* the -4 is to account for senc values starting at 0x10 */
	lpcr = senc << (LPCR_VRMASD_SH - 4);

	/* Create HPTEs in the hash page table for the VRMA */
	kvmppc_map_vrma(vcpu, memslot, porder);

	kvmppc_update_lpcr(kvm, lpcr, LPCR_VRMASD);

	/* Order updates to kvm->arch.lpcr etc. vs. hpte_setup_done */
	smp_wmb();
	kvm->arch.hpte_setup_done = 1;
	err = 0;
 out_srcu:
	srcu_read_unlock(&kvm->srcu, srcu_idx);
 out:
	mutex_unlock(&kvm->lock);
	return err;

 up_out:
	up_read(&current->mm->mmap_sem);
	goto out_srcu;
}

static int kvmppc_core_init_vm_hv(struct kvm *kvm)
{
	unsigned long lpcr, lpid;
	char buf[32];

	/* Allocate the guest's logical partition ID */

	lpid = kvmppc_alloc_lpid();
	if ((long)lpid < 0)
		return -ENOMEM;
	kvm->arch.lpid = lpid;

	/*
	 * Since we don't flush the TLB when tearing down a VM,
	 * and this lpid might have previously been used,
	 * make sure we flush on each core before running the new VM.
	 */
	cpumask_setall(&kvm->arch.need_tlb_flush);

	/* Start out with the default set of hcalls enabled */
	memcpy(kvm->arch.enabled_hcalls, default_enabled_hcalls,
	       sizeof(kvm->arch.enabled_hcalls));

	kvm->arch.host_sdr1 = mfspr(SPRN_SDR1);

	/* Init LPCR for virtual RMA mode */
	kvm->arch.host_lpid = mfspr(SPRN_LPID);
	kvm->arch.host_lpcr = lpcr = mfspr(SPRN_LPCR);
	lpcr &= LPCR_PECE | LPCR_LPES;
	lpcr |= (4UL << LPCR_DPFD_SH) | LPCR_HDICE |
		LPCR_VPM0 | LPCR_VPM1;
	kvm->arch.vrma_slb_v = SLB_VSID_B_1T |
		(VRMA_VSID << SLB_VSID_SHIFT_1T);
	/* On POWER8 turn on online bit to enable PURR/SPURR */
	if (cpu_has_feature(CPU_FTR_ARCH_207S))
		lpcr |= LPCR_ONL;
	kvm->arch.lpcr = lpcr;

	/*
	 * Track that we now have a HV mode VM active. This blocks secondary
	 * CPU threads from coming online.
	 */
	kvm_hv_vm_activated();

	/*
	 * Create a debugfs directory for the VM
	 */
	snprintf(buf, sizeof(buf), "vm%d", current->pid);
	kvm->arch.debugfs_dir = debugfs_create_dir(buf, kvm_debugfs_dir);
	if (!IS_ERR_OR_NULL(kvm->arch.debugfs_dir))
		kvmppc_mmu_debugfs_init(kvm);

	return 0;
}

static void kvmppc_free_vcores(struct kvm *kvm)
{
	long int i;

	for (i = 0; i < KVM_MAX_VCORES; ++i)
		kfree(kvm->arch.vcores[i]);
	kvm->arch.online_vcores = 0;
}

static void kvmppc_core_destroy_vm_hv(struct kvm *kvm)
{
	debugfs_remove_recursive(kvm->arch.debugfs_dir);

	kvm_hv_vm_deactivated();

	kvmppc_free_vcores(kvm);

	kvmppc_free_hpt(kvm);
}

/* We don't need to emulate any privileged instructions or dcbz */
static int kvmppc_core_emulate_op_hv(struct kvm_run *run, struct kvm_vcpu *vcpu,
				     unsigned int inst, int *advance)
{
	return EMULATE_FAIL;
}

static int kvmppc_core_emulate_mtspr_hv(struct kvm_vcpu *vcpu, int sprn,
					ulong spr_val)
{
	return EMULATE_FAIL;
}

static int kvmppc_core_emulate_mfspr_hv(struct kvm_vcpu *vcpu, int sprn,
					ulong *spr_val)
{
	return EMULATE_FAIL;
}

static int kvmppc_core_check_processor_compat_hv(void)
{
	if (!cpu_has_feature(CPU_FTR_HVMODE) ||
	    !cpu_has_feature(CPU_FTR_ARCH_206))
		return -EIO;
	return 0;
}

static long kvm_arch_vm_ioctl_hv(struct file *filp,
				 unsigned int ioctl, unsigned long arg)
{
	struct kvm *kvm __maybe_unused = filp->private_data;
	void __user *argp = (void __user *)arg;
	long r;

	switch (ioctl) {

	case KVM_PPC_ALLOCATE_HTAB: {
		u32 htab_order;

		r = -EFAULT;
		if (get_user(htab_order, (u32 __user *)argp))
			break;
		r = kvmppc_alloc_reset_hpt(kvm, &htab_order);
		if (r)
			break;
		r = -EFAULT;
		if (put_user(htab_order, (u32 __user *)argp))
			break;
		r = 0;
		break;
	}

	case KVM_PPC_GET_HTAB_FD: {
		struct kvm_get_htab_fd ghf;

		r = -EFAULT;
		if (copy_from_user(&ghf, argp, sizeof(ghf)))
			break;
		r = kvm_vm_ioctl_get_htab_fd(kvm, &ghf);
		break;
	}

	default:
		r = -ENOTTY;
	}

	return r;
}

/*
 * List of hcall numbers to enable by default.
 * For compatibility with old userspace, we enable by default
 * all hcalls that were implemented before the hcall-enabling
 * facility was added.  Note this list should not include H_RTAS.
 */
static unsigned int default_hcall_list[] = {
	H_REMOVE,
	H_ENTER,
	H_READ,
	H_PROTECT,
	H_BULK_REMOVE,
	H_GET_TCE,
	H_PUT_TCE,
	H_SET_DABR,
	H_SET_XDABR,
	H_CEDE,
	H_PROD,
	H_CONFER,
	H_REGISTER_VPA,
#ifdef CONFIG_KVM_XICS
	H_EOI,
	H_CPPR,
	H_IPI,
	H_IPOLL,
	H_XIRR,
	H_XIRR_X,
#endif
	0
};

static void init_default_hcalls(void)
{
	int i;
	unsigned int hcall;

	for (i = 0; default_hcall_list[i]; ++i) {
		hcall = default_hcall_list[i];
		WARN_ON(!kvmppc_hcall_impl_hv(hcall));
		__set_bit(hcall / 4, default_enabled_hcalls);
	}
}

static struct kvmppc_ops kvm_ops_hv = {
	.get_sregs = kvm_arch_vcpu_ioctl_get_sregs_hv,
	.set_sregs = kvm_arch_vcpu_ioctl_set_sregs_hv,
	.get_one_reg = kvmppc_get_one_reg_hv,
	.set_one_reg = kvmppc_set_one_reg_hv,
	.vcpu_load   = kvmppc_core_vcpu_load_hv,
	.vcpu_put    = kvmppc_core_vcpu_put_hv,
	.set_msr     = kvmppc_set_msr_hv,
	.vcpu_run    = kvmppc_vcpu_run_hv,
	.vcpu_create = kvmppc_core_vcpu_create_hv,
	.vcpu_free   = kvmppc_core_vcpu_free_hv,
	.check_requests = kvmppc_core_check_requests_hv,
	.get_dirty_log  = kvm_vm_ioctl_get_dirty_log_hv,
	.flush_memslot  = kvmppc_core_flush_memslot_hv,
	.prepare_memory_region = kvmppc_core_prepare_memory_region_hv,
	.commit_memory_region  = kvmppc_core_commit_memory_region_hv,
	.unmap_hva = kvm_unmap_hva_hv,
	.unmap_hva_range = kvm_unmap_hva_range_hv,
	.age_hva  = kvm_age_hva_hv,
	.test_age_hva = kvm_test_age_hva_hv,
	.set_spte_hva = kvm_set_spte_hva_hv,
	.mmu_destroy  = kvmppc_mmu_destroy_hv,
	.free_memslot = kvmppc_core_free_memslot_hv,
	.create_memslot = kvmppc_core_create_memslot_hv,
	.init_vm =  kvmppc_core_init_vm_hv,
	.destroy_vm = kvmppc_core_destroy_vm_hv,
	.get_smmu_info = kvm_vm_ioctl_get_smmu_info_hv,
	.emulate_op = kvmppc_core_emulate_op_hv,
	.emulate_mtspr = kvmppc_core_emulate_mtspr_hv,
	.emulate_mfspr = kvmppc_core_emulate_mfspr_hv,
	.fast_vcpu_kick = kvmppc_fast_vcpu_kick_hv,
	.arch_vm_ioctl  = kvm_arch_vm_ioctl_hv,
	.hcall_implemented = kvmppc_hcall_impl_hv,
};

static int kvmppc_book3s_init_hv(void)
{
	int r;
	/*
	 * FIXME!! Do we need to check on all cpus ?
	 */
	r = kvmppc_core_check_processor_compat_hv();
	if (r < 0)
		return -ENODEV;

	kvm_ops_hv.owner = THIS_MODULE;
	kvmppc_hv_ops = &kvm_ops_hv;

	init_default_hcalls();

	init_vcore_lists();

	r = kvmppc_mmu_hv_init();
	return r;
}

static void kvmppc_book3s_exit_hv(void)
{
	kvmppc_hv_ops = NULL;
}

module_init(kvmppc_book3s_init_hv);
module_exit(kvmppc_book3s_exit_hv);
MODULE_LICENSE("GPL");
MODULE_ALIAS_MISCDEV(KVM_MINOR);
MODULE_ALIAS("devname:kvm");<|MERGE_RESOLUTION|>--- conflicted
+++ resolved
@@ -114,19 +114,11 @@
 static void kvmppc_fast_vcpu_kick_hv(struct kvm_vcpu *vcpu)
 {
 	int cpu;
-<<<<<<< HEAD
-	struct swait_head *wqp;
-
-	wqp = kvm_arch_vcpu_wq(vcpu);
-	if (swaitqueue_active(wqp)) {
-		swait_wake_interruptible(wqp);
-=======
 	struct swait_queue_head *wqp;
 
 	wqp = kvm_arch_vcpu_wq(vcpu);
 	if (swait_active(wqp)) {
 		swake_up(wqp);
->>>>>>> 412f52db
 		++vcpu->stat.halt_wakeup;
 	}
 
@@ -715,13 +707,8 @@
 		tvcpu->arch.prodded = 1;
 		smp_mb();
 		if (vcpu->arch.ceded) {
-<<<<<<< HEAD
-			if (swaitqueue_active(&vcpu->wq)) {
-				swait_wake_interruptible(&vcpu->wq);
-=======
 			if (swait_active(&vcpu->wq)) {
 				swake_up(&vcpu->wq);
->>>>>>> 412f52db
 				vcpu->stat.halt_wakeup++;
 			}
 		}
@@ -1460,11 +1447,7 @@
 	INIT_LIST_HEAD(&vcore->runnable_threads);
 	spin_lock_init(&vcore->lock);
 	spin_lock_init(&vcore->stoltb_lock);
-<<<<<<< HEAD
-	init_swait_head(&vcore->wq);
-=======
 	init_swait_queue_head(&vcore->wq);
->>>>>>> 412f52db
 	vcore->preempt_tb = TB_NIL;
 	vcore->lpcr = kvm->arch.lpcr;
 	vcore->first_vcpuid = core * threads_per_subcore;
@@ -2536,15 +2519,9 @@
 {
 	struct kvm_vcpu *vcpu;
 	int do_sleep = 1;
-<<<<<<< HEAD
-	DEFINE_SWAITER(wait);
-
-	swait_prepare(&vc->wq, &wait, TASK_INTERRUPTIBLE);
-=======
 	DECLARE_SWAITQUEUE(wait);
 
 	prepare_to_swait(&vc->wq, &wait, TASK_INTERRUPTIBLE);
->>>>>>> 412f52db
 
 	/*
 	 * Check one last time for pending exceptions and ceded state after
@@ -2558,11 +2535,7 @@
 	}
 
 	if (!do_sleep) {
-<<<<<<< HEAD
-		swait_finish(&vc->wq, &wait);
-=======
 		finish_swait(&vc->wq, &wait);
->>>>>>> 412f52db
 		return;
 	}
 
@@ -2570,11 +2543,7 @@
 	trace_kvmppc_vcore_blocked(vc, 0);
 	spin_unlock(&vc->lock);
 	schedule();
-<<<<<<< HEAD
-	swait_finish(&vc->wq, &wait);
-=======
 	finish_swait(&vc->wq, &wait);
->>>>>>> 412f52db
 	spin_lock(&vc->lock);
 	vc->vcore_state = VCORE_INACTIVE;
 	trace_kvmppc_vcore_blocked(vc, 1);
@@ -2630,11 +2599,7 @@
 			kvmppc_start_thread(vcpu, vc);
 			trace_kvm_guest_enter(vcpu);
 		} else if (vc->vcore_state == VCORE_SLEEPING) {
-<<<<<<< HEAD
-			swait_wake(&vc->wq);
-=======
 			swake_up(&vc->wq);
->>>>>>> 412f52db
 		}
 
 	}
