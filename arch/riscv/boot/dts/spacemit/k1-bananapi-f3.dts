--- conflicted
+++ resolved
@@ -42,10 +42,6 @@
 	status = "okay";
 };
 
-<<<<<<< HEAD
-&pdma {
-	status = "okay";
-=======
 &eth0 {
 	phy-handle = <&rgmii0>;
 	phy-mode = "rgmii-id";
@@ -90,7 +86,10 @@
 			reg = <0x1>;
 		};
 	};
->>>>>>> f1455695
+};
+
+&pdma {
+	status = "okay";
 };
 
 &uart0 {
