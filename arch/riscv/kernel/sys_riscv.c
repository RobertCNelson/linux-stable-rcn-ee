--- conflicted
+++ resolved
@@ -7,10 +7,6 @@
 
 #include <linux/syscalls.h>
 #include <asm/cacheflush.h>
-<<<<<<< HEAD
-#include <asm-generic/mman-common.h>
-=======
->>>>>>> 0c383648
 
 static long riscv_sys_mmap(unsigned long addr, unsigned long len,
 			   unsigned long prot, unsigned long flags,
