// SPDX-License-Identifier: GPL-2.0-only
/*
 * Copyright (C) 2008 ARM Limited
 * Copyright (C) 2014 Regents of the University of California
 */

#include <linux/export.h>
#include <linux/kallsyms.h>
#include <linux/sched.h>
#include <linux/sched/debug.h>
#include <linux/sched/task_stack.h>
#include <linux/stacktrace.h>
#include <linux/ftrace.h>

#include <asm/stacktrace.h>

register unsigned long sp_in_global __asm__("sp");

#ifdef CONFIG_FRAME_POINTER

void notrace walk_stackframe(struct task_struct *task, struct pt_regs *regs,
			     bool (*fn)(void *, unsigned long), void *arg)
{
	unsigned long fp, sp, pc;

	if (regs) {
		fp = frame_pointer(regs);
		sp = user_stack_pointer(regs);
		pc = instruction_pointer(regs);
	} else if (task == NULL || task == current) {
		fp = (unsigned long)__builtin_frame_address(1);
		sp = (unsigned long)__builtin_frame_address(0);
		pc = (unsigned long)__builtin_return_address(0);
	} else {
		/* task blocked in __switch_to */
		fp = task->thread.s[0];
		sp = task->thread.sp;
		pc = task->thread.ra;
	}

	for (;;) {
		unsigned long low, high;
		struct stackframe *frame;

		if (unlikely(!__kernel_text_address(pc) || !fn(arg, pc)))
			break;

		/* Validate frame pointer */
		low = sp + sizeof(struct stackframe);
		high = ALIGN(sp, THREAD_SIZE);
		if (unlikely(fp < low || fp > high || fp & 0x7))
			break;
		/* Unwind stack frame */
		frame = (struct stackframe *)fp - 1;
		sp = fp;
		if (regs && (regs->epc == pc) && (frame->fp & 0x7)) {
			fp = frame->ra;
			pc = regs->ra;
		} else {
			fp = frame->fp;
			pc = ftrace_graph_ret_addr(current, NULL, frame->ra,
						   (unsigned long *)(fp - 8));
		}

	}
}

#else /* !CONFIG_FRAME_POINTER */

void notrace walk_stackframe(struct task_struct *task,
	struct pt_regs *regs, bool (*fn)(void *, unsigned long), void *arg)
{
	unsigned long sp, pc;
	unsigned long *ksp;

	if (regs) {
		sp = user_stack_pointer(regs);
		pc = instruction_pointer(regs);
	} else if (task == NULL || task == current) {
		sp = sp_in_global;
		pc = (unsigned long)walk_stackframe;
	} else {
		/* task blocked in __switch_to */
		sp = task->thread.sp;
		pc = task->thread.ra;
	}

	if (unlikely(sp & 0x7))
		return;

	ksp = (unsigned long *)sp;
	while (!kstack_end(ksp)) {
		if (__kernel_text_address(pc) && unlikely(!fn(arg, pc)))
			break;
		pc = (*ksp++) - 0x4;
	}
}

#endif /* CONFIG_FRAME_POINTER */

static bool print_trace_address(void *arg, unsigned long pc)
{
	const char *loglvl = arg;

	print_ip_sym(loglvl, pc);
	return true;
}

noinline void dump_backtrace(struct pt_regs *regs, struct task_struct *task,
		    const char *loglvl)
{
	walk_stackframe(task, regs, print_trace_address, (void *)loglvl);
}

void show_stack(struct task_struct *task, unsigned long *sp, const char *loglvl)
{
	pr_cont("%sCall Trace:\n", loglvl);
	dump_backtrace(NULL, task, loglvl);
}

static bool save_wchan(void *arg, unsigned long pc)
{
	if (!in_sched_functions(pc)) {
		unsigned long *p = arg;
		*p = pc;
		return false;
	}
	return true;
}

unsigned long __get_wchan(struct task_struct *task)
{
	unsigned long pc = 0;

<<<<<<< HEAD
	if (likely(task && task != current && !task_is_running(task))) {
		if (!try_get_task_stack(task))
			return 0;
		walk_stackframe(task, NULL, save_wchan, &pc);
		put_task_stack(task);
	}
=======
	if (!try_get_task_stack(task))
		return 0;
	walk_stackframe(task, NULL, save_wchan, &pc);
	put_task_stack(task);
>>>>>>> df0cc57e
	return pc;
}

#ifdef CONFIG_STACKTRACE

noinline void arch_stack_walk(stack_trace_consume_fn consume_entry, void *cookie,
		     struct task_struct *task, struct pt_regs *regs)
{
	walk_stackframe(task, regs, consume_entry, cookie);
}

#endif /* CONFIG_STACKTRACE */<|MERGE_RESOLUTION|>--- conflicted
+++ resolved
@@ -132,19 +132,10 @@
 {
 	unsigned long pc = 0;
 
-<<<<<<< HEAD
-	if (likely(task && task != current && !task_is_running(task))) {
-		if (!try_get_task_stack(task))
-			return 0;
-		walk_stackframe(task, NULL, save_wchan, &pc);
-		put_task_stack(task);
-	}
-=======
 	if (!try_get_task_stack(task))
 		return 0;
 	walk_stackframe(task, NULL, save_wchan, &pc);
 	put_task_stack(task);
->>>>>>> df0cc57e
 	return pc;
 }
 
