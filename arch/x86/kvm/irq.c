// SPDX-License-Identifier: GPL-2.0-only
/*
 * irq.c: API for in kernel interrupt controller
 * Copyright (c) 2007, Intel Corporation.
 * Copyright 2009 Red Hat, Inc. and/or its affiliates.
 *
 * Authors:
 *   Yaozu (Eddie) Dong <Eddie.dong@intel.com>
 */
#define pr_fmt(fmt) KBUILD_MODNAME ": " fmt

#include <linux/export.h>
#include <linux/kvm_host.h>
#include <linux/kvm_irqfd.h>

#include "hyperv.h"
#include "ioapic.h"
#include "irq.h"
#include "trace.h"
#include "x86.h"
#include "xen.h"

/*
 * check if there are pending timer events
 * to be processed.
 */
int kvm_cpu_has_pending_timer(struct kvm_vcpu *vcpu)
{
	int r = 0;

	if (lapic_in_kernel(vcpu))
		r = apic_has_pending_timer(vcpu);
	if (kvm_xen_timer_enabled(vcpu))
		r += kvm_xen_has_pending_timer(vcpu);

	return r;
}

/*
 * check if there is a pending userspace external interrupt
 */
static int pending_userspace_extint(struct kvm_vcpu *v)
{
	return v->arch.pending_external_vector != -1;
}

static int get_userspace_extint(struct kvm_vcpu *vcpu)
{
	int vector = vcpu->arch.pending_external_vector;

	vcpu->arch.pending_external_vector = -1;
	return vector;
}

/*
 * check if there is pending interrupt from
 * non-APIC source without intack.
 */
int kvm_cpu_has_extint(struct kvm_vcpu *v)
{
	/*
	 * FIXME: interrupt.injected represents an interrupt whose
	 * side-effects have already been applied (e.g. bit from IRR
	 * already moved to ISR). Therefore, it is incorrect to rely
	 * on interrupt.injected to know if there is a pending
	 * interrupt in the user-mode LAPIC.
	 * This leads to nVMX/nSVM not be able to distinguish
	 * if it should exit from L2 to L1 on EXTERNAL_INTERRUPT on
	 * pending interrupt or should re-inject an injected
	 * interrupt.
	 */
	if (!lapic_in_kernel(v))
		return v->arch.interrupt.injected;

	if (kvm_xen_has_interrupt(v))
		return 1;

	if (!kvm_apic_accept_pic_intr(v))
		return 0;

#ifdef CONFIG_KVM_IOAPIC
	if (pic_in_kernel(v->kvm))
		return v->kvm->arch.vpic->output;
#endif

	WARN_ON_ONCE(!irqchip_split(v->kvm));
	return pending_userspace_extint(v);
}

/*
 * check if there is injectable interrupt:
 * when virtual interrupt delivery enabled,
 * interrupt from apic will handled by hardware,
 * we don't need to check it here.
 */
int kvm_cpu_has_injectable_intr(struct kvm_vcpu *v)
{
	if (kvm_cpu_has_extint(v))
		return 1;

	if (!is_guest_mode(v) && kvm_vcpu_apicv_active(v))
		return 0;

	return kvm_apic_has_interrupt(v) != -1; /* LAPIC */
}
EXPORT_SYMBOL_GPL(kvm_cpu_has_injectable_intr);

/*
 * check if there is pending interrupt without
 * intack.
 */
int kvm_cpu_has_interrupt(struct kvm_vcpu *v)
{
	if (kvm_cpu_has_extint(v))
		return 1;

	if (lapic_in_kernel(v) && v->arch.apic->guest_apic_protected)
		return kvm_x86_call(protected_apic_has_interrupt)(v);

	return kvm_apic_has_interrupt(v) != -1;	/* LAPIC */
}
EXPORT_SYMBOL_GPL(kvm_cpu_has_interrupt);

/*
 * Read pending interrupt(from non-APIC source)
 * vector and intack.
 */
int kvm_cpu_get_extint(struct kvm_vcpu *v)
{
	if (!kvm_cpu_has_extint(v)) {
		WARN_ON(!lapic_in_kernel(v));
		return -1;
	}

	if (!lapic_in_kernel(v))
		return v->arch.interrupt.nr;

#ifdef CONFIG_KVM_XEN
	if (kvm_xen_has_interrupt(v))
		return v->kvm->arch.xen.upcall_vector;
#endif

#ifdef CONFIG_KVM_IOAPIC
	if (pic_in_kernel(v->kvm))
		return kvm_pic_read_irq(v->kvm); /* PIC */
#endif

	WARN_ON_ONCE(!irqchip_split(v->kvm));
	return get_userspace_extint(v);
}
EXPORT_SYMBOL_GPL(kvm_cpu_get_extint);

/*
 * Read pending interrupt vector and intack.
 */
int kvm_cpu_get_interrupt(struct kvm_vcpu *v)
{
	int vector = kvm_cpu_get_extint(v);
	if (vector != -1)
		return vector;			/* PIC */

	vector = kvm_apic_has_interrupt(v);	/* APIC */
	if (vector != -1)
		kvm_apic_ack_interrupt(v, vector);

	return vector;
}

void kvm_inject_pending_timer_irqs(struct kvm_vcpu *vcpu)
{
	if (lapic_in_kernel(vcpu))
		kvm_inject_apic_timer_irqs(vcpu);
	if (kvm_xen_timer_enabled(vcpu))
		kvm_xen_inject_timer_irqs(vcpu);
}

void __kvm_migrate_timers(struct kvm_vcpu *vcpu)
{
	__kvm_migrate_apic_timer(vcpu);
#ifdef CONFIG_KVM_IOAPIC
	__kvm_migrate_pit_timer(vcpu);
#endif
	kvm_x86_call(migrate_timers)(vcpu);
}

bool kvm_arch_irqfd_allowed(struct kvm *kvm, struct kvm_irqfd *args)
{
	bool resample = args->flags & KVM_IRQFD_FLAG_RESAMPLE;

	return resample ? irqchip_full(kvm) : irqchip_in_kernel(kvm);
}

bool kvm_arch_irqchip_in_kernel(struct kvm *kvm)
{
	return irqchip_in_kernel(kvm);
}

int kvm_irq_delivery_to_apic(struct kvm *kvm, struct kvm_lapic *src,
			     struct kvm_lapic_irq *irq, struct dest_map *dest_map)
{
	int r = -1;
	struct kvm_vcpu *vcpu, *lowest = NULL;
	unsigned long i, dest_vcpu_bitmap[BITS_TO_LONGS(KVM_MAX_VCPUS)];
	unsigned int dest_vcpus = 0;

	if (kvm_irq_delivery_to_apic_fast(kvm, src, irq, &r, dest_map))
		return r;

	if (irq->dest_mode == APIC_DEST_PHYSICAL &&
	    irq->dest_id == 0xff && kvm_lowest_prio_delivery(irq)) {
		pr_info("apic: phys broadcast and lowest prio\n");
		irq->delivery_mode = APIC_DM_FIXED;
	}

	memset(dest_vcpu_bitmap, 0, sizeof(dest_vcpu_bitmap));

	kvm_for_each_vcpu(i, vcpu, kvm) {
		if (!kvm_apic_present(vcpu))
			continue;

		if (!kvm_apic_match_dest(vcpu, src, irq->shorthand,
					irq->dest_id, irq->dest_mode))
			continue;

		if (!kvm_lowest_prio_delivery(irq)) {
			if (r < 0)
				r = 0;
			r += kvm_apic_set_irq(vcpu, irq, dest_map);
		} else if (kvm_apic_sw_enabled(vcpu->arch.apic)) {
			if (!kvm_vector_hashing_enabled()) {
				if (!lowest)
					lowest = vcpu;
				else if (kvm_apic_compare_prio(vcpu, lowest) < 0)
					lowest = vcpu;
			} else {
				__set_bit(i, dest_vcpu_bitmap);
				dest_vcpus++;
			}
		}
	}

	if (dest_vcpus != 0) {
		int idx = kvm_vector_to_index(irq->vector, dest_vcpus,
					dest_vcpu_bitmap, KVM_MAX_VCPUS);

		lowest = kvm_get_vcpu(kvm, idx);
	}

	if (lowest)
		r = kvm_apic_set_irq(lowest, irq, dest_map);

	return r;
}

static void kvm_msi_to_lapic_irq(struct kvm *kvm,
				 struct kvm_kernel_irq_routing_entry *e,
				 struct kvm_lapic_irq *irq)
{
	struct msi_msg msg = { .address_lo = e->msi.address_lo,
			       .address_hi = e->msi.address_hi,
			       .data = e->msi.data };

	trace_kvm_msi_set_irq(msg.address_lo | (kvm->arch.x2apic_format ?
			      (u64)msg.address_hi << 32 : 0), msg.data);

	irq->dest_id = x86_msi_msg_get_destid(&msg, kvm->arch.x2apic_format);
	irq->vector = msg.arch_data.vector;
	irq->dest_mode = kvm_lapic_irq_dest_mode(msg.arch_addr_lo.dest_mode_logical);
	irq->trig_mode = msg.arch_data.is_level;
	irq->delivery_mode = msg.arch_data.delivery_mode << 8;
	irq->msi_redir_hint = msg.arch_addr_lo.redirect_hint;
	irq->level = 1;
	irq->shorthand = APIC_DEST_NOSHORT;
}

static inline bool kvm_msi_route_invalid(struct kvm *kvm,
		struct kvm_kernel_irq_routing_entry *e)
{
	return kvm->arch.x2apic_format && (e->msi.address_hi & 0xff);
}

int kvm_set_msi(struct kvm_kernel_irq_routing_entry *e,
		struct kvm *kvm, int irq_source_id, int level, bool line_status)
{
	struct kvm_lapic_irq irq;

	if (kvm_msi_route_invalid(kvm, e))
		return -EINVAL;

	if (!level)
		return -1;

	kvm_msi_to_lapic_irq(kvm, e, &irq);

	return kvm_irq_delivery_to_apic(kvm, NULL, &irq, NULL);
}

int kvm_arch_set_irq_inatomic(struct kvm_kernel_irq_routing_entry *e,
			      struct kvm *kvm, int irq_source_id, int level,
			      bool line_status)
{
	struct kvm_lapic_irq irq;
	int r;

	switch (e->type) {
#ifdef CONFIG_KVM_HYPERV
	case KVM_IRQ_ROUTING_HV_SINT:
		return kvm_hv_synic_set_irq(e, kvm, irq_source_id, level,
					    line_status);
#endif

	case KVM_IRQ_ROUTING_MSI:
		if (kvm_msi_route_invalid(kvm, e))
			return -EINVAL;

		kvm_msi_to_lapic_irq(kvm, e, &irq);

		if (kvm_irq_delivery_to_apic_fast(kvm, NULL, &irq, &r, NULL))
			return r;
		break;

#ifdef CONFIG_KVM_XEN
	case KVM_IRQ_ROUTING_XEN_EVTCHN:
		if (!level)
			return -1;

		return kvm_xen_set_evtchn_fast(&e->xen_evtchn, kvm);
#endif
	default:
		break;
	}

	return -EWOULDBLOCK;
}

int kvm_vm_ioctl_irq_line(struct kvm *kvm, struct kvm_irq_level *irq_event,
			bool line_status)
{
	if (!irqchip_in_kernel(kvm))
		return -ENXIO;

	irq_event->status = kvm_set_irq(kvm, KVM_USERSPACE_IRQ_SOURCE_ID,
					irq_event->irq, irq_event->level,
					line_status);
	return 0;
}

bool kvm_arch_can_set_irq_routing(struct kvm *kvm)
{
	return irqchip_in_kernel(kvm);
}

int kvm_set_routing_entry(struct kvm *kvm,
			  struct kvm_kernel_irq_routing_entry *e,
			  const struct kvm_irq_routing_entry *ue)
{
	/* We can't check irqchip_in_kernel() here as some callers are
	 * currently initializing the irqchip. Other callers should therefore
	 * check kvm_arch_can_set_irq_routing() before calling this function.
	 */
	switch (ue->type) {
#ifdef CONFIG_KVM_IOAPIC
	case KVM_IRQ_ROUTING_IRQCHIP:
		if (irqchip_split(kvm))
			return -EINVAL;
		e->irqchip.pin = ue->u.irqchip.pin;
		switch (ue->u.irqchip.irqchip) {
		case KVM_IRQCHIP_PIC_SLAVE:
			e->irqchip.pin += PIC_NUM_PINS / 2;
			fallthrough;
		case KVM_IRQCHIP_PIC_MASTER:
			if (ue->u.irqchip.pin >= PIC_NUM_PINS / 2)
				return -EINVAL;
			e->set = kvm_pic_set_irq;
			break;
		case KVM_IRQCHIP_IOAPIC:
			if (ue->u.irqchip.pin >= KVM_IOAPIC_NUM_PINS)
				return -EINVAL;
			e->set = kvm_ioapic_set_irq;
			break;
		default:
			return -EINVAL;
		}
		e->irqchip.irqchip = ue->u.irqchip.irqchip;
		break;
#endif
	case KVM_IRQ_ROUTING_MSI:
		e->set = kvm_set_msi;
		e->msi.address_lo = ue->u.msi.address_lo;
		e->msi.address_hi = ue->u.msi.address_hi;
		e->msi.data = ue->u.msi.data;

		if (kvm_msi_route_invalid(kvm, e))
			return -EINVAL;
		break;
#ifdef CONFIG_KVM_HYPERV
	case KVM_IRQ_ROUTING_HV_SINT:
		e->set = kvm_hv_synic_set_irq;
		e->hv_sint.vcpu = ue->u.hv_sint.vcpu;
		e->hv_sint.sint = ue->u.hv_sint.sint;
		break;
#endif
#ifdef CONFIG_KVM_XEN
	case KVM_IRQ_ROUTING_XEN_EVTCHN:
		return kvm_xen_setup_evtchn(kvm, e, ue);
#endif
	default:
		return -EINVAL;
	}

	return 0;
}

bool kvm_intr_is_single_vcpu(struct kvm *kvm, struct kvm_lapic_irq *irq,
			     struct kvm_vcpu **dest_vcpu)
{
	int r = 0;
	unsigned long i;
	struct kvm_vcpu *vcpu;

	if (kvm_intr_is_single_vcpu_fast(kvm, irq, dest_vcpu))
		return true;

	kvm_for_each_vcpu(i, vcpu, kvm) {
		if (!kvm_apic_present(vcpu))
			continue;

		if (!kvm_apic_match_dest(vcpu, NULL, irq->shorthand,
					irq->dest_id, irq->dest_mode))
			continue;

		if (++r == 2)
			return false;

		*dest_vcpu = vcpu;
	}

	return r == 1;
}
EXPORT_SYMBOL_GPL(kvm_intr_is_single_vcpu);

void kvm_scan_ioapic_irq(struct kvm_vcpu *vcpu, u32 dest_id, u16 dest_mode,
			 u8 vector, unsigned long *ioapic_handled_vectors)
{
	/*
	 * Intercept EOI if the vCPU is the target of the new IRQ routing, or
	 * the vCPU has a pending IRQ from the old routing, i.e. if the vCPU
	 * may receive a level-triggered IRQ in the future, or already received
	 * level-triggered IRQ.  The EOI needs to be intercepted and forwarded
	 * to I/O APIC emulation so that the IRQ can be de-asserted.
	 */
	if (kvm_apic_match_dest(vcpu, NULL, APIC_DEST_NOSHORT, dest_id, dest_mode)) {
		__set_bit(vector, ioapic_handled_vectors);
	} else if (kvm_apic_pending_eoi(vcpu, vector)) {
		__set_bit(vector, ioapic_handled_vectors);

		/*
		 * Track the highest pending EOI for which the vCPU is NOT the
		 * target in the new routing.  Only the EOI for the IRQ that is
		 * in-flight (for the old routing) needs to be intercepted, any
		 * future IRQs that arrive on this vCPU will be coincidental to
		 * the level-triggered routing and don't need to be intercepted.
		 */
		if ((int)vector > vcpu->arch.highest_stale_pending_ioapic_eoi)
			vcpu->arch.highest_stale_pending_ioapic_eoi = vector;
	}
}

void kvm_scan_ioapic_routes(struct kvm_vcpu *vcpu,
			    ulong *ioapic_handled_vectors)
{
	struct kvm *kvm = vcpu->kvm;
	struct kvm_kernel_irq_routing_entry *entry;
	struct kvm_irq_routing_table *table;
	u32 i, nr_ioapic_pins;
	int idx;

	idx = srcu_read_lock(&kvm->irq_srcu);
	table = srcu_dereference(kvm->irq_routing, &kvm->irq_srcu);
	nr_ioapic_pins = min_t(u32, table->nr_rt_entries,
			       kvm->arch.nr_reserved_ioapic_pins);
	for (i = 0; i < nr_ioapic_pins; ++i) {
		hlist_for_each_entry(entry, &table->map[i], link) {
			struct kvm_lapic_irq irq;

			if (entry->type != KVM_IRQ_ROUTING_MSI)
				continue;

			kvm_msi_to_lapic_irq(vcpu->kvm, entry, &irq);

			if (!irq.trig_mode)
				continue;

			kvm_scan_ioapic_irq(vcpu, irq.dest_id, irq.dest_mode,
					    irq.vector, ioapic_handled_vectors);
		}
	}
	srcu_read_unlock(&kvm->irq_srcu, idx);
}

void kvm_arch_irq_routing_update(struct kvm *kvm)
{
#ifdef CONFIG_KVM_HYPERV
	kvm_hv_irq_routing_update(kvm);
#endif

	if (irqchip_split(kvm))
		kvm_make_scan_ioapic_request(kvm);
}

static int kvm_pi_update_irte(struct kvm_kernel_irqfd *irqfd,
			      struct kvm_kernel_irq_routing_entry *entry)
{
	unsigned int host_irq = irqfd->producer->irq;
	struct kvm *kvm = irqfd->kvm;
	struct kvm_vcpu *vcpu = NULL;
	struct kvm_lapic_irq irq;
	int r;

	if (WARN_ON_ONCE(!irqchip_in_kernel(kvm) || !kvm_arch_has_irq_bypass()))
		return -EINVAL;

	if (entry && entry->type == KVM_IRQ_ROUTING_MSI) {
		kvm_msi_to_lapic_irq(kvm, entry, &irq);

		/*
		 * Force remapped mode if hardware doesn't support posting the
		 * virtual interrupt to a vCPU.  Only IRQs are postable (NMIs,
		 * SMIs, etc. are not), and neither AMD nor Intel IOMMUs support
		 * posting multicast/broadcast IRQs.  If the interrupt can't be
		 * posted, the device MSI needs to be routed to the host so that
		 * the guest's desired interrupt can be synthesized by KVM.
		 *
		 * This means that KVM can only post lowest-priority interrupts
		 * if they have a single CPU as the destination, e.g. only if
		 * the guest has affined the interrupt to a single vCPU.
		 */
		if (!kvm_intr_is_single_vcpu(kvm, &irq, &vcpu) ||
		    !kvm_irq_is_postable(&irq))
			vcpu = NULL;
	}

	if (!irqfd->irq_bypass_vcpu && !vcpu)
		return 0;

	r = kvm_x86_call(pi_update_irte)(irqfd, irqfd->kvm, host_irq, irqfd->gsi,
					 vcpu, irq.vector);
	if (r) {
		WARN_ON_ONCE(irqfd->irq_bypass_vcpu && !vcpu);
		irqfd->irq_bypass_vcpu = NULL;
		return r;
	}

	irqfd->irq_bypass_vcpu = vcpu;

	trace_kvm_pi_irte_update(host_irq, vcpu, irqfd->gsi, irq.vector, !!vcpu);
	return 0;
}

int kvm_arch_irq_bypass_add_producer(struct irq_bypass_consumer *cons,
				      struct irq_bypass_producer *prod)
{
	struct kvm_kernel_irqfd *irqfd =
		container_of(cons, struct kvm_kernel_irqfd, consumer);
	struct kvm *kvm = irqfd->kvm;
	int ret = 0;

<<<<<<< HEAD
	kvm_arch_start_assignment(irqfd->kvm);

=======
>>>>>>> bbc13ae5
	spin_lock_irq(&kvm->irqfds.lock);
	irqfd->producer = prod;

	if (!kvm->arch.nr_possible_bypass_irqs++)
		kvm_x86_call(pi_start_bypass)(kvm);

	if (irqfd->irq_entry.type == KVM_IRQ_ROUTING_MSI) {
		ret = kvm_pi_update_irte(irqfd, &irqfd->irq_entry);
<<<<<<< HEAD
		if (ret) {
			kvm->arch.nr_possible_bypass_irqs--;
			kvm_arch_end_assignment(irqfd->kvm);
		}
=======
		if (ret)
			kvm->arch.nr_possible_bypass_irqs--;
>>>>>>> bbc13ae5
	}
	spin_unlock_irq(&kvm->irqfds.lock);

	return ret;
}

void kvm_arch_irq_bypass_del_producer(struct irq_bypass_consumer *cons,
				      struct irq_bypass_producer *prod)
{
	struct kvm_kernel_irqfd *irqfd =
		container_of(cons, struct kvm_kernel_irqfd, consumer);
	struct kvm *kvm = irqfd->kvm;
	int ret;

	WARN_ON(irqfd->producer != prod);

	/*
	 * If the producer of an IRQ that is currently being posted to a vCPU
	 * is unregistered, change the associated IRTE back to remapped mode as
	 * the IRQ has been released (or repurposed) by the device driver, i.e.
	 * KVM must relinquish control of the IRTE.
	 */
	spin_lock_irq(&kvm->irqfds.lock);

	if (irqfd->irq_entry.type == KVM_IRQ_ROUTING_MSI) {
		ret = kvm_pi_update_irte(irqfd, NULL);
		if (ret)
			pr_info("irq bypass consumer (eventfd %p) unregistration fails: %d\n",
				irqfd->consumer.eventfd, ret);
	}
	irqfd->producer = NULL;

	kvm->arch.nr_possible_bypass_irqs--;

	spin_unlock_irq(&kvm->irqfds.lock);
<<<<<<< HEAD


	kvm_arch_end_assignment(irqfd->kvm);
=======
>>>>>>> bbc13ae5
}

void kvm_arch_update_irqfd_routing(struct kvm_kernel_irqfd *irqfd,
				   struct kvm_kernel_irq_routing_entry *old,
				   struct kvm_kernel_irq_routing_entry *new)
{
	if (new->type != KVM_IRQ_ROUTING_MSI &&
	    old->type != KVM_IRQ_ROUTING_MSI)
		return;

	if (old->type == KVM_IRQ_ROUTING_MSI &&
	    new->type == KVM_IRQ_ROUTING_MSI &&
	    !memcmp(&old->msi, &new->msi, sizeof(new->msi)))
		return;

	kvm_pi_update_irte(irqfd, new);
}

#ifdef CONFIG_KVM_IOAPIC
#define IOAPIC_ROUTING_ENTRY(irq) \
	{ .gsi = irq, .type = KVM_IRQ_ROUTING_IRQCHIP,	\
	  .u.irqchip = { .irqchip = KVM_IRQCHIP_IOAPIC, .pin = (irq) } }
#define ROUTING_ENTRY1(irq) IOAPIC_ROUTING_ENTRY(irq)

#define PIC_ROUTING_ENTRY(irq) \
	{ .gsi = irq, .type = KVM_IRQ_ROUTING_IRQCHIP,	\
	  .u.irqchip = { .irqchip = SELECT_PIC(irq), .pin = (irq) % 8 } }
#define ROUTING_ENTRY2(irq) \
	IOAPIC_ROUTING_ENTRY(irq), PIC_ROUTING_ENTRY(irq)

static const struct kvm_irq_routing_entry default_routing[] = {
	ROUTING_ENTRY2(0), ROUTING_ENTRY2(1),
	ROUTING_ENTRY2(2), ROUTING_ENTRY2(3),
	ROUTING_ENTRY2(4), ROUTING_ENTRY2(5),
	ROUTING_ENTRY2(6), ROUTING_ENTRY2(7),
	ROUTING_ENTRY2(8), ROUTING_ENTRY2(9),
	ROUTING_ENTRY2(10), ROUTING_ENTRY2(11),
	ROUTING_ENTRY2(12), ROUTING_ENTRY2(13),
	ROUTING_ENTRY2(14), ROUTING_ENTRY2(15),
	ROUTING_ENTRY1(16), ROUTING_ENTRY1(17),
	ROUTING_ENTRY1(18), ROUTING_ENTRY1(19),
	ROUTING_ENTRY1(20), ROUTING_ENTRY1(21),
	ROUTING_ENTRY1(22), ROUTING_ENTRY1(23),
};

int kvm_setup_default_ioapic_and_pic_routing(struct kvm *kvm)
{
	return kvm_set_irq_routing(kvm, default_routing,
				   ARRAY_SIZE(default_routing), 0);
}

int kvm_vm_ioctl_get_irqchip(struct kvm *kvm, struct kvm_irqchip *chip)
{
	struct kvm_pic *pic = kvm->arch.vpic;
	int r;

	r = 0;
	switch (chip->chip_id) {
	case KVM_IRQCHIP_PIC_MASTER:
		memcpy(&chip->chip.pic, &pic->pics[0],
			sizeof(struct kvm_pic_state));
		break;
	case KVM_IRQCHIP_PIC_SLAVE:
		memcpy(&chip->chip.pic, &pic->pics[1],
			sizeof(struct kvm_pic_state));
		break;
	case KVM_IRQCHIP_IOAPIC:
		kvm_get_ioapic(kvm, &chip->chip.ioapic);
		break;
	default:
		r = -EINVAL;
		break;
	}
	return r;
}

int kvm_vm_ioctl_set_irqchip(struct kvm *kvm, struct kvm_irqchip *chip)
{
	struct kvm_pic *pic = kvm->arch.vpic;
	int r;

	r = 0;
	switch (chip->chip_id) {
	case KVM_IRQCHIP_PIC_MASTER:
		spin_lock(&pic->lock);
		memcpy(&pic->pics[0], &chip->chip.pic,
			sizeof(struct kvm_pic_state));
		spin_unlock(&pic->lock);
		break;
	case KVM_IRQCHIP_PIC_SLAVE:
		spin_lock(&pic->lock);
		memcpy(&pic->pics[1], &chip->chip.pic,
			sizeof(struct kvm_pic_state));
		spin_unlock(&pic->lock);
		break;
	case KVM_IRQCHIP_IOAPIC:
		kvm_set_ioapic(kvm, &chip->chip.ioapic);
		break;
	default:
		r = -EINVAL;
		break;
	}
	kvm_pic_update_irq(pic);
	return r;
}
#endif<|MERGE_RESOLUTION|>--- conflicted
+++ resolved
@@ -565,11 +565,6 @@
 	struct kvm *kvm = irqfd->kvm;
 	int ret = 0;
 
-<<<<<<< HEAD
-	kvm_arch_start_assignment(irqfd->kvm);
-
-=======
->>>>>>> bbc13ae5
 	spin_lock_irq(&kvm->irqfds.lock);
 	irqfd->producer = prod;
 
@@ -578,15 +573,8 @@
 
 	if (irqfd->irq_entry.type == KVM_IRQ_ROUTING_MSI) {
 		ret = kvm_pi_update_irte(irqfd, &irqfd->irq_entry);
-<<<<<<< HEAD
-		if (ret) {
-			kvm->arch.nr_possible_bypass_irqs--;
-			kvm_arch_end_assignment(irqfd->kvm);
-		}
-=======
 		if (ret)
 			kvm->arch.nr_possible_bypass_irqs--;
->>>>>>> bbc13ae5
 	}
 	spin_unlock_irq(&kvm->irqfds.lock);
 
@@ -622,12 +610,6 @@
 	kvm->arch.nr_possible_bypass_irqs--;
 
 	spin_unlock_irq(&kvm->irqfds.lock);
-<<<<<<< HEAD
-
-
-	kvm_arch_end_assignment(irqfd->kvm);
-=======
->>>>>>> bbc13ae5
 }
 
 void kvm_arch_update_irqfd_routing(struct kvm_kernel_irqfd *irqfd,
