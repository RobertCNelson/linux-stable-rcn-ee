--- conflicted
+++ resolved
@@ -1195,11 +1195,7 @@
 static void apic_timer_expired(struct kvm_lapic *apic)
 {
 	struct kvm_vcpu *vcpu = apic->vcpu;
-<<<<<<< HEAD
-	struct swait_head *q = &vcpu->wq;
-=======
 	struct swait_queue_head *q = &vcpu->wq;
->>>>>>> 412f52db
 	struct kvm_timer *ktimer = &apic->lapic_timer;
 
 	if (atomic_read(&apic->lapic_timer.pending))
@@ -1208,13 +1204,8 @@
 	atomic_inc(&apic->lapic_timer.pending);
 	kvm_set_pending_timer(vcpu);
 
-<<<<<<< HEAD
-	if (swaitqueue_active(q))
-		swait_wake_interruptible(q);
-=======
 	if (swait_active(q))
 		swake_up(q);
->>>>>>> 412f52db
 
 	if (apic_lvtt_tscdeadline(apic))
 		ktimer->expired_tscdeadline = ktimer->tscdeadline;
