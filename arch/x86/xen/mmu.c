--- conflicted
+++ resolved
@@ -1177,13 +1177,6 @@
 
 static void xen_post_allocator_init(void);
 
-static void __init xen_pagetable_init(void)
-{
-	paging_init();
-	xen_setup_shared_info();
-	xen_post_allocator_init();
-}
-
 static __init void xen_mapping_pagetable_reserve(u64 start, u64 end)
 {
 	/* reserve the range used */
@@ -1197,10 +1190,6 @@
 		end += PAGE_SIZE;
 	}
 }
-
-<<<<<<< HEAD
-=======
-static void xen_post_allocator_init(void);
 
 #ifdef CONFIG_X86_64
 static void __init xen_cleanhighmap(unsigned long vaddr,
@@ -1223,13 +1212,13 @@
 	xen_mc_flush();
 }
 #endif
-static void __init xen_pagetable_setup_done(pgd_t *base)
+static void __init xen_pagetable_init(void)
 {
 #ifdef CONFIG_X86_64
 	unsigned long size;
 	unsigned long addr;
 #endif
-
+	paging_init();
 	xen_setup_shared_info();
 #ifdef CONFIG_X86_64
 	if (!xen_feature(XENFEAT_auto_translated_physmap)) {
@@ -1283,8 +1272,6 @@
 #endif
 	xen_post_allocator_init();
 }
-
->>>>>>> 32873187
 static void xen_write_cr2(unsigned long cr2)
 {
 	this_cpu_read(xen_vcpu)->arch.cr2 = cr2;
