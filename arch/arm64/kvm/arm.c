--- conflicted
+++ resolved
@@ -1162,26 +1162,6 @@
 		 */
 		preempt_disable();
 
-<<<<<<< HEAD
-=======
-		/*
-		 * The VMID allocator only tracks active VMIDs per
-		 * physical CPU, and therefore the VMID allocated may not be
-		 * preserved on VMID roll-over if the task was preempted,
-		 * making a thread's VMID inactive. So we need to call
-		 * kvm_arm_vmid_update() in non-premptible context.
-		 *
-		 * Note that this must happen after the check_vcpu_request()
-		 * call to pick the correct s2_mmu structure, as a pending
-		 * nested exception (IRQ, for example) can trigger a change
-		 * in translation regime.
-		 */
-		if (kvm_arm_vmid_update(&vcpu->arch.hw_mmu->vmid) &&
-		    has_vhe())
-			__load_stage2(vcpu->arch.hw_mmu,
-				      vcpu->arch.hw_mmu->arch);
-
->>>>>>> 83c6cb20
 		kvm_pmu_flush_hwstate(vcpu);
 
 		local_irq_disable();
