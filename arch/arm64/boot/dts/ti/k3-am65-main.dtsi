--- conflicted
+++ resolved
@@ -361,7 +361,6 @@
 		clock-names = "gpio";
 	};
 
-<<<<<<< HEAD
 	mcasp0: mcasp@02B00000 {
 		compatible = "ti,am33xx-mcasp-audio";
 		reg = <0x0 0x02B00000 0x0 0x2000>,
@@ -423,11 +422,11 @@
 		power-domains = <&k3_pds 106>;
 
 		status = "disabled";
-=======
+	};
+
 	hwspinlock: spinlock@30e00000 {
 		compatible = "ti,am654-hwspinlock";
 		reg = <0x00 0x30e00000 0x00 0x1000>;
 		#hwlock-cells = <1>;
->>>>>>> 3ed2e298
 	};
 };