// SPDX-License-Identifier: GPL-2.0-only OR MIT
/*
 * AM62x LP SK: https://www.ti.com/tool/SK-AM62-LP
 *
 * Copyright (C) 2021-2024 Texas Instruments Incorporated - https://www.ti.com/
 */

/dts-v1/;

#include "k3-am625.dtsi"
#include "k3-am62x-sk-common.dtsi"

/ {
	compatible = "ti,am62-lp-sk", "ti,am625";
	model = "Texas Instruments AM62x LP SK";

	memory@80000000 {
		bootph-pre-ram;
		device_type = "memory";
		/* 2G RAM */
		reg = <0x00000000 0x80000000 0x00000000 0x80000000>;
	};

	vddshv_sdio: regulator-4 {
		bootph-all;
		compatible = "regulator-gpio";
		regulator-name = "vddshv_sdio";
		pinctrl-names = "default";
		pinctrl-0 = <&vddshv_sdio_pins_default>;
		regulator-min-microvolt = <1800000>;
		regulator-max-microvolt = <3300000>;
		regulator-boot-on;
		vin-supply = <&ldo1_reg>;
		gpios = <&main_gpio0 31 GPIO_ACTIVE_HIGH>;
		states = <1800000 0x0>,
			 <3300000 0x1>;
		bootph-all;
	};
};

&main_pmx0 {
	main_mmc0_pins_default: main-mmc0-default-pins {
		bootph-all;
		pinctrl-single,pins = <
			AM62X_IOPAD(0x220, PIN_INPUT, 0) /* (V3) MMC0_CMD */
			AM62X_IOPAD(0x218, PIN_INPUT, 0) /* (Y1) MMC0_CLK */
			AM62X_IOPAD(0x214, PIN_INPUT, 0) /* (V2) MMC0_DAT0 */
<<<<<<< HEAD
			AM62X_IOPAD(0x210, PIN_INPUT_PULLUP, 0) /* (V1) MMC0_DAT1 */
			AM62X_IOPAD(0x20c, PIN_INPUT_PULLUP, 0) /* (W2) MMC0_DAT2 */
			AM62X_IOPAD(0x208, PIN_INPUT_PULLUP, 0) /* (W1) MMC0_DAT3 */
			AM62X_IOPAD(0x204, PIN_INPUT_PULLUP, 0) /* (Y2) MMC0_DAT4 */
			AM62X_IOPAD(0x200, PIN_INPUT_PULLUP, 0) /* (W3) MMC0_DAT5 */
			AM62X_IOPAD(0x1fc, PIN_INPUT_PULLUP, 0) /* (W4) MMC0_DAT6 */
			AM62X_IOPAD(0x1f8, PIN_INPUT_PULLUP, 0) /* (V4) MMC0_DAT7 */
=======
			AM62X_IOPAD(0x210, PIN_INPUT, 0) /* (V1) MMC0_DAT1 */
			AM62X_IOPAD(0x20c, PIN_INPUT, 0) /* (W2) MMC0_DAT2 */
			AM62X_IOPAD(0x208, PIN_INPUT, 0) /* (W1) MMC0_DAT3 */
			AM62X_IOPAD(0x204, PIN_INPUT, 0) /* (Y2) MMC0_DAT4 */
			AM62X_IOPAD(0x200, PIN_INPUT, 0) /* (W3) MMC0_DAT5 */
			AM62X_IOPAD(0x1fc, PIN_INPUT, 0) /* (W4) MMC0_DAT6 */
			AM62X_IOPAD(0x1f8, PIN_INPUT, 0) /* (V4) MMC0_DAT7 */
>>>>>>> da274362
		>;
	};

	vddshv_sdio_pins_default: vddshv-sdio-default-pins {
		bootph-all;
		pinctrl-single,pins = <
			AM62X_IOPAD(0x07c, PIN_OUTPUT, 7) /* (M19) GPMC0_CLK.GPIO0_31 */
		>;
		bootph-all;
	};

	main_gpio1_ioexp_intr_pins_default: main-gpio1-ioexp-intr-default-pins {
		bootph-all;
		pinctrl-single,pins = <
			AM62X_IOPAD(0x01d4, PIN_INPUT, 7) /* (C13) UART0_RTSn.GPIO1_23 */
		>;
		bootph-all;
	};

	pmic_irq_pins_default: pmic-irq-default-pins {
		pinctrl-single,pins = <
			AM62X_IOPAD(0x01f4, PIN_INPUT, 0) /* (B16) EXTINTn */
		>;
	};
};

&main_i2c1 {
	exp1: gpio@22 {
		bootph-all;
		compatible = "ti,tca6424";
		reg = <0x22>;
		gpio-controller;
		#gpio-cells = <2>;
		gpio-line-names = "GPIO_CPSW2_RST", "GPIO_CPSW1_RST",
				   "PRU_DETECT", "MMC1_SD_EN",
				   "VPP_LDO_EN", "EXP_PS_3V3_En",
				   "EXP_PS_5V0_En", "EXP_HAT_DETECT",
				   "GPIO_AUD_RSTn", "GPIO_eMMC_RSTn",
				   "UART1_FET_BUF_EN", "BT_UART_WAKE_SOC",
				   "GPIO_HDMI_RSTn", "CSI_GPIO0",
				   "CSI_GPIO1", "GPIO_OLDI_INT",
				   "HDMI_INTn", "TEST_GPIO2",
				   "MCASP1_FET_EN", "MCASP1_BUF_BT_EN",
				   "MCASP1_FET_SEL", "UART1_FET_SEL",
				   "", "IO_EXP_TEST_LED";

		interrupt-parent = <&main_gpio1>;
		interrupts = <23 IRQ_TYPE_EDGE_FALLING>;
		interrupt-controller;
		#interrupt-cells = <2>;

		pinctrl-names = "default";
		pinctrl-0 = <&main_gpio1_ioexp_intr_pins_default>;
		bootph-all;
	};

	exp2: gpio@23 {
		compatible = "ti,tca6424";
		reg = <0x23>;
		gpio-controller;
		#gpio-cells = <2>;
		gpio-line-names = "", "",
				   "", "",
				   "", "",
				   "", "",
				   "WL_LT_EN", "CSI_RSTz",
				   "", "",
				   "", "",
				   "", "",
				   "SPI0_FET_SEL", "SPI0_FET_OE",
				   "GPIO_OLDI_RSTn", "PRU_3V3_EN",
				   "", "",
				   "CSI_VLDO_SEL", "SOC_WLAN_SDIO_RST";
	};
};

&sdhci0 {
	bootph-all;
<<<<<<< HEAD
	status = "okay";
	pinctrl-names = "default";
	pinctrl-0 = <&main_mmc0_pins_default>;
	disable-wp;
=======
	non-removable;
	pinctrl-names = "default";
	pinctrl-0 = <&main_mmc0_pins_default>;
	status = "okay";
>>>>>>> da274362
};

&sdhci1 {
	vmmc-supply = <&vdd_mmc1>;
	vqmmc-supply = <&vddshv_sdio>;
};

&cpsw_port2 {
	status = "disabled";
};

&main_i2c0 {
	tps65219: pmic@30 {
		compatible = "ti,tps65219";
		reg = <0x30>;
		buck1-supply = <&vcc_3v3_sys>;
		buck2-supply = <&vcc_3v3_sys>;
		buck3-supply = <&vcc_3v3_sys>;
		ldo1-supply = <&vcc_3v3_sys>;
		ldo2-supply = <&buck2_reg>;
		ldo3-supply = <&vcc_3v3_sys>;
		ldo4-supply = <&vcc_3v3_sys>;

		pinctrl-names = "default";
		pinctrl-0 = <&pmic_irq_pins_default>;

		interrupt-parent = <&gic500>;
		interrupts = <GIC_SPI 224 IRQ_TYPE_LEVEL_HIGH>;

		regulators {
			buck1_reg: buck1 {
				regulator-name = "VDD_CORE";
				regulator-min-microvolt = <750000>;
				regulator-max-microvolt = <750000>;
				regulator-boot-on;
				regulator-always-on;
			};

			buck2_reg: buck2 {
				regulator-name = "VCC1V8_SYS";
				regulator-min-microvolt = <1800000>;
				regulator-max-microvolt = <1800000>;
				regulator-boot-on;
				regulator-always-on;
			};

			buck3_reg: buck3 {
				regulator-name = "VDD_LPDDR4";
				regulator-min-microvolt = <1100000>;
				regulator-max-microvolt = <1100000>;
				regulator-boot-on;
				regulator-always-on;
			};

			ldo1_reg: ldo1 {
				regulator-name = "VDDSHV_SDIO";
				regulator-min-microvolt = <3300000>;
				regulator-max-microvolt = <3300000>;
			};

			ldo2_reg: ldo2 {
				regulator-name = "VDDAR_CORE";
				regulator-min-microvolt = <850000>;
				regulator-max-microvolt = <850000>;
				regulator-boot-on;
				regulator-always-on;
			};

			ldo3_reg: ldo3 {
				regulator-name = "VDDA_1V8";
				regulator-min-microvolt = <1800000>;
				regulator-max-microvolt = <1800000>;
				regulator-boot-on;
				regulator-always-on;
			};

			ldo4_reg: ldo4 {
				regulator-name = "VDD_1V2";
				regulator-min-microvolt = <1200000>;
				regulator-max-microvolt = <1200000>;
				regulator-boot-on;
				regulator-always-on;
			};
		};
	};
};

&tlv320aic3106 {
	DVDD-supply = <&buck2_reg>;
};

&main_gpio0 {
	bootph-all;
};

&main_gpio1 {
	bootph-all;
};

<<<<<<< HEAD
&ospi0 {

	flash@0 {
		compatible = "spi-nand";
		reg = <0x0>;
		spi-tx-bus-width = <8>;
		spi-rx-bus-width = <8>;
		spi-max-frequency = <25000000>;
		cdns,tshsl-ns = <60>;
		cdns,tsd2d-ns = <60>;
		cdns,tchsh-ns = <60>;
		cdns,tslch-ns = <60>;
		cdns,read-delay = <2>;
		cdns,phy-mode;
		bootph-all;

		partitions {
			compatible = "fixed-partitions";
			#address-cells = <1>;
			#size-cells = <1>;
			bootph-all;

			partition@0 {
				label = "ospi_nand.tiboot3";
				reg = <0x0 0x80000>;
			};

			partition@80000 {
				label = "ospi_nand.tispl";
				reg = <0x80000 0x200000>;
			};

			partition@280000 {
				label = "ospi_nand.u-boot";
				reg = <0x280000 0x400000>;
			};

			partition@680000 {
				label = "ospi_nand.env";
				reg = <0x680000 0x40000>;
			};

			partition@6c0000 {
				label = "ospi_nand.env.backup";
				reg = <0x6c0000 0x40000>;
			};

			partition@2000000 {
				label = "ospi_nand.rootfs";
				reg = <0x2000000 0x5fc0000>;
			};

			partition@7fc0000 {
				label = "ospi_nand.phypattern";
				reg = <0x7fc0000 0x40000>;
				bootph-all;
			};
		};
	};
};

=======
>>>>>>> da274362
&gpmc0 {
	ranges = <0 0 0x00 0x51000000 0x01000000>; /* CS0 space. Min partition = 16MB */
};

&mcu_mcan0 {
	pinctrl-names = "default", "wakeup";
	pinctrl-0 = <&mcu_mcan0_tx_pins_default>, <&mcu_mcan0_rx_pins_default>;
	pinctrl-1 = <&mcu_mcan0_tx_pins_default>, <&mcu_mcan0_rx_pins_wakeup>;
	status = "okay";
};

&mcu_mcan1 {
	pinctrl-names = "default", "wakeup";
	pinctrl-0 = <&mcu_mcan1_tx_pins_default>, <&mcu_mcan1_rx_pins_default>;
	pinctrl-1 = <&mcu_mcan1_tx_pins_default>, <&mcu_mcan1_rx_pins_wakeup>;
	status = "okay";
};

&mcu_pmx0 {
	mcu_mcan0_tx_pins_default: mcu-mcan0-tx-default-pins {
		pinctrl-single,pins = <
			AM62X_IOPAD(0x034, PIN_OUTPUT, 0) /* (D6) MCU_MCAN0_TX */
		>;
	};

	mcu_mcan0_rx_pins_default: mcu-mcan0-rx-default-pins {
		pinctrl-single,pins = <
			AM62X_IOPAD(0x038, PIN_INPUT, 0) /* (B3) MCU_MCAN0_RX */
		>;
	};

	mcu_mcan0_rx_pins_wakeup: mcu-mcan0-rx-wakeup-pins {
		pinctrl-single,pins = <
			AM62X_IOPAD(0x038, PIN_INPUT | PIN_WKUP_EN, 0) /* (B3) MCU_MCAN0_RX */
		>;
	};

	mcu_mcan1_tx_pins_default: mcu-mcan1-tx-default-pins {
		pinctrl-single,pins = <
			AM62X_IOPAD(0x03c, PIN_OUTPUT, 0) /* (E5) MCU_MCAN1_TX */
		>;
	};

	mcu_mcan1_rx_pins_default: mcu-mcan1-rx-default-pins {
		pinctrl-single,pins = <
			AM62X_IOPAD(0x040, PIN_INPUT, 0) /* (D4) MCU_MCAN1_RX */
		>;
	};

	mcu_mcan1_rx_pins_wakeup: mcu-mcan1-rx-wakeup-pins {
		pinctrl-single,pins = <
			AM62X_IOPAD(0x040, PIN_INPUT | PIN_WKUP_EN, 0) /* (D4) MCU_MCAN1_RX */
		>;
	};
};<|MERGE_RESOLUTION|>--- conflicted
+++ resolved
@@ -22,7 +22,6 @@
 	};
 
 	vddshv_sdio: regulator-4 {
-		bootph-all;
 		compatible = "regulator-gpio";
 		regulator-name = "vddshv_sdio";
 		pinctrl-names = "default";
@@ -45,7 +44,6 @@
 			AM62X_IOPAD(0x220, PIN_INPUT, 0) /* (V3) MMC0_CMD */
 			AM62X_IOPAD(0x218, PIN_INPUT, 0) /* (Y1) MMC0_CLK */
 			AM62X_IOPAD(0x214, PIN_INPUT, 0) /* (V2) MMC0_DAT0 */
-<<<<<<< HEAD
 			AM62X_IOPAD(0x210, PIN_INPUT_PULLUP, 0) /* (V1) MMC0_DAT1 */
 			AM62X_IOPAD(0x20c, PIN_INPUT_PULLUP, 0) /* (W2) MMC0_DAT2 */
 			AM62X_IOPAD(0x208, PIN_INPUT_PULLUP, 0) /* (W1) MMC0_DAT3 */
@@ -53,20 +51,10 @@
 			AM62X_IOPAD(0x200, PIN_INPUT_PULLUP, 0) /* (W3) MMC0_DAT5 */
 			AM62X_IOPAD(0x1fc, PIN_INPUT_PULLUP, 0) /* (W4) MMC0_DAT6 */
 			AM62X_IOPAD(0x1f8, PIN_INPUT_PULLUP, 0) /* (V4) MMC0_DAT7 */
-=======
-			AM62X_IOPAD(0x210, PIN_INPUT, 0) /* (V1) MMC0_DAT1 */
-			AM62X_IOPAD(0x20c, PIN_INPUT, 0) /* (W2) MMC0_DAT2 */
-			AM62X_IOPAD(0x208, PIN_INPUT, 0) /* (W1) MMC0_DAT3 */
-			AM62X_IOPAD(0x204, PIN_INPUT, 0) /* (Y2) MMC0_DAT4 */
-			AM62X_IOPAD(0x200, PIN_INPUT, 0) /* (W3) MMC0_DAT5 */
-			AM62X_IOPAD(0x1fc, PIN_INPUT, 0) /* (W4) MMC0_DAT6 */
-			AM62X_IOPAD(0x1f8, PIN_INPUT, 0) /* (V4) MMC0_DAT7 */
->>>>>>> da274362
 		>;
 	};
 
 	vddshv_sdio_pins_default: vddshv-sdio-default-pins {
-		bootph-all;
 		pinctrl-single,pins = <
 			AM62X_IOPAD(0x07c, PIN_OUTPUT, 7) /* (M19) GPMC0_CLK.GPIO0_31 */
 		>;
@@ -74,7 +62,6 @@
 	};
 
 	main_gpio1_ioexp_intr_pins_default: main-gpio1-ioexp-intr-default-pins {
-		bootph-all;
 		pinctrl-single,pins = <
 			AM62X_IOPAD(0x01d4, PIN_INPUT, 7) /* (C13) UART0_RTSn.GPIO1_23 */
 		>;
@@ -90,7 +77,6 @@
 
 &main_i2c1 {
 	exp1: gpio@22 {
-		bootph-all;
 		compatible = "ti,tca6424";
 		reg = <0x22>;
 		gpio-controller;
@@ -140,17 +126,10 @@
 
 &sdhci0 {
 	bootph-all;
-<<<<<<< HEAD
-	status = "okay";
-	pinctrl-names = "default";
-	pinctrl-0 = <&main_mmc0_pins_default>;
-	disable-wp;
-=======
 	non-removable;
 	pinctrl-names = "default";
 	pinctrl-0 = <&main_mmc0_pins_default>;
 	status = "okay";
->>>>>>> da274362
 };
 
 &sdhci1 {
@@ -250,7 +229,6 @@
 	bootph-all;
 };
 
-<<<<<<< HEAD
 &ospi0 {
 
 	flash@0 {
@@ -312,8 +290,6 @@
 	};
 };
 
-=======
->>>>>>> da274362
 &gpmc0 {
 	ranges = <0 0 0x00 0x51000000 0x01000000>; /* CS0 space. Min partition = 16MB */
 };
