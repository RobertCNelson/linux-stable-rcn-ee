--- conflicted
+++ resolved
@@ -1350,11 +1350,8 @@
 	       0 0 0 0
 	>;
 	tdm-slots = <2>;
-<<<<<<< HEAD
 	rx-num-evt = <0>;
 	tx-num-evt = <0>;
-=======
->>>>>>> 72139106
 	#sound-dai-cells = <0>;
 	status = "disabled";
 };
@@ -1371,11 +1368,8 @@
 	       0 0 0 0
 	>;
 	tdm-slots = <2>;
-<<<<<<< HEAD
 	rx-num-evt = <0>;
 	tx-num-evt = <0>;
-=======
->>>>>>> 72139106
 	#sound-dai-cells = <0>;
 	status = "disabled";
 };
