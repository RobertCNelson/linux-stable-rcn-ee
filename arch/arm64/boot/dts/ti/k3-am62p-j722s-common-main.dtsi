--- conflicted
+++ resolved
@@ -262,13 +262,8 @@
 	};
 
 	main_pmx0: pinctrl@f4000 {
-<<<<<<< HEAD
 		compatible = "ti,am654-padconf", "pinctrl-single";
-		reg = <0x00 0xf4000 0x00 0x2ac>;
-=======
-		compatible = "pinctrl-single";
 		reg = <0x00 0xf4000 0x00 0x2b0>;
->>>>>>> 880e4ff5
 		#pinctrl-cells = <1>;
 		pinctrl-single,register-width = <32>;
 		pinctrl-single,function-mask = <0xffffffff>;
