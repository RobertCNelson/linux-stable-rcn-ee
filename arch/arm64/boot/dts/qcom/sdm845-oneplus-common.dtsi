// SPDX-License-Identifier: GPL-2.0
/*
 * SDM845 OnePlus 6(T) (enchilada / fajita) common device tree source
 *
 * Copyright (c) 2020, The Linux Foundation. All rights reserved.
 */

/dts-v1/;

#include <dt-bindings/input/linux-event-codes.h>
#include <dt-bindings/regulator/qcom,rpmh-regulator.h>

#include "sdm845.dtsi"
#include "pm8998.dtsi"
#include "pmi8998.dtsi"

/delete-node/ &rmtfs_mem;

/ {
	aliases {
		serial0 = &uart9;
		hsuart0 = &uart6;
	};

	chosen {
		stdout-path = "serial0:115200n8";
	};

	gpio-keys {
		compatible = "gpio-keys";
		label = "Volume keys";
		autorepeat;

		pinctrl-names = "default";
		pinctrl-0 = <&volume_down_gpio &volume_up_gpio>;

		vol-down {
			label = "Volume down";
			linux,code = <KEY_VOLUMEDOWN>;
			gpios = <&pm8998_gpio 5 GPIO_ACTIVE_LOW>;
			debounce-interval = <15>;
		};

		vol-up {
			label = "Volume up";
			linux,code = <KEY_VOLUMEUP>;
			gpios = <&pm8998_gpio 6 GPIO_ACTIVE_LOW>;
			debounce-interval = <15>;
		};
	};

	reserved-memory {
		/* The rmtfs_mem needs to be guarded due to "XPU limitations"
		 * it is otherwise possible for an allocation adjacent to the
		 * rmtfs_mem region to trigger an XPU violation, causing a crash.
		 */
		rmtfs_lower_guard: memory@f5b00000 {
			no-map;
			reg = <0 0xf5b00000 0 0x1000>;
		};
		/*
		 * The rmtfs memory region in downstream is 'dynamically allocated'
		 * but given the same address every time. Hard code it as this address is
		 * where the modem firmware expects it to be.
		 */
		rmtfs_mem: memory@f5b01000 {
			compatible = "qcom,rmtfs-mem";
			reg = <0 0xf5b01000 0 0x200000>;
			no-map;

			qcom,client-id = <1>;
			qcom,vmid = <15>;
		};
		rmtfs_upper_guard: memory@f5d01000 {
			no-map;
			reg = <0 0xf5d01000 0 0x1000>;
		};

		/*
		 * It seems like reserving the old rmtfs_mem region is also needed to prevent
		 * random crashes which are most likely modem related, more testing needed.
		 */
		removed_region: memory@88f00000 {
			no-map;
			reg = <0 0x88f00000 0 0x1c00000>;
		};

		ramoops: ramoops@ac300000 {
			compatible = "ramoops";
			reg = <0 0xac300000 0 0x400000>;
			record-size = <0x40000>;
			console-size = <0x40000>;
			ftrace-size = <0x40000>;
			pmsg-size = <0x200000>;
			ecc-size = <16>;
		};
	};

	vph_pwr: vph-pwr-regulator {
		compatible = "regulator-fixed";
		regulator-name = "vph_pwr";
		regulator-min-microvolt = <3700000>;
		regulator-max-microvolt = <3700000>;
	};

	/*
	 * Apparently RPMh does not provide support for PM8998 S4 because it
	 * is always-on; model it as a fixed regulator.
	 */
	vreg_s4a_1p8: pm8998-smps4 {
		compatible = "regulator-fixed";
		regulator-name = "vreg_s4a_1p8";

		regulator-min-microvolt = <1800000>;
		regulator-max-microvolt = <1800000>;

		regulator-always-on;
		regulator-boot-on;

		vin-supply = <&vph_pwr>;
	};

	/*
	 * The touchscreen regulator seems to be controlled somehow by a gpio.
	 * Model it as a fixed regulator and keep it on. Without schematics we
	 * don't know how this is actually wired up...
	 */
	ts_1p8_supply: ts-1p8-regulator {
		compatible = "regulator-fixed";
		regulator-name = "ts_1p8_supply";

		regulator-min-microvolt = <1800000>;
		regulator-max-microvolt = <1800000>;

		gpio = <&tlmm 88 0>;
		enable-active-high;
		regulator-boot-on;
	};
};

&adsp_pas {
	status = "okay";
	firmware-name = "qcom/sdm845/oneplus6/adsp.mbn";
};

&apps_rsc {
	pm8998-rpmh-regulators {
		compatible = "qcom,pm8998-rpmh-regulators";
		qcom,pmic-id = "a";

		vdd-s1-supply = <&vph_pwr>;
		vdd-s2-supply = <&vph_pwr>;
		vdd-s3-supply = <&vph_pwr>;
		vdd-s4-supply = <&vph_pwr>;
		vdd-s5-supply = <&vph_pwr>;
		vdd-s6-supply = <&vph_pwr>;
		vdd-s7-supply = <&vph_pwr>;
		vdd-s8-supply = <&vph_pwr>;
		vdd-s9-supply = <&vph_pwr>;
		vdd-s10-supply = <&vph_pwr>;
		vdd-s11-supply = <&vph_pwr>;
		vdd-s12-supply = <&vph_pwr>;
		vdd-s13-supply = <&vph_pwr>;
		vdd-l1-l27-supply = <&vreg_s7a_1p025>;
		vdd-l2-l8-l17-supply = <&vreg_s3a_1p35>;
		vdd-l3-l11-supply = <&vreg_s7a_1p025>;
		vdd-l4-l5-supply = <&vreg_s7a_1p025>;
		vdd-l6-supply = <&vph_pwr>;
		vdd-l7-l12-l14-l15-supply = <&vreg_s5a_2p04>;
		vdd-l9-supply = <&vreg_bob>;
		vdd-l10-l23-l25-supply = <&vreg_bob>;
		vdd-l13-l19-l21-supply = <&vreg_bob>;
		vdd-l16-l28-supply = <&vreg_bob>;
		vdd-l18-l22-supply = <&vreg_bob>;
		vdd-l20-l24-supply = <&vreg_bob>;
		vdd-l26-supply = <&vreg_s3a_1p35>;
		vin-lvs-1-2-supply = <&vreg_s4a_1p8>;

		vreg_s3a_1p35: smps3 {
			regulator-min-microvolt = <1352000>;
			regulator-max-microvolt = <1352000>;
		};

		vreg_s5a_2p04: smps5 {
			regulator-min-microvolt = <1904000>;
			regulator-max-microvolt = <2040000>;
		};

		vreg_s7a_1p025: smps7 {
			regulator-min-microvolt = <900000>;
			regulator-max-microvolt = <1028000>;
		};

		vdda_mipi_dsi0_pll:
		vdda_qlink_lv:
		vdda_ufs1_core:
		vdda_usb1_ss_core:
		vreg_l1a_0p875: ldo1 {
			regulator-min-microvolt = <880000>;
			regulator-max-microvolt = <880000>;
			regulator-initial-mode = <RPMH_REGULATOR_MODE_HPM>;
		};

		vreg_l2a_1p2: ldo2 {
			regulator-min-microvolt = <1200000>;
			regulator-max-microvolt = <1200000>;
			regulator-initial-mode = <RPMH_REGULATOR_MODE_HPM>;
			regulator-always-on;
		};

		vreg_l5a_0p8: ldo5 {
			regulator-min-microvolt = <800000>;
			regulator-max-microvolt = <800000>;
			regulator-initial-mode = <RPMH_REGULATOR_MODE_HPM>;
		};

		vreg_l7a_1p8: ldo7 {
			regulator-min-microvolt = <1800000>;
			regulator-max-microvolt = <1800000>;
			regulator-initial-mode = <RPMH_REGULATOR_MODE_HPM>;
		};

		vdda_qusb_hs0_1p8:
		vreg_l12a_1p8: ldo12 {
			regulator-min-microvolt = <1800000>;
			regulator-max-microvolt = <1800000>;
			regulator-initial-mode = <RPMH_REGULATOR_MODE_HPM>;
		};

		vreg_l14a_1p88: ldo14 {
			regulator-min-microvolt = <1800000>;
			regulator-max-microvolt = <1800000>;
			regulator-initial-mode = <RPMH_REGULATOR_MODE_HPM>;
			regulator-always-on;
		};

		vreg_l17a_1p3: ldo17 {
			regulator-min-microvolt = <1304000>;
			regulator-max-microvolt = <1304000>;
			regulator-initial-mode = <RPMH_REGULATOR_MODE_HPM>;
		};

		vreg_l20a_2p95: ldo20 {
			regulator-min-microvolt = <2704000>;
			regulator-max-microvolt = <2960000>;
			regulator-initial-mode = <RPMH_REGULATOR_MODE_HPM>;
		};

		vreg_l23a_3p3: ldo23 {
			regulator-min-microvolt = <3300000>;
			regulator-max-microvolt = <3312000>;
			regulator-initial-mode = <RPMH_REGULATOR_MODE_HPM>;
		};

		vdda_qusb_hs0_3p1:
		vreg_l24a_3p075: ldo24 {
			regulator-min-microvolt = <3088000>;
			regulator-max-microvolt = <3088000>;
			regulator-initial-mode = <RPMH_REGULATOR_MODE_HPM>;
		};

		vreg_l25a_3p3: ldo25 {
			regulator-min-microvolt = <3300000>;
			regulator-max-microvolt = <3312000>;
			regulator-initial-mode = <RPMH_REGULATOR_MODE_HPM>;
		};

		vdda_mipi_dsi0_1p2:
		vdda_ufs1_1p2:
		vreg_l26a_1p2: ldo26 {
			regulator-min-microvolt = <1200000>;
			regulator-max-microvolt = <1200000>;
			regulator-initial-mode = <RPMH_REGULATOR_MODE_HPM>;
		};

		vreg_l28a_3p0: ldo28 {
			regulator-min-microvolt = <2856000>;
			regulator-max-microvolt = <3008000>;
			regulator-initial-mode = <RPMH_REGULATOR_MODE_HPM>;
		};
	};

	pmi8998-rpmh-regulators {
		compatible = "qcom,pmi8998-rpmh-regulators";
		qcom,pmic-id = "b";

		vdd-bob-supply = <&vph_pwr>;

		vreg_bob: bob {
			regulator-min-microvolt = <3312000>;
			regulator-max-microvolt = <3600000>;
			regulator-initial-mode = <RPMH_REGULATOR_MODE_AUTO>;
			regulator-allow-bypass;
		};
	};

	pm8005-rpmh-regulators {
		compatible = "qcom,pm8005-rpmh-regulators";
		qcom,pmic-id = "c";

		vdd-s1-supply = <&vph_pwr>;
		vdd-s2-supply = <&vph_pwr>;
		vdd-s3-supply = <&vph_pwr>;
		vdd-s4-supply = <&vph_pwr>;

		vreg_s3c_0p6: smps3 {
			regulator-min-microvolt = <600000>;
			regulator-max-microvolt = <600000>;
		};
	};
};

&cdsp_pas {
	status = "okay";
	firmware-name = "qcom/sdm845/oneplus6/cdsp.mbn";
};

&dsi0 {
	status = "okay";
	vdda-supply = <&vdda_mipi_dsi0_1p2>;

	/*
	 * Both devices use different panels but all other properties
	 * are common. Compatible line is declared in device dts.
	 */
	display_panel: panel@0 {
		status = "disabled";

		#address-cells = <1>;
		#size-cells = <0>;
		reg = <0>;

		vddio-supply = <&vreg_l14a_1p88>;

		reset-gpios = <&tlmm 6 GPIO_ACTIVE_LOW>;

		pinctrl-names = "default";
		pinctrl-0 = <&panel_reset_pins &panel_te_pin &panel_esd_pin>;

		port {
			panel_in: endpoint {
				remote-endpoint = <&dsi0_out>;
			};
		};
	};
};

&dsi0_out {
	remote-endpoint = <&panel_in>;
	data-lanes = <0 1 2 3>;
};

&dsi0_phy {
	status = "okay";
	vdds-supply = <&vdda_mipi_dsi0_pll>;
};

&gcc {
	protected-clocks = <GCC_QSPI_CORE_CLK>,
				<GCC_QSPI_CORE_CLK_SRC>,
				<GCC_QSPI_CNOC_PERIPH_AHB_CLK>,
				<GCC_LPASS_Q6_AXI_CLK>,
				<GCC_LPASS_SWAY_CLK>;
};

&gmu {
	status = "okay";
};

&gpu {
	status = "okay";

	zap-shader {
		memory-region = <&gpu_mem>;
		firmware-name = "qcom/sdm845/oneplus6/a630_zap.mbn";
	};
};

&i2c12 {
	status = "okay";
	clock-frequency = <400000>;

	synaptics-rmi4-i2c@20 {
		compatible = "syna,rmi4-i2c";
		reg = <0x20>;
		#address-cells = <1>;
		#size-cells = <0>;
		interrupts-extended = <&tlmm 125 IRQ_TYPE_EDGE_FALLING>;

		pinctrl-names = "default";
		pinctrl-0 = <&ts_default_pins>;

		vdd-supply = <&vreg_l28a_3p0>;
		vio-supply = <&ts_1p8_supply>;

		syna,reset-delay-ms = <200>;
		syna,startup-delay-ms = <200>;

		rmi4-f01@1 {
			reg = <0x01>;
			syna,nosleep-mode = <1>;
		};

		rmi4_f12: rmi4-f12@12 {
			reg = <0x12>;
			touchscreen-x-mm = <68>;
			touchscreen-y-mm = <144>;
			syna,sensor-type = <1>;
			syna,rezero-wait-ms = <200>;
		};
	};
};

&ipa {
	status = "okay";

	memory-region = <&ipa_fw_mem>;
	firmware-name = "qcom/sdm845/oneplus6/ipa_fws.mbn";
};

&mdss {
	status = "okay";
};

/* Modem/wifi*/
&mss_pil {
	status = "okay";
	firmware-name = "qcom/sdm845/oneplus6/mba.mbn", "qcom/sdm845/oneplus6/modem.mbn";
};

&pm8998_gpio {
	volume_down_gpio: pm8998_gpio5 {
		pinconf {
			pins = "gpio5";
			function = "normal";
			input-enable;
			bias-pull-up;
			qcom,drive-strength = <0>;
		};
	};

	volume_up_gpio: pm8998_gpio6 {
		pinconf {
			pins = "gpio6";
			function = "normal";
			input-enable;
			bias-pull-up;
			qcom,drive-strength = <0>;
		};
	};
};

&qupv3_id_1 {
	status = "okay";
};

&qupv3_id_0 {
	status = "okay";
};

&qup_i2c12_default {
	mux {
		pins = "gpio49", "gpio50";
		function = "qup12";
		drive-strength = <2>;
		bias-disable;
	};
};

&qup_i2c10_default {
	pinconf {
		pins = "gpio55", "gpio56";
		drive-strength = <2>;
		bias-disable;
	};
};

&qup_uart9_default {
	pinconf-tx {
		pins = "gpio4";
		drive-strength = <2>;
		bias-disable;
	};

	pinconf-rx {
		pins = "gpio5";
		drive-strength = <2>;
		bias-pull-up;
	};
};

/*
 * Prevent garbage data on bluetooth UART lines
 */
&qup_uart6_default {
	pinmux {
		pins = "gpio45", "gpio46", "gpio47", "gpio48";
		function = "qup6";
	};

	cts {
		pins = "gpio45";
		bias-pull-down;
	};

	rts-tx {
		pins = "gpio46", "gpio47";
		drive-strength = <2>;
		bias-disable;
	};

	rx {
		pins = "gpio48";
		bias-pull-up;
	};
};

&uart6 {
	status = "okay";

	bluetooth {
		compatible = "qcom,wcn3990-bt";

		/*
		 * This path is relative to the qca/
		 * subdir under lib/firmware.
		 */
		firmware-name = "oneplus6/crnv21.bin";

		vddio-supply = <&vreg_s4a_1p8>;
		vddxo-supply = <&vreg_l7a_1p8>;
		vddrf-supply = <&vreg_l17a_1p3>;
		vddch0-supply = <&vreg_l25a_3p3>;
		max-speed = <3200000>;
	};
};

&uart9 {
	label = "LS-UART1";
	status = "okay";
};

&ufs_mem_hc {
	status = "okay";

	reset-gpios = <&tlmm 150 GPIO_ACTIVE_LOW>;

	vcc-supply = <&vreg_l20a_2p95>;
	vcc-max-microamp = <600000>;
};

&ufs_mem_phy {
	status = "okay";

	vdda-phy-supply = <&vdda_ufs1_core>;
	vdda-pll-supply = <&vdda_ufs1_1p2>;
};

&usb_1 {
	status = "okay";

	/*
	 * disable USB3 clock requirement as the device only supports
	 * USB2.
	 */
	qcom,select-utmi-as-pipe-clk;
};

&usb_1_dwc3 {
	/*
	 * We don't have the capability to switch modes yet.
	 */
	dr_mode = "peripheral";

	/* fastest mode for USB 2 */
	maximum-speed = "high-speed";

	/* Remove USB3 phy as it's unused on this device. */
	phys = <&usb_1_hsphy>;
	phy-names = "usb2-phy";
};

&usb_1_hsphy {
	status = "okay";

	vdd-supply = <&vdda_usb1_ss_core>;
	vdda-pll-supply = <&vdda_qusb_hs0_1p8>;
	vdda-phy-dpdm-supply = <&vdda_qusb_hs0_3p1>;

	qcom,imp-res-offset-value = <8>;
	qcom,hstx-trim-value = <QUSB2_V2_HSTX_TRIM_21_6_MA>;
	qcom,preemphasis-level = <QUSB2_V2_PREEMPHASIS_5_PERCENT>;
	qcom,preemphasis-width = <QUSB2_V2_PREEMPHASIS_WIDTH_HALF_BIT>;
};

&tlmm {
	gpio-reserved-ranges = <0 4>, <81 4>;

	tri_state_key_default: tri_state_key_default {
		mux {
			pins = "gpio40", "gpio42", "gpio26";
			function = "gpio";
			drive-strength = <2>;
			bias-disable;
		};
	};

	ts_default_pins: ts-int {
		mux {
			pins = "gpio99", "gpio125";
			function = "gpio";
			drive-strength = <16>;
			bias-pull-up;
		};
	};

	panel_reset_pins: panel-reset {
		mux {
			pins = "gpio6", "gpio25", "gpio26";
			function = "gpio";
			drive-strength = <8>;
			bias-disable = <0>;
		};
	};

	panel_te_pin: panel-te {
		mux {
			pins = "gpio10";
			function = "mdp_vsync";
			drive-strength = <2>;
			bias-disable;
			input-enable;
		};
	};

	panel_esd_pin: panel-esd {
		mux {
			pins = "gpio30";
			function = "gpio";
			drive-strength = <2>;
			bias-pull-down;
			input-enable;
		};
	};
};

&venus {
	status = "okay";
<<<<<<< HEAD
=======
	firmware-name = "qcom/sdm845/oneplus6/venus.mbn";
>>>>>>> 754e0b0e
};

&wifi {
	status = "okay";
	vdd-0.8-cx-mx-supply = <&vreg_l5a_0p8>;
	vdd-1.8-xo-supply = <&vreg_l7a_1p8>;
	vdd-1.3-rfa-supply = <&vreg_l17a_1p3>;
	vdd-3.3-ch0-supply = <&vreg_l25a_3p3>;
	vdd-3.3-ch1-supply = <&vreg_l23a_3p3>;

	qcom,snoc-host-cap-8bit-quirk;
};<|MERGE_RESOLUTION|>--- conflicted
+++ resolved
@@ -646,10 +646,7 @@
 
 &venus {
 	status = "okay";
-<<<<<<< HEAD
-=======
 	firmware-name = "qcom/sdm845/oneplus6/venus.mbn";
->>>>>>> 754e0b0e
 };
 
 &wifi {
