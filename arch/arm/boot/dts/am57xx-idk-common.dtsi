--- conflicted
+++ resolved
@@ -385,13 +385,13 @@
 		};
 	};
 
-<<<<<<< HEAD
 	tpic2810: tpic2810@60 {
 		compatible = "ti,tpic2810";
 		reg = <0x60>;
 		gpio-controller;
 		#gpio-cells = <2>;
-=======
+	};
+
 	ov2659: ov2659@30 {
 		compatible = "ovti,ov2659";
 		reg = <0x30>;
@@ -409,7 +409,6 @@
 				link-frequencies = /bits/ 64 <70000000>;
 			};
 		};
->>>>>>> 4a314412
 	};
 };
 
