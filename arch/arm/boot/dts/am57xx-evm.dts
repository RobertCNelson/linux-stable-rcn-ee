--- conflicted
+++ resolved
@@ -187,7 +187,6 @@
 		>;
 	};
 
-<<<<<<< HEAD
 	bt_uart8_pins: pinmux_uart8_pins {
 		pinctrl-single,pins = <
 			0x334 (PIN_INPUT  | MUX_MODE3)		/* mcasp4_aclkx.uart8_rxd */
@@ -215,7 +214,7 @@
 			0x2c8 (PIN_INPUT_PULLUP | MUX_MODE14 ) 	/* mcasp1_axr5.gpio5_7 - WLAN_IRQ */
 		>;
 	};
-=======
+
 	i2c5_pins: pinmux_i2c5_pins {
 		pinctrl-single,pins = <
 			0x2b4 (PIN_INPUT | MUX_MODE10) /* mcasp1_axr0.i2c5_sda */
@@ -278,7 +277,6 @@
 		};
 	};
 
->>>>>>> a41e01a0
 };
 
 &dss {
@@ -300,7 +298,6 @@
 	};
 };
 
-<<<<<<< HEAD
 &uart8 {
 	status = "okay";
 	pinctrl-names = "default";
@@ -324,7 +321,9 @@
 		reg = <2>;
 		interrupt-parent = <&gpio5>;
 		interrupts = <7 IRQ_TYPE_LEVEL_HIGH>;
-=======
+	};
+};
+
 &vip2 {
 	pinctrl-names = "default";
 	pinctrl-0 = <&vin3a_pins>;
@@ -335,6 +334,5 @@
 	endpoint {
 		slave-mode;
 		remote-endpoint = <&cam>;
->>>>>>> a41e01a0
 	};
 };