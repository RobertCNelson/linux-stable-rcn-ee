--- conflicted
+++ resolved
@@ -683,19 +683,13 @@
 	dra72-evm-revc-lcd-osd101t2045.dtb \
 	dra72-evm-revc-lcd-osd101t2587.dtb \
 	dra71-evm.dtb \
-<<<<<<< HEAD
-	dra71-evm.dtb \
 	dra71-evm-lcd-auo-g101evn01.0.dtb \
+	dra71-lcard.dtb \
 	dra76-evm.dtb \
 	dra76-evm-tfp410.dtb
-dts-dirs-$(CONFIG_SOC_DRA7XX) += ti
-=======
-	dra71-lcard.dtb \
-	dra76-evm.dtb
 ifeq ($(CONFIG_SOC_DRA7XX),y)
 dts-dirs += ti
 endif
->>>>>>> 4b5d36e1
 dtb-$(CONFIG_ARCH_ORION5X) += \
 	orion5x-kuroboxpro.dtb \
 	orion5x-lacie-d2-network.dtb \
