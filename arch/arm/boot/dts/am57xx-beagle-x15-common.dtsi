--- conflicted
+++ resolved
@@ -33,7 +33,40 @@
 		reg = <0x0 0x80000000 0x0 0x80000000>;
 	};
 
-<<<<<<< HEAD
+	reserved-memory {
+		#address-cells = <2>;
+		#size-cells = <2>;
+		ranges;
+
+		ipu2_memory_region: ipu2-memory@95800000 {
+			compatible = "shared-dma-pool";
+			reg = <0x0 0x95800000 0x0 0x3800000>;
+			reusable;
+			status = "okay";
+		};
+
+		dsp1_memory_region: dsp1-memory@99000000 {
+			compatible = "shared-dma-pool";
+			reg = <0x0 0x99000000 0x0 0x4000000>;
+			reusable;
+			status = "okay";
+		};
+
+		ipu1_memory_region: ipu1-memory@9d000000 {
+			compatible = "shared-dma-pool";
+			reg = <0x0 0x9d000000 0x0 0x2000000>;
+			reusable;
+			status = "okay";
+		};
+
+		dsp2_memory_region: dsp2-memory@9f000000 {
+			compatible = "shared-dma-pool";
+			reg = <0x0 0x9f000000 0x0 0x800000>;
+			reusable;
+			status = "okay";
+		};
+	};
+
 	main_12v0: fixedregulator-main_12v0 {
 		/* main supply */
 		compatible = "regulator-fixed";
@@ -53,40 +86,6 @@
 		vin-supply = <&main_12v0>;
 		regulator-always-on;
 		regulator-boot-on;
-=======
-	reserved-memory {
-		#address-cells = <2>;
-		#size-cells = <2>;
-		ranges;
-
-		ipu2_memory_region: ipu2-memory@95800000 {
-			compatible = "shared-dma-pool";
-			reg = <0x0 0x95800000 0x0 0x3800000>;
-			reusable;
-			status = "okay";
-		};
-
-		dsp1_memory_region: dsp1-memory@99000000 {
-			compatible = "shared-dma-pool";
-			reg = <0x0 0x99000000 0x0 0x4000000>;
-			reusable;
-			status = "okay";
-		};
-
-		ipu1_memory_region: ipu1-memory@9d000000 {
-			compatible = "shared-dma-pool";
-			reg = <0x0 0x9d000000 0x0 0x2000000>;
-			reusable;
-			status = "okay";
-		};
-
-		dsp2_memory_region: dsp2-memory@9f000000 {
-			compatible = "shared-dma-pool";
-			reg = <0x0 0x9f000000 0x0 0x800000>;
-			reusable;
-			status = "okay";
-		};
->>>>>>> 6a7e3da5
 	};
 
 	vdd_3v3: fixedregulator-vdd_3v3 {
@@ -652,12 +651,9 @@
 
 &dsp2 {
 	status = "okay";
-<<<<<<< HEAD
+	memory-region = <&dsp2_memory_region>;
 };
 
 &bb2d {
 	status = "okay";
-=======
-	memory-region = <&dsp2_memory_region>;
->>>>>>> 6a7e3da5
 };