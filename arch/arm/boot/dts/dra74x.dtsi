/*
 * Copyright (C) 2014 Texas Instruments Incorporated - http://www.ti.com/
 *
 * This program is free software; you can redistribute it and/or modify
 * it under the terms of the GNU General Public License version 2 as
 * published by the Free Software Foundation.
 * Based on "omap4.dtsi"
 */

#include "dra7.dtsi"

/ {
	compatible = "ti,dra742", "ti,dra74", "ti,dra7";

	cpus {
		#address-cells = <1>;
		#size-cells = <0>;

		cpu0: cpu@0 {
			device_type = "cpu";
			compatible = "arm,cortex-a15";
			reg = <0>;

			operating-points = <
				/* kHz    uV */
				1000000	1060000
				1176000	1160000
				>;

			clocks = <&dpll_mpu_ck>;
			clock-names = "cpu";

			clock-latency = <300000>; /* From omap-cpufreq driver */

			/* cooling options */
			cooling-min-level = <0>;
			cooling-max-level = <2>;
			#cooling-cells = <2>; /* min followed by max */
		};
		cpu@1 {
			device_type = "cpu";
			compatible = "arm,cortex-a15";
			reg = <1>;
		};
	};

	aliases {
		rproc0 = &ipu1;
		rproc1 = &ipu2;
		rproc2 = &dsp1;
		rproc3 = &dsp2;
	};

	pmu {
		compatible = "arm,cortex-a15-pmu";
		interrupt-parent = <&wakeupgen>;
		interrupts = <GIC_SPI 131 IRQ_TYPE_LEVEL_HIGH>,
			     <GIC_SPI 132 IRQ_TYPE_LEVEL_HIGH>;
	};

	ocp {
		dsp2_system: dsp_system@41500000 {
			compatible = "syscon";
			reg = <0x41500000 0x100>;
		};

		omap_dwc3_4: omap_dwc3_4@48940000 {
			compatible = "ti,dwc3";
			ti,hwmods = "usb_otg_ss4";
			reg = <0x48940000 0x10000>;
			interrupts = <GIC_SPI 346 IRQ_TYPE_LEVEL_HIGH>;
			#address-cells = <1>;
			#size-cells = <1>;
			utmi-mode = <2>;
			ranges;
			status = "disabled";
			usb4: usb@48950000 {
				compatible = "snps,dwc3";
				reg = <0x48950000 0x17000>;
				interrupts = <GIC_SPI 345 IRQ_TYPE_LEVEL_HIGH>,
					     <GIC_SPI 345 IRQ_TYPE_LEVEL_HIGH>,
					     <GIC_SPI 346 IRQ_TYPE_LEVEL_HIGH>;
				interrupt-names = "peripheral",
						  "host",
						  "otg";
				tx-fifo-resize;
				maximum-speed = "high-speed";
				dr_mode = "otg";
			};
		};

		mmu0_dsp2: mmu@41501000 {
			compatible = "ti,dra7-dsp-iommu";
			reg = <0x41501000 0x100>;
			interrupts = <GIC_SPI 146 IRQ_TYPE_LEVEL_HIGH>;
			ti,hwmods = "mmu0_dsp2";
			#iommu-cells = <0>;
			ti,syscon-mmuconfig = <&dsp2_system 0x0>;
			status = "disabled";
		};

		mmu1_dsp2: mmu@41502000 {
			compatible = "ti,dra7-dsp-iommu";
			reg = <0x41502000 0x100>;
			interrupts = <GIC_SPI 147 IRQ_TYPE_LEVEL_HIGH>;
			ti,hwmods = "mmu1_dsp2";
			#iommu-cells = <0>;
			ti,syscon-mmuconfig = <&dsp2_system 0x1>;
			status = "disabled";
		};

		dsp2: dsp@41000000 {
			compatible = "ti,dra7-dsp";
			reg = <0x41000000 0x48000>,
			      <0x41600000 0x8000>,
			      <0x41700000 0x8000>;
			reg-names = "l2ram", "l1pram", "l1dram";
			ti,hwmods = "dsp2";
			syscon-bootreg = <&scm_conf 0x560>;
			iommus = <&mmu0_dsp2>, <&mmu1_dsp2>;
<<<<<<< HEAD
			status = "disabled";
		};

		vip2: vip@0x48990000 {
			compatible = "ti,vip2";
			reg = <0x48990000 0x114>,
			      <0x48995500 0xD8>,
			      <0x48995700 0x18>,
			      <0x48995800 0x80>,
			      <0x48995a00 0xD8>,
			      <0x48995c00 0x18>,
			      <0x48995d00 0x80>,
			      <0x4899d000 0x400>;
			reg-names = "vip",
				    "parser0",
				    "csc0",
				    "sc0",
				    "parser1",
				    "csc1",
				    "sc1",
				    "vpdma";
			ti,hwmods = "vip2";
			interrupts = <GIC_SPI 352 IRQ_TYPE_LEVEL_HIGH>,
				     <GIC_SPI 393 IRQ_TYPE_LEVEL_HIGH>;
			/* CTRL_CORE_SMA_SW_1 */
			syscon-pol = <&scm_conf 0x534>;
			#address-cells = <1>;
			#size-cells = <0>;
			status = "disabled";
			vin3a: port@0 {
				#address-cells = <1>;
				#size-cells = <0>;
				reg = <0>;
				status = "disabled";
			};
			vin4a: port@1 {
				#address-cells = <1>;
				#size-cells = <0>;
				reg = <1>;
				status = "disabled";
			};
			vin3b: port@2 {
				#address-cells = <1>;
				#size-cells = <0>;
				reg = <2>;
				status = "disabled";
			};
			vin4b: port@3 {
				#address-cells = <1>;
				#size-cells = <0>;
				reg = <3>;
				status = "disabled";
			};
		};

		vip3: vip@0x489b0000 {
			compatible = "ti,vip3";
			reg = <0x489b0000 0x114>,
			      <0x489b5500 0xD8>,
			      <0x489b5700 0x18>,
			      <0x489b5800 0x80>,
			      <0x489b5a00 0xD8>,
			      <0x489b5c00 0x18>,
			      <0x489b5d00 0x80>,
			      <0x489bd000 0x400>;
			reg-names = "vip",
				    "parser0",
				    "csc0",
				    "sc0",
				    "parser1",
				    "csc1",
				    "sc1",
				    "vpdma";
			ti,hwmods = "vip3";
			interrupts = <GIC_SPI 353 IRQ_TYPE_LEVEL_HIGH>,
				     <GIC_SPI 394 IRQ_TYPE_LEVEL_HIGH>;
			/* CTRL_CORE_SMA_SW_1 */
			syscon-pol = <&scm_conf 0x534>;
			#address-cells = <1>;
			#size-cells = <0>;
			status = "disabled";
			vin5a: port@0 {
				#address-cells = <1>;
				#size-cells = <0>;
				reg = <0>;
				status = "disabled";
			};
			vin6a: port@1 {
				#address-cells = <1>;
				#size-cells = <0>;
				reg = <1>;
				status = "disabled";
			};
		};
=======
			ti,rproc-standby-info = <0x4a005620>;
			status = "disabled";
		};
>>>>>>> cd4bf2c5
	};
};

&dss {
	reg = <0x58000000 0x80>,
	      <0x58004054 0x4>,
	      <0x58004300 0x20>,
	      <0x58009054 0x4>,
	      <0x58009300 0x20>;
	reg-names = "dss", "pll1_clkctrl", "pll1",
		    "pll2_clkctrl", "pll2";

	clocks = <&dss_dss_clk>,
		 <&dss_video1_clk>,
		 <&dss_video2_clk>;
	clock-names = "fck", "video1_clk", "video2_clk";
};

&mailbox5 {
	mbox_ipu1_ipc3x: mbox_ipu1_ipc3x {
		ti,mbox-tx = <6 2 2>;
		ti,mbox-rx = <4 2 2>;
		status = "disabled";
	};
	mbox_dsp1_ipc3x: mbox_dsp1_ipc3x {
		ti,mbox-tx = <5 2 2>;
		ti,mbox-rx = <1 2 2>;
		status = "disabled";
	};
};

&mailbox6 {
	mbox_ipu2_ipc3x: mbox_ipu2_ipc3x {
		ti,mbox-tx = <6 2 2>;
		ti,mbox-rx = <4 2 2>;
		status = "disabled";
	};
	mbox_dsp2_ipc3x: mbox_dsp2_ipc3x {
		ti,mbox-tx = <5 2 2>;
		ti,mbox-rx = <1 2 2>;
		status = "disabled";
	};
};<|MERGE_RESOLUTION|>--- conflicted
+++ resolved
@@ -118,7 +118,7 @@
 			ti,hwmods = "dsp2";
 			syscon-bootreg = <&scm_conf 0x560>;
 			iommus = <&mmu0_dsp2>, <&mmu1_dsp2>;
-<<<<<<< HEAD
+			ti,rproc-standby-info = <0x4a005620>;
 			status = "disabled";
 		};
 
@@ -213,11 +213,6 @@
 				status = "disabled";
 			};
 		};
-=======
-			ti,rproc-standby-info = <0x4a005620>;
-			status = "disabled";
-		};
->>>>>>> cd4bf2c5
 	};
 };
 
