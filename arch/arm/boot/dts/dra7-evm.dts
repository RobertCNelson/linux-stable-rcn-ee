/*
 * Copyright (C) 2013 Texas Instruments Incorporated - http://www.ti.com/
 *
 * This program is free software; you can redistribute it and/or modify
 * it under the terms of the GNU General Public License version 2 as
 * published by the Free Software Foundation.
 */
/dts-v1/;

#include "dra74x.dtsi"
#include <dt-bindings/interrupt-controller/irq.h>
#include <dt-bindings/gpio/gpio.h>
#include <dt-bindings/clk/ti-dra7-atl.h>

/ {
	model = "TI DRA742";
	compatible = "ti,dra7-evm", "ti,dra742", "ti,dra74", "ti,dra7";

	memory {
		device_type = "memory";
		reg = <0x80000000 0x60000000>; /* 1536 MB */
	};

	reserved-memory {
		#address-cells = <1>;
		#size-cells = <1>;
		ranges;

		ipu2_cma_pool: ipu2_cma@95800000 {
			compatible = "shared-dma-pool";
			reg = <0x95800000 0x3800000>;
			reusable;
			status = "okay";
		};

		dsp1_cma_pool: dsp1_cma@99000000 {
			compatible = "shared-dma-pool";
			reg = <0x99000000 0x4000000>;
			reusable;
			status = "okay";
		};

		ipu1_cma_pool: ipu1_cma@9d000000 {
			compatible = "shared-dma-pool";
			reg = <0x9d000000 0x2000000>;
			reusable;
			status = "okay";
		};

		dsp2_cma_pool: dsp2_cma@9f000000 {
			compatible = "shared-dma-pool";
			reg = <0x9f000000 0x800000>;
			reusable;
			status = "okay";
		};
	};

	extcon1: dra7x_usbid_extcon1 {
		compatible = "linux,extcon-gpio";
		gpios = <&pcf_gpio_21 1 GPIO_ACTIVE_LOW>;
		cable-name = "USB-HOST";
	};

	extcon2: dra7x_usbid_extcon2 {
		compatible = "linux,extcon-gpio";
		gpios = <&pcf_gpio_21 2 GPIO_ACTIVE_LOW>;
		cable-name = "USB-HOST";
	};

	evm_3v3_sd: fixedregulator-sd {
		compatible = "regulator-fixed";
		regulator-name = "evm_3v3_sd";
		regulator-min-microvolt = <3300000>;
		regulator-max-microvolt = <3300000>;
		enable-active-high;
		gpio = <&pcf_gpio_21 5 0>;
	};

	evm_3v3_sw: fixedregulator-evm_3v3_sw {
		compatible = "regulator-fixed";
		regulator-name = "evm_3v3_sw";
		vin-supply = <&sysen1>;
		regulator-min-microvolt = <3300000>;
		regulator-max-microvolt = <3300000>;
	};

	aic_dvdd: fixedregulator-aic_dvdd {
		/* TPS77018DBVT */
		compatible = "regulator-fixed";
		regulator-name = "aic_dvdd";
		vin-supply = <&evm_3v3_sw>;
		regulator-min-microvolt = <1800000>;
		regulator-max-microvolt = <1800000>;
	};

	vmmcwl_fixed: fixedregulator-mmcwl {
		compatible = "regulator-fixed";
		regulator-name = "vmmcwl_fixed";
		regulator-min-microvolt = <1800000>;
		regulator-max-microvolt = <1800000>;
		gpio = <&gpio5 8 0>;	/* gpio5_8 */
		startup-delay-us = <70000>;
		enable-active-high;
	};

	kim {
		compatible = "kim";
		nshutdown_gpio = <132>;
		dev_name = "/dev/ttyS2";
		flow_cntrl = <1>;
		baud_rate = <3686400>;
	};

	btwilink {
		compatible = "btwilink";
	};

	vtt_fixed: fixedregulator-vtt {
		compatible = "regulator-fixed";
		regulator-name = "vtt_fixed";
		regulator-min-microvolt = <1350000>;
		regulator-max-microvolt = <1350000>;
		regulator-always-on;
		regulator-boot-on;
		enable-active-high;
		vin-supply = <&sysen2>;
		gpio = <&gpio7 11 GPIO_ACTIVE_HIGH>;
	};

	aliases {
		display0 = &hdmi0;
		sound0 = &primary_sound;
		sound1 = &hdmi;
	};

	hdmi0: connector@1 {
		compatible = "hdmi-connector";
		label = "hdmi";

		type = "a";

		port {
			hdmi_connector_in: endpoint {
				remote-endpoint = <&tpd12s015_out>;
			};
		};
	};

	tpd12s015: encoder@1 {
		compatible = "ti,dra7evm-tpd12s015";

		gpios = <&pcf_hdmi 4 0>,	/* P4, CT CP HPD */
			<&pcf_hdmi 5 0>,	/* P5, LS OE */
			<&gpio7 12 0>;	/* gpio7_12/sp1_cs2, HPD */

		ports {
			#address-cells = <1>;
			#size-cells = <0>;

			port@0 {
				reg = <0>;

				tpd12s015_in: endpoint@0 {
					remote-endpoint = <&hdmi_out>;
				};
			};

			port@1 {
				reg = <1>;

				tpd12s015_out: endpoint@0 {
					remote-endpoint = <&hdmi_connector_in>;
				};
			};
		};
	};

	primary_sound: primary_sound {
		compatible = "ti,dra7xx-evm-audio";
		ti,model = "DRA7xx-EVM";
		ti,audio-codec = <&tlv320aic3106>;
		ti,mcasp-controller = <&mcasp3>;
		ti,codec-clock-rate = <5644800>;
		clocks = <&atl_clkin2_ck>;
		clock-names = "mclk";
		ti,audio-routing =
			"Headphone Jack",       "HPLOUT",
			"Headphone Jack",       "HPROUT",
			"Line Out",		"LLOUT",
			"Line Out",		"RLOUT",
			"MIC3L",		"Mic Jack",
			"MIC3R",		"Mic Jack",
			"Mic Jack",		"Mic Bias",
			"LINE1L",               "Line In",
			"LINE1R",               "Line In";
	};
};

&dra7_pmx_core {
	wlan_pins: pinmux_wlan_pins {
		pinctrl-single,pins = <
			0x3e8 (PIN_INPUT_PULLUP | MUX_MODE3)	/* uart1_ctsn.mmc4_clk */
			0x3ec (PIN_INPUT_PULLUP | MUX_MODE3)	/* uart1_rtsn.mmc4_cmd */
			0x3f0 (PIN_INPUT_PULLUP | MUX_MODE3)	/* uart2_rxd.mmc4_dat0 */
			0x3f4 (PIN_INPUT_PULLUP | MUX_MODE3)	/* uart2_txd.mmc4_dat1 */
			0x3f8 (PIN_INPUT_PULLUP | MUX_MODE3)	/* uart2_ctsn.mmc4_dat2 */
			0x3fc (PIN_INPUT_PULLUP | MUX_MODE3)	/* uart2_rtsn.mmc4_dat3 */
			0x2cc (PIN_OUTPUT | MUX_MODE14)		/* mcasp1_axr6.gpio5_8 - WLAN_EN */
		>;
	};

	wlirq_pins: pinmux_wlirq_pins {
		pinctrl-single,pins = <
			0x2c8 (PIN_INPUT_PULLUP | WAKEUP_EN | MUX_MODE14 ) /* mcasp1_axr5.gpio5_7 - WLAN_IRQ */
		>;
	};

<<<<<<< HEAD
	vout1_pins: pinmux_vout1_pins {
		pinctrl-single,pins = <
			0x1C8	(PIN_OUTPUT | MUX_MODE0)	/* vout1_clk */
			0x1CC	(PIN_OUTPUT | MUX_MODE0)	/* vout1_de */
			0x1D0	(PIN_OUTPUT | MUX_MODE0)	/* vout1_fld */
			0x1D4	(PIN_OUTPUT | MUX_MODE0)	/* vout1_hsync */
			0x1D8	(PIN_OUTPUT | MUX_MODE0)	/* vout1_vsync */
			0x1DC	(PIN_OUTPUT | MUX_MODE0)	/* vout1_d0 */
			0x1E0	(PIN_OUTPUT | MUX_MODE0)	/* vout1_d1 */
			0x1E4	(PIN_OUTPUT | MUX_MODE0)	/* vout1_d2 */
			0x1E8	(PIN_OUTPUT | MUX_MODE0)	/* vout1_d3 */
			0x1EC	(PIN_OUTPUT | MUX_MODE0)	/* vout1_d4 */
			0x1F0	(PIN_OUTPUT | MUX_MODE0)	/* vout1_d5 */
			0x1F4	(PIN_OUTPUT | MUX_MODE0)	/* vout1_d6 */
			0x1F8	(PIN_OUTPUT | MUX_MODE0)	/* vout1_d7 */
			0x1FC	(PIN_OUTPUT | MUX_MODE0)	/* vout1_d8 */
			0x200	(PIN_OUTPUT | MUX_MODE0)	/* vout1_d9 */
			0x204	(PIN_OUTPUT | MUX_MODE0)	/* vout1_d10 */
			0x208	(PIN_OUTPUT | MUX_MODE0)	/* vout1_d11 */
			0x20C	(PIN_OUTPUT | MUX_MODE0)	/* vout1_d12 */
			0x210	(PIN_OUTPUT | MUX_MODE0)	/* vout1_d13 */
			0x214	(PIN_OUTPUT | MUX_MODE0)	/* vout1_d14 */
			0x218	(PIN_OUTPUT | MUX_MODE0)	/* vout1_d15 */
			0x21C	(PIN_OUTPUT | MUX_MODE0)	/* vout1_d16 */
			0x220	(PIN_OUTPUT | MUX_MODE0)	/* vout1_d17 */
			0x224	(PIN_OUTPUT | MUX_MODE0)	/* vout1_d18 */
			0x228	(PIN_OUTPUT | MUX_MODE0)	/* vout1_d19 */
			0x22C	(PIN_OUTPUT | MUX_MODE0)	/* vout1_d20 */
			0x230	(PIN_OUTPUT | MUX_MODE0)	/* vout1_d21 */
			0x234	(PIN_OUTPUT | MUX_MODE0)	/* vout1_d22 */
			0x238	(PIN_OUTPUT | MUX_MODE0)	/* vout1_d23 */
		>;
	};

	hpd_pin: pinmux_hpd_pin {
		pinctrl-single,pins = <
			0x3b8	(PIN_INPUT_PULLDOWN | MUX_MODE14)	/* gpio7_12 */
=======
	cpsw_default: cpsw_default {
		pinctrl-single,pins = <
			/* Slave 1 */
			0x250 (PIN_OUTPUT | MUX_MODE0)	/* rgmii1_tclk */
			0x254 (PIN_OUTPUT | MUX_MODE0)	/* rgmii1_tctl */
			0x258 (PIN_OUTPUT | MUX_MODE0)	/* rgmii1_td3 */
			0x25c (PIN_OUTPUT | MUX_MODE0)	/* rgmii1_td2 */
			0x260 (PIN_OUTPUT | MUX_MODE0)	/* rgmii1_td1 */
			0x264 (PIN_OUTPUT | MUX_MODE0)	/* rgmii1_td0 */
			0x268 (PIN_INPUT | MUX_MODE0)	/* rgmii1_rclk */
			0x26c (PIN_INPUT | MUX_MODE0)	/* rgmii1_rctl */
			0x270 (PIN_INPUT | MUX_MODE0)	/* rgmii1_rd3 */
			0x274 (PIN_INPUT | MUX_MODE0)	/* rgmii1_rd2 */
			0x278 (PIN_INPUT | MUX_MODE0)	/* rgmii1_rd1 */
			0x27c (PIN_INPUT | MUX_MODE0)	/* rgmii1_rd0 */

			/* Slave 2 */
			0x198 (PIN_OUTPUT | MUX_MODE3)	/* rgmii2_tclk */
			0x19c (PIN_OUTPUT | MUX_MODE3)	/* rgmii2_tctl */
			0x1a0 (PIN_OUTPUT | MUX_MODE3)	/* rgmii2_td3 */
			0x1a4 (PIN_OUTPUT | MUX_MODE3)	/* rgmii2_td2 */
			0x1a8 (PIN_OUTPUT | MUX_MODE3)	/* rgmii2_td1 */
			0x1ac (PIN_OUTPUT | MUX_MODE3)	/* rgmii2_td0 */
			0x1b0 (PIN_INPUT | MUX_MODE3)	/* rgmii2_rclk */
			0x1b4 (PIN_INPUT | MUX_MODE3)	/* rgmii2_rctl */
			0x1b8 (PIN_INPUT | MUX_MODE3)	/* rgmii2_rd3 */
			0x1bc (PIN_INPUT | MUX_MODE3)	/* rgmii2_rd2 */
			0x1c0 (PIN_INPUT | MUX_MODE3)	/* rgmii2_rd1 */
			0x1c4 (PIN_INPUT | MUX_MODE3)	/* rgmii2_rd0 */
		>;

	};

	cpsw_sleep: cpsw_sleep {
		pinctrl-single,pins = <
			/* Slave 1 */
			0x250 (PIN_OFF_NONE)
			0x254 (PIN_OFF_NONE)
			0x258 (PIN_OFF_NONE)
			0x25c (PIN_OFF_NONE)
			0x260 (PIN_OFF_NONE)
			0x264 (PIN_OFF_NONE)
			0x268 (PIN_OFF_NONE)
			0x26c (PIN_OFF_NONE)
			0x270 (PIN_OFF_NONE)
			0x274 (PIN_OFF_NONE)
			0x278 (PIN_OFF_NONE)
			0x27c (PIN_OFF_NONE)

			/* Slave 1 */
			0x198 (PIN_OFF_NONE)
			0x19c (PIN_OFF_NONE)
			0x1a0 (PIN_OFF_NONE)
			0x1a4 (PIN_OFF_NONE)
			0x1a8 (PIN_OFF_NONE)
			0x1ac (PIN_OFF_NONE)
			0x1b0 (PIN_OFF_NONE)
			0x1b4 (PIN_OFF_NONE)
			0x1b8 (PIN_OFF_NONE)
			0x1bc (PIN_OFF_NONE)
			0x1c0 (PIN_OFF_NONE)
			0x1c4 (PIN_OFF_NONE)
		>;
	};

	davinci_mdio_default: davinci_mdio_default {
		pinctrl-single,pins = <
			/* MDIO */
			0x23c (PIN_OUTPUT_PULLUP | MUX_MODE0)	/* mdio_data */
			0x240 (PIN_INPUT_PULLUP | MUX_MODE0)	/* mdio_clk */
		>;
	};

	davinci_mdio_sleep: davinci_mdio_sleep {
		pinctrl-single,pins = <
			0x23c (PIN_OFF_NONE)
			0x240 (PIN_OFF_NONE)
		>;
	};

	nand_flash_x16: nand_flash_x16 {
		/* On DRA7 EVM, GPMC_WPN and NAND_BOOTn comes from DIP switch
		 * So NAND flash requires following switch settings:
		 * SW5.9 (GPMC_WPN) = LOW
		 * SW5.1 (NAND_BOOTn) = HIGH */
		pinctrl-single,pins = <
			0x0 	(PIN_INPUT  | MUX_MODE0)	/* gpmc_ad0	*/
			0x4 	(PIN_INPUT  | MUX_MODE0)	/* gpmc_ad1	*/
			0x8 	(PIN_INPUT  | MUX_MODE0)	/* gpmc_ad2	*/
			0xc 	(PIN_INPUT  | MUX_MODE0)	/* gpmc_ad3	*/
			0x10	(PIN_INPUT  | MUX_MODE0)	/* gpmc_ad4	*/
			0x14	(PIN_INPUT  | MUX_MODE0)	/* gpmc_ad5	*/
			0x18	(PIN_INPUT  | MUX_MODE0)	/* gpmc_ad6	*/
			0x1c	(PIN_INPUT  | MUX_MODE0)	/* gpmc_ad7	*/
			0x20	(PIN_INPUT  | MUX_MODE0)	/* gpmc_ad8	*/
			0x24	(PIN_INPUT  | MUX_MODE0)	/* gpmc_ad9	*/
			0x28	(PIN_INPUT  | MUX_MODE0)	/* gpmc_ad10	*/
			0x2c	(PIN_INPUT  | MUX_MODE0)	/* gpmc_ad11	*/
			0x30	(PIN_INPUT  | MUX_MODE0)	/* gpmc_ad12	*/
			0x34	(PIN_INPUT  | MUX_MODE0)	/* gpmc_ad13	*/
			0x38	(PIN_INPUT  | MUX_MODE0)	/* gpmc_ad14	*/
			0x3c	(PIN_INPUT  | MUX_MODE0)	/* gpmc_ad15	*/
			0xd8	(PIN_INPUT_PULLUP  | MUX_MODE0)	/* gpmc_wait0	*/
			0xcc	(PIN_OUTPUT | MUX_MODE0)	/* gpmc_wen	*/
			0xb4	(PIN_OUTPUT_PULLUP | MUX_MODE0)	/* gpmc_csn0	*/
			0xc4	(PIN_OUTPUT | MUX_MODE0)	/* gpmc_advn_ale */
			0xc8	(PIN_OUTPUT | MUX_MODE0)	/* gpmc_oen_ren	 */
			0xd0	(PIN_OUTPUT | MUX_MODE0)	/* gpmc_be0n_cle */
		>;
	};

	tsc_pins: pinmux_tsc_pins {
		pinctrl-single,pins = <
			0x420 (PIN_INPUT_PULLUP | MUX_MODE1) /* sys_nirq2 */
>>>>>>> 74bf3e2b
		>;
	};

	dcan1_pins_default: dcan1_pins_default {
		pinctrl-single,pins = <
			0x3d0   (PIN_OUTPUT_PULLUP | MUX_MODE0)	/* dcan1_tx */
			0x418   (PULL_UP | MUX_MODE1)		/* wakeup0.dcan1_rx */
		>;
	};

	dcan1_pins_sleep: dcan1_pins_sleep {
		pinctrl-single,pins = <
			0x3d0   (MUX_MODE15 | PULL_UP)	/* dcan1_tx.off */
			0x418   (MUX_MODE15 | PULL_UP)	/* wakeup0.off */
		>;
	};

	atl_pins: pinmux_atl_pins {
		pinctrl-single,pins = <
			0x298 (PIN_OUTPUT | MUX_MODE5)	/* xref_clk1.atl_clk1 */
			0x29c (PIN_OUTPUT | MUX_MODE5)	/* xref_clk2.atl_clk2 */
		>;
	};

	mcasp3_pins: pinmux_mcasp3_pins {
		pinctrl-single,pins = <
			0x324 (PIN_OUTPUT_PULLDOWN | MUX_MODE0)	/* mcasp3_aclkx */
			0x328 (PIN_OUTPUT_PULLDOWN | MUX_MODE0)	/* mcasp3_fsx */
			0x32c (PIN_OUTPUT_PULLDOWN | MUX_MODE0)	/* mcasp3_axr0 */
			0x330 (PIN_INPUT_PULLDOWN | MUX_MODE0)	/* mcasp3_axr1 */
		>;
	};

	mcasp3_sleep_pins: pinmux_mcasp3_sleep_pins {
		pinctrl-single,pins = <
			0x324 (PIN_OFF_NONE)
			0x328 (PIN_OFF_NONE)
			0x32c (PIN_OFF_NONE)
			0x330 (PIN_OFF_NONE)
		>;
	};

	mmc1_pins_default: pinmux_mmc1_default_pins {
		pinctrl-single,pins = <
			0x354 (PIN_INPUT_PULLUP | MUX_MODE0)	/* mmc1_clk.clk */
			0x358 (PIN_INPUT_PULLUP | MUX_MODE0)	/* mmc1_cmd.cmd */
			0x35c (PIN_INPUT_PULLUP | MUX_MODE0)	/* mmc1_dat0.dat0 */
			0x360 (PIN_INPUT_PULLUP | MUX_MODE0)	/* mmc1_dat1.dat1 */
			0x364 (PIN_INPUT_PULLUP | MUX_MODE0)	/* mmc1_dat2.dat2 */
			0x368 (PIN_INPUT_PULLUP | MUX_MODE0)	/* mmc1_dat3.dat3 */
			0x36c (PIN_INPUT | MUX_MODE14)		/* mmc1sdcd.gpio187 */
		>;
	};

	mmc1_pins_hs: pinmux_mmc1_hs_pins {
		pinctrl-single,pins = <
			0x354 (PIN_INPUT_PULLUP | MUX_VIRTUAL_MODE11 | MUX_MODE0)	/* mmc1_clk.clk */
			0x358 (PIN_INPUT_PULLUP | MUX_VIRTUAL_MODE11 | MUX_MODE0)	/* mmc1_cmd.cmd */
			0x35c (PIN_INPUT_PULLUP | MUX_VIRTUAL_MODE11 | MUX_MODE0)	/* mmc1_dat0.dat0 */
			0x360 (PIN_INPUT_PULLUP | MUX_VIRTUAL_MODE11 | MUX_MODE0)	/* mmc1_dat1.dat1 */
			0x364 (PIN_INPUT_PULLUP | MUX_VIRTUAL_MODE11 | MUX_MODE0)	/* mmc1_dat2.dat2 */
			0x368 (PIN_INPUT_PULLUP | MUX_VIRTUAL_MODE11 | MUX_MODE0)	/* mmc1_dat3.dat3 */
		>;
	};

	mmc2_pins_default: mmc2_pins_default {
		pinctrl-single,pins = <
			0x9c (PIN_INPUT_PULLUP | MUX_MODE1) /* gpmc_a23.mmc2_clk */
			0xb0 (PIN_INPUT_PULLUP | MUX_MODE1) /* gpmc_cs1.mmc2_cmd */
			0xa0 (PIN_INPUT_PULLUP | MUX_MODE1) /* gpmc_a24.mmc2_dat0 */
			0xa4 (PIN_INPUT_PULLUP | MUX_MODE1) /* gpmc_a25.mmc2_dat1 */
			0xa8 (PIN_INPUT_PULLUP | MUX_MODE1) /* gpmc_a26.mmc2_dat2 */
			0xac (PIN_INPUT_PULLUP | MUX_MODE1) /* gpmc_a27.mmc2_dat3 */
			0x8c (PIN_INPUT_PULLUP | MUX_MODE1) /* gpmc_a19.mmc2_dat4 */
			0x90 (PIN_INPUT_PULLUP | MUX_MODE1) /* gpmc_a20.mmc2_dat5 */
			0x94 (PIN_INPUT_PULLUP | MUX_MODE1) /* gpmc_a21.mmc2_dat6 */
			0x98 (PIN_INPUT_PULLUP | MUX_MODE1) /* gpmc_a22.mmc2_dat7 */
		>;
	};

	mmc2_pins_hs: pinmux_mmc2_hs_pins {
		pinctrl-single,pins = <
			0x9c (PIN_INPUT_PULLUP | MUX_MODE1) /* gpmc_a23.mmc2_clk */
			0xb0 (PIN_INPUT_PULLUP | MUX_MODE1) /* gpmc_cs1.mmc2_cmd */
			0xa0 (PIN_INPUT_PULLUP | MUX_MODE1) /* gpmc_a24.mmc2_dat0 */
			0xa4 (PIN_INPUT_PULLUP | MUX_MODE1) /* gpmc_a25.mmc2_dat1 */
			0xa8 (PIN_INPUT_PULLUP | MUX_MODE1) /* gpmc_a26.mmc2_dat2 */
			0xac (PIN_INPUT_PULLUP | MUX_MODE1) /* gpmc_a27.mmc2_dat3 */
			0x8c (PIN_INPUT_PULLUP | MUX_MODE1) /* gpmc_a19.mmc2_dat4 */
			0x90 (PIN_INPUT_PULLUP | MUX_MODE1) /* gpmc_a20.mmc2_dat5 */
			0x94 (PIN_INPUT_PULLUP | MUX_MODE1) /* gpmc_a21.mmc2_dat6 */
			0x98 (PIN_INPUT_PULLUP | MUX_MODE1) /* gpmc_a22.mmc2_dat7 */
		>;
	};
};

&i2c1 {
	status = "okay";
	clock-frequency = <400000>;

	tps659038: tps659038@58 {
		compatible = "ti,tps659038";
		reg = <0x58>;

		tps659038_pmic {
			compatible = "ti,tps659038-pmic";

			regulators {
				smps123_reg: smps123 {
					/* VDD_MPU */
					regulator-name = "smps123";
					regulator-min-microvolt = < 850000>;
					regulator-max-microvolt = <1250000>;
					regulator-always-on;
					regulator-boot-on;
				};

				smps45_reg: smps45 {
					/* VDD_DSPEVE */
					regulator-name = "smps45";
					regulator-min-microvolt = < 850000>;
					regulator-max-microvolt = <1150000>;
					regulator-boot-on;
					regulator-always-on;
				};

				smps6_reg: smps6 {
					/* VDD_GPU - over VDD_SMPS6 */
					regulator-name = "smps6";
					regulator-min-microvolt = <850000>;
					regulator-max-microvolt = <1250000>;
					regulator-boot-on;
					regulator-always-on;
				};

				smps7_reg: smps7 {
					/* CORE_VDD */
					regulator-name = "smps7";
					regulator-min-microvolt = <850000>;
					regulator-max-microvolt = <1060000>;
					regulator-always-on;
					regulator-boot-on;
				};

				smps8_reg: smps8 {
					/* VDD_IVAHD */
					regulator-name = "smps8";
					regulator-min-microvolt = < 850000>;
					regulator-max-microvolt = <1250000>;
					regulator-boot-on;
					regulator-always-on;
				};

				smps9_reg: smps9 {
					/* VDDS1V8 */
					regulator-name = "smps9";
					regulator-min-microvolt = <1800000>;
					regulator-max-microvolt = <1800000>;
					regulator-always-on;
					regulator-boot-on;
				};

				ldo1_reg: ldo1 {
					/* LDO1_OUT --> SDIO  */
					regulator-name = "ldo1";
					regulator-min-microvolt = <1800000>;
					regulator-max-microvolt = <3300000>;
					regulator-boot-on;
					regulator-always-on;
				};

				ldo2_reg: ldo2 {
					/* VDD_RTCIO */
					/* LDO2 -> VDDSHV5, LDO2 also goes to CAN_PHY_3V3 */
					regulator-name = "ldo2";
					regulator-min-microvolt = <3300000>;
					regulator-max-microvolt = <3300000>;
					regulator-boot-on;
					regulator-always-on;
				};

				ldo3_reg: ldo3 {
					/* VDDA_1V8_PHY */
					regulator-name = "ldo3";
					regulator-min-microvolt = <1800000>;
					regulator-max-microvolt = <1800000>;
					regulator-always-on;
					regulator-boot-on;
				};

				ldo9_reg: ldo9 {
					/* VDD_RTC */
					regulator-name = "ldo9";
					regulator-min-microvolt = <1050000>;
					regulator-max-microvolt = <1050000>;
					regulator-boot-on;
					regulator-always-on;
				};

				ldoln_reg: ldoln {
					/* VDDA_1V8_PLL */
					regulator-name = "ldoln";
					regulator-min-microvolt = <1800000>;
					regulator-max-microvolt = <1800000>;
					regulator-always-on;
					regulator-boot-on;
				};

				ldousb_reg: ldousb {
					/* VDDA_3V_USB: VDDA_USBHS33 */
					regulator-name = "ldousb";
					regulator-min-microvolt = <3300000>;
					regulator-max-microvolt = <3300000>;
					regulator-boot-on;
					regulator-always-on;
				};

				/* REGEN1 is unused */

				regen2: regen2 {
					/* Needed for PMIC internal resources */
					regulator-name = "regen2";
					regulator-boot-on;
					regulator-always-on;
				};

				/* REGEN3 is unused */

				sysen1: sysen1 {
					/* PMIC_REGEN_3V3 */
					regulator-name = "sysen1";
					regulator-boot-on;
					regulator-always-on;
				};

				sysen2: sysen2 {
					/* PMIC_REGEN_DDR */
					regulator-name = "sysen2";
					regulator-boot-on;
					regulator-always-on;
				};
			};
		};
	};

	pcf_lcd: gpio@20 {
		compatible = "nxp,pcf8575";
		reg = <0x20>;
		gpio-controller;
		#gpio-cells = <2>;
	};

	pcf_gpio_21: gpio@21 {
		compatible = "ti,pcf8575";
		reg = <0x21>;
		lines-initial-states = <0x1408>;
		gpio-controller;
		#gpio-cells = <2>;
		interrupt-parent = <&gpio6>;
		interrupts = <11 IRQ_TYPE_EDGE_FALLING>;
		interrupt-controller;
		#interrupt-cells = <2>;
	};

	mxt244: touchscreen@4a {
		compatible = "atmel,mXT244";
		status = "okay";
		reg = <0x4a>;
		interrupts = <GIC_SPI 114 IRQ_TYPE_LEVEL_HIGH>;

		atmel,config = <
			/* MXT244_GEN_COMMAND(6) */
			0x00 0x00 0x00 0x00 0x00 0x00
			/* MXT244_GEN_POWER(7) */
			0x20 0xff 0x32
			/* MXT244_GEN_ACQUIRE(8) */
			0x0a 0x00 0x05 0x00 0x00 0x00 0x09 0x23
			/* MXT244_TOUCH_MULTI(9) */
			0x00 0x00 0x00 0x13 0x0b 0x00 0x00 0x00 0x02 0x00
			0x00 0x01 0x01 0x0e 0x0a 0x0a 0x0a 0x0a 0x00 0x00
			0x00 0x00 0x00 0x00 0x00 0x00 0x00 0x00 0x00 0x00
			0x00
			/* MXT244_TOUCH_KEYARRAY(15) */
			0x00 0x00 0x00 0x00 0x00 0x00 0x00 0x00 0x00 0x00
			0x00
			/* MXT244_COMMSCONFIG_T18(2) */
			0x00 0x00
			/* MXT244_SPT_GPIOPWM(19) */
			0x00 0x00 0x00 0x00 0x00 0x00 0x00 0x00 0x00 0x00
			0x00 0x00 0x00 0x00 0x00 0x00
			/* MXT244_PROCI_GRIPFACE(20) */
			0x07 0x00 0x00 0x00 0x00 0x00 0x00 0x50 0x28 0x04
			0x0f 0x0a
			/* MXT244_PROCG_NOISE(22) */
			0x05 0x00 0x00 0x00 0x00 0x00 0x00 0x03 0x23 0x00
			0x00 0x05 0x0f 0x19 0x23 0x2d 0x03
			/* MXT244_TOUCH_PROXIMITY(23) */
			0x00 0x00 0x00 0x00 0x00 0x00 0x00 0x00 0x00 0x00
			0x00 0x00 0x00 0x00 0x00
			/* MXT244_PROCI_ONETOUCH(24) */
			0x00 0x00 0x00 0x00 0x00 0x00 0x00 0x00 0x00 0x00
			0x00 0x00 0x00 0x00 0x00 0x00 0x00 0x00 0x00
			/* MXT244_SPT_SELFTEST(25) */
			0x00 0x00 0x00 0x00 0x00 0x00 0x00 0x00 0x00 0x00
			0x00 0x00 0x00 0x00
			/* MXT244_PROCI_TWOTOUCH(27) */
			0x00 0x00 0x00 0x00 0x00 0x00 0x00
			/* MXT244_SPT_CTECONFIG(28) */
			0x00 0x00 0x02 0x08 0x10 0x00
		>;

		atmel,x_line = <18>;
		atmel,y_line = <12>;
		atmel,x_size = <800>;
		atmel,y_size = <480>;
		atmel,blen = <0x01>;
		atmel,threshold = <30>;
		atmel,voltage = <2800000>;
		atmel,orient = <0x4>;
	};

	tlv320aic3106: tlv320aic3106@18 {
		compatible = "ti,tlv320aic3106";
		reg = <0x18>;
		adc-settle-ms = <40>;
		ai3x-micbias-vg = <1>;		/* 2.0V */
		status = "okay";

		/* Regulators */
		AVDD-supply = <&evm_3v3_sw>;
		IOVDD-supply = <&evm_3v3_sw>;
		DRVDD-supply = <&evm_3v3_sw>;
		DVDD-supply = <&aic_dvdd>;
	};
};

&i2c2 {
	status = "okay";
	clock-frequency = <400000>;

	pcf_hdmi: gpio@26 {
		compatible = "nxp,pcf8575";
		reg = <0x26>;
		lines-initial-states = <0xffeb>;
		gpio-controller;
		#gpio-cells = <2>;
	};
};

&i2c3 {
	status = "okay";
	clock-frequency = <3400000>;
};

&mcspi1 {
	status = "okay";
};

&mcspi2 {
	status = "okay";
};

&uart1 {
	status = "okay";
	interrupts-extended = <&gic GIC_SPI 67 IRQ_TYPE_LEVEL_HIGH
			       &dra7_pmx_core 0x3e0>;
};

&uart2 {
	status = "okay";
};

&uart3 {
	status = "okay";
	gpios = <&pcf_gpio_21 14 GPIO_ACTIVE_LOW>;
};

&mmc1 {
	status = "okay";
	pbias-supply = <&pbias_mmc_reg>;
	vmmc-supply = <&evm_3v3_sd>;
	vmmc_aux-supply = <&ldo1_reg>;
	bus-width = <4>;
	/*
	 * SDCD signal is not being used here - using the fact that GPIO mode
	 * is always hardwired.
	 */
	cd-gpios = <&gpio6 27 0>;
	pinctrl-names = "default", "hs";
	pinctrl-0 = <&mmc1_pins_default>;
	pinctrl-1 = <&mmc1_pins_hs>;
};

&mmc2 {
	status = "okay";
	vmmc-supply = <&evm_3v3_sw>;
	bus-width = <8>;
	pinctrl-names = "default", "hs";
	pinctrl-0 = <&mmc2_pins_default>;
	pinctrl-1 = <&mmc2_pins_hs>;
};

&mmc4 {
	status = "okay";
	vmmc-supply = <&vmmcwl_fixed>;
	bus-width = <4>;
	pinctrl-names = "default";
	pinctrl-0 = <&wlan_pins &wlirq_pins>;
	cap-power-off-card;
	keep-power-in-suspend;
	ti,non-removable;

	#address-cells = <1>;
	#size-cells = <0>;
	wlcore: wlcore@0 {
		compatible = "ti,wlcore";
		reg = <2>;
		interrupt-parent = <&gpio5>;
		interrupts = <7 IRQ_TYPE_NONE>;
	};
};

&cpu0 {
	cpu0-voltdm = <&voltdm_mpu>;
	voltage-tolerance = <1>;
};

&voltdm_mpu {
	vdd-supply = <&smps123_reg>;
};

&voltdm_dspeve {
	vdd-supply = <&smps45_reg>;
};

&voltdm_gpu {
	vdd-supply = <&smps6_reg>;
};

&voltdm_ivahd {
	vdd-supply = <&smps8_reg>;
};

&voltdm_core {
	vdd-supply = <&smps7_reg>;
};

&qspi {
	status = "okay";

	spi-max-frequency = <48000000>;
	m25p80@0 {
		compatible = "s25fl256s1";
		spi-max-frequency = <48000000>;
		reg = <0>;
		spi-tx-bus-width = <1>;
		spi-rx-bus-width = <4>;
		spi-cpol;
		spi-cpha;
		#address-cells = <1>;
		#size-cells = <1>;

		/* MTD partition table.
		 * The ROM checks the first four physical blocks
		 * for a valid file to boot and the flash here is
		 * 64KiB block size.
		 */
		partition@0 {
			label = "QSPI.SPL";
			reg = <0x00000000 0x000010000>;
		};
		partition@1 {
			label = "QSPI.SPL.backup1";
			reg = <0x00010000 0x00010000>;
		};
		partition@2 {
			label = "QSPI.SPL.backup2";
			reg = <0x00020000 0x00010000>;
		};
		partition@3 {
			label = "QSPI.SPL.backup3";
			reg = <0x00030000 0x00010000>;
		};
		partition@4 {
			label = "QSPI.u-boot";
			reg = <0x00040000 0x00100000>;
		};
		partition@5 {
			label = "QSPI.u-boot-spl-os";
			reg = <0x00140000 0x00080000>;
		};
		partition@6 {
			label = "QSPI.u-boot-env";
			reg = <0x001c0000 0x00010000>;
		};
		partition@7 {
			label = "QSPI.u-boot-env.backup1";
			reg = <0x001d0000 0x0010000>;
		};
		partition@8 {
			label = "QSPI.kernel";
			reg = <0x001e0000 0x0800000>;
		};
		partition@9 {
			label = "QSPI.file-system";
			reg = <0x009e0000 0x01620000>;
		};
	};
};

&omap_dwc3_1 {
	extcon = <&extcon1>;
};

&omap_dwc3_2 {
	extcon = <&extcon2>;
};

&usb1 {
	dr_mode = "peripheral";
};

&usb2 {
	dr_mode = "host";
};

&mac {
	status = "okay";
	dual_emac;
};

&cpsw_emac0 {
	phy_id = <&davinci_mdio>, <2>;
	phy-mode = "rgmii";
	dual_emac_res_vlan = <1>;
};

&cpsw_emac1 {
	phy_id = <&davinci_mdio>, <3>;
	phy-mode = "rgmii";
	dual_emac_res_vlan = <2>;
};

&elm {
	status = "okay";
};

&gpmc {
	status = "disabled";
	ranges = <0 0 0 0x01000000>;	/* minimum GPMC partition = 16MB */
	nand@0,0 {
		reg = <0 0 4>;		/* device IO registers */
		ti,nand-ecc-opt = "bch8";
		ti,elm-id = <&elm>;
		nand-bus-width = <16>;
		gpmc,device-width = <2>;
		gpmc,sync-clk-ps = <0>;
		gpmc,cs-on-ns = <0>;
		gpmc,cs-rd-off-ns = <80>;
		gpmc,cs-wr-off-ns = <80>;
		gpmc,adv-on-ns = <0>;
		gpmc,adv-rd-off-ns = <60>;
		gpmc,adv-wr-off-ns = <60>;
		gpmc,we-on-ns = <10>;
		gpmc,we-off-ns = <50>;
		gpmc,oe-on-ns = <4>;
		gpmc,oe-off-ns = <40>;
		gpmc,access-ns = <40>;
		gpmc,wr-access-ns = <80>;
		gpmc,rd-cycle-ns = <80>;
		gpmc,wr-cycle-ns = <80>;
		gpmc,bus-turnaround-ns = <0>;
		gpmc,cycle2cycle-delay-ns = <0>;
		gpmc,clk-activation-ns = <0>;
		gpmc,wait-monitoring-ns = <0>;
		gpmc,wr-data-mux-bus-ns = <0>;
		/* MTD partition table */
		/* All SPL-* partitions are sized to minimal length
		 * which can be independently programmable. For
		 * NAND flash this is equal to size of erase-block */
		#address-cells = <1>;
		#size-cells = <1>;
		partition@0 {
			label = "NAND.SPL";
			reg = <0x00000000 0x000020000>;
		};
		partition@1 {
			label = "NAND.SPL.backup1";
			reg = <0x00020000 0x00020000>;
		};
		partition@2 {
			label = "NAND.SPL.backup2";
			reg = <0x00040000 0x00020000>;
		};
		partition@3 {
			label = "NAND.SPL.backup3";
			reg = <0x00060000 0x00020000>;
		};
		partition@4 {
			label = "NAND.u-boot-spl-os";
			reg = <0x00080000 0x00040000>;
		};
		partition@5 {
			label = "NAND.u-boot";
			reg = <0x000c0000 0x00100000>;
		};
		partition@6 {
			label = "NAND.u-boot-env";
			reg = <0x001c0000 0x00020000>;
		};
		partition@7 {
			label = "NAND.u-boot-env.backup1";
			reg = <0x001e0000 0x00020000>;
		};
		partition@8 {
			label = "NAND.kernel";
			reg = <0x00200000 0x00800000>;
		};
		partition@9 {
			label = "NAND.file-system";
			reg = <0x00a00000 0x0f600000>;
		};
	};
};

&gpio7 {
	ti,no-reset-on-init;
	ti,no-idle-on-init;
};

&dss {
	status = "ok";

	vdda_video-supply = <&ldoln_reg>;
};

&hdmi {
	status = "ok";
	vdda-supply = <&ldo3_reg>;

	port {
		hdmi_out: endpoint {
			remote-endpoint = <&tpd12s015_in>;
		};
	};
};

&dcan1 {
	status = "ok";
	pinctrl-names = "default", "sleep";
	pinctrl-0 = <&dcan1_pins_default>;
	pinctrl-1 = <&dcan1_pins_sleep>;
};

&mailbox5 {
	status = "okay";
	mbox_ipu1_legacy: mbox_ipu1_legacy {
		status = "okay";
	};
	mbox_dsp1_legacy: mbox_dsp1_legacy {
		status = "okay";
	};
};

&mailbox6 {
	status = "okay";
	mbox_ipu2_legacy: mbox_ipu2_legacy {
		status = "okay";
	};
	mbox_dsp2_legacy: mbox_dsp2_legacy {
		status = "okay";
	};
};

&mmu0_dsp1 {
	status = "okay";
};

&mmu1_dsp1 {
	status = "okay";
};

&mmu0_dsp2 {
	status = "okay";
};

&mmu1_dsp2 {
	status = "okay";
};

&mmu_ipu1 {
	status = "okay";
};

&mmu_ipu2 {
	status = "okay";
};

&ipu2 {
	status = "okay";
	memory-region = <&ipu2_cma_pool>;
	mboxes = <&mailbox6 &mbox_ipu2_legacy>;
	timers = <&timer3>;
	watchdog-timers = <&timer4>, <&timer9>;
};

&ipu1 {
	status = "okay";
	memory-region = <&ipu1_cma_pool>;
	mboxes = <&mailbox5 &mbox_ipu1_legacy>;
	timers = <&timer11>;
};

&dsp1 {
	status = "okay";
	memory-region = <&dsp1_cma_pool>;
	mboxes = <&mailbox5 &mbox_dsp1_legacy>;
	timers = <&timer5>;
};

&dsp2 {
	status = "okay";
	memory-region = <&dsp2_cma_pool>;
	mboxes = <&mailbox6 &mbox_dsp2_legacy>;
	timers = <&timer6>;
};

&atl {
	pinctrl-names = "default";
	pinctrl-0 = <&atl_pins>;

	status = "okay";

	atl2 {
		bws = <DRA7_ATL_WS_MCASP2_FSX>;
		aws = <DRA7_ATL_WS_MCASP3_FSX>;
	};
};

&mcasp3 {
	pinctrl-names = "default", "sleep";
	pinctrl-0 = <&mcasp3_pins>;
	pinctrl-1 = <&mcasp3_sleep_pins>;

	fck_parent = "atl_clkin2_ck";

	status = "okay";

	op-mode = <0>;          /* MCASP_IIS_MODE */
	tdm-slots = <2>;
	/* 4 serializer */
	serial-dir = <  /* 0: INACTIVE, 1: TX, 2: RX */
		1 2 0 0
	>;
};

&usb2_phy1 {
	phy-supply = <&ldousb_reg>;
};

&usb2_phy2 {
	phy-supply = <&ldousb_reg>;
};<|MERGE_RESOLUTION|>--- conflicted
+++ resolved
@@ -215,45 +215,6 @@
 		>;
 	};
 
-<<<<<<< HEAD
-	vout1_pins: pinmux_vout1_pins {
-		pinctrl-single,pins = <
-			0x1C8	(PIN_OUTPUT | MUX_MODE0)	/* vout1_clk */
-			0x1CC	(PIN_OUTPUT | MUX_MODE0)	/* vout1_de */
-			0x1D0	(PIN_OUTPUT | MUX_MODE0)	/* vout1_fld */
-			0x1D4	(PIN_OUTPUT | MUX_MODE0)	/* vout1_hsync */
-			0x1D8	(PIN_OUTPUT | MUX_MODE0)	/* vout1_vsync */
-			0x1DC	(PIN_OUTPUT | MUX_MODE0)	/* vout1_d0 */
-			0x1E0	(PIN_OUTPUT | MUX_MODE0)	/* vout1_d1 */
-			0x1E4	(PIN_OUTPUT | MUX_MODE0)	/* vout1_d2 */
-			0x1E8	(PIN_OUTPUT | MUX_MODE0)	/* vout1_d3 */
-			0x1EC	(PIN_OUTPUT | MUX_MODE0)	/* vout1_d4 */
-			0x1F0	(PIN_OUTPUT | MUX_MODE0)	/* vout1_d5 */
-			0x1F4	(PIN_OUTPUT | MUX_MODE0)	/* vout1_d6 */
-			0x1F8	(PIN_OUTPUT | MUX_MODE0)	/* vout1_d7 */
-			0x1FC	(PIN_OUTPUT | MUX_MODE0)	/* vout1_d8 */
-			0x200	(PIN_OUTPUT | MUX_MODE0)	/* vout1_d9 */
-			0x204	(PIN_OUTPUT | MUX_MODE0)	/* vout1_d10 */
-			0x208	(PIN_OUTPUT | MUX_MODE0)	/* vout1_d11 */
-			0x20C	(PIN_OUTPUT | MUX_MODE0)	/* vout1_d12 */
-			0x210	(PIN_OUTPUT | MUX_MODE0)	/* vout1_d13 */
-			0x214	(PIN_OUTPUT | MUX_MODE0)	/* vout1_d14 */
-			0x218	(PIN_OUTPUT | MUX_MODE0)	/* vout1_d15 */
-			0x21C	(PIN_OUTPUT | MUX_MODE0)	/* vout1_d16 */
-			0x220	(PIN_OUTPUT | MUX_MODE0)	/* vout1_d17 */
-			0x224	(PIN_OUTPUT | MUX_MODE0)	/* vout1_d18 */
-			0x228	(PIN_OUTPUT | MUX_MODE0)	/* vout1_d19 */
-			0x22C	(PIN_OUTPUT | MUX_MODE0)	/* vout1_d20 */
-			0x230	(PIN_OUTPUT | MUX_MODE0)	/* vout1_d21 */
-			0x234	(PIN_OUTPUT | MUX_MODE0)	/* vout1_d22 */
-			0x238	(PIN_OUTPUT | MUX_MODE0)	/* vout1_d23 */
-		>;
-	};
-
-	hpd_pin: pinmux_hpd_pin {
-		pinctrl-single,pins = <
-			0x3b8	(PIN_INPUT_PULLDOWN | MUX_MODE14)	/* gpio7_12 */
-=======
 	cpsw_default: cpsw_default {
 		pinctrl-single,pins = <
 			/* Slave 1 */
@@ -368,7 +329,6 @@
 	tsc_pins: pinmux_tsc_pins {
 		pinctrl-single,pins = <
 			0x420 (PIN_INPUT_PULLUP | MUX_MODE1) /* sys_nirq2 */
->>>>>>> 74bf3e2b
 		>;
 	};
 
