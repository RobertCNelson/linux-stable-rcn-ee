--- conflicted
+++ resolved
@@ -518,8 +518,6 @@
 	num-lanes = <2>;
 	phys = <&pcie1_phy>, <&pcie2_phy>;
 	phy-names = "pcie-phy0", "pcie-phy1";
-<<<<<<< HEAD
-=======
 };
 
 &vin2a {
@@ -539,5 +537,4 @@
 		slave-mode;
 		remote-endpoint = <&csi2_cam0>;
 	};
->>>>>>> 1c7c2c4f
 };