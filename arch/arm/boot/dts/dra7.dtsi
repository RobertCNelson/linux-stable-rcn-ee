/*
 * Copyright (C) 2013 Texas Instruments Incorporated - http://www.ti.com/
 *
 * This program is free software; you can redistribute it and/or modify
 * it under the terms of the GNU General Public License version 2 as
 * published by the Free Software Foundation.
 * Based on "omap4.dtsi"
 */

#include <dt-bindings/interrupt-controller/arm-gic.h>
#include <dt-bindings/pinctrl/dra.h>

#include "skeleton.dtsi"

#define MAX_SOURCES 400

/ {
	#address-cells = <1>;
	#size-cells = <1>;

	compatible = "ti,dra7xx";
	interrupt-parent = <&crossbar_mpu>;

	aliases {
		i2c0 = &i2c1;
		i2c1 = &i2c2;
		i2c2 = &i2c3;
		i2c3 = &i2c4;
		i2c4 = &i2c5;
		serial0 = &uart1;
		serial1 = &uart2;
		serial2 = &uart3;
		serial3 = &uart4;
		serial4 = &uart5;
		serial5 = &uart6;
		serial6 = &uart7;
		serial7 = &uart8;
		serial8 = &uart9;
		serial9 = &uart10;
		ethernet0 = &cpsw_emac0;
		ethernet1 = &cpsw_emac1;
		d_can0 = &dcan1;
		d_can1 = &dcan2;
	};

	timer {
		compatible = "arm,armv7-timer";
		interrupts = <GIC_PPI 13 (GIC_CPU_MASK_SIMPLE(2) | IRQ_TYPE_LEVEL_LOW)>,
			     <GIC_PPI 14 (GIC_CPU_MASK_SIMPLE(2) | IRQ_TYPE_LEVEL_LOW)>,
			     <GIC_PPI 11 (GIC_CPU_MASK_SIMPLE(2) | IRQ_TYPE_LEVEL_LOW)>,
			     <GIC_PPI 10 (GIC_CPU_MASK_SIMPLE(2) | IRQ_TYPE_LEVEL_LOW)>;
		interrupt-parent = <&gic>;
	};

	gic: interrupt-controller@48211000 {
		compatible = "arm,cortex-a15-gic";
		interrupt-controller;
		#interrupt-cells = <3>;
		reg = <0x48211000 0x1000>,
		      <0x48212000 0x1000>,
		      <0x48214000 0x2000>,
		      <0x48216000 0x2000>;
		interrupts = <GIC_PPI 9 (GIC_CPU_MASK_SIMPLE(2) | IRQ_TYPE_LEVEL_HIGH)>;
		interrupt-parent = <&gic>;
	};

	wakeupgen: interrupt-controller@48281000 {
		compatible = "ti,omap5-wugen-mpu", "ti,omap4-wugen-mpu";
		interrupt-controller;
		#interrupt-cells = <3>;
		reg = <0x48281000 0x1000>;
		interrupt-parent = <&gic>;
	};

	/*
	 * The soc node represents the soc top level view. It is used for IPs
	 * that are not memory mapped in the MPU view or for the MPU itself.
	 */
	soc {
		compatible = "ti,omap-infra";
		mpu {
			compatible = "ti,omap5-mpu";
			ti,hwmods = "mpu";
		};
	};

	/*
	 * XXX: Use a flat representation of the SOC interconnect.
	 * The real OMAP interconnect network is quite complex.
	 * Since it will not bring real advantage to represent that in DT for
	 * the moment, just use a fake OCP bus entry to represent the whole bus
	 * hierarchy.
	 */
	ocp {
		compatible = "ti,dra7-l3-noc", "simple-bus";
		#address-cells = <1>;
		#size-cells = <1>;
		ranges;
		ti,hwmods = "l3_main_1", "l3_main_2";
		reg = <0x44000000 0x1000000>,
		      <0x45000000 0x1000>;
		interrupts-extended = <&crossbar_mpu GIC_SPI 4 IRQ_TYPE_LEVEL_HIGH>,
				      <&wakeupgen GIC_SPI 10 IRQ_TYPE_LEVEL_HIGH>;

		l4_cfg: l4@4a000000 {
			compatible = "ti,dra7-l4-cfg", "simple-bus";
			#address-cells = <1>;
			#size-cells = <1>;
			ranges = <0 0x4a000000 0x22c000>;

			scm: scm@2000 {
				compatible = "ti,dra7-scm-core", "simple-bus";
				reg = <0x2000 0x2000>;
				#address-cells = <1>;
				#size-cells = <1>;
				ranges = <0 0x2000 0x2000>;

				scm_conf: scm_conf@0 {
					compatible = "syscon", "simple-bus";
					reg = <0x0 0x1400>;
					#address-cells = <1>;
					#size-cells = <1>;

					pbias_regulator: pbias_regulator {
						compatible = "ti,pbias-omap";
						reg = <0xe00 0x4>;
						syscon = <&scm_conf>;
						pbias_mmc_reg: pbias_mmc_omap5 {
							regulator-name = "pbias_mmc_omap5";
							regulator-min-microvolt = <1800000>;
							regulator-max-microvolt = <3000000>;
						};
					};

					scm_conf_clocks: clocks {
						#address-cells = <1>;
						#size-cells = <0>;
					};
				};

				dra7_pmx_core: pinmux@1400 {
					compatible = "ti,dra7-padconf",
						     "pinctrl-single";
					reg = <0x1400 0x0464>;
					#address-cells = <1>;
					#size-cells = <0>;
					#interrupt-cells = <1>;
					interrupt-controller;
					pinctrl-single,register-width = <32>;
					pinctrl-single,function-mask = <0x3fffffff>;
				};
			};

			cm_core_aon: cm_core_aon@5000 {
				compatible = "ti,dra7-cm-core-aon";
				reg = <0x5000 0x2000>;

				cm_core_aon_clocks: clocks {
					#address-cells = <1>;
					#size-cells = <0>;
				};

				cm_core_aon_clockdomains: clockdomains {
				};
			};

			cm_core: cm_core@8000 {
				compatible = "ti,dra7-cm-core";
				reg = <0x8000 0x3000>;

				cm_core_clocks: clocks {
					#address-cells = <1>;
					#size-cells = <0>;
				};

				cm_core_clockdomains: clockdomains {
				};
			};
		};

		l4_wkup: l4@4ae00000 {
			compatible = "ti,dra7-l4-wkup", "simple-bus";
			#address-cells = <1>;
			#size-cells = <1>;
			ranges = <0 0x4ae00000 0x3f000>;

			counter32k: counter@4000 {
				compatible = "ti,omap-counter32k";
				reg = <0x4000 0x40>;
				ti,hwmods = "counter_32k";
			};

			prm: prm@6000 {
				compatible = "ti,dra7-prm";
				reg = <0x6000 0x3000>;
				interrupts = <GIC_SPI 6 IRQ_TYPE_LEVEL_HIGH>;

				prm_clocks: clocks {
					#address-cells = <1>;
					#size-cells = <0>;
				};

				prm_clockdomains: clockdomains {
				};
			};
		};

		axi@0 {
			compatible = "simple-bus";
			#size-cells = <1>;
			#address-cells = <1>;
			ranges = <0x51000000 0x51000000 0x3000
				  0x0	     0x20000000 0x10000000>;
			pcie1: pcie@51000000 {
				compatible = "ti,dra7-pcie";
				reg = <0x51000000 0x2000>, <0x51002000 0x14c>, <0x1000 0x2000>;
				reg-names = "rc_dbics", "ti_conf", "config";
				interrupts = <0 232 0x4>, <0 233 0x4>;
				#address-cells = <3>;
				#size-cells = <2>;
				device_type = "pci";
				ranges = <0x81000000 0 0          0x03000 0 0x00010000
					  0x82000000 0 0x20013000 0x13000 0 0xffed000>;
				#interrupt-cells = <1>;
				num-lanes = <1>;
				ti,hwmods = "pcie1";
				phys = <&pcie1_phy>;
				phy-names = "pcie-phy0";
				interrupt-map-mask = <0 0 0 7>;
				interrupt-map = <0 0 0 1 &pcie1_intc 1>,
						<0 0 0 2 &pcie1_intc 2>,
						<0 0 0 3 &pcie1_intc 3>,
						<0 0 0 4 &pcie1_intc 4>;
				pcie1_intc: interrupt-controller {
					interrupt-controller;
					#address-cells = <0>;
					#interrupt-cells = <1>;
				};
			};
		};

		axi@1 {
			compatible = "simple-bus";
			#size-cells = <1>;
			#address-cells = <1>;
			ranges = <0x51800000 0x51800000 0x3000
				  0x0	     0x30000000 0x10000000>;
			status = "disabled";
			pcie@51000000 {
				compatible = "ti,dra7-pcie";
				reg = <0x51800000 0x2000>, <0x51802000 0x14c>, <0x1000 0x2000>;
				reg-names = "rc_dbics", "ti_conf", "config";
				interrupts = <0 355 0x4>, <0 356 0x4>;
				#address-cells = <3>;
				#size-cells = <2>;
				device_type = "pci";
				ranges = <0x81000000 0 0          0x03000 0 0x00010000
					  0x82000000 0 0x30013000 0x13000 0 0xffed000>;
				#interrupt-cells = <1>;
				num-lanes = <1>;
				ti,hwmods = "pcie2";
				phys = <&pcie2_phy>;
				phy-names = "pcie-phy0";
				interrupt-map-mask = <0 0 0 7>;
				interrupt-map = <0 0 0 1 &pcie2_intc 1>,
						<0 0 0 2 &pcie2_intc 2>,
						<0 0 0 3 &pcie2_intc 3>,
						<0 0 0 4 &pcie2_intc 4>;
				pcie2_intc: interrupt-controller {
					interrupt-controller;
					#address-cells = <0>;
					#interrupt-cells = <1>;
				};
			};
		};

		bandgap: bandgap@4a0021e0 {
			reg = <0x4a0021e0 0xc
				0x4a00232c 0xc
				0x4a002380 0x2c
				0x4a0023C0 0x3c
				0x4a002564 0x8
				0x4a002574 0x50>;
				compatible = "ti,dra752-bandgap";
				interrupts = <GIC_SPI 121 IRQ_TYPE_LEVEL_HIGH>;
				#thermal-sensor-cells = <1>;
		};

		dra7_ctrl_core: ctrl_core@4a002000 {
			compatible = "syscon";
			reg = <0x4a002000 0x6d0>;
		};

		dra7_ctrl_general: tisyscon@4a002e00 {
			compatible = "syscon";
			reg = <0x4a002e00 0x7c>;
		};

		dsp1_system: dsp_system@40d00000 {
			compatible = "syscon";
			reg = <0x40d00000 0x100>;
		};

		dra7_iodelay_core: padconf@4844a000 {
			compatible = "ti,dra7-iodelay";
			reg = <0x4844a000 0x0d1c>;
			#address-cells = <1>;
			#size-cells = <0>;
		};

		sdma: dma-controller@4a056000 {
			compatible = "ti,omap4430-sdma";
			reg = <0x4a056000 0x1000>;
			interrupts = <GIC_SPI 7 IRQ_TYPE_LEVEL_HIGH>,
				     <GIC_SPI 8 IRQ_TYPE_LEVEL_HIGH>,
				     <GIC_SPI 9 IRQ_TYPE_LEVEL_HIGH>,
				     <GIC_SPI 10 IRQ_TYPE_LEVEL_HIGH>;
			#dma-cells = <1>;
			dma-channels = <32>;
			dma-requests = <127>;
		};

		sdma_xbar: dma-router@4a002b78 {
			compatible = "ti,dra7-dma-crossbar";
			reg = <0x4a002b78 0xfc>;
			#dma-cells = <1>;
			dma-requests = <205>;
			ti,dma-safe-map = <0>;
			dma-masters = <&sdma>;
		};

		edma: edma-controller@43300000 {
			compatible = "ti,edma3";
			reg = <0x43300000 0x801c>;
			interrupts = <GIC_SPI 361 IRQ_TYPE_LEVEL_HIGH>,
				     <GIC_SPI 360 IRQ_TYPE_LEVEL_HIGH>,
				     <GIC_SPI 359 IRQ_TYPE_LEVEL_HIGH>;
			#dma-cells = <1>;
			ti,hwmods = "tpcc", "tptc0", "tptc1";
			dma-requests = <64>;
		};

		edma_xbar: dma-router@4a002c78 {
			compatible = "ti,dra7-dma-crossbar";
			reg = <0x4a002c78 0x7c>;
			#dma-cells = <1>;
			dma-requests = <204>;
			ti,dma-safe-map = <0>;
			dma-masters = <&edma>;
		};

		gpio1: gpio@4ae10000 {
			compatible = "ti,omap4-gpio";
			reg = <0x4ae10000 0x200>;
			interrupts = <GIC_SPI 24 IRQ_TYPE_LEVEL_HIGH>;
			ti,hwmods = "gpio1";
			gpio-controller;
			#gpio-cells = <2>;
			interrupt-controller;
			#interrupt-cells = <2>;
		};

		gpio2: gpio@48055000 {
			compatible = "ti,omap4-gpio";
			reg = <0x48055000 0x200>;
			interrupts = <GIC_SPI 25 IRQ_TYPE_LEVEL_HIGH>;
			ti,hwmods = "gpio2";
			gpio-controller;
			#gpio-cells = <2>;
			interrupt-controller;
			#interrupt-cells = <2>;
		};

		gpio3: gpio@48057000 {
			compatible = "ti,omap4-gpio";
			reg = <0x48057000 0x200>;
			interrupts = <GIC_SPI 26 IRQ_TYPE_LEVEL_HIGH>;
			ti,hwmods = "gpio3";
			gpio-controller;
			#gpio-cells = <2>;
			interrupt-controller;
			#interrupt-cells = <2>;
		};

		gpio4: gpio@48059000 {
			compatible = "ti,omap4-gpio";
			reg = <0x48059000 0x200>;
			interrupts = <GIC_SPI 27 IRQ_TYPE_LEVEL_HIGH>;
			ti,hwmods = "gpio4";
			gpio-controller;
			#gpio-cells = <2>;
			interrupt-controller;
			#interrupt-cells = <2>;
		};

		gpio5: gpio@4805b000 {
			compatible = "ti,omap4-gpio";
			reg = <0x4805b000 0x200>;
			interrupts = <GIC_SPI 28 IRQ_TYPE_LEVEL_HIGH>;
			ti,hwmods = "gpio5";
			gpio-controller;
			#gpio-cells = <2>;
			interrupt-controller;
			#interrupt-cells = <2>;
		};

		gpio6: gpio@4805d000 {
			compatible = "ti,omap4-gpio";
			reg = <0x4805d000 0x200>;
			interrupts = <GIC_SPI 29 IRQ_TYPE_LEVEL_HIGH>;
			ti,hwmods = "gpio6";
			gpio-controller;
			#gpio-cells = <2>;
			interrupt-controller;
			#interrupt-cells = <2>;
		};

		gpio7: gpio@48051000 {
			compatible = "ti,omap4-gpio";
			reg = <0x48051000 0x200>;
			interrupts = <GIC_SPI 30 IRQ_TYPE_LEVEL_HIGH>;
			ti,hwmods = "gpio7";
			gpio-controller;
			#gpio-cells = <2>;
			interrupt-controller;
			#interrupt-cells = <2>;
		};

		gpio8: gpio@48053000 {
			compatible = "ti,omap4-gpio";
			reg = <0x48053000 0x200>;
			interrupts = <GIC_SPI 116 IRQ_TYPE_LEVEL_HIGH>;
			ti,hwmods = "gpio8";
			gpio-controller;
			#gpio-cells = <2>;
			interrupt-controller;
			#interrupt-cells = <2>;
		};

		uart1: serial@4806a000 {
			compatible = "ti,dra742-uart", "ti,omap4-uart";
			reg = <0x4806a000 0x100>;
			interrupts-extended = <&crossbar_mpu GIC_SPI 67 IRQ_TYPE_LEVEL_HIGH>;
			ti,hwmods = "uart1";
			clock-frequency = <48000000>;
			status = "disabled";
			dmas = <&sdma_xbar 49>, <&sdma_xbar 50>;
			dma-names = "tx", "rx";
		};

		uart2: serial@4806c000 {
			compatible = "ti,dra742-uart", "ti,omap4-uart";
			reg = <0x4806c000 0x100>;
			interrupts = <GIC_SPI 68 IRQ_TYPE_LEVEL_HIGH>;
			ti,hwmods = "uart2";
			clock-frequency = <48000000>;
			status = "disabled";
			dmas = <&sdma_xbar 51>, <&sdma_xbar 52>;
			dma-names = "tx", "rx";
		};

		uart3: serial@48020000 {
			compatible = "ti,dra742-uart", "ti,omap4-uart";
			reg = <0x48020000 0x100>;
			interrupts = <GIC_SPI 69 IRQ_TYPE_LEVEL_HIGH>;
			ti,hwmods = "uart3";
			clock-frequency = <48000000>;
			status = "disabled";
			dmas = <&sdma_xbar 53>, <&sdma_xbar 54>;
			dma-names = "tx", "rx";
		};

		uart4: serial@4806e000 {
			compatible = "ti,dra742-uart", "ti,omap4-uart";
			reg = <0x4806e000 0x100>;
			interrupts = <GIC_SPI 65 IRQ_TYPE_LEVEL_HIGH>;
			ti,hwmods = "uart4";
			clock-frequency = <48000000>;
                        status = "disabled";
			dmas = <&sdma_xbar 55>, <&sdma_xbar 56>;
			dma-names = "tx", "rx";
		};

		uart5: serial@48066000 {
			compatible = "ti,dra742-uart", "ti,omap4-uart";
			reg = <0x48066000 0x100>;
			interrupts = <GIC_SPI 100 IRQ_TYPE_LEVEL_HIGH>;
			ti,hwmods = "uart5";
			clock-frequency = <48000000>;
			status = "disabled";
			dmas = <&sdma_xbar 63>, <&sdma_xbar 64>;
			dma-names = "tx", "rx";
		};

		uart6: serial@48068000 {
			compatible = "ti,dra742-uart", "ti,omap4-uart";
			reg = <0x48068000 0x100>;
			interrupts = <GIC_SPI 101 IRQ_TYPE_LEVEL_HIGH>;
			ti,hwmods = "uart6";
			clock-frequency = <48000000>;
			status = "disabled";
			dmas = <&sdma_xbar 79>, <&sdma_xbar 80>;
			dma-names = "tx", "rx";
		};

		uart7: serial@48420000 {
			compatible = "ti,dra742-uart", "ti,omap4-uart";
			reg = <0x48420000 0x100>;
			interrupts = <GIC_SPI 218 IRQ_TYPE_LEVEL_HIGH>;
			ti,hwmods = "uart7";
			clock-frequency = <48000000>;
			status = "disabled";
		};

		uart8: serial@48422000 {
			compatible = "ti,dra742-uart", "ti,omap4-uart";
			reg = <0x48422000 0x100>;
			interrupts = <GIC_SPI 219 IRQ_TYPE_LEVEL_HIGH>;
			ti,hwmods = "uart8";
			clock-frequency = <48000000>;
			status = "disabled";
		};

		uart9: serial@48424000 {
			compatible = "ti,dra742-uart", "ti,omap4-uart";
			reg = <0x48424000 0x100>;
			interrupts = <GIC_SPI 220 IRQ_TYPE_LEVEL_HIGH>;
			ti,hwmods = "uart9";
			clock-frequency = <48000000>;
			status = "disabled";
		};

		uart10: serial@4ae2b000 {
			compatible = "ti,dra742-uart", "ti,omap4-uart";
			reg = <0x4ae2b000 0x100>;
			interrupts = <GIC_SPI 221 IRQ_TYPE_LEVEL_HIGH>;
			ti,hwmods = "uart10";
			clock-frequency = <48000000>;
			status = "disabled";
		};

		mailbox1: mailbox@4a0f4000 {
			compatible = "ti,omap4-mailbox";
			reg = <0x4a0f4000 0x200>;
			interrupts = <GIC_SPI 21 IRQ_TYPE_LEVEL_HIGH>,
				     <GIC_SPI 135 IRQ_TYPE_LEVEL_HIGH>,
				     <GIC_SPI 134 IRQ_TYPE_LEVEL_HIGH>;
			ti,hwmods = "mailbox1";
			#mbox-cells = <1>;
			ti,mbox-num-users = <3>;
			ti,mbox-num-fifos = <8>;
			status = "disabled";
		};

		mailbox2: mailbox@4883a000 {
			compatible = "ti,omap4-mailbox";
			reg = <0x4883a000 0x200>;
			interrupts = <GIC_SPI 237 IRQ_TYPE_LEVEL_HIGH>,
				     <GIC_SPI 238 IRQ_TYPE_LEVEL_HIGH>,
				     <GIC_SPI 239 IRQ_TYPE_LEVEL_HIGH>,
				     <GIC_SPI 240 IRQ_TYPE_LEVEL_HIGH>;
			ti,hwmods = "mailbox2";
			#mbox-cells = <1>;
			ti,mbox-num-users = <4>;
			ti,mbox-num-fifos = <12>;
			status = "disabled";
		};

		mailbox3: mailbox@4883c000 {
			compatible = "ti,omap4-mailbox";
			reg = <0x4883c000 0x200>;
			interrupts = <GIC_SPI 241 IRQ_TYPE_LEVEL_HIGH>,
				     <GIC_SPI 242 IRQ_TYPE_LEVEL_HIGH>,
				     <GIC_SPI 243 IRQ_TYPE_LEVEL_HIGH>,
				     <GIC_SPI 244 IRQ_TYPE_LEVEL_HIGH>;
			ti,hwmods = "mailbox3";
			#mbox-cells = <1>;
			ti,mbox-num-users = <4>;
			ti,mbox-num-fifos = <12>;
			status = "disabled";
		};

		mailbox4: mailbox@4883e000 {
			compatible = "ti,omap4-mailbox";
			reg = <0x4883e000 0x200>;
			interrupts = <GIC_SPI 245 IRQ_TYPE_LEVEL_HIGH>,
				     <GIC_SPI 246 IRQ_TYPE_LEVEL_HIGH>,
				     <GIC_SPI 247 IRQ_TYPE_LEVEL_HIGH>,
				     <GIC_SPI 248 IRQ_TYPE_LEVEL_HIGH>;
			ti,hwmods = "mailbox4";
			#mbox-cells = <1>;
			ti,mbox-num-users = <4>;
			ti,mbox-num-fifos = <12>;
			status = "disabled";
		};

		mailbox5: mailbox@48840000 {
			compatible = "ti,omap4-mailbox";
			reg = <0x48840000 0x200>;
			interrupts = <GIC_SPI 249 IRQ_TYPE_LEVEL_HIGH>,
				     <GIC_SPI 250 IRQ_TYPE_LEVEL_HIGH>,
				     <GIC_SPI 251 IRQ_TYPE_LEVEL_HIGH>,
				     <GIC_SPI 252 IRQ_TYPE_LEVEL_HIGH>;
			ti,hwmods = "mailbox5";
			#mbox-cells = <1>;
			ti,mbox-num-users = <4>;
			ti,mbox-num-fifos = <12>;
			status = "disabled";
		};

		mailbox6: mailbox@48842000 {
			compatible = "ti,omap4-mailbox";
			reg = <0x48842000 0x200>;
			interrupts = <GIC_SPI 253 IRQ_TYPE_LEVEL_HIGH>,
				     <GIC_SPI 254 IRQ_TYPE_LEVEL_HIGH>,
				     <GIC_SPI 255 IRQ_TYPE_LEVEL_HIGH>,
				     <GIC_SPI 256 IRQ_TYPE_LEVEL_HIGH>;
			ti,hwmods = "mailbox6";
			#mbox-cells = <1>;
			ti,mbox-num-users = <4>;
			ti,mbox-num-fifos = <12>;
			status = "disabled";
		};

		mailbox7: mailbox@48844000 {
			compatible = "ti,omap4-mailbox";
			reg = <0x48844000 0x200>;
			interrupts = <GIC_SPI 257 IRQ_TYPE_LEVEL_HIGH>,
				     <GIC_SPI 258 IRQ_TYPE_LEVEL_HIGH>,
				     <GIC_SPI 259 IRQ_TYPE_LEVEL_HIGH>,
				     <GIC_SPI 260 IRQ_TYPE_LEVEL_HIGH>;
			ti,hwmods = "mailbox7";
			#mbox-cells = <1>;
			ti,mbox-num-users = <4>;
			ti,mbox-num-fifos = <12>;
			status = "disabled";
		};

		mailbox8: mailbox@48846000 {
			compatible = "ti,omap4-mailbox";
			reg = <0x48846000 0x200>;
			interrupts = <GIC_SPI 261 IRQ_TYPE_LEVEL_HIGH>,
				     <GIC_SPI 262 IRQ_TYPE_LEVEL_HIGH>,
				     <GIC_SPI 263 IRQ_TYPE_LEVEL_HIGH>,
				     <GIC_SPI 264 IRQ_TYPE_LEVEL_HIGH>;
			ti,hwmods = "mailbox8";
			#mbox-cells = <1>;
			ti,mbox-num-users = <4>;
			ti,mbox-num-fifos = <12>;
			status = "disabled";
		};

		mailbox9: mailbox@4885e000 {
			compatible = "ti,omap4-mailbox";
			reg = <0x4885e000 0x200>;
			interrupts = <GIC_SPI 265 IRQ_TYPE_LEVEL_HIGH>,
				     <GIC_SPI 266 IRQ_TYPE_LEVEL_HIGH>,
				     <GIC_SPI 267 IRQ_TYPE_LEVEL_HIGH>,
				     <GIC_SPI 268 IRQ_TYPE_LEVEL_HIGH>;
			ti,hwmods = "mailbox9";
			#mbox-cells = <1>;
			ti,mbox-num-users = <4>;
			ti,mbox-num-fifos = <12>;
			status = "disabled";
		};

		mailbox10: mailbox@48860000 {
			compatible = "ti,omap4-mailbox";
			reg = <0x48860000 0x200>;
			interrupts = <GIC_SPI 269 IRQ_TYPE_LEVEL_HIGH>,
				     <GIC_SPI 270 IRQ_TYPE_LEVEL_HIGH>,
				     <GIC_SPI 271 IRQ_TYPE_LEVEL_HIGH>,
				     <GIC_SPI 272 IRQ_TYPE_LEVEL_HIGH>;
			ti,hwmods = "mailbox10";
			#mbox-cells = <1>;
			ti,mbox-num-users = <4>;
			ti,mbox-num-fifos = <12>;
			status = "disabled";
		};

		mailbox11: mailbox@48862000 {
			compatible = "ti,omap4-mailbox";
			reg = <0x48862000 0x200>;
			interrupts = <GIC_SPI 273 IRQ_TYPE_LEVEL_HIGH>,
				     <GIC_SPI 274 IRQ_TYPE_LEVEL_HIGH>,
				     <GIC_SPI 275 IRQ_TYPE_LEVEL_HIGH>,
				     <GIC_SPI 276 IRQ_TYPE_LEVEL_HIGH>;
			ti,hwmods = "mailbox11";
			#mbox-cells = <1>;
			ti,mbox-num-users = <4>;
			ti,mbox-num-fifos = <12>;
			status = "disabled";
		};

		mailbox12: mailbox@48864000 {
			compatible = "ti,omap4-mailbox";
			reg = <0x48864000 0x200>;
			interrupts = <GIC_SPI 277 IRQ_TYPE_LEVEL_HIGH>,
				     <GIC_SPI 278 IRQ_TYPE_LEVEL_HIGH>,
				     <GIC_SPI 279 IRQ_TYPE_LEVEL_HIGH>,
				     <GIC_SPI 280 IRQ_TYPE_LEVEL_HIGH>;
			ti,hwmods = "mailbox12";
			#mbox-cells = <1>;
			ti,mbox-num-users = <4>;
			ti,mbox-num-fifos = <12>;
			status = "disabled";
		};

		mailbox13: mailbox@48802000 {
			compatible = "ti,omap4-mailbox";
			reg = <0x48802000 0x200>;
			interrupts = <GIC_SPI 379 IRQ_TYPE_LEVEL_HIGH>,
				     <GIC_SPI 380 IRQ_TYPE_LEVEL_HIGH>,
				     <GIC_SPI 381 IRQ_TYPE_LEVEL_HIGH>,
				     <GIC_SPI 382 IRQ_TYPE_LEVEL_HIGH>;
			ti,hwmods = "mailbox13";
			#mbox-cells = <1>;
			ti,mbox-num-users = <4>;
			ti,mbox-num-fifos = <12>;
			status = "disabled";
		};

		timer1: timer@4ae18000 {
			compatible = "ti,omap5430-timer";
			reg = <0x4ae18000 0x80>;
			interrupts = <GIC_SPI 32 IRQ_TYPE_LEVEL_HIGH>;
			ti,hwmods = "timer1";
			ti,timer-alwon;
		};

		timer2: timer@48032000 {
			compatible = "ti,omap5430-timer";
			reg = <0x48032000 0x80>;
			interrupts = <GIC_SPI 33 IRQ_TYPE_LEVEL_HIGH>;
			ti,hwmods = "timer2";
		};

		timer3: timer@48034000 {
			compatible = "ti,omap5430-timer";
			reg = <0x48034000 0x80>;
			interrupts = <GIC_SPI 34 IRQ_TYPE_LEVEL_HIGH>;
			ti,hwmods = "timer3";
		};

		timer4: timer@48036000 {
			compatible = "ti,omap5430-timer";
			reg = <0x48036000 0x80>;
			interrupts = <GIC_SPI 35 IRQ_TYPE_LEVEL_HIGH>;
			ti,hwmods = "timer4";
		};

		timer5: timer@48820000 {
			compatible = "ti,omap5430-timer";
			reg = <0x48820000 0x80>;
			interrupts = <GIC_SPI 36 IRQ_TYPE_LEVEL_HIGH>;
			ti,hwmods = "timer5";
		};

		timer6: timer@48822000 {
			compatible = "ti,omap5430-timer";
			reg = <0x48822000 0x80>;
			interrupts = <GIC_SPI 37 IRQ_TYPE_LEVEL_HIGH>;
			ti,hwmods = "timer6";
		};

		timer7: timer@48824000 {
			compatible = "ti,omap5430-timer";
			reg = <0x48824000 0x80>;
			interrupts = <GIC_SPI 38 IRQ_TYPE_LEVEL_HIGH>;
			ti,hwmods = "timer7";
		};

		timer8: timer@48826000 {
			compatible = "ti,omap5430-timer";
			reg = <0x48826000 0x80>;
			interrupts = <GIC_SPI 39 IRQ_TYPE_LEVEL_HIGH>;
			ti,hwmods = "timer8";
		};

		timer9: timer@4803e000 {
			compatible = "ti,omap5430-timer";
			reg = <0x4803e000 0x80>;
			interrupts = <GIC_SPI 40 IRQ_TYPE_LEVEL_HIGH>;
			ti,hwmods = "timer9";
		};

		timer10: timer@48086000 {
			compatible = "ti,omap5430-timer";
			reg = <0x48086000 0x80>;
			interrupts = <GIC_SPI 41 IRQ_TYPE_LEVEL_HIGH>;
			ti,hwmods = "timer10";
		};

		timer11: timer@48088000 {
			compatible = "ti,omap5430-timer";
			reg = <0x48088000 0x80>;
			interrupts = <GIC_SPI 42 IRQ_TYPE_LEVEL_HIGH>;
			ti,hwmods = "timer11";
		};

		timer12: timer@4ae20000 {
			compatible = "ti,omap5430-timer";
			reg = <0x4ae20000 0x80>;
			interrupts = <GIC_SPI 90 IRQ_TYPE_LEVEL_HIGH>;
			ti,hwmods = "timer12";
			ti,timer-alwon;
			ti,timer-secure;
			status = "disabled";
		};

		timer13: timer@48828000 {
			compatible = "ti,omap5430-timer";
			reg = <0x48828000 0x80>;
			interrupts = <GIC_SPI 339 IRQ_TYPE_LEVEL_HIGH>;
			ti,hwmods = "timer13";
			status = "disabled";
		};

		timer14: timer@4882a000 {
			compatible = "ti,omap5430-timer";
			reg = <0x4882a000 0x80>;
			interrupts = <GIC_SPI 340 IRQ_TYPE_LEVEL_HIGH>;
			ti,hwmods = "timer14";
			status = "disabled";
		};

		timer15: timer@4882c000 {
			compatible = "ti,omap5430-timer";
			reg = <0x4882c000 0x80>;
			interrupts = <GIC_SPI 341 IRQ_TYPE_LEVEL_HIGH>;
			ti,hwmods = "timer15";
			status = "disabled";
		};

		timer16: timer@4882e000 {
			compatible = "ti,omap5430-timer";
			reg = <0x4882e000 0x80>;
			interrupts = <GIC_SPI 342 IRQ_TYPE_LEVEL_HIGH>;
			ti,hwmods = "timer16";
			status = "disabled";
		};

		wdt2: wdt@4ae14000 {
			compatible = "ti,omap3-wdt";
			reg = <0x4ae14000 0x80>;
			interrupts = <GIC_SPI 75 IRQ_TYPE_LEVEL_HIGH>;
			ti,hwmods = "wd_timer2";
		};

		hwspinlock: spinlock@4a0f6000 {
			compatible = "ti,omap4-hwspinlock";
			reg = <0x4a0f6000 0x1000>;
			ti,hwmods = "spinlock";
			#hwlock-cells = <1>;
		};

		dmm@4e000000 {
			compatible = "ti,dra7-dmm", "ti,omap5-dmm";
			reg = <0x4e000000 0x800>;
			interrupts = <GIC_SPI 108 IRQ_TYPE_LEVEL_HIGH>;
			ti,hwmods = "dmm";
		};

		ipu1: ipu@58820000 {
			compatible = "ti,dra7-rproc-ipu";
			reg = <0x58820000 0x10000>;
			reg-names = "l2ram";
			ti,hwmods = "ipu1";
			iommus = <&mmu_ipu1>;
			status = "disabled";
		};

		ipu2: ipu@55020000 {
			compatible = "ti,dra7-rproc-ipu";
			reg = <0x55020000 0x10000>;
			reg-names = "l2ram";
			ti,hwmods = "ipu2";
			iommus = <&mmu_ipu2>;
			status = "disabled";
		};

		dsp1: dsp@40800000 {
			compatible = "ti,dra7-rproc-dsp";
			reg = <0x40800000 0x48000>;
			reg-names = "l2ram";
			ti,hwmods = "dsp1";
			syscon-bootreg = <&scm_conf 0x55c>;
			iommus = <&mmu0_dsp1>, <&mmu1_dsp1>;
			status = "disabled";
		};

		i2c1: i2c@48070000 {
			compatible = "ti,omap4-i2c";
			reg = <0x48070000 0x100>;
			interrupts = <GIC_SPI 51 IRQ_TYPE_LEVEL_HIGH>;
			#address-cells = <1>;
			#size-cells = <0>;
			ti,hwmods = "i2c1";
			status = "disabled";
		};

		i2c2: i2c@48072000 {
			compatible = "ti,omap4-i2c";
			reg = <0x48072000 0x100>;
			interrupts = <GIC_SPI 52 IRQ_TYPE_LEVEL_HIGH>;
			#address-cells = <1>;
			#size-cells = <0>;
			ti,hwmods = "i2c2";
			status = "disabled";
		};

		i2c3: i2c@48060000 {
			compatible = "ti,omap4-i2c";
			reg = <0x48060000 0x100>;
			interrupts = <GIC_SPI 56 IRQ_TYPE_LEVEL_HIGH>;
			#address-cells = <1>;
			#size-cells = <0>;
			ti,hwmods = "i2c3";
			status = "disabled";
		};

		i2c4: i2c@4807a000 {
			compatible = "ti,omap4-i2c";
			reg = <0x4807a000 0x100>;
			interrupts = <GIC_SPI 57 IRQ_TYPE_LEVEL_HIGH>;
			#address-cells = <1>;
			#size-cells = <0>;
			ti,hwmods = "i2c4";
			status = "disabled";
		};

		i2c5: i2c@4807c000 {
			compatible = "ti,omap4-i2c";
			reg = <0x4807c000 0x100>;
			interrupts = <GIC_SPI 55 IRQ_TYPE_LEVEL_HIGH>;
			#address-cells = <1>;
			#size-cells = <0>;
			ti,hwmods = "i2c5";
			status = "disabled";
		};

		mmc1: mmc@4809c000 {
			compatible = "ti,dra7-hsmmc", "ti,omap4-hsmmc";
			reg = <0x4809c000 0x400>;
			interrupts = <GIC_SPI 78 IRQ_TYPE_LEVEL_HIGH>;
			ti,hwmods = "mmc1";
			ti,dual-volt;
			ti,needs-special-reset;
			dmas = <&sdma_xbar 61>, <&sdma_xbar 62>;
			dma-names = "tx", "rx";
			status = "disabled";
			pbias-supply = <&pbias_mmc_reg>;
			sd-uhs-sdr104;
			sd-uhs-sdr50;
			sd-uhs-ddr50;
			sd-uhs-sdr25;
			sd-uhs-sdr12;
		};

		mmc2: mmc@480b4000 {
			compatible = "ti,dra7-hsmmc", "ti,omap4-hsmmc";
			reg = <0x480b4000 0x400>;
			interrupts = <GIC_SPI 81 IRQ_TYPE_LEVEL_HIGH>;
			ti,hwmods = "mmc2";
			ti,needs-special-reset;
			dmas = <&sdma_xbar 47>, <&sdma_xbar 48>;
			dma-names = "tx", "rx";
			status = "disabled";
			sd-uhs-sdr25;
			sd-uhs-sdr12;
			mmc-hs200-1_8v;
			mmc-ddr-1_8v;
		};

		mmc3: mmc@480ad000 {
			compatible = "ti,dra7-hsmmc", "ti,omap4-hsmmc";
			reg = <0x480ad000 0x400>;
			interrupts = <GIC_SPI 89 IRQ_TYPE_LEVEL_HIGH>;
			ti,hwmods = "mmc3";
			ti,needs-special-reset;
			dmas = <&sdma_xbar 77>, <&sdma_xbar 78>;
			dma-names = "tx", "rx";
			status = "disabled";
		};

		mmc4: mmc@480d1000 {
			compatible = "ti,dra7-hsmmc", "ti,omap4-hsmmc";
			reg = <0x480d1000 0x400>;
			interrupts = <GIC_SPI 91 IRQ_TYPE_LEVEL_HIGH>;
			ti,hwmods = "mmc4";
			ti,needs-special-reset;
			dmas = <&sdma_xbar 57>, <&sdma_xbar 58>;
			dma-names = "tx", "rx";
			status = "disabled";
		};

		mmu0_dsp1: mmu@40d01000 {
			compatible = "ti,dra7-dsp-iommu";
			reg = <0x40d01000 0x100>;
			interrupts = <GIC_SPI 23 IRQ_TYPE_LEVEL_HIGH>;
			ti,hwmods = "mmu0_dsp1";
			#iommu-cells = <0>;
			ti,syscon-mmuconfig = <&dsp1_system 0x0>;
			status = "disabled";
		};

		mmu1_dsp1: mmu@40d02000 {
			compatible = "ti,dra7-dsp-iommu";
			reg = <0x40d02000 0x100>;
			interrupts = <GIC_SPI 145 IRQ_TYPE_LEVEL_HIGH>;
			ti,hwmods = "mmu1_dsp1";
			#iommu-cells = <0>;
			ti,syscon-mmuconfig = <&dsp1_system 0x1>;
			status = "disabled";
		};

		mmu_ipu1: mmu@58882000 {
			compatible = "ti,dra7-iommu";
			reg = <0x58882000 0x100>;
			interrupts = <GIC_SPI 395 IRQ_TYPE_LEVEL_HIGH>;
			ti,hwmods = "mmu_ipu1";
			#iommu-cells = <0>;
			ti,iommu-bus-err-back;
			status = "disabled";
		};

		mmu_ipu2: mmu@55082000 {
			compatible = "ti,dra7-iommu";
			reg = <0x55082000 0x100>;
			interrupts = <GIC_SPI 396 IRQ_TYPE_LEVEL_HIGH>;
			ti,hwmods = "mmu_ipu2";
			#iommu-cells = <0>;
			ti,iommu-bus-err-back;
			status = "disabled";
		};

<<<<<<< HEAD
=======
		pruss1: pruss@4b200000 {
			compatible = "ti,am5728-pruss";
			ti,hwmods = "pruss1";
			reg = <0x4b200000 0x2000>,
			      <0x4b202000 0x2000>,
			      <0x4b210000 0x8000>,
			      <0x4b220000 0x2000>,
			      <0x4b226000 0x2000>;
			reg-names = "dram0", "dram1", "shrdram2", "intc", "cfg";
			interrupts = <GIC_SPI 186 IRQ_TYPE_LEVEL_HIGH>,
				     <GIC_SPI 187 IRQ_TYPE_LEVEL_HIGH>,
				     <GIC_SPI 188 IRQ_TYPE_LEVEL_HIGH>,
				     <GIC_SPI 189 IRQ_TYPE_LEVEL_HIGH>,
				     <GIC_SPI 190 IRQ_TYPE_LEVEL_HIGH>,
				     <GIC_SPI 191 IRQ_TYPE_LEVEL_HIGH>,
				     <GIC_SPI 192 IRQ_TYPE_LEVEL_HIGH>,
				     <GIC_SPI 193 IRQ_TYPE_LEVEL_HIGH>;
			#address-cells = <1>;
			#size-cells = <1>;
			ranges;
			status = "disabled";

			pru1_0: pru@4b234000 {
				compatible = "ti,am5728-pru-rproc";
				reg = <0x4b234000 0x3000>,
				      <0x4b222000 0x400>,
				      <0x4b222400 0x100>;
				reg-names = "iram", "control", "debug";
				status = "disabled";
			};

			pru1_1: pru@4b238000 {
				compatible = "ti,am5728-pru-rproc";
				reg = <0x4b238000 0x3000>,
				      <0x4b224000 0x400>,
				      <0x4b224400 0x100>;
				reg-names = "iram", "control", "debug";
				status = "disabled";
			};
		};

		pruss2: pruss@4b280000 {
			compatible = "ti,am5728-pruss";
			ti,hwmods = "pruss2";
			reg = <0x4b280000 0x2000>,
			      <0x4b282000 0x2000>,
			      <0x4b290000 0x8000>,
			      <0x4b2a0000 0x2000>,
			      <0x4b2a6000 0x2000>;
			reg-names = "dram0", "dram1", "shrdram2", "intc", "cfg";
			interrupts = <GIC_SPI 196 IRQ_TYPE_LEVEL_HIGH>,
				     <GIC_SPI 197 IRQ_TYPE_LEVEL_HIGH>,
				     <GIC_SPI 198 IRQ_TYPE_LEVEL_HIGH>,
				     <GIC_SPI 199 IRQ_TYPE_LEVEL_HIGH>,
				     <GIC_SPI 200 IRQ_TYPE_LEVEL_HIGH>,
				     <GIC_SPI 201 IRQ_TYPE_LEVEL_HIGH>,
				     <GIC_SPI 202 IRQ_TYPE_LEVEL_HIGH>,
				     <GIC_SPI 203 IRQ_TYPE_LEVEL_HIGH>;
			#address-cells = <1>;
			#size-cells = <1>;
			ranges;
			status = "disabled";

			pru2_0: pru@4b2b4000 {
				compatible = "ti,am5728-pru-rproc";
				reg = <0x4b2b4000 0x3000>,
				      <0x4b2a2000 0x400>,
				      <0x4b2a2400 0x100>;
				reg-names = "iram", "control", "debug";
				status = "disabled";
			};

			pru2_1: pru@4b2b8000 {
				compatible = "ti,am5728-pru-rproc";
				reg = <0x4b2b8000 0x3000>,
				      <0x4b2a4000 0x400>,
				      <0x4b2a4400 0x100>;
				reg-names = "iram", "control", "debug";
				status = "disabled";
			};
		};

>>>>>>> 1f57c0dd
		abb_mpu: regulator-abb-mpu {
			compatible = "ti,abb-v3";
			regulator-name = "abb_mpu";
			#address-cells = <0>;
			#size-cells = <0>;
			clocks = <&sys_clkin1>;
			ti,settling-time = <50>;
			ti,clock-cycles = <16>;

			reg = <0x4ae07ddc 0x4>, <0x4ae07de0 0x4>,
			      <0x4ae06014 0x4>, <0x4a003b20 0xc>,
			      <0x4ae0c158 0x4>;
			reg-names = "setup-address", "control-address",
				    "int-address", "efuse-address",
				    "ldo-address";
			ti,tranxdone-status-mask = <0x80>;
			/* LDOVBBMPU_FBB_MUX_CTRL */
			ti,ldovbb-override-mask = <0x400>;
			/* LDOVBBMPU_FBB_VSET_OUT */
			ti,ldovbb-vset-mask = <0x1F>;

			/*
			 * NOTE: only FBB mode used but actual vset will
			 * determine final biasing
			 */
			ti,abb_info = <
			/*uV		ABB	efuse	rbb_m fbb_m	vset_m*/
			1060000		0	0x0	0 0x02000000 0x01F00000
			1160000		0	0x4	0 0x02000000 0x01F00000
			1210000		0	0x8	0 0x02000000 0x01F00000
			>;
		};

		abb_ivahd: regulator-abb-ivahd {
			compatible = "ti,abb-v3";
			regulator-name = "abb_ivahd";
			#address-cells = <0>;
			#size-cells = <0>;
			clocks = <&sys_clkin1>;
			ti,settling-time = <50>;
			ti,clock-cycles = <16>;

			reg = <0x4ae07e34 0x4>, <0x4ae07e24 0x4>,
			      <0x4ae06010 0x4>, <0x4a0025cc 0xc>,
			      <0x4a002470 0x4>;
			reg-names = "setup-address", "control-address",
				    "int-address", "efuse-address",
				    "ldo-address";
			ti,tranxdone-status-mask = <0x40000000>;
			/* LDOVBBIVA_FBB_MUX_CTRL */
			ti,ldovbb-override-mask = <0x400>;
			/* LDOVBBIVA_FBB_VSET_OUT */
			ti,ldovbb-vset-mask = <0x1F>;

			/*
			 * NOTE: only FBB mode used but actual vset will
			 * determine final biasing
			 */
			ti,abb_info = <
			/*uV		ABB	efuse	rbb_m fbb_m	vset_m*/
			1055000		0	0x0	0 0x02000000 0x01F00000
			1150000		0	0x4	0 0x02000000 0x01F00000
			1250000		0	0x8	0 0x02000000 0x01F00000
			>;
		};

		abb_dspeve: regulator-abb-dspeve {
			compatible = "ti,abb-v3";
			regulator-name = "abb_dspeve";
			#address-cells = <0>;
			#size-cells = <0>;
			clocks = <&sys_clkin1>;
			ti,settling-time = <50>;
			ti,clock-cycles = <16>;

			reg = <0x4ae07e30 0x4>, <0x4ae07e20 0x4>,
			      <0x4ae06010 0x4>, <0x4a0025e0 0xc>,
			      <0x4a00246c 0x4>;
			reg-names = "setup-address", "control-address",
				    "int-address", "efuse-address",
				    "ldo-address";
			ti,tranxdone-status-mask = <0x20000000>;
			/* LDOVBBDSPEVE_FBB_MUX_CTRL */
			ti,ldovbb-override-mask = <0x400>;
			/* LDOVBBDSPEVE_FBB_VSET_OUT */
			ti,ldovbb-vset-mask = <0x1F>;

			/*
			 * NOTE: only FBB mode used but actual vset will
			 * determine final biasing
			 */
			ti,abb_info = <
			/*uV		ABB	efuse	rbb_m fbb_m	vset_m*/
			1055000		0	0x0	0 0x02000000 0x01F00000
			1150000		0	0x4	0 0x02000000 0x01F00000
			1250000		0	0x8	0 0x02000000 0x01F00000
			>;
		};

		abb_gpu: regulator-abb-gpu {
			compatible = "ti,abb-v3";
			regulator-name = "abb_gpu";
			#address-cells = <0>;
			#size-cells = <0>;
			clocks = <&sys_clkin1>;
			ti,settling-time = <50>;
			ti,clock-cycles = <16>;

			reg = <0x4ae07de4 0x4>, <0x4ae07de8 0x4>,
			      <0x4ae06010 0x4>, <0x4a003b08 0xc>,
			      <0x4ae0c154 0x4>;
			reg-names = "setup-address", "control-address",
				    "int-address", "efuse-address",
				    "ldo-address";
			ti,tranxdone-status-mask = <0x10000000>;
			/* LDOVBBGPU_FBB_MUX_CTRL */
			ti,ldovbb-override-mask = <0x400>;
			/* LDOVBBGPU_FBB_VSET_OUT */
			ti,ldovbb-vset-mask = <0x1F>;

			/*
			 * NOTE: only FBB mode used but actual vset will
			 * determine final biasing
			 */
			ti,abb_info = <
			/*uV		ABB	efuse	rbb_m fbb_m	vset_m*/
			1090000		0	0x0	0 0x02000000 0x01F00000
			1210000		0	0x4	0 0x02000000 0x01F00000
			1280000		0	0x8	0 0x02000000 0x01F00000
			>;
		};

		voltdm_mpu: voltdm@4a003b20 {
			compatible = "ti,omap5-voltdm";
			#voltdm-cells = <0>;
			vbb-supply = <&abb_mpu>;
			reg = <0x4a003b20 0xc>;
			ti,efuse-settings = <
			/* uV   offset */
			1060000 0x0
			1160000 0x4
			1210000 0x8
			>;
			ti,absolute-max-voltage-uv = <1500000>;
		};

		voltdm_ivahd: voltdm@4a0025cc {
			compatible = "ti,omap5-voltdm";
			#voltdm-cells = <0>;
			vbb-supply = <&abb_ivahd>;
			reg = <0x4a0025cc 0xc>;
			ti,efuse-settings = <
			/* uV   offset */
			1055000 0x0
			1150000 0x4
			1250000 0x8
			>;
			ti,absolute-max-voltage-uv = <1500000>;
		};

		voltdm_dspeve: voltdm@4a0025e0 {
			compatible = "ti,omap5-voltdm";
			#voltdm-cells = <0>;
			vbb-supply = <&abb_dspeve>;
			reg = <0x4a0025e0 0xc>;
			ti,efuse-settings = <
			/* uV   offset */
			1055000 0x0
			1150000 0x4
			1250000 0x8
			>;
			ti,absolute-max-voltage-uv = <1500000>;
		};

		voltdm_gpu: voltdm@4a003b08 {
			compatible = "ti,omap5-voltdm";
			#voltdm-cells = <0>;
			vbb-supply = <&abb_gpu>;
			reg = <0x4a003b08 0xc>;
			ti,efuse-settings = <
			/* uV   offset */
			1090000 0x0
			1210000 0x4
			1280000 0x8
			>;
			ti,absolute-max-voltage-uv = <1500000>;
		};

		voltdm_core: voltdm@4a0025f4 {
			compatible = "ti,omap5-core-voltdm";
			#voltdm-cells = <0>;
			reg = <0x4a0025f4 0x4>;
			ti,efuse-settings = <
			/* uV   offset */
			1090000 0x0
			>;
			ti,absolute-max-voltage-uv = <1500000>;
		};

		mcspi1: spi@48098000 {
			compatible = "ti,omap4-mcspi";
			reg = <0x48098000 0x200>;
			interrupts = <GIC_SPI 60 IRQ_TYPE_LEVEL_HIGH>;
			#address-cells = <1>;
			#size-cells = <0>;
			ti,hwmods = "mcspi1";
			ti,spi-num-cs = <4>;
			dmas = <&sdma_xbar 35>,
			       <&sdma_xbar 36>,
			       <&sdma_xbar 37>,
			       <&sdma_xbar 38>,
			       <&sdma_xbar 39>,
			       <&sdma_xbar 40>,
			       <&sdma_xbar 41>,
			       <&sdma_xbar 42>;
			dma-names = "tx0", "rx0", "tx1", "rx1",
				    "tx2", "rx2", "tx3", "rx3";
			status = "disabled";
		};

		mcspi2: spi@4809a000 {
			compatible = "ti,omap4-mcspi";
			reg = <0x4809a000 0x200>;
			interrupts = <GIC_SPI 61 IRQ_TYPE_LEVEL_HIGH>;
			#address-cells = <1>;
			#size-cells = <0>;
			ti,hwmods = "mcspi2";
			ti,spi-num-cs = <2>;
			dmas = <&sdma_xbar 43>,
			       <&sdma_xbar 44>,
			       <&sdma_xbar 45>,
			       <&sdma_xbar 46>;
			dma-names = "tx0", "rx0", "tx1", "rx1";
			status = "disabled";
		};

		mcspi3: spi@480b8000 {
			compatible = "ti,omap4-mcspi";
			reg = <0x480b8000 0x200>;
			interrupts = <GIC_SPI 86 IRQ_TYPE_LEVEL_HIGH>;
			#address-cells = <1>;
			#size-cells = <0>;
			ti,hwmods = "mcspi3";
			ti,spi-num-cs = <2>;
			dmas = <&sdma_xbar 15>, <&sdma_xbar 16>;
			dma-names = "tx0", "rx0";
			status = "disabled";
		};

		mcspi4: spi@480ba000 {
			compatible = "ti,omap4-mcspi";
			reg = <0x480ba000 0x200>;
			interrupts = <GIC_SPI 43 IRQ_TYPE_LEVEL_HIGH>;
			#address-cells = <1>;
			#size-cells = <0>;
			ti,hwmods = "mcspi4";
			ti,spi-num-cs = <1>;
			dmas = <&sdma_xbar 70>, <&sdma_xbar 71>;
			dma-names = "tx0", "rx0";
			status = "disabled";
		};

		qspi: qspi@4b300000 {
			compatible = "ti,dra7xxx-qspi";
			reg = <0x4b300000 0x100>, <0x4a002558 0x4>,
			      <0x5c000000 0x3ffffff>;
			reg-names = "qspi_base", "qspi_ctrlmod",
				    "qspi_mmap";
			#address-cells = <1>;
			#size-cells = <0>;
			ti,hwmods = "qspi";
			clocks = <&qspi_gfclk_div>;
			clock-names = "fck";
			num-cs = <4>;
			interrupts = <GIC_SPI 343 IRQ_TYPE_LEVEL_HIGH>;
			status = "disabled";
		};

		omap_control_sata: control-phy@4a002374 {
			compatible = "ti,control-phy-pipe3";
			reg = <0x4a002374 0x4>;
			reg-names = "power";
			clocks = <&sys_clkin1>;
			clock-names = "sysclk";
		};

		/* OCP2SCP3 */
		ocp2scp@4a090000 {
			compatible = "ti,omap-ocp2scp";
			#address-cells = <1>;
			#size-cells = <1>;
			ranges;
			reg = <0x4a090000 0x20>;
			ti,hwmods = "ocp2scp3";
			sata_phy: phy@4A096000 {
				compatible = "ti,phy-pipe3-sata";
				reg = <0x4A096000 0x80>, /* phy_rx */
				      <0x4A096400 0x64>, /* phy_tx */
				      <0x4A096800 0x40>; /* pll_ctrl */
				reg-names = "phy_rx", "phy_tx", "pll_ctrl";
				ctrl-module = <&omap_control_sata>;
				clocks = <&sys_clkin1>, <&sata_ref_clk>;
				clock-names = "sysclk", "refclk";
				syscon-pllreset = <&dra7_ctrl_core 0x3fc>;
				#phy-cells = <0>;
			};

			pcie1_phy: pciephy@4a094000 {
				compatible = "ti,phy-pipe3-pcie";
				reg = <0x4a094000 0x80>, /* phy_rx */
				      <0x4a094400 0x64>; /* phy_tx */
				reg-names = "phy_rx", "phy_tx";
				ctrl-module = <&omap_control_pcie1phy>;
				clocks = <&dpll_pcie_ref_ck>,
					 <&dpll_pcie_ref_m2ldo_ck>,
					 <&optfclk_pciephy1_32khz>,
					 <&optfclk_pciephy1_clk>,
					 <&optfclk_pciephy1_div_clk>,
					 <&optfclk_pciephy_div>;
				clock-names = "dpll_ref", "dpll_ref_m2",
					      "wkupclk", "refclk",
					      "div-clk", "phy-div";
				#phy-cells = <0>;
			};

			pcie2_phy: pciephy@4a095000 {
				compatible = "ti,phy-pipe3-pcie";
				reg = <0x4a095000 0x80>, /* phy_rx */
				      <0x4a095400 0x64>; /* phy_tx */
				reg-names = "phy_rx", "phy_tx";
				ctrl-module = <&omap_control_pcie2phy>;
				clocks = <&dpll_pcie_ref_ck>,
					 <&dpll_pcie_ref_m2ldo_ck>,
					 <&optfclk_pciephy2_32khz>,
					 <&optfclk_pciephy2_clk>,
					 <&optfclk_pciephy2_div_clk>,
					 <&optfclk_pciephy_div>;
				clock-names = "dpll_ref", "dpll_ref_m2",
					      "wkupclk", "refclk",
					      "div-clk", "phy-div";
				#phy-cells = <0>;
				status = "disabled";
			};
		};

		sata: sata@4a141100 {
			compatible = "snps,dwc-ahci";
			reg = <0x4a140000 0x1100>, <0x4a141100 0x7>;
			interrupts = <GIC_SPI 49 IRQ_TYPE_LEVEL_HIGH>;
			phys = <&sata_phy>;
			phy-names = "sata-phy";
			clocks = <&sata_ref_clk>;
			ti,hwmods = "sata";
		};

		omap_control_pcie1phy: control-phy@0x4a003c40 {
			compatible = "ti,control-phy-pcie";
			reg = <0x4a003c40 0x4>, <0x4a003c14 0x4>, <0x4a003c34 0x4>;
			reg-names = "power", "control_sma", "pcie_pcs";
			clocks = <&sys_clkin1>;
			clock-names = "sysclk";
		};

		omap_control_pcie2phy: control-pcie@0x4a003c44 {
			compatible = "ti,control-phy-pcie";
			reg = <0x4a003c44 0x4>, <0x4a003c14 0x4>, <0x4a003c34 0x4>;
			reg-names = "power", "control_sma", "pcie_pcs";
			clocks = <&sys_clkin1>;
			clock-names = "sysclk";
			status = "disabled";
		};

		rtc: rtc@48838000 {
			compatible = "ti,am3352-rtc";
			reg = <0x48838000 0x100>;
			interrupts = <GIC_SPI 217 IRQ_TYPE_LEVEL_HIGH>,
				     <GIC_SPI 217 IRQ_TYPE_LEVEL_HIGH>;
			ti,hwmods = "rtcss";
			clocks = <&sys_32k_ck>;
		};

		omap_control_usb2phy1: control-phy@4a002300 {
			compatible = "ti,control-phy-usb2";
			reg = <0x4a002300 0x4>;
			reg-names = "power";
		};

		omap_control_usb3phy1: control-phy@4a002370 {
			compatible = "ti,control-phy-pipe3";
			reg = <0x4a002370 0x4>;
			reg-names = "power";
		};

		omap_control_usb2phy2: control-phy@0x4a002e74 {
			compatible = "ti,control-phy-usb2-dra7";
			reg = <0x4a002e74 0x4>;
			reg-names = "power";
		};

		/* OCP2SCP1 */
		ocp2scp@4a080000 {
			compatible = "ti,omap-ocp2scp";
			#address-cells = <1>;
			#size-cells = <1>;
			ranges;
			reg = <0x4a080000 0x20>;
			ti,hwmods = "ocp2scp1";

			usb2_phy1: phy@4a084000 {
				compatible = "ti,omap-usb2";
				reg = <0x4a084000 0x400>;
				ctrl-module = <&omap_control_usb2phy1>;
				clocks = <&usb_phy1_always_on_clk32k>,
					 <&usb_otg_ss1_refclk960m>;
				clock-names =	"wkupclk",
						"refclk";
				#phy-cells = <0>;
			};

			usb2_phy2: phy@4a085000 {
				compatible = "ti,omap-usb2";
				reg = <0x4a085000 0x400>;
				ctrl-module = <&omap_control_usb2phy2>;
				clocks = <&usb_phy2_always_on_clk32k>,
					 <&usb_otg_ss2_refclk960m>;
				clock-names =	"wkupclk",
						"refclk";
				#phy-cells = <0>;
			};

			usb3_phy1: phy@4a084400 {
				compatible = "ti,omap-usb3";
				reg = <0x4a084400 0x80>,
				      <0x4a084800 0x64>,
				      <0x4a084c00 0x40>;
				reg-names = "phy_rx", "phy_tx", "pll_ctrl";
				ctrl-module = <&omap_control_usb3phy1>;
				clocks = <&usb_phy3_always_on_clk32k>,
					 <&sys_clkin1>,
					 <&usb_otg_ss1_refclk960m>;
				clock-names =	"wkupclk",
						"sysclk",
						"refclk";
				#phy-cells = <0>;
			};
		};

		omap_dwc3_1: omap_dwc3_1@48880000 {
			compatible = "ti,dwc3";
			ti,hwmods = "usb_otg_ss1";
			reg = <0x48880000 0x10000>;
			interrupts = <GIC_SPI 72 IRQ_TYPE_LEVEL_HIGH>;
			#address-cells = <1>;
			#size-cells = <1>;
			utmi-mode = <2>;
			ranges;
			usb1: usb@48890000 {
				compatible = "snps,dwc3";
				reg = <0x48890000 0x17000>;
				interrupts = <GIC_SPI 71 IRQ_TYPE_LEVEL_HIGH>,
					     <GIC_SPI 71 IRQ_TYPE_LEVEL_HIGH>,
					     <GIC_SPI 72 IRQ_TYPE_LEVEL_HIGH>;
				interrupt-names = "peripheral",
						  "host",
						  "otg";
				phys = <&usb2_phy1>, <&usb3_phy1>;
				phy-names = "usb2-phy", "usb3-phy";
				tx-fifo-resize;
				maximum-speed = "super-speed";
				dr_mode = "otg";
				snps,dis_u3_susphy_quirk;
				snps,dis_u2_susphy_quirk;
			};
		};

		omap_dwc3_2: omap_dwc3_2@488c0000 {
			compatible = "ti,dwc3";
			ti,hwmods = "usb_otg_ss2";
			reg = <0x488c0000 0x10000>;
			interrupts = <GIC_SPI 87 IRQ_TYPE_LEVEL_HIGH>;
			#address-cells = <1>;
			#size-cells = <1>;
			utmi-mode = <2>;
			ranges;
			usb2: usb@488d0000 {
				compatible = "snps,dwc3";
				reg = <0x488d0000 0x17000>;
				interrupts = <GIC_SPI 73 IRQ_TYPE_LEVEL_HIGH>,
					     <GIC_SPI 73 IRQ_TYPE_LEVEL_HIGH>,
					     <GIC_SPI 87 IRQ_TYPE_LEVEL_HIGH>;
				interrupt-names = "peripheral",
						  "host",
						  "otg";
				phys = <&usb2_phy2>;
				phy-names = "usb2-phy";
				tx-fifo-resize;
				maximum-speed = "high-speed";
				dr_mode = "otg";
				snps,dis_u3_susphy_quirk;
				snps,dis_u2_susphy_quirk;
			};
		};

		/* IRQ for DWC3_3 and DWC3_4 need IRQ crossbar */
		omap_dwc3_3: omap_dwc3_3@48900000 {
			compatible = "ti,dwc3";
			ti,hwmods = "usb_otg_ss3";
			reg = <0x48900000 0x10000>;
			interrupts = <GIC_SPI 344 IRQ_TYPE_LEVEL_HIGH>;
			#address-cells = <1>;
			#size-cells = <1>;
			utmi-mode = <2>;
			ranges;
			status = "disabled";
			usb3: usb@48910000 {
				compatible = "snps,dwc3";
				reg = <0x48910000 0x17000>;
				interrupts = <GIC_SPI 88 IRQ_TYPE_LEVEL_HIGH>,
					     <GIC_SPI 88 IRQ_TYPE_LEVEL_HIGH>,
					     <GIC_SPI 344 IRQ_TYPE_LEVEL_HIGH>;
				interrupt-names = "peripheral",
						  "host",
						  "otg";
				tx-fifo-resize;
				maximum-speed = "high-speed";
				dr_mode = "otg";
				snps,dis_u3_susphy_quirk;
				snps,dis_u2_susphy_quirk;
			};
		};

		elm: elm@48078000 {
			compatible = "ti,am3352-elm";
			reg = <0x48078000 0xfc0>;      /* device IO registers */
			interrupts = <GIC_SPI 1 IRQ_TYPE_LEVEL_HIGH>;
			ti,hwmods = "elm";
			status = "disabled";
		};

		gpmc: gpmc@50000000 {
			compatible = "ti,am3352-gpmc";
			ti,hwmods = "gpmc";
			reg = <0x50000000 0x37c>;      /* device IO registers */
			interrupts = <GIC_SPI 15 IRQ_TYPE_LEVEL_HIGH>;
			gpmc,num-cs = <8>;
			gpmc,num-waitpins = <2>;
			#address-cells = <2>;
			#size-cells = <1>;
			gpio-controller;
			#gpio-cells = <2>;
			interrupt-controller;
			#interrupt-cells = <2>;
			status = "disabled";
		};

		atl: atl@4843c000 {
			compatible = "ti,dra7-atl";
			reg = <0x4843c000 0x3ff>;
			ti,hwmods = "atl";
			ti,provided-clocks = <&atl_clkin0_ck>, <&atl_clkin1_ck>,
					     <&atl_clkin2_ck>, <&atl_clkin3_ck>;
			clocks = <&atl_gfclk_mux>;
			clock-names = "fck";
			status = "disabled";
		};

		mcasp3: mcasp@48468000 {
			compatible = "ti,dra7-mcasp-audio";
			ti,hwmods = "mcasp3";
			reg = <0x48468000 0x2000>,
			      <0x46000000 0x1000>;
			reg-names = "mpu","dat";
			interrupts = <GIC_SPI 151 IRQ_TYPE_LEVEL_HIGH>,
				     <GIC_SPI 150 IRQ_TYPE_LEVEL_HIGH>;
			interrupt-names = "tx", "rx";
			dmas = <&edma_xbar 133>, <&edma_xbar 132>;
			dma-names = "tx", "rx";
			clocks = <&mcasp3_ahclkx_mux>;
			clock-names = "fck";
			status = "enabled";
		};

		mcasp8: mcasp@4847c000 {
			compatible = "ti,dra7-mcasp-audio";
			ti,hwmods = "mcasp8";
			reg = <0x4847c000 0x2000>,
			      <0x48454000 0x1000>;
			reg-names = "mpu","dat";
			interrupts = <GIC_SPI 161 IRQ_TYPE_LEVEL_HIGH>,
				     <GIC_SPI 160 IRQ_TYPE_LEVEL_HIGH>;
			interrupt-names = "tx", "rx";
			dmas = <&sdma_xbar 143>, <&sdma_xbar 142>;
			dma-names = "tx", "rx";
			clocks = <&mcasp8_ahclkx_mux>;
			clock-names = "fck";
			status = "disabled";
		};

		crossbar_mpu: crossbar@4a002a48 {
			compatible = "ti,irq-crossbar";
			reg = <0x4a002a48 0x130>;
			interrupt-controller;
			interrupt-parent = <&wakeupgen>;
			#interrupt-cells = <3>;
			ti,max-irqs = <160>;
			ti,max-crossbar-sources = <MAX_SOURCES>;
			ti,reg-size = <2>;
			ti,irqs-reserved = <0 1 2 3 5 6 131 132>;
			ti,irqs-skip = <10 133 139 140>;
			ti,irqs-safe-map = <0>;
		};

		mac: ethernet@48484000 {
			compatible = "ti,dra7-cpsw","ti,cpsw";
			ti,hwmods = "gmac";
			clocks = <&dpll_gmac_ck>, <&gmac_gmii_ref_clk_div>;
			clock-names = "fck", "cpts";
			cpdma_channels = <8>;
			ale_entries = <1024>;
			bd_ram_size = <0x2000>;
			no_bd_ram = <0>;
			rx_descs = <64>;
			mac_control = <0x20>;
			slaves = <2>;
			active_slave = <0>;
			cpts_clock_mult = <0x80000000>;
			cpts_clock_shift = <29>;
			reg = <0x48484000 0x1000
			       0x48485200 0x2E00>;
			#address-cells = <1>;
			#size-cells = <1>;

			/*
			 * Do not allow gating of cpsw clock as workaround
			 * for errata i877. Keeping internal clock disabled
			 * causes the device switching characteristics
			 * to degrade over time and eventually fail to meet
			 * the data manual delay time/skew specs.
			 */
			ti,no-idle;

			/*
			 * rx_thresh_pend
			 * rx_pend
			 * tx_pend
			 * misc_pend
			 */
			interrupts = <GIC_SPI 334 IRQ_TYPE_LEVEL_HIGH>,
				     <GIC_SPI 335 IRQ_TYPE_LEVEL_HIGH>,
				     <GIC_SPI 336 IRQ_TYPE_LEVEL_HIGH>,
				     <GIC_SPI 337 IRQ_TYPE_LEVEL_HIGH>;
			ranges;
			status = "disabled";

			davinci_mdio: mdio@48485000 {
				compatible = "ti,davinci_mdio";
				#address-cells = <1>;
				#size-cells = <0>;
				ti,hwmods = "davinci_mdio";
				bus_freq = <1000000>;
				reg = <0x48485000 0x100>;
			};

			cpsw_emac0: slave@48480200 {
				/* Filled in by U-Boot */
				mac-address = [ 00 00 00 00 00 00 ];
			};

			cpsw_emac1: slave@48480300 {
				/* Filled in by U-Boot */
				mac-address = [ 00 00 00 00 00 00 ];
			};

			phy_sel: cpsw-phy-sel@4a002554 {
				compatible = "ti,dra7xx-cpsw-phy-sel";
				reg= <0x4a002554 0x4>;
				reg-names = "gmii-sel";
			};
		};

		dcan1: can@481cc000 {
			compatible = "ti,dra7-d_can";
			ti,hwmods = "dcan1";
			reg = <0x4ae3c000 0x2000>;
			syscon-raminit = <&scm_conf 0x558 0>;
			interrupts = <GIC_SPI 222 IRQ_TYPE_LEVEL_HIGH>;
			clocks = <&dcan1_sys_clk_mux>;
			status = "disabled";
		};

		dcan2: can@481d0000 {
			compatible = "ti,dra7-d_can";
			ti,hwmods = "dcan2";
			reg = <0x48480000 0x2000>;
			syscon-raminit = <&scm_conf 0x558 1>;
			interrupts = <GIC_SPI 225 IRQ_TYPE_LEVEL_HIGH>;
			clocks = <&sys_clkin1>;
			status = "disabled";
		};

		dss: dss@58000000 {
			compatible = "ti,dra7-dss";
			/* 'reg' defined in dra72x.dtsi and dra74x.dtsi */
			/* 'clocks' defined in dra72x.dtsi and dra74x.dtsi */
			status = "disabled";
			ti,hwmods = "dss_core";
			/* CTRL_CORE_DSS_PLL_CONTROL */
			syscon-pll-ctrl = <&scm_conf 0x538>;
			#address-cells = <1>;
			#size-cells = <1>;
			ranges;

			dispc@58001000 {
				compatible = "ti,dra7-dispc";
				reg = <0x58001000 0x1000>;
				interrupts = <GIC_SPI 20 IRQ_TYPE_LEVEL_HIGH>;
				ti,hwmods = "dss_dispc";
				clocks = <&dss_dss_clk>;
				clock-names = "fck";
				/* CTRL_CORE_SMA_SW_1 */
				syscon-pol = <&scm_conf 0x534>;
			};

			hdmi: encoder@58060000 {
				compatible = "ti,dra7-hdmi";
				reg = <0x58040000 0x200>,
				      <0x58040200 0x80>,
				      <0x58040300 0x80>,
				      <0x58060000 0x19000>;
				reg-names = "wp", "pll", "phy", "core";
				interrupts = <GIC_SPI 96 IRQ_TYPE_LEVEL_HIGH>;
				status = "disabled";
				ti,hwmods = "dss_hdmi";
				clocks = <&dss_48mhz_clk>, <&dss_hdmi_clk>;
				clock-names = "fck", "sys_clk";
				dmas = <&sdma_xbar 76>;
				dma-names = "audio_tx";
			};
		};

		epwmss0: epwmss@4843e000 {
			compatible = "ti,dra7xx-pwmss", "ti,am33xx-pwmss";
			reg = <0x4843e000 0x30>;
			ti,hwmods = "epwmss0";
			#address-cells = <1>;
			#size-cells = <1>;
			status = "disabled";
			ranges = <0x4843e100  0x4843e100 0x80  /* ECAP */
				  0x4843e180  0x4843e180 0x80  /* EQEP */
				  0x4843e200  0x4843e200 0x80>;/* EHRPWM */

			ehrpwm0: ehrpwm@4843e200 {
				compatible = "ti,dra7xx-ehrpwm",
					     "ti,am33xx-ehrpwm";
				#pwm-cells = <3>;
				reg = <0x4843e200 0x80>;
				ti,hwmods = "ehrpwm0";
				status = "disabled";
			};
		};

		epwmss1: epwmss@48440000 {
			compatible = "ti,dra7xx-pwmss", "ti,am33xx-pwmss";
			reg = <0x48440000 0x30>;
			ti,hwmods = "epwmss1";
			#address-cells = <1>;
			#size-cells = <1>;
			status = "disabled";
			ranges = <0x48440100  0x48440100  0x80   /* ECAP */
				  0x48440180  0x48440180  0x80   /* EQEP */
				  0x48440200  0x48440200  0x80>; /* EHRPWM */

			ehrpwm1: ehrpwm@48440200 {
				compatible = "ti,dra7xx-ehrpwm",
					     "ti,am33xx-ehrpwm";
				#pwm-cells = <3>;
				reg = <0x48440200 0x80>;
				ti,hwmods = "ehrpwm1";
				status = "disabled";
			};
		};

		epwmss2: epwmss@48442000 {
			compatible = "ti,dra7xx-pwmss", "ti,am33xx-pwmss";
			reg = <0x48442000 0x30>;
			ti,hwmods = "epwmss2";
			#address-cells = <1>;
			#size-cells = <1>;
			status = "disabled";

			ranges = <0x48442100  0x48442100  0x80   /* ECAP */
				  0x48442180  0x48442180  0x80   /* EQEP */
				  0x48442200  0x48442200  0x80>; /* EHRPWM */

			ehrpwm2: ehrpwm@48442200 {
				compatible = "ti,dra7xx-ehrpwm",
					     "ti,am33xx-ehrpwm";
				#pwm-cells = <3>;
				reg = <0x48442200 0x80>;
				ti,hwmods = "ehrpwm2";
				status = "disabled";

			};
		};

		aes1: aes@4b500000 {
			compatible = "ti,omap4-aes";
			ti,hwmods = "aes1";
			reg = <0x4b500000 0xa0>;
			interrupts = <GIC_SPI 80 IRQ_TYPE_LEVEL_HIGH>;
			dmas = <&sdma_xbar 111>, <&sdma_xbar 110>;
			dma-names = "tx", "rx";
			clocks = <&l3_iclk_div>;
			clock-names = "fck";
		};

		aes2: aes@4b700000 {
			compatible = "ti,omap4-aes";
			ti,hwmods = "aes2";
			reg = <0x4b700000 0xa0>;
			interrupts = <GIC_SPI 59 IRQ_TYPE_LEVEL_HIGH>;
			dmas = <&sdma_xbar 114>, <&sdma_xbar 113>;
			dma-names = "tx", "rx";
			clocks = <&l3_iclk_div>;
			clock-names = "fck";
		};

		des: des@480a5000 {
			compatible = "ti,omap4-des";
			ti,hwmods = "des";
			reg = <0x480a5000 0xa0>;
			interrupts = <GIC_SPI 77 IRQ_TYPE_LEVEL_HIGH>;
			dmas = <&sdma_xbar 117>, <&sdma_xbar 116>;
			dma-names = "tx", "rx";
			clocks = <&l3_iclk_div>;
			clock-names = "fck";
		};

		sham: sham@53100000 {
			compatible = "ti,omap5-sham";
			ti,hwmods = "sham";
			reg = <0x4b101000 0x300>;
			interrupts = <GIC_SPI 46 IRQ_TYPE_LEVEL_HIGH>;
			dmas = <&sdma_xbar 119>;
			dma-names = "rx";
			clocks = <&l3_iclk_div>;
			clock-names = "fck";
		};

		rng: rng@48090000 {
			compatible = "ti,omap4-rng";
			ti,hwmods = "rng";
			reg = <0x48090000 0x2000>;
			interrupts = <GIC_SPI 47 IRQ_TYPE_LEVEL_HIGH>;
			clocks = <&l3_iclk_div>;
			clock-names = "fck";
		};

		vpe {
			compatible = "ti,vpe";
			ti,hwmods = "vpe";
			clocks = <&dpll_core_h23x2_ck>;
			clock-names = "fck";
			reg = <0x489d0000 0x120>,
			      <0x489d0300 0x20>,
			      <0x489d0400 0x20>,
			      <0x489d0500 0x20>,
			      <0x489d0600 0x3c>,
			      <0x489d0700 0x80>,
			      <0x489d5700 0x18>,
			      <0x489dd000 0x400>;
			reg-names = "vpe_top",
				    "vpe_chr_us0",
				    "vpe_chr_us1",
				    "vpe_chr_us2",
				    "vpe_dei",
				    "sc",
				    "csc",
				    "vpdma";
			interrupts = <GIC_SPI 354 IRQ_TYPE_LEVEL_HIGH>;
			#address-cells = <1>;
			#size-cells = <0>;
		};

		vip1: vip@0x48970000 {
			compatible = "ti,vip1";
			reg = <0x48970000 0x10000>,
			      <0x4897d000 0x1000>;
			reg-names = "vip","vpdma";
			ti,hwmods = "vip1";
			interrupts = <GIC_SPI 351 IRQ_TYPE_LEVEL_HIGH>,
				     <GIC_SPI 392 IRQ_TYPE_LEVEL_HIGH>;
			syscon = <&dra7_ctrl_core>;
			#address-cells = <1>;
			#size-cells = <0>;
			status = "disabled";
			vin1a: port@0 {
				#address-cells = <1>;
				#size-cells = <0>;
				reg = <0>;
				status = "disabled";
			};
			vin2a: port@1 {
				#address-cells = <1>;
				#size-cells = <0>;
				reg = <1>;
				status = "disabled";
			};
			vin1b: port@2 {
				#address-cells = <1>;
				#size-cells = <0>;
				reg = <2>;
				status = "disabled";
			};
			vin2b: port@3 {
				#address-cells = <1>;
				#size-cells = <0>;
				reg = <3>;
				status = "disabled";
			};
		};

		vip2: vip@0x48990000 {
			compatible = "ti,vip2";
			reg = <0x48990000 0x10000>,
			      <0x4899d000 0x1000>;
			reg-names = "vip","vpdma";
			ti,hwmods = "vip2";
			interrupts = <GIC_SPI 352 IRQ_TYPE_LEVEL_HIGH>,
				     <GIC_SPI 393 IRQ_TYPE_LEVEL_HIGH>;
			syscon = <&dra7_ctrl_core>;
			#address-cells = <1>;
			#size-cells = <0>;
			status = "disabled";
			vin3a: port@0 {
				#address-cells = <1>;
				#size-cells = <0>;
				reg = <0>;
				status = "disabled";
			};
			vin4a: port@1 {
				#address-cells = <1>;
				#size-cells = <0>;
				reg = <1>;
				status = "disabled";
			};
			vin3b: port@2 {
				#address-cells = <1>;
				#size-cells = <0>;
				reg = <2>;
				status = "disabled";
			};
			vin4b: port@3 {
				#address-cells = <1>;
				#size-cells = <0>;
				reg = <3>;
				status = "disabled";
			};
		};

		vip3: vip@0x489b0000 {
			compatible = "ti,vip3";
			reg = <0x489b0000 0x10000>,
			      <0x489bd000 0x1000>;
			reg-names = "vip","vpdma";
			ti,hwmods = "vip3";
			interrupts = <GIC_SPI 353 IRQ_TYPE_LEVEL_HIGH>,
				     <GIC_SPI 394 IRQ_TYPE_LEVEL_HIGH>;
			syscon = <&dra7_ctrl_core>;
			#address-cells = <1>;
			#size-cells = <0>;
			status = "disabled";
			vin5a: port@0 {
				#address-cells = <1>;
				#size-cells = <0>;
				reg = <0>;
				status = "disabled";
			};
			vin6a: port@1 {
				#address-cells = <1>;
				#size-cells = <0>;
				reg = <1>;
				status = "disabled";
			};
		};

		cal: cal@4845b000 {
			compatible = "ti,cal";
			ti,hwmods = "cal";
			reg = <0x4845B000 0x400>,
			      <0x4845B800 0x40>,
			      <0x4845B900 0x40>,
			      <0x4A002e94 0x4>;
			reg-names = "cal_top",
				    "cal_rx_core0",
				    "cal_rx_core1",
				    "camerrx_control";
			interrupts = <GIC_SPI 119 IRQ_TYPE_LEVEL_HIGH>;
			#address-cells = <1>;
			#size-cells = <0>;
			status = "disabled";
			csi2_0: port@0 {
				#address-cells = <1>;
				#size-cells = <0>;
				reg = <0>;
			};
			csi2_1: port@1 {
				#address-cells = <1>;
				#size-cells = <0>;
				reg = <1>;
			};
		};
	};

	thermal_zones: thermal-zones {
		#include "omap4-cpu-thermal.dtsi"
		#include "omap5-gpu-thermal.dtsi"
		#include "omap5-core-thermal.dtsi"
	};

};

&cpu_thermal {
	polling-delay = <500>; /* milliseconds */
};

/include/ "dra7xx-clocks.dtsi"<|MERGE_RESOLUTION|>--- conflicted
+++ resolved
@@ -1034,8 +1034,6 @@
 			status = "disabled";
 		};
 
-<<<<<<< HEAD
-=======
 		pruss1: pruss@4b200000 {
 			compatible = "ti,am5728-pruss";
 			ti,hwmods = "pruss1";
@@ -1118,7 +1116,6 @@
 			};
 		};
 
->>>>>>> 1f57c0dd
 		abb_mpu: regulator-abb-mpu {
 			compatible = "ti,abb-v3";
 			regulator-name = "abb_mpu";
