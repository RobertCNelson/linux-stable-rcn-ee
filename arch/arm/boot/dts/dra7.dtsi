/*
 * Copyright (C) 2013 Texas Instruments Incorporated - http://www.ti.com/
 *
 * This program is free software; you can redistribute it and/or modify
 * it under the terms of the GNU General Public License version 2 as
 * published by the Free Software Foundation.
 * Based on "omap4.dtsi"
 */

#include <dt-bindings/interrupt-controller/arm-gic.h>
#include <dt-bindings/pinctrl/dra.h>

#include "skeleton.dtsi"

#define MAX_SOURCES 400
#define DIRECT_IRQ(irq) (MAX_SOURCES + irq)

/ {
	#address-cells = <1>;
	#size-cells = <1>;

	compatible = "ti,dra7xx";
	interrupt-parent = <&gic>;

	aliases {
		i2c0 = &i2c1;
		i2c1 = &i2c2;
		i2c2 = &i2c3;
		i2c3 = &i2c4;
		i2c4 = &i2c5;
		serial0 = &uart1;
		serial1 = &uart2;
		serial2 = &uart3;
		serial3 = &uart4;
		serial4 = &uart5;
		serial5 = &uart6;
		ethernet0 = &cpsw_emac0;
		ethernet1 = &cpsw_emac1;
	};

	timer {
		compatible = "arm,armv7-timer";
		interrupts = <GIC_PPI 13 (GIC_CPU_MASK_SIMPLE(2) | IRQ_TYPE_LEVEL_LOW)>,
			     <GIC_PPI 14 (GIC_CPU_MASK_SIMPLE(2) | IRQ_TYPE_LEVEL_LOW)>,
			     <GIC_PPI 11 (GIC_CPU_MASK_SIMPLE(2) | IRQ_TYPE_LEVEL_LOW)>,
			     <GIC_PPI 10 (GIC_CPU_MASK_SIMPLE(2) | IRQ_TYPE_LEVEL_LOW)>;
	};

	gic: interrupt-controller@48211000 {
		compatible = "arm,cortex-a15-gic";
		interrupt-controller;
		#interrupt-cells = <3>;
		arm,routable-irqs = <192>;
		reg = <0x48211000 0x1000>,
		      <0x48212000 0x1000>,
		      <0x48214000 0x2000>,
		      <0x48216000 0x2000>;
		interrupts = <GIC_PPI 9 (GIC_CPU_MASK_SIMPLE(2) | IRQ_TYPE_LEVEL_HIGH)>;
	};

	/*
	 * The soc node represents the soc top level view. It is uses for IPs
	 * that are not memory mapped in the MPU view or for the MPU itself.
	 */
	soc {
		compatible = "ti,omap-infra";
		mpu {
			compatible = "ti,omap5-mpu";
			ti,hwmods = "mpu";
		};
	};

	/*
	 * XXX: Use a flat representation of the SOC interconnect.
	 * The real OMAP interconnect network is quite complex.
	 * Since that will not bring real advantage to represent that in DT for
	 * the moment, just use a fake OCP bus entry to represent the whole bus
	 * hierarchy.
	 */
	ocp {
		compatible = "ti,dra7-l3-noc", "simple-bus";
		#address-cells = <1>;
		#size-cells = <1>;
		ranges;
		ti,hwmods = "l3_main_1", "l3_main_2";
		reg = <0x44000000 0x1000000>,
		      <0x45000000 0x1000>;
		interrupts = <GIC_SPI 4 IRQ_TYPE_LEVEL_HIGH>,
			     <GIC_SPI DIRECT_IRQ(10) IRQ_TYPE_LEVEL_HIGH>;

		prm: prm@4ae06000 {
			compatible = "ti,dra7-prm";
			reg = <0x4ae06000 0x3000>;

			prm_clocks: clocks {
				#address-cells = <1>;
				#size-cells = <0>;
			};

			prm_clockdomains: clockdomains {
			};
		};

<<<<<<< HEAD
		axi@0 {
			compatible = "simple-bus";
			#size-cells = <1>;
			#address-cells = <1>;
			ranges = <0x51000000 0x51000000 0x3000
				  0x0	     0x20000000 0x10000000>;
			pcie@51000000 {
				compatible = "ti,dra7-pcie";
				reg = <0x51000000 0x2000>, <0x51002000 0x14c>, <0x1000 0x2000>;
				reg-names = "rc_dbics", "ti_conf", "config";
				interrupts = <0 232 0x4>, <0 233 0x4>;
				#address-cells = <3>;
				#size-cells = <2>;
				device_type = "pci";
				ranges = <0x81000000 0 0          0x03000 0 0x00010000
					  0x82000000 0 0x20013000 0x13000 0 0xffed000>;
				#interrupt-cells = <1>;
				num-lanes = <1>;
				ti,hwmods = "pcie1";
				phys = <&pcie1_phy>;
				phy-names = "pcie-phy0";
				interrupt-map-mask = <0 0 0 7>;
				interrupt-map = <0 0 0 1 &pcie1_intc 1>,
						<0 0 0 2 &pcie1_intc 2>,
						<0 0 0 3 &pcie1_intc 3>,
						<0 0 0 4 &pcie1_intc 4>;
				pcie1_intc: interrupt-controller {
					interrupt-controller;
					#address-cells = <0>;
					#interrupt-cells = <1>;
				};
			};
		};

		axi@1 {
			compatible = "simple-bus";
			#size-cells = <1>;
			#address-cells = <1>;
			ranges = <0x51800000 0x51800000 0x3000
				  0x0	     0x30000000 0x10000000>;
			status = "disabled";
			pcie@51000000 {
				compatible = "ti,dra7-pcie";
				reg = <0x51800000 0x2000>, <0x51802000 0x14c>, <0x1000 0x2000>;
				reg-names = "rc_dbics", "ti_conf", "config";
				interrupts = <0 355 0x4>, <0 356 0x4>;
				#address-cells = <3>;
				#size-cells = <2>;
				device_type = "pci";
				ranges = <0x81000000 0 0          0x03000 0 0x00010000
					  0x82000000 0 0x30013000 0x13000 0 0xffed000>;
				#interrupt-cells = <1>;
				num-lanes = <1>;
				ti,hwmods = "pcie2";
				phys = <&pcie2_phy>;
				phy-names = "pcie-phy0";
				interrupt-map-mask = <0 0 0 7>;
				interrupt-map = <0 0 0 1 &pcie2_intc 1>,
						<0 0 0 2 &pcie2_intc 2>,
						<0 0 0 3 &pcie2_intc 3>,
						<0 0 0 4 &pcie2_intc 4>;
				pcie2_intc: interrupt-controller {
					interrupt-controller;
					#address-cells = <0>;
					#interrupt-cells = <1>;
				};
			};
=======
		bandgap: bandgap@4a0021e0 {
			reg = <0x4a0021e0 0xc
				0x4a00232c 0xc
				0x4a002380 0x2c
				0x4a0023C0 0x3c
				0x4a002564 0x8
				0x4a002574 0x50>;
				compatible = "ti,dra752-bandgap";
				interrupts = <GIC_SPI 126 IRQ_TYPE_LEVEL_HIGH>;
				#thermal-sensor-cells = <1>;
>>>>>>> 3b8a6e02
		};

		cm_core_aon: cm_core_aon@4a005000 {
			compatible = "ti,dra7-cm-core-aon";
			reg = <0x4a005000 0x2000>;

			cm_core_aon_clocks: clocks {
				#address-cells = <1>;
				#size-cells = <0>;
			};

			cm_core_aon_clockdomains: clockdomains {
			};
		};

		cm_core: cm_core@4a008000 {
			compatible = "ti,dra7-cm-core";
			reg = <0x4a008000 0x3000>;

			cm_core_clocks: clocks {
				#address-cells = <1>;
				#size-cells = <0>;
			};

			cm_core_clockdomains: clockdomains {
			};
		};

		ctrl_core: ctrl_core@4a002000 {
			compatible = "ti,dra7-ctrl-core";
			reg = <0x4a002000 0x6d0>;

			ctrl_core_clocks: clocks {
				#address-cells = <1>;
				#size-cells = <0>;
			};

			ctrl_core_clockdomains: clockdomains {
			};
		};

		counter32k: counter@4ae04000 {
			compatible = "ti,omap-counter32k";
			reg = <0x4ae04000 0x40>;
			ti,hwmods = "counter_32k";
		};

		dra7_ctrl_general: tisyscon@4a002e00 {
			compatible = "syscon";
			reg = <0x4a002e00 0x7c>;
		};

		pbias_regulator: pbias_regulator {
			compatible = "ti,pbias-omap";
			reg = <0 0x4>;
			syscon = <&dra7_ctrl_general>;
			pbias_mmc_reg: pbias_mmc_omap5 {
				regulator-name = "pbias_mmc_omap5";
				regulator-min-microvolt = <1800000>;
				regulator-max-microvolt = <3000000>;
			};
		};

		dra7_pmx_core: pinmux@4a003400 {
			compatible = "pinctrl-single";
			reg = <0x4a003400 0x0464>;
			#address-cells = <1>;
			#size-cells = <0>;
			pinctrl-single,register-width = <32>;
			pinctrl-single,function-mask = <0x3fffffff>;
		};

		sdma: dma-controller@4a056000 {
			compatible = "ti,omap4430-sdma";
			reg = <0x4a056000 0x1000>;
			interrupts = <GIC_SPI 7 IRQ_TYPE_LEVEL_HIGH>,
				     <GIC_SPI 8 IRQ_TYPE_LEVEL_HIGH>,
				     <GIC_SPI 9 IRQ_TYPE_LEVEL_HIGH>,
				     <GIC_SPI 10 IRQ_TYPE_LEVEL_HIGH>;
			#dma-cells = <1>;
			#dma-channels = <32>;
			#dma-requests = <127>;
		};

		gpio1: gpio@4ae10000 {
			compatible = "ti,omap4-gpio";
			reg = <0x4ae10000 0x200>;
			interrupts = <GIC_SPI 24 IRQ_TYPE_LEVEL_HIGH>;
			ti,hwmods = "gpio1";
			gpio-controller;
			#gpio-cells = <2>;
			interrupt-controller;
			#interrupt-cells = <1>;
		};

		gpio2: gpio@48055000 {
			compatible = "ti,omap4-gpio";
			reg = <0x48055000 0x200>;
			interrupts = <GIC_SPI 25 IRQ_TYPE_LEVEL_HIGH>;
			ti,hwmods = "gpio2";
			gpio-controller;
			#gpio-cells = <2>;
			interrupt-controller;
			#interrupt-cells = <1>;
		};

		gpio3: gpio@48057000 {
			compatible = "ti,omap4-gpio";
			reg = <0x48057000 0x200>;
			interrupts = <GIC_SPI 26 IRQ_TYPE_LEVEL_HIGH>;
			ti,hwmods = "gpio3";
			gpio-controller;
			#gpio-cells = <2>;
			interrupt-controller;
			#interrupt-cells = <1>;
		};

		gpio4: gpio@48059000 {
			compatible = "ti,omap4-gpio";
			reg = <0x48059000 0x200>;
			interrupts = <GIC_SPI 27 IRQ_TYPE_LEVEL_HIGH>;
			ti,hwmods = "gpio4";
			gpio-controller;
			#gpio-cells = <2>;
			interrupt-controller;
			#interrupt-cells = <1>;
		};

		gpio5: gpio@4805b000 {
			compatible = "ti,omap4-gpio";
			reg = <0x4805b000 0x200>;
			interrupts = <GIC_SPI 28 IRQ_TYPE_LEVEL_HIGH>;
			ti,hwmods = "gpio5";
			gpio-controller;
			#gpio-cells = <2>;
			interrupt-controller;
			#interrupt-cells = <1>;
		};

		gpio6: gpio@4805d000 {
			compatible = "ti,omap4-gpio";
			reg = <0x4805d000 0x200>;
			interrupts = <GIC_SPI 29 IRQ_TYPE_LEVEL_HIGH>;
			ti,hwmods = "gpio6";
			gpio-controller;
			#gpio-cells = <2>;
			interrupt-controller;
			#interrupt-cells = <1>;
		};

		gpio7: gpio@48051000 {
			compatible = "ti,omap4-gpio";
			reg = <0x48051000 0x200>;
			interrupts = <GIC_SPI 30 IRQ_TYPE_LEVEL_HIGH>;
			ti,hwmods = "gpio7";
			gpio-controller;
			#gpio-cells = <2>;
			interrupt-controller;
			#interrupt-cells = <1>;
		};

		gpio8: gpio@48053000 {
			compatible = "ti,omap4-gpio";
			reg = <0x48053000 0x200>;
			interrupts = <GIC_SPI 116 IRQ_TYPE_LEVEL_HIGH>;
			ti,hwmods = "gpio8";
			gpio-controller;
			#gpio-cells = <2>;
			interrupt-controller;
			#interrupt-cells = <1>;
		};

		uart1: serial@4806a000 {
			compatible = "ti,omap4-uart";
			reg = <0x4806a000 0x100>;
			interrupts = <GIC_SPI 67 IRQ_TYPE_LEVEL_HIGH>;
			ti,hwmods = "uart1";
			clock-frequency = <48000000>;
			status = "disabled";
		};

		uart2: serial@4806c000 {
			compatible = "ti,omap4-uart";
			reg = <0x4806c000 0x100>;
			interrupts = <GIC_SPI 68 IRQ_TYPE_LEVEL_HIGH>;
			ti,hwmods = "uart2";
			clock-frequency = <48000000>;
			status = "disabled";
		};

		uart3: serial@48020000 {
			compatible = "ti,omap4-uart";
			reg = <0x48020000 0x100>;
			interrupts = <GIC_SPI 69 IRQ_TYPE_LEVEL_HIGH>;
			ti,hwmods = "uart3";
			clock-frequency = <48000000>;
			status = "disabled";
		};

		uart4: serial@4806e000 {
			compatible = "ti,omap4-uart";
			reg = <0x4806e000 0x100>;
			interrupts = <GIC_SPI 65 IRQ_TYPE_LEVEL_HIGH>;
			ti,hwmods = "uart4";
			clock-frequency = <48000000>;
                        status = "disabled";
		};

		uart5: serial@48066000 {
			compatible = "ti,omap4-uart";
			reg = <0x48066000 0x100>;
			interrupts = <GIC_SPI 100 IRQ_TYPE_LEVEL_HIGH>;
			ti,hwmods = "uart5";
			clock-frequency = <48000000>;
			status = "disabled";
		};

		uart6: serial@48068000 {
			compatible = "ti,omap4-uart";
			reg = <0x48068000 0x100>;
			interrupts = <GIC_SPI 101 IRQ_TYPE_LEVEL_HIGH>;
			ti,hwmods = "uart6";
			clock-frequency = <48000000>;
			status = "disabled";
		};

		uart7: serial@48420000 {
			compatible = "ti,omap4-uart";
			reg = <0x48420000 0x100>;
			interrupts = <GIC_SPI 218 IRQ_TYPE_LEVEL_HIGH>;
			ti,hwmods = "uart7";
			clock-frequency = <48000000>;
			status = "disabled";
		};

		uart8: serial@48422000 {
			compatible = "ti,omap4-uart";
			reg = <0x48422000 0x100>;
			interrupts = <GIC_SPI 219 IRQ_TYPE_LEVEL_HIGH>;
			ti,hwmods = "uart8";
			clock-frequency = <48000000>;
			status = "disabled";
		};

		uart9: serial@48424000 {
			compatible = "ti,omap4-uart";
			reg = <0x48424000 0x100>;
			interrupts = <GIC_SPI 220 IRQ_TYPE_LEVEL_HIGH>;
			ti,hwmods = "uart9";
			clock-frequency = <48000000>;
			status = "disabled";
		};

		uart10: serial@4ae2b000 {
			compatible = "ti,omap4-uart";
			reg = <0x4ae2b000 0x100>;
			interrupts = <GIC_SPI 221 IRQ_TYPE_LEVEL_HIGH>;
			ti,hwmods = "uart10";
			clock-frequency = <48000000>;
			status = "disabled";
		};

		timer1: timer@4ae18000 {
			compatible = "ti,omap5430-timer";
			reg = <0x4ae18000 0x80>;
			interrupts = <GIC_SPI 32 IRQ_TYPE_LEVEL_HIGH>;
			ti,hwmods = "timer1";
			ti,timer-alwon;
		};

		timer2: timer@48032000 {
			compatible = "ti,omap5430-timer";
			reg = <0x48032000 0x80>;
			interrupts = <GIC_SPI 33 IRQ_TYPE_LEVEL_HIGH>;
			ti,hwmods = "timer2";
		};

		timer3: timer@48034000 {
			compatible = "ti,omap5430-timer";
			reg = <0x48034000 0x80>;
			interrupts = <GIC_SPI 34 IRQ_TYPE_LEVEL_HIGH>;
			ti,hwmods = "timer3";
		};

		timer4: timer@48036000 {
			compatible = "ti,omap5430-timer";
			reg = <0x48036000 0x80>;
			interrupts = <GIC_SPI 35 IRQ_TYPE_LEVEL_HIGH>;
			ti,hwmods = "timer4";
		};

		timer5: timer@48820000 {
			compatible = "ti,omap5430-timer";
			reg = <0x48820000 0x80>;
			interrupts = <GIC_SPI 36 IRQ_TYPE_LEVEL_HIGH>;
			ti,hwmods = "timer5";
			ti,timer-dsp;
		};

		timer6: timer@48822000 {
			compatible = "ti,omap5430-timer";
			reg = <0x48822000 0x80>;
			interrupts = <GIC_SPI 37 IRQ_TYPE_LEVEL_HIGH>;
			ti,hwmods = "timer6";
			ti,timer-dsp;
			ti,timer-pwm;
		};

		timer7: timer@48824000 {
			compatible = "ti,omap5430-timer";
			reg = <0x48824000 0x80>;
			interrupts = <GIC_SPI 38 IRQ_TYPE_LEVEL_HIGH>;
			ti,hwmods = "timer7";
			ti,timer-dsp;
		};

		timer8: timer@48826000 {
			compatible = "ti,omap5430-timer";
			reg = <0x48826000 0x80>;
			interrupts = <GIC_SPI 39 IRQ_TYPE_LEVEL_HIGH>;
			ti,hwmods = "timer8";
			ti,timer-dsp;
			ti,timer-pwm;
		};

		timer9: timer@4803e000 {
			compatible = "ti,omap5430-timer";
			reg = <0x4803e000 0x80>;
			interrupts = <GIC_SPI 40 IRQ_TYPE_LEVEL_HIGH>;
			ti,hwmods = "timer9";
		};

		timer10: timer@48086000 {
			compatible = "ti,omap5430-timer";
			reg = <0x48086000 0x80>;
			interrupts = <GIC_SPI 41 IRQ_TYPE_LEVEL_HIGH>;
			ti,hwmods = "timer10";
		};

		timer11: timer@48088000 {
			compatible = "ti,omap5430-timer";
			reg = <0x48088000 0x80>;
			interrupts = <GIC_SPI 42 IRQ_TYPE_LEVEL_HIGH>;
			ti,hwmods = "timer11";
			ti,timer-pwm;
		};

		timer13: timer@48828000 {
			compatible = "ti,omap5430-timer";
			reg = <0x48828000 0x80>;
			interrupts = <GIC_SPI 339 IRQ_TYPE_LEVEL_HIGH>;
			ti,hwmods = "timer13";
			status = "disabled";
		};

		timer14: timer@4882a000 {
			compatible = "ti,omap5430-timer";
			reg = <0x4882a000 0x80>;
			interrupts = <GIC_SPI 340 IRQ_TYPE_LEVEL_HIGH>;
			ti,hwmods = "timer14";
			status = "disabled";
		};

		timer15: timer@4882c000 {
			compatible = "ti,omap5430-timer";
			reg = <0x4882c000 0x80>;
			interrupts = <GIC_SPI 341 IRQ_TYPE_LEVEL_HIGH>;
			ti,hwmods = "timer15";
			status = "disabled";
		};

		timer16: timer@4882e000 {
			compatible = "ti,omap5430-timer";
			reg = <0x4882e000 0x80>;
			interrupts = <GIC_SPI 342 IRQ_TYPE_LEVEL_HIGH>;
			ti,hwmods = "timer16";
			status = "disabled";
		};

		wdt2: wdt@4ae14000 {
			compatible = "ti,omap3-wdt";
			reg = <0x4ae14000 0x80>;
			interrupts = <GIC_SPI 75 IRQ_TYPE_LEVEL_HIGH>;
			ti,hwmods = "wd_timer2";
		};

		hwspinlock: spinlock@4a0f6000 {
			compatible = "ti,omap4-hwspinlock";
			reg = <0x4a0f6000 0x1000>;
			interrupts = <GIC_SPI 108 IRQ_TYPE_LEVEL_HIGH>;
			ti,hwmods = "spinlock";
			#hwlock-cells = <1>;
		};

		dmm@4e000000 {
			compatible = "ti,omap5-dmm";
			reg = <0x4e000000 0x800>;
			interrupts = <0 113 0x4>;
			ti,hwmods = "dmm";
		};

		i2c1: i2c@48070000 {
			compatible = "ti,omap4-i2c";
			reg = <0x48070000 0x100>;
			interrupts = <GIC_SPI 51 IRQ_TYPE_LEVEL_HIGH>;
			#address-cells = <1>;
			#size-cells = <0>;
			ti,hwmods = "i2c1";
			status = "disabled";
		};

		i2c2: i2c@48072000 {
			compatible = "ti,omap4-i2c";
			reg = <0x48072000 0x100>;
			interrupts = <GIC_SPI 52 IRQ_TYPE_LEVEL_HIGH>;
			#address-cells = <1>;
			#size-cells = <0>;
			ti,hwmods = "i2c2";
			status = "disabled";
		};

		i2c3: i2c@48060000 {
			compatible = "ti,omap4-i2c";
			reg = <0x48060000 0x100>;
			interrupts = <GIC_SPI 56 IRQ_TYPE_LEVEL_HIGH>;
			#address-cells = <1>;
			#size-cells = <0>;
			ti,hwmods = "i2c3";
			status = "disabled";
		};

		i2c4: i2c@4807a000 {
			compatible = "ti,omap4-i2c";
			reg = <0x4807a000 0x100>;
			interrupts = <GIC_SPI 57 IRQ_TYPE_LEVEL_HIGH>;
			#address-cells = <1>;
			#size-cells = <0>;
			ti,hwmods = "i2c4";
			status = "disabled";
		};

		i2c5: i2c@4807c000 {
			compatible = "ti,omap4-i2c";
			reg = <0x4807c000 0x100>;
			interrupts = <GIC_SPI 55 IRQ_TYPE_LEVEL_HIGH>;
			#address-cells = <1>;
			#size-cells = <0>;
			ti,hwmods = "i2c5";
			status = "disabled";
		};

		mmc1: mmc@4809c000 {
			compatible = "ti,omap4-hsmmc";
			reg = <0x4809c000 0x400>;
			interrupts = <GIC_SPI 78 IRQ_TYPE_LEVEL_HIGH>;
			ti,hwmods = "mmc1";
			ti,dual-volt;
			ti,needs-special-reset;
			dmas = <&sdma 61>, <&sdma 62>;
			dma-names = "tx", "rx";
			status = "disabled";
			pbias-supply = <&pbias_mmc_reg>;
		};

		mmc2: mmc@480b4000 {
			compatible = "ti,omap4-hsmmc";
			reg = <0x480b4000 0x400>;
			interrupts = <GIC_SPI 81 IRQ_TYPE_LEVEL_HIGH>;
			ti,hwmods = "mmc2";
			ti,needs-special-reset;
			dmas = <&sdma 47>, <&sdma 48>;
			dma-names = "tx", "rx";
			status = "disabled";
		};

		mmc3: mmc@480ad000 {
			compatible = "ti,omap4-hsmmc";
			reg = <0x480ad000 0x400>;
			interrupts = <GIC_SPI 89 IRQ_TYPE_LEVEL_HIGH>;
			ti,hwmods = "mmc3";
			ti,needs-special-reset;
			dmas = <&sdma 77>, <&sdma 78>;
			dma-names = "tx", "rx";
			status = "disabled";
		};

		mmc4: mmc@480d1000 {
			compatible = "ti,omap4-hsmmc";
			reg = <0x480d1000 0x400>;
			interrupts = <GIC_SPI 91 IRQ_TYPE_LEVEL_HIGH>;
			ti,hwmods = "mmc4";
			ti,needs-special-reset;
			dmas = <&sdma 57>, <&sdma 58>;
			dma-names = "tx", "rx";
			status = "disabled";
		};

		abb_mpu: regulator-abb-mpu {
			compatible = "ti,abb-v3";
			regulator-name = "abb_mpu";
			#address-cells = <0>;
			#size-cells = <0>;
			clocks = <&sys_clkin1>;
			ti,settling-time = <50>;
			ti,clock-cycles = <16>;

			reg = <0x4ae07ddc 0x4>, <0x4ae07de0 0x4>,
			      <0x4ae06014 0x4>, <0x4a003b20 0x8>,
			      <0x4ae0c158 0x4>;
			reg-names = "setup-address", "control-address",
				    "int-address", "efuse-address",
				    "ldo-address";
			ti,tranxdone-status-mask = <0x80>;
			/* LDOVBBMPU_FBB_MUX_CTRL */
			ti,ldovbb-override-mask = <0x400>;
			/* LDOVBBMPU_FBB_VSET_OUT */
			ti,ldovbb-vset-mask = <0x1F>;

			/*
			 * NOTE: only FBB mode used but actual vset will
			 * determine final biasing
			 */
			ti,abb_info = <
			/*uV		ABB	efuse	rbb_m fbb_m	vset_m*/
			1060000		0	0x0	0 0x02000000 0x01F00000
			1160000		0	0x4	0 0x02000000 0x01F00000
			1210000		0	0x8	0 0x02000000 0x01F00000
			>;
		};

		abb_ivahd: regulator-abb-ivahd {
			compatible = "ti,abb-v3";
			regulator-name = "abb_ivahd";
			#address-cells = <0>;
			#size-cells = <0>;
			clocks = <&sys_clkin1>;
			ti,settling-time = <50>;
			ti,clock-cycles = <16>;

			reg = <0x4ae07e34 0x4>, <0x4ae07e24 0x4>,
			      <0x4ae06010 0x4>, <0x4a0025cc 0x8>,
			      <0x4a002470 0x4>;
			reg-names = "setup-address", "control-address",
				    "int-address", "efuse-address",
				    "ldo-address";
			ti,tranxdone-status-mask = <0x40000000>;
			/* LDOVBBIVA_FBB_MUX_CTRL */
			ti,ldovbb-override-mask = <0x400>;
			/* LDOVBBIVA_FBB_VSET_OUT */
			ti,ldovbb-vset-mask = <0x1F>;

			/*
			 * NOTE: only FBB mode used but actual vset will
			 * determine final biasing
			 */
			ti,abb_info = <
			/*uV		ABB	efuse	rbb_m fbb_m	vset_m*/
			1055000		0	0x0	0 0x02000000 0x01F00000
			1150000		0	0x4	0 0x02000000 0x01F00000
			1250000		0	0x8	0 0x02000000 0x01F00000
			>;
		};

		abb_dspeve: regulator-abb-dspeve {
			compatible = "ti,abb-v3";
			regulator-name = "abb_dspeve";
			#address-cells = <0>;
			#size-cells = <0>;
			clocks = <&sys_clkin1>;
			ti,settling-time = <50>;
			ti,clock-cycles = <16>;

			reg = <0x4ae07e30 0x4>, <0x4ae07e20 0x4>,
			      <0x4ae06010 0x4>, <0x4a0025e0 0x8>,
			      <0x4a00246c 0x4>;
			reg-names = "setup-address", "control-address",
				    "int-address", "efuse-address",
				    "ldo-address";
			ti,tranxdone-status-mask = <0x20000000>;
			/* LDOVBBDSPEVE_FBB_MUX_CTRL */
			ti,ldovbb-override-mask = <0x400>;
			/* LDOVBBDSPEVE_FBB_VSET_OUT */
			ti,ldovbb-vset-mask = <0x1F>;

			/*
			 * NOTE: only FBB mode used but actual vset will
			 * determine final biasing
			 */
			ti,abb_info = <
			/*uV		ABB	efuse	rbb_m fbb_m	vset_m*/
			1055000		0	0x0	0 0x02000000 0x01F00000
			1150000		0	0x4	0 0x02000000 0x01F00000
			1250000		0	0x8	0 0x02000000 0x01F00000
			>;
		};

		abb_gpu: regulator-abb-gpu {
			compatible = "ti,abb-v3";
			regulator-name = "abb_gpu";
			#address-cells = <0>;
			#size-cells = <0>;
			clocks = <&sys_clkin1>;
			ti,settling-time = <50>;
			ti,clock-cycles = <16>;

			reg = <0x4ae07de4 0x4>, <0x4ae07de8 0x4>,
			      <0x4ae06010 0x4>, <0x4a003b08 0x8>,
			      <0x4ae0c154 0x4>;
			reg-names = "setup-address", "control-address",
				    "int-address", "efuse-address",
				    "ldo-address";
			ti,tranxdone-status-mask = <0x10000000>;
			/* LDOVBBGPU_FBB_MUX_CTRL */
			ti,ldovbb-override-mask = <0x400>;
			/* LDOVBBGPU_FBB_VSET_OUT */
			ti,ldovbb-vset-mask = <0x1F>;

			/*
			 * NOTE: only FBB mode used but actual vset will
			 * determine final biasing
			 */
			ti,abb_info = <
			/*uV		ABB	efuse	rbb_m fbb_m	vset_m*/
			1090000		0	0x0	0 0x02000000 0x01F00000
			1210000		0	0x4	0 0x02000000 0x01F00000
			1280000		0	0x8	0 0x02000000 0x01F00000
			>;
		};

		voltdm_mpu: voltdm@4a003b20 {
			compatible = "ti,omap5-voltdm";
			#voltdm-cells = <0>;
			vbb-supply = <&abb_mpu>;
			reg = <0x4a003b20 0x8>;
			ti,efuse-settings = <
			/* uV   offset */
			1060000 0x0
			1160000 0x4
			1210000 0x8
			>;
		};

		voltdm_ivahd: voltdm@4a0025cc {
			compatible = "ti,omap5-voltdm";
			#voltdm-cells = <0>;
			vbb-supply = <&abb_ivahd>;
			reg = <0x4a0025cc 0x8>;
			ti,efuse-settings = <
			/* uV   offset */
			1055000 0x0
			1150000 0x4
			1250000 0x8
			>;
		};

		voltdm_dspeve: voltdm@4a0025e0 {
			compatible = "ti,omap5-voltdm";
			#voltdm-cells = <0>;
			vbb-supply = <&abb_dspeve>;
			reg = <0x4a0025e0 0x8>;
			ti,efuse-settings = <
			/* uV   offset */
			1055000 0x0
			1150000 0x4
			1250000 0x8
			>;
		};

		voltdm_gpu: voltdm@4a003b08 {
			compatible = "ti,omap5-voltdm";
			#voltdm-cells = <0>;
			vbb-supply = <&abb_gpu>;
			reg = <0x4a003b08 0x8>;
			ti,efuse-settings = <
			/* uV   offset */
			1090000 0x0
			1210000 0x4
			1280000 0x8
			>;
		};

		voltdm_core: voltdm@4a0025f4 {
			compatible = "ti,omap5-core-voltdm";
			#voltdm-cells = <0>;
			reg = <0x4a0025f4 0x4>;
			ti,efuse-settings = <
			/* uV   offset */
			1090000 0x0
			>;
		};

		mcspi1: spi@48098000 {
			compatible = "ti,omap4-mcspi";
			reg = <0x48098000 0x200>;
			interrupts = <GIC_SPI 60 IRQ_TYPE_LEVEL_HIGH>;
			#address-cells = <1>;
			#size-cells = <0>;
			ti,hwmods = "mcspi1";
			ti,spi-num-cs = <4>;
			dmas = <&sdma 35>,
			       <&sdma 36>,
			       <&sdma 37>,
			       <&sdma 38>,
			       <&sdma 39>,
			       <&sdma 40>,
			       <&sdma 41>,
			       <&sdma 42>;
			dma-names = "tx0", "rx0", "tx1", "rx1",
				    "tx2", "rx2", "tx3", "rx3";
			status = "disabled";
		};

		mcspi2: spi@4809a000 {
			compatible = "ti,omap4-mcspi";
			reg = <0x4809a000 0x200>;
			interrupts = <GIC_SPI 61 IRQ_TYPE_LEVEL_HIGH>;
			#address-cells = <1>;
			#size-cells = <0>;
			ti,hwmods = "mcspi2";
			ti,spi-num-cs = <2>;
			dmas = <&sdma 43>,
			       <&sdma 44>,
			       <&sdma 45>,
			       <&sdma 46>;
			dma-names = "tx0", "rx0", "tx1", "rx1";
			status = "disabled";
		};

		mcspi3: spi@480b8000 {
			compatible = "ti,omap4-mcspi";
			reg = <0x480b8000 0x200>;
			interrupts = <GIC_SPI 86 IRQ_TYPE_LEVEL_HIGH>;
			#address-cells = <1>;
			#size-cells = <0>;
			ti,hwmods = "mcspi3";
			ti,spi-num-cs = <2>;
			dmas = <&sdma 15>, <&sdma 16>;
			dma-names = "tx0", "rx0";
			status = "disabled";
		};

		mcspi4: spi@480ba000 {
			compatible = "ti,omap4-mcspi";
			reg = <0x480ba000 0x200>;
			interrupts = <GIC_SPI 43 IRQ_TYPE_LEVEL_HIGH>;
			#address-cells = <1>;
			#size-cells = <0>;
			ti,hwmods = "mcspi4";
			ti,spi-num-cs = <1>;
			dmas = <&sdma 70>, <&sdma 71>;
			dma-names = "tx0", "rx0";
			status = "disabled";
		};

		qspi: qspi@4b300000 {
			compatible = "ti,dra7xxx-qspi";
			reg = <0x4b300000 0x100>, <0x4a002558 0x4>,
				<0x5c000000 0x3ffffff>;
			reg-names = "qspi_base",
				"qspi_ctrlmod",
				"qspi_mmap";
			#address-cells = <1>;
			#size-cells = <0>;
			ti,hwmods = "qspi";
			clocks = <&qspi_gfclk_div>;
			clock-names = "fck";
			num-cs = <4>;
			interrupts = <GIC_SPI 343 IRQ_TYPE_LEVEL_HIGH>;
			status = "disabled";
		};

		omap_control_sata: control-phy@4a002374 {
			compatible = "ti,control-phy-pipe3";
			reg = <0x4a002374 0x4>;
			reg-names = "power";
			clocks = <&sys_clkin1>;
			clock-names = "sysclk";
		};

		/* OCP2SCP3 */
		ocp2scp@4a090000 {
			compatible = "ti,omap-ocp2scp";
			#address-cells = <1>;
			#size-cells = <1>;
			ranges;
			reg = <0x4a090000 0x20>;
			ti,hwmods = "ocp2scp3";
			sata_phy: phy@4A096000 {
				compatible = "ti,phy-pipe3-sata";
				reg = <0x4A096000 0x80>, /* phy_rx */
				      <0x4A096400 0x64>, /* phy_tx */
				      <0x4A096800 0x40>; /* pll_ctrl */
				reg-names = "phy_rx", "phy_tx", "pll_ctrl";
				ctrl-module = <&omap_control_sata>;
				clocks = <&sys_clkin1>;
				clock-names = "sysclk";
				#phy-cells = <0>;
			};

			pcie1_phy: pciephy@4a094000 {
				compatible = "ti,phy-pipe3-pcie";
				reg = <0x4a094000 0x80>, /* phy_rx */
				      <0x4a094400 0x64>; /* phy_tx */
				reg-names = "phy_rx", "phy_tx";
				ctrl-module = <&omap_control_pcie1phy>;
				clocks = <&dpll_pcie_ref_ck>,
					 <&dpll_pcie_ref_m2ldo_ck>,
					 <&optfclk_pciephy1_32khz>,
					 <&optfclk_pciephy1_clk>,
					 <&optfclk_pciephy1_div_clk>,
					 <&optfclk_pciephy_div>;
				clock-names = "dpll_ref", "dpll_ref_m2",
					      "wkupclk", "refclk",
					      "div-clk", "phy-div";
				#phy-cells = <0>;
				id = <1>;
				ti,hwmods = "pcie1-phy";
			};

			pcie2_phy: pciephy@4a095000 {
				compatible = "ti,phy-pipe3-pcie";
				reg = <0x4a095000 0x80>, /* phy_rx */
				      <0x4a095400 0x64>; /* phy_tx */
				reg-names = "phy_rx", "phy_tx";
				ctrl-module = <&omap_control_pcie2phy>;
				clocks = <&dpll_pcie_ref_ck>,
					 <&dpll_pcie_ref_m2ldo_ck>,
					 <&optfclk_pciephy2_32khz>,
					 <&optfclk_pciephy2_clk>,
					 <&optfclk_pciephy2_div_clk>,
					 <&optfclk_pciephy_div>;
				clock-names = "dpll_ref", "dpll_ref_m2",
					      "wkupclk", "refclk",
					      "div-clk", "phy-div";
				#phy-cells = <0>;
				ti,hwmods = "pcie2-phy";
				id = <2>;
				status = "disabled";
			};
		};

		sata: sata@4a141100 {
			compatible = "snps,dwc-ahci";
			reg = <0x4a140000 0x1100>, <0x4a141100 0x7>;
			interrupts = <GIC_SPI 49 IRQ_TYPE_LEVEL_HIGH>;
			phys = <&sata_phy>;
			phy-names = "sata-phy";
			clocks = <&sata_ref_clk>;
			ti,hwmods = "sata";
		};

		omap_control_pcie1phy: control-phy@0x4a003c40 {
			compatible = "ti,control-phy-pcie";
			reg = <0x4a003c40 0x4>, <0x4a003c14 0x4>, <0x4a003c34 0x4>;
			reg-names = "power", "control_sma", "pcie_pcs";
			clocks = <&sys_clkin1>;
			clock-names = "sysclk";
		};

		omap_control_pcie2phy: control-pcie@0x4a003c44 {
			compatible = "ti,control-phy-pcie";
			reg = <0x4a003c44 0x4>, <0x4a003c14 0x4>, <0x4a003c34 0x4>;
			reg-names = "power", "control_sma", "pcie_pcs";
			clocks = <&sys_clkin1>;
			clock-names = "sysclk";
			status = "disabled";
		};

		rtc: rtcss@48838000 {
			compatible = "ti,am3352-rtc";
			reg = <0x48838000 0x100>;
			interrupts = <GIC_SPI 217 IRQ_TYPE_LEVEL_HIGH>,
				     <GIC_SPI 217 IRQ_TYPE_LEVEL_HIGH>;
			ti,hwmods = "rtcss";
			clocks = <&sys_32k_ck>;
		};

		omap_control_usb2phy1: control-phy@4a002300 {
			compatible = "ti,control-phy-usb2";
			reg = <0x4a002300 0x4>;
			reg-names = "power";
		};

		omap_control_usb3phy1: control-phy@4a002370 {
			compatible = "ti,control-phy-pipe3";
			reg = <0x4a002370 0x4>;
			reg-names = "power";
		};

		omap_control_usb2phy2: control-phy@0x4a002e74 {
			compatible = "ti,control-phy-usb2-dra7";
			reg = <0x4a002e74 0x4>;
			reg-names = "power";
		};

		/* OCP2SCP1 */
		ocp2scp@4a080000 {
			compatible = "ti,omap-ocp2scp";
			#address-cells = <1>;
			#size-cells = <1>;
			ranges;
			reg = <0x4a080000 0x20>;
			ti,hwmods = "ocp2scp1";

			usb2_phy1: phy@4a084000 {
				compatible = "ti,omap-usb2";
				reg = <0x4a084000 0x400>;
				ctrl-module = <&omap_control_usb2phy1>;
				clocks = <&usb_phy1_always_on_clk32k>,
					 <&usb_otg_ss1_refclk960m>;
				clock-names =	"wkupclk",
						"refclk";
				#phy-cells = <0>;
			};

			usb2_phy2: phy@4a085000 {
				compatible = "ti,omap-usb2";
				reg = <0x4a085000 0x400>;
				ctrl-module = <&omap_control_usb2phy2>;
				clocks = <&usb_phy2_always_on_clk32k>,
					 <&usb_otg_ss2_refclk960m>;
				clock-names =	"wkupclk",
						"refclk";
				#phy-cells = <0>;
			};

			usb3_phy1: phy@4a084400 {
				compatible = "ti,omap-usb3";
				reg = <0x4a084400 0x80>,
				      <0x4a084800 0x64>,
				      <0x4a084c00 0x40>;
				reg-names = "phy_rx", "phy_tx", "pll_ctrl";
				ctrl-module = <&omap_control_usb3phy1>;
				clocks = <&usb_phy3_always_on_clk32k>,
					 <&sys_clkin1>,
					 <&usb_otg_ss1_refclk960m>;
				clock-names =	"wkupclk",
						"sysclk",
						"refclk";
				#phy-cells = <0>;
			};
		};

		omap_dwc3_1@48880000 {
			compatible = "ti,dwc3";
			ti,hwmods = "usb_otg_ss1";
			reg = <0x48880000 0x10000>;
			interrupts = <GIC_SPI 72 IRQ_TYPE_LEVEL_HIGH>;
			#address-cells = <1>;
			#size-cells = <1>;
			utmi-mode = <2>;
			ranges;
			usb1: usb@48890000 {
				compatible = "snps,dwc3";
				reg = <0x48890000 0x17000>;
				interrupts = <GIC_SPI 71 IRQ_TYPE_LEVEL_HIGH>;
				phys = <&usb2_phy1>, <&usb3_phy1>;
				phy-names = "usb2-phy", "usb3-phy";
				tx-fifo-resize;
				maximum-speed = "super-speed";
				dr_mode = "otg";
			};
		};

		omap_dwc3_2@488c0000 {
			compatible = "ti,dwc3";
			ti,hwmods = "usb_otg_ss2";
			reg = <0x488c0000 0x10000>;
			interrupts = <GIC_SPI 87 IRQ_TYPE_LEVEL_HIGH>;
			#address-cells = <1>;
			#size-cells = <1>;
			utmi-mode = <2>;
			ranges;
			usb2: usb@488d0000 {
				compatible = "snps,dwc3";
				reg = <0x488d0000 0x17000>;
				interrupts = <GIC_SPI 73 IRQ_TYPE_LEVEL_HIGH>;
				phys = <&usb2_phy2>;
				phy-names = "usb2-phy";
				tx-fifo-resize;
				maximum-speed = "high-speed";
				dr_mode = "otg";
			};
		};

		/* IRQ for DWC3_3 and DWC3_4 need IRQ crossbar */
		omap_dwc3_3@48900000 {
			compatible = "ti,dwc3";
			ti,hwmods = "usb_otg_ss3";
			reg = <0x48900000 0x10000>;
			interrupts = <GIC_SPI 344 IRQ_TYPE_LEVEL_HIGH>;
			#address-cells = <1>;
			#size-cells = <1>;
			utmi-mode = <2>;
			ranges;
			status = "disabled";
			usb3: usb@48910000 {
				compatible = "snps,dwc3";
				reg = <0x48910000 0x17000>;
				interrupts = <GIC_SPI 88 IRQ_TYPE_LEVEL_HIGH>;
				tx-fifo-resize;
				maximum-speed = "high-speed";
				dr_mode = "otg";
			};
		};

		omap_dwc3_4@48940000 {
			compatible = "ti,dwc3";
			ti,hwmods = "usb_otg_ss4";
			reg = <0x48940000 0x10000>;
			interrupts = <GIC_SPI 346 IRQ_TYPE_LEVEL_HIGH>;
			#address-cells = <1>;
			#size-cells = <1>;
			utmi-mode = <2>;
			ranges;
			status = "disabled";
			usb4: usb@48950000 {
				compatible = "snps,dwc3";
				reg = <0x48950000 0x17000>;
				interrupts = <GIC_SPI 345 IRQ_TYPE_LEVEL_HIGH>;
				tx-fifo-resize;
				maximum-speed = "high-speed";
				dr_mode = "otg";
			};
		};

		atl: atl@4843c000 {
			compatible = "ti,dra7-atl";
			reg = <0x4843c000 0x3ff>;
			ti,hwmods = "atl";
			ti,provided-clocks = <&atl_clkin0_ck>, <&atl_clkin1_ck>,
					     <&atl_clkin2_ck>, <&atl_clkin3_ck>;
			clocks = <&atl_gfclk_mux>;
			clock-names = "fck";
			status = "disabled";
		};

		crossbar_mpu: crossbar@4a020000 {
			compatible = "ti,irq-crossbar";
			reg = <0x4a002a48 0x130>;
			ti,max-irqs = <160>;
			ti,max-crossbar-sources = <MAX_SOURCES>;
			ti,reg-size = <2>;
			ti,irqs-reserved = <0 1 2 3 5 6 131 132>;
			ti,irqs-skip = <10 133 139 140>;
			ti,irqs-safe-map = <0>;
		};

		mac: ethernet@4a100000 {
			compatible = "ti,cpsw";
			ti,hwmods = "gmac";
			cpdma_channels = <8>;
			ale_entries = <1024>;
			bd_ram_size = <0x2000>;
			no_bd_ram = <0>;
			rx_descs = <64>;
			mac_control = <0x20>;
			slaves = <2>;
			active_slave = <0>;
			cpts_clock_mult = <0x80000000>;
			cpts_clock_shift = <29>;
			reg = <0x48484000 0x1000
			       0x48485200 0xE00>;
			#address-cells = <1>;
			#size-cells = <1>;
			/*
			 * rx_thresh_pend
			 * rx_pend
			 * tx_pend
			 * misc_pend
			 */
			interrupts = <GIC_SPI 334 IRQ_TYPE_LEVEL_HIGH>,
				     <GIC_SPI 335 IRQ_TYPE_LEVEL_HIGH>,
				     <GIC_SPI 336 IRQ_TYPE_LEVEL_HIGH>,
				     <GIC_SPI 337 IRQ_TYPE_LEVEL_HIGH>;
			ranges;
			status = "disabled";

			davinci_mdio: mdio@48485000 {
				compatible = "ti,davinci_mdio";
				#address-cells = <1>;
				#size-cells = <0>;
				ti,hwmods = "davinci_mdio";
				bus_freq = <1000000>;
				reg = <0x48485000 0x100>;
			};

			cpsw_emac0: slave@48480200 {
				/* Filled in by U-Boot */
				mac-address = [ 00 00 00 00 00 00 ];
			};

			cpsw_emac1: slave@48480300 {
				/* Filled in by U-Boot */
				mac-address = [ 00 00 00 00 00 00 ];
			};

			phy_sel: cpsw-phy-sel@4a002554 {
				compatible = "ti,dra7xx-cpsw-phy-sel";
				reg= <0x4a002554 0x4>;
				reg-names = "gmii-sel";
			};
		};

		vpe {
			compatible = "ti,vpe";
			ti,hwmods = "vpe";
			clocks = <&dpll_core_h23x2_ck>;
			clock-names = "fck";
			reg = <0x489d0000 0x120>,
			      <0x489d0300 0x20>,
			      <0x489d0400 0x20>,
			      <0x489d0500 0x20>,
			      <0x489d0600 0x3c>,
			      <0x489d0700 0x80>,
			      <0x489d5700 0x18>,
			      <0x489dd000 0x400>;
			reg-names = "vpe_top",
				    "vpe_chr_us0",
				    "vpe_chr_us1",
				    "vpe_chr_us2",
				    "vpe_dei",
				    "sc",
				    "csc",
				    "vpdma";
			interrupts = <GIC_SPI 354 IRQ_TYPE_LEVEL_HIGH>;
			#address-cells = <1>;
			#size-cells = <0>;
		};

		elm: elm@48078000 {
			compatible = "ti,am3352-elm";
			reg = <0x48078000 0xfc0>;      /* device IO registers */
			interrupts = <GIC_SPI 4 IRQ_TYPE_LEVEL_HIGH>;
			ti,hwmods = "elm";
			status = "disabled";
		};

		gpmc: gpmc@50000000 {
			compatible = "ti,am3352-gpmc";
			ti,hwmods = "gpmc";
			reg = <0x50000000 0x37c>;      /* device IO registers */
			interrupts = <GIC_SPI 20 IRQ_TYPE_LEVEL_HIGH>;
			gpmc,num-cs = <8>;
			gpmc,num-waitpins = <2>;
			#address-cells = <2>;
			#size-cells = <1>;
			status = "disabled";
		};
	};
};

/include/ "dra7xx-clocks.dtsi"<|MERGE_RESOLUTION|>--- conflicted
+++ resolved
@@ -101,7 +101,6 @@
 			};
 		};
 
-<<<<<<< HEAD
 		axi@0 {
 			compatible = "simple-bus";
 			#size-cells = <1>;
@@ -169,7 +168,8 @@
 					#interrupt-cells = <1>;
 				};
 			};
-=======
+		};
+
 		bandgap: bandgap@4a0021e0 {
 			reg = <0x4a0021e0 0xc
 				0x4a00232c 0xc
@@ -180,7 +180,6 @@
 				compatible = "ti,dra752-bandgap";
 				interrupts = <GIC_SPI 126 IRQ_TYPE_LEVEL_HIGH>;
 				#thermal-sensor-cells = <1>;
->>>>>>> 3b8a6e02
 		};
 
 		cm_core_aon: cm_core_aon@4a005000 {
