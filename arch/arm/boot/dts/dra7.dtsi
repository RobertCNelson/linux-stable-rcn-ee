/*
 * Copyright (C) 2013 Texas Instruments Incorporated - http://www.ti.com/
 *
 * This program is free software; you can redistribute it and/or modify
 * it under the terms of the GNU General Public License version 2 as
 * published by the Free Software Foundation.
 * Based on "omap4.dtsi"
 */

#include <dt-bindings/interrupt-controller/arm-gic.h>
#include <dt-bindings/pinctrl/dra.h>

#include "skeleton.dtsi"

#define MAX_SOURCES 400
#define DIRECT_IRQ(irq) (MAX_SOURCES + irq)

/ {
	#address-cells = <1>;
	#size-cells = <1>;

	compatible = "ti,dra7xx";
	interrupt-parent = <&gic>;

	aliases {
		i2c0 = &i2c1;
		i2c1 = &i2c2;
		i2c2 = &i2c3;
		i2c3 = &i2c4;
		i2c4 = &i2c5;
		serial0 = &uart1;
		serial1 = &uart2;
		serial2 = &uart3;
		serial3 = &uart4;
		serial4 = &uart5;
		serial5 = &uart6;
		ethernet0 = &cpsw_emac0;
		ethernet1 = &cpsw_emac1;
	};

	timer {
		compatible = "arm,armv7-timer";
		interrupts = <GIC_PPI 13 (GIC_CPU_MASK_SIMPLE(2) | IRQ_TYPE_LEVEL_LOW)>,
			     <GIC_PPI 14 (GIC_CPU_MASK_SIMPLE(2) | IRQ_TYPE_LEVEL_LOW)>,
			     <GIC_PPI 11 (GIC_CPU_MASK_SIMPLE(2) | IRQ_TYPE_LEVEL_LOW)>,
			     <GIC_PPI 10 (GIC_CPU_MASK_SIMPLE(2) | IRQ_TYPE_LEVEL_LOW)>;
	};

	gic: interrupt-controller@48211000 {
		compatible = "arm,cortex-a15-gic";
		interrupt-controller;
		#interrupt-cells = <3>;
		arm,routable-irqs = <192>;
		reg = <0x48211000 0x1000>,
		      <0x48212000 0x1000>,
		      <0x48214000 0x2000>,
		      <0x48216000 0x2000>;
		interrupts = <GIC_PPI 9 (GIC_CPU_MASK_SIMPLE(2) | IRQ_TYPE_LEVEL_HIGH)>;
	};

	/*
	 * The soc node represents the soc top level view. It is uses for IPs
	 * that are not memory mapped in the MPU view or for the MPU itself.
	 */
	soc {
		compatible = "ti,omap-infra";
		mpu {
			compatible = "ti,omap5-mpu";
			ti,hwmods = "mpu";
		};
	};

	/*
	 * XXX: Use a flat representation of the SOC interconnect.
	 * The real OMAP interconnect network is quite complex.
	 * Since that will not bring real advantage to represent that in DT for
	 * the moment, just use a fake OCP bus entry to represent the whole bus
	 * hierarchy.
	 */
	ocp {
		compatible = "ti,dra7-l3-noc", "simple-bus";
		#address-cells = <1>;
		#size-cells = <1>;
		ranges;
		ti,hwmods = "l3_main_1", "l3_main_2";
		reg = <0x44000000 0x1000000>,
		      <0x45000000 0x1000>;
		interrupts = <GIC_SPI 4 IRQ_TYPE_LEVEL_HIGH>,
			     <GIC_SPI DIRECT_IRQ(10) IRQ_TYPE_LEVEL_HIGH>;

		prm: prm@4ae06000 {
			compatible = "ti,dra7-prm";
			reg = <0x4ae06000 0x3000>;

			prm_clocks: clocks {
				#address-cells = <1>;
				#size-cells = <0>;
			};

			prm_clockdomains: clockdomains {
			};
		};

		axi@0 {
			compatible = "simple-bus";
			#size-cells = <1>;
			#address-cells = <1>;
			ranges = <0x51000000 0x51000000 0x3000
				  0x0	     0x20000000 0x10000000>;
			pcie@51000000 {
				compatible = "ti,dra7-pcie";
				reg = <0x51000000 0x2000>, <0x51002000 0x14c>, <0x1000 0x2000>;
				reg-names = "rc_dbics", "ti_conf", "config";
				interrupts = <0 232 0x4>, <0 233 0x4>;
				#address-cells = <3>;
				#size-cells = <2>;
				device_type = "pci";
				ranges = <0x81000000 0 0          0x03000 0 0x00010000
					  0x82000000 0 0x20013000 0x13000 0 0xffed000>;
				#interrupt-cells = <1>;
				num-lanes = <1>;
				ti,hwmods = "pcie1";
				phys = <&pcie1_phy>;
				phy-names = "pcie-phy0";
				interrupt-map-mask = <0 0 0 7>;
				interrupt-map = <0 0 0 1 &pcie1_intc 1>,
						<0 0 0 2 &pcie1_intc 2>,
						<0 0 0 3 &pcie1_intc 3>,
						<0 0 0 4 &pcie1_intc 4>;
				pcie1_intc: interrupt-controller {
					interrupt-controller;
					#address-cells = <0>;
					#interrupt-cells = <1>;
				};
			};
		};

		axi@1 {
			compatible = "simple-bus";
			#size-cells = <1>;
			#address-cells = <1>;
			ranges = <0x51800000 0x51800000 0x3000
				  0x0	     0x30000000 0x10000000>;
			status = "disabled";
			pcie@51000000 {
				compatible = "ti,dra7-pcie";
				reg = <0x51800000 0x2000>, <0x51802000 0x14c>, <0x1000 0x2000>;
				reg-names = "rc_dbics", "ti_conf", "config";
				interrupts = <0 355 0x4>, <0 356 0x4>;
				#address-cells = <3>;
				#size-cells = <2>;
				device_type = "pci";
				ranges = <0x81000000 0 0          0x03000 0 0x00010000
					  0x82000000 0 0x30013000 0x13000 0 0xffed000>;
				#interrupt-cells = <1>;
				num-lanes = <1>;
				ti,hwmods = "pcie2";
				phys = <&pcie2_phy>;
				phy-names = "pcie-phy0";
				interrupt-map-mask = <0 0 0 7>;
				interrupt-map = <0 0 0 1 &pcie2_intc 1>,
						<0 0 0 2 &pcie2_intc 2>,
						<0 0 0 3 &pcie2_intc 3>,
						<0 0 0 4 &pcie2_intc 4>;
				pcie2_intc: interrupt-controller {
					interrupt-controller;
					#address-cells = <0>;
					#interrupt-cells = <1>;
				};
			};
		};

		cm_core_aon: cm_core_aon@4a005000 {
			compatible = "ti,dra7-cm-core-aon";
			reg = <0x4a005000 0x2000>;

			cm_core_aon_clocks: clocks {
				#address-cells = <1>;
				#size-cells = <0>;
			};

			cm_core_aon_clockdomains: clockdomains {
			};
		};

		cm_core: cm_core@4a008000 {
			compatible = "ti,dra7-cm-core";
			reg = <0x4a008000 0x3000>;

			cm_core_clocks: clocks {
				#address-cells = <1>;
				#size-cells = <0>;
			};

			cm_core_clockdomains: clockdomains {
			};
		};

		counter32k: counter@4ae04000 {
			compatible = "ti,omap-counter32k";
			reg = <0x4ae04000 0x40>;
			ti,hwmods = "counter_32k";
		};

		dra7_ctrl_general: tisyscon@4a002e00 {
			compatible = "syscon";
			reg = <0x4a002e00 0x7c>;
		};

		pbias_regulator: pbias_regulator {
			compatible = "ti,pbias-omap";
			reg = <0 0x4>;
			syscon = <&dra7_ctrl_general>;
			pbias_mmc_reg: pbias_mmc_omap5 {
				regulator-name = "pbias_mmc_omap5";
				regulator-min-microvolt = <1800000>;
				regulator-max-microvolt = <3000000>;
			};
		};

		dra7_pmx_core: pinmux@4a003400 {
			compatible = "pinctrl-single";
			reg = <0x4a003400 0x0464>;
			#address-cells = <1>;
			#size-cells = <0>;
			pinctrl-single,register-width = <32>;
			pinctrl-single,function-mask = <0x3fffffff>;
		};

		sdma: dma-controller@4a056000 {
			compatible = "ti,omap4430-sdma";
			reg = <0x4a056000 0x1000>;
			interrupts = <GIC_SPI 7 IRQ_TYPE_LEVEL_HIGH>,
				     <GIC_SPI 8 IRQ_TYPE_LEVEL_HIGH>,
				     <GIC_SPI 9 IRQ_TYPE_LEVEL_HIGH>,
				     <GIC_SPI 10 IRQ_TYPE_LEVEL_HIGH>;
			#dma-cells = <1>;
			#dma-channels = <32>;
			#dma-requests = <127>;
		};

		gpio1: gpio@4ae10000 {
			compatible = "ti,omap4-gpio";
			reg = <0x4ae10000 0x200>;
			interrupts = <GIC_SPI 24 IRQ_TYPE_LEVEL_HIGH>;
			ti,hwmods = "gpio1";
			gpio-controller;
			#gpio-cells = <2>;
			interrupt-controller;
			#interrupt-cells = <1>;
		};

		gpio2: gpio@48055000 {
			compatible = "ti,omap4-gpio";
			reg = <0x48055000 0x200>;
			interrupts = <GIC_SPI 25 IRQ_TYPE_LEVEL_HIGH>;
			ti,hwmods = "gpio2";
			gpio-controller;
			#gpio-cells = <2>;
			interrupt-controller;
			#interrupt-cells = <1>;
		};

		gpio3: gpio@48057000 {
			compatible = "ti,omap4-gpio";
			reg = <0x48057000 0x200>;
			interrupts = <GIC_SPI 26 IRQ_TYPE_LEVEL_HIGH>;
			ti,hwmods = "gpio3";
			gpio-controller;
			#gpio-cells = <2>;
			interrupt-controller;
			#interrupt-cells = <1>;
		};

		gpio4: gpio@48059000 {
			compatible = "ti,omap4-gpio";
			reg = <0x48059000 0x200>;
			interrupts = <GIC_SPI 27 IRQ_TYPE_LEVEL_HIGH>;
			ti,hwmods = "gpio4";
			gpio-controller;
			#gpio-cells = <2>;
			interrupt-controller;
			#interrupt-cells = <1>;
		};

		gpio5: gpio@4805b000 {
			compatible = "ti,omap4-gpio";
			reg = <0x4805b000 0x200>;
			interrupts = <GIC_SPI 28 IRQ_TYPE_LEVEL_HIGH>;
			ti,hwmods = "gpio5";
			gpio-controller;
			#gpio-cells = <2>;
			interrupt-controller;
			#interrupt-cells = <1>;
		};

		gpio6: gpio@4805d000 {
			compatible = "ti,omap4-gpio";
			reg = <0x4805d000 0x200>;
			interrupts = <GIC_SPI 29 IRQ_TYPE_LEVEL_HIGH>;
			ti,hwmods = "gpio6";
			gpio-controller;
			#gpio-cells = <2>;
			interrupt-controller;
			#interrupt-cells = <1>;
		};

		gpio7: gpio@48051000 {
			compatible = "ti,omap4-gpio";
			reg = <0x48051000 0x200>;
			interrupts = <GIC_SPI 30 IRQ_TYPE_LEVEL_HIGH>;
			ti,hwmods = "gpio7";
			gpio-controller;
			#gpio-cells = <2>;
			interrupt-controller;
			#interrupt-cells = <1>;
		};

		gpio8: gpio@48053000 {
			compatible = "ti,omap4-gpio";
			reg = <0x48053000 0x200>;
			interrupts = <GIC_SPI 116 IRQ_TYPE_LEVEL_HIGH>;
			ti,hwmods = "gpio8";
			gpio-controller;
			#gpio-cells = <2>;
			interrupt-controller;
			#interrupt-cells = <1>;
		};

		uart1: serial@4806a000 {
			compatible = "ti,omap4-uart";
			reg = <0x4806a000 0x100>;
			interrupts = <GIC_SPI 67 IRQ_TYPE_LEVEL_HIGH>;
			ti,hwmods = "uart1";
			clock-frequency = <48000000>;
			status = "disabled";
		};

		uart2: serial@4806c000 {
			compatible = "ti,omap4-uart";
			reg = <0x4806c000 0x100>;
			interrupts = <GIC_SPI 68 IRQ_TYPE_LEVEL_HIGH>;
			ti,hwmods = "uart2";
			clock-frequency = <48000000>;
			status = "disabled";
		};

		uart3: serial@48020000 {
			compatible = "ti,omap4-uart";
			reg = <0x48020000 0x100>;
			interrupts = <GIC_SPI 69 IRQ_TYPE_LEVEL_HIGH>;
			ti,hwmods = "uart3";
			clock-frequency = <48000000>;
			status = "disabled";
		};

		uart4: serial@4806e000 {
			compatible = "ti,omap4-uart";
			reg = <0x4806e000 0x100>;
			interrupts = <GIC_SPI 65 IRQ_TYPE_LEVEL_HIGH>;
			ti,hwmods = "uart4";
			clock-frequency = <48000000>;
                        status = "disabled";
		};

		uart5: serial@48066000 {
			compatible = "ti,omap4-uart";
			reg = <0x48066000 0x100>;
			interrupts = <GIC_SPI 100 IRQ_TYPE_LEVEL_HIGH>;
			ti,hwmods = "uart5";
			clock-frequency = <48000000>;
			status = "disabled";
		};

		uart6: serial@48068000 {
			compatible = "ti,omap4-uart";
			reg = <0x48068000 0x100>;
			interrupts = <GIC_SPI 101 IRQ_TYPE_LEVEL_HIGH>;
			ti,hwmods = "uart6";
			clock-frequency = <48000000>;
			status = "disabled";
		};

		uart7: serial@48420000 {
			compatible = "ti,omap4-uart";
			reg = <0x48420000 0x100>;
			interrupts = <GIC_SPI 218 IRQ_TYPE_LEVEL_HIGH>;
			ti,hwmods = "uart7";
			clock-frequency = <48000000>;
			status = "disabled";
		};

		uart8: serial@48422000 {
			compatible = "ti,omap4-uart";
			reg = <0x48422000 0x100>;
			interrupts = <GIC_SPI 219 IRQ_TYPE_LEVEL_HIGH>;
			ti,hwmods = "uart8";
			clock-frequency = <48000000>;
			status = "disabled";
		};

		uart9: serial@48424000 {
			compatible = "ti,omap4-uart";
			reg = <0x48424000 0x100>;
			interrupts = <GIC_SPI 220 IRQ_TYPE_LEVEL_HIGH>;
			ti,hwmods = "uart9";
			clock-frequency = <48000000>;
			status = "disabled";
		};

		uart10: serial@4ae2b000 {
			compatible = "ti,omap4-uart";
			reg = <0x4ae2b000 0x100>;
			interrupts = <GIC_SPI 221 IRQ_TYPE_LEVEL_HIGH>;
			ti,hwmods = "uart10";
			clock-frequency = <48000000>;
			status = "disabled";
		};

		timer1: timer@4ae18000 {
			compatible = "ti,omap5430-timer";
			reg = <0x4ae18000 0x80>;
			interrupts = <GIC_SPI 32 IRQ_TYPE_LEVEL_HIGH>;
			ti,hwmods = "timer1";
			ti,timer-alwon;
		};

		timer2: timer@48032000 {
			compatible = "ti,omap5430-timer";
			reg = <0x48032000 0x80>;
			interrupts = <GIC_SPI 33 IRQ_TYPE_LEVEL_HIGH>;
			ti,hwmods = "timer2";
		};

		timer3: timer@48034000 {
			compatible = "ti,omap5430-timer";
			reg = <0x48034000 0x80>;
			interrupts = <GIC_SPI 34 IRQ_TYPE_LEVEL_HIGH>;
			ti,hwmods = "timer3";
		};

		timer4: timer@48036000 {
			compatible = "ti,omap5430-timer";
			reg = <0x48036000 0x80>;
			interrupts = <GIC_SPI 35 IRQ_TYPE_LEVEL_HIGH>;
			ti,hwmods = "timer4";
		};

		timer5: timer@48820000 {
			compatible = "ti,omap5430-timer";
			reg = <0x48820000 0x80>;
			interrupts = <GIC_SPI 36 IRQ_TYPE_LEVEL_HIGH>;
			ti,hwmods = "timer5";
			ti,timer-dsp;
		};

		timer6: timer@48822000 {
			compatible = "ti,omap5430-timer";
			reg = <0x48822000 0x80>;
			interrupts = <GIC_SPI 37 IRQ_TYPE_LEVEL_HIGH>;
			ti,hwmods = "timer6";
			ti,timer-dsp;
			ti,timer-pwm;
		};

		timer7: timer@48824000 {
			compatible = "ti,omap5430-timer";
			reg = <0x48824000 0x80>;
			interrupts = <GIC_SPI 38 IRQ_TYPE_LEVEL_HIGH>;
			ti,hwmods = "timer7";
			ti,timer-dsp;
		};

		timer8: timer@48826000 {
			compatible = "ti,omap5430-timer";
			reg = <0x48826000 0x80>;
			interrupts = <GIC_SPI 39 IRQ_TYPE_LEVEL_HIGH>;
			ti,hwmods = "timer8";
			ti,timer-dsp;
			ti,timer-pwm;
		};

		timer9: timer@4803e000 {
			compatible = "ti,omap5430-timer";
			reg = <0x4803e000 0x80>;
			interrupts = <GIC_SPI 40 IRQ_TYPE_LEVEL_HIGH>;
			ti,hwmods = "timer9";
		};

		timer10: timer@48086000 {
			compatible = "ti,omap5430-timer";
			reg = <0x48086000 0x80>;
			interrupts = <GIC_SPI 41 IRQ_TYPE_LEVEL_HIGH>;
			ti,hwmods = "timer10";
		};

		timer11: timer@48088000 {
			compatible = "ti,omap5430-timer";
			reg = <0x48088000 0x80>;
			interrupts = <GIC_SPI 42 IRQ_TYPE_LEVEL_HIGH>;
			ti,hwmods = "timer11";
			ti,timer-pwm;
		};

		timer13: timer@48828000 {
			compatible = "ti,omap5430-timer";
			reg = <0x48828000 0x80>;
			interrupts = <GIC_SPI 339 IRQ_TYPE_LEVEL_HIGH>;
			ti,hwmods = "timer13";
			status = "disabled";
		};

		timer14: timer@4882a000 {
			compatible = "ti,omap5430-timer";
			reg = <0x4882a000 0x80>;
			interrupts = <GIC_SPI 340 IRQ_TYPE_LEVEL_HIGH>;
			ti,hwmods = "timer14";
			status = "disabled";
		};

		timer15: timer@4882c000 {
			compatible = "ti,omap5430-timer";
			reg = <0x4882c000 0x80>;
			interrupts = <GIC_SPI 341 IRQ_TYPE_LEVEL_HIGH>;
			ti,hwmods = "timer15";
			status = "disabled";
		};

		timer16: timer@4882e000 {
			compatible = "ti,omap5430-timer";
			reg = <0x4882e000 0x80>;
			interrupts = <GIC_SPI 342 IRQ_TYPE_LEVEL_HIGH>;
			ti,hwmods = "timer16";
			status = "disabled";
		};

		wdt2: wdt@4ae14000 {
			compatible = "ti,omap4-wdt";
			reg = <0x4ae14000 0x80>;
			interrupts = <GIC_SPI 75 IRQ_TYPE_LEVEL_HIGH>;
			ti,hwmods = "wd_timer2";
		};

		hwspinlock: spinlock@4a0f6000 {
			compatible = "ti,omap4-hwspinlock";
			reg = <0x4a0f6000 0x1000>;
			interrupts = <GIC_SPI 108 IRQ_TYPE_LEVEL_HIGH>;
			ti,hwmods = "spinlock";
			#hwlock-cells = <1>;
		};

		dmm@4e000000 {
			compatible = "ti,omap5-dmm";
			reg = <0x4e000000 0x800>;
			interrupts = <0 113 0x4>;
			ti,hwmods = "dmm";
		};

		i2c1: i2c@48070000 {
			compatible = "ti,omap4-i2c";
			reg = <0x48070000 0x100>;
			interrupts = <GIC_SPI 51 IRQ_TYPE_LEVEL_HIGH>;
			#address-cells = <1>;
			#size-cells = <0>;
			ti,hwmods = "i2c1";
			status = "disabled";
		};

		i2c2: i2c@48072000 {
			compatible = "ti,omap4-i2c";
			reg = <0x48072000 0x100>;
			interrupts = <GIC_SPI 52 IRQ_TYPE_LEVEL_HIGH>;
			#address-cells = <1>;
			#size-cells = <0>;
			ti,hwmods = "i2c2";
			status = "disabled";
		};

		i2c3: i2c@48060000 {
			compatible = "ti,omap4-i2c";
			reg = <0x48060000 0x100>;
			interrupts = <GIC_SPI 56 IRQ_TYPE_LEVEL_HIGH>;
			#address-cells = <1>;
			#size-cells = <0>;
			ti,hwmods = "i2c3";
			status = "disabled";
		};

		i2c4: i2c@4807a000 {
			compatible = "ti,omap4-i2c";
			reg = <0x4807a000 0x100>;
			interrupts = <GIC_SPI 57 IRQ_TYPE_LEVEL_HIGH>;
			#address-cells = <1>;
			#size-cells = <0>;
			ti,hwmods = "i2c4";
			status = "disabled";
		};

		i2c5: i2c@4807c000 {
			compatible = "ti,omap4-i2c";
			reg = <0x4807c000 0x100>;
			interrupts = <GIC_SPI 55 IRQ_TYPE_LEVEL_HIGH>;
			#address-cells = <1>;
			#size-cells = <0>;
			ti,hwmods = "i2c5";
			status = "disabled";
		};

		mmc1: mmc@4809c000 {
			compatible = "ti,omap4-hsmmc";
			reg = <0x4809c000 0x400>;
			interrupts = <GIC_SPI 78 IRQ_TYPE_LEVEL_HIGH>;
			ti,hwmods = "mmc1";
			ti,dual-volt;
			ti,needs-special-reset;
			dmas = <&sdma 61>, <&sdma 62>;
			dma-names = "tx", "rx";
			status = "disabled";
			pbias-supply = <&pbias_mmc_reg>;
		};

		mmc2: mmc@480b4000 {
			compatible = "ti,omap4-hsmmc";
			reg = <0x480b4000 0x400>;
			interrupts = <GIC_SPI 81 IRQ_TYPE_LEVEL_HIGH>;
			ti,hwmods = "mmc2";
			ti,needs-special-reset;
			dmas = <&sdma 47>, <&sdma 48>;
			dma-names = "tx", "rx";
			status = "disabled";
		};

		mmc3: mmc@480ad000 {
			compatible = "ti,omap4-hsmmc";
			reg = <0x480ad000 0x400>;
			interrupts = <GIC_SPI 89 IRQ_TYPE_LEVEL_HIGH>;
			ti,hwmods = "mmc3";
			ti,needs-special-reset;
			dmas = <&sdma 77>, <&sdma 78>;
			dma-names = "tx", "rx";
			status = "disabled";
		};

		mmc4: mmc@480d1000 {
			compatible = "ti,omap4-hsmmc";
			reg = <0x480d1000 0x400>;
			interrupts = <GIC_SPI 91 IRQ_TYPE_LEVEL_HIGH>;
			ti,hwmods = "mmc4";
			ti,needs-special-reset;
			dmas = <&sdma 57>, <&sdma 58>;
			dma-names = "tx", "rx";
			status = "disabled";
		};

		abb_mpu: regulator-abb-mpu {
			compatible = "ti,abb-v3";
			regulator-name = "abb_mpu";
			#address-cells = <0>;
			#size-cells = <0>;
			clocks = <&sys_clkin1>;
			ti,settling-time = <50>;
			ti,clock-cycles = <16>;

			reg = <0x4ae07ddc 0x4>, <0x4ae07de0 0x4>,
			      <0x4ae06014 0x4>, <0x4a003b20 0x8>,
			      <0x4ae0c158 0x4>;
			reg-names = "setup-address", "control-address",
				    "int-address", "efuse-address",
				    "ldo-address";
			ti,tranxdone-status-mask = <0x80>;
			/* LDOVBBMPU_FBB_MUX_CTRL */
			ti,ldovbb-override-mask = <0x400>;
			/* LDOVBBMPU_FBB_VSET_OUT */
			ti,ldovbb-vset-mask = <0x1F>;

			/*
			 * NOTE: only FBB mode used but actual vset will
			 * determine final biasing
			 */
			ti,abb_info = <
			/*uV		ABB	efuse	rbb_m fbb_m	vset_m*/
			1060000		0	0x0	0 0x02000000 0x01F00000
			1160000		0	0x4	0 0x02000000 0x01F00000
			1210000		0	0x8	0 0x02000000 0x01F00000
			>;
		};

		abb_ivahd: regulator-abb-ivahd {
			compatible = "ti,abb-v3";
			regulator-name = "abb_ivahd";
			#address-cells = <0>;
			#size-cells = <0>;
			clocks = <&sys_clkin1>;
			ti,settling-time = <50>;
			ti,clock-cycles = <16>;

			reg = <0x4ae07e34 0x4>, <0x4ae07e24 0x4>,
			      <0x4ae06010 0x4>, <0x4a0025cc 0x8>,
			      <0x4a002470 0x4>;
			reg-names = "setup-address", "control-address",
				    "int-address", "efuse-address",
				    "ldo-address";
			ti,tranxdone-status-mask = <0x40000000>;
			/* LDOVBBIVA_FBB_MUX_CTRL */
			ti,ldovbb-override-mask = <0x400>;
			/* LDOVBBIVA_FBB_VSET_OUT */
			ti,ldovbb-vset-mask = <0x1F>;

			/*
			 * NOTE: only FBB mode used but actual vset will
			 * determine final biasing
			 */
			ti,abb_info = <
			/*uV		ABB	efuse	rbb_m fbb_m	vset_m*/
			1055000		0	0x0	0 0x02000000 0x01F00000
			1150000		0	0x4	0 0x02000000 0x01F00000
			1250000		0	0x8	0 0x02000000 0x01F00000
			>;
		};

		abb_dspeve: regulator-abb-dspeve {
			compatible = "ti,abb-v3";
			regulator-name = "abb_dspeve";
			#address-cells = <0>;
			#size-cells = <0>;
			clocks = <&sys_clkin1>;
			ti,settling-time = <50>;
			ti,clock-cycles = <16>;

			reg = <0x4ae07e30 0x4>, <0x4ae07e20 0x4>,
			      <0x4ae06010 0x4>, <0x4a0025e0 0x8>,
			      <0x4a00246c 0x4>;
			reg-names = "setup-address", "control-address",
				    "int-address", "efuse-address",
				    "ldo-address";
			ti,tranxdone-status-mask = <0x20000000>;
			/* LDOVBBDSPEVE_FBB_MUX_CTRL */
			ti,ldovbb-override-mask = <0x400>;
			/* LDOVBBDSPEVE_FBB_VSET_OUT */
			ti,ldovbb-vset-mask = <0x1F>;

			/*
			 * NOTE: only FBB mode used but actual vset will
			 * determine final biasing
			 */
			ti,abb_info = <
			/*uV		ABB	efuse	rbb_m fbb_m	vset_m*/
			1055000		0	0x0	0 0x02000000 0x01F00000
			1150000		0	0x4	0 0x02000000 0x01F00000
			1250000		0	0x8	0 0x02000000 0x01F00000
			>;
		};

		abb_gpu: regulator-abb-gpu {
			compatible = "ti,abb-v3";
			regulator-name = "abb_gpu";
			#address-cells = <0>;
			#size-cells = <0>;
			clocks = <&sys_clkin1>;
			ti,settling-time = <50>;
			ti,clock-cycles = <16>;

			reg = <0x4ae07de4 0x4>, <0x4ae07de8 0x4>,
			      <0x4ae06010 0x4>, <0x4a003b08 0x8>,
			      <0x4ae0c154 0x4>;
			reg-names = "setup-address", "control-address",
				    "int-address", "efuse-address",
				    "ldo-address";
			ti,tranxdone-status-mask = <0x10000000>;
			/* LDOVBBGPU_FBB_MUX_CTRL */
			ti,ldovbb-override-mask = <0x400>;
			/* LDOVBBGPU_FBB_VSET_OUT */
			ti,ldovbb-vset-mask = <0x1F>;

			/*
			 * NOTE: only FBB mode used but actual vset will
			 * determine final biasing
			 */
			ti,abb_info = <
			/*uV		ABB	efuse	rbb_m fbb_m	vset_m*/
			1090000		0	0x0	0 0x02000000 0x01F00000
			1210000		0	0x4	0 0x02000000 0x01F00000
			1280000		0	0x8	0 0x02000000 0x01F00000
			>;
		};

		voltdm_mpu: voltdm@4a003b20 {
			compatible = "ti,omap5-voltdm";
			#voltdm-cells = <0>;
			vbb-supply = <&abb_mpu>;
			reg = <0x4a003b20 0x8>;
			ti,efuse-settings = <
			/* uV   offset */
			1060000 0x0
			1160000 0x4
			1210000 0x8
			>;
		};

		voltdm_ivahd: voltdm@4a0025cc {
			compatible = "ti,omap5-voltdm";
			#voltdm-cells = <0>;
			vbb-supply = <&abb_ivahd>;
			reg = <0x4a0025cc 0x8>;
			ti,efuse-settings = <
			/* uV   offset */
			1055000 0x0
			1150000 0x4
			1250000 0x8
			>;
		};

		voltdm_dspeve: voltdm@4a0025e0 {
			compatible = "ti,omap5-voltdm";
			#voltdm-cells = <0>;
			vbb-supply = <&abb_dspeve>;
			reg = <0x4a0025e0 0x8>;
			ti,efuse-settings = <
			/* uV   offset */
			1055000 0x0
			1150000 0x4
			1250000 0x8
			>;
		};

		voltdm_gpu: voltdm@4a003b08 {
			compatible = "ti,omap5-voltdm";
			#voltdm-cells = <0>;
			vbb-supply = <&abb_gpu>;
			reg = <0x4a003b08 0x8>;
			ti,efuse-settings = <
			/* uV   offset */
			1090000 0x0
			1210000 0x4
			1280000 0x8
			>;
		};

		voltdm_core: voltdm@4a0025f4 {
			compatible = "ti,omap5-core-voltdm";
			#voltdm-cells = <0>;
			reg = <0x4a0025f4 0x4>;
			ti,efuse-settings = <
			/* uV   offset */
			1090000 0x0
			>;
		};

		mcspi1: spi@48098000 {
			compatible = "ti,omap4-mcspi";
			reg = <0x48098000 0x200>;
			interrupts = <GIC_SPI 60 IRQ_TYPE_LEVEL_HIGH>;
			#address-cells = <1>;
			#size-cells = <0>;
			ti,hwmods = "mcspi1";
			ti,spi-num-cs = <4>;
			dmas = <&sdma 35>,
			       <&sdma 36>,
			       <&sdma 37>,
			       <&sdma 38>,
			       <&sdma 39>,
			       <&sdma 40>,
			       <&sdma 41>,
			       <&sdma 42>;
			dma-names = "tx0", "rx0", "tx1", "rx1",
				    "tx2", "rx2", "tx3", "rx3";
			status = "disabled";
		};

		mcspi2: spi@4809a000 {
			compatible = "ti,omap4-mcspi";
			reg = <0x4809a000 0x200>;
			interrupts = <GIC_SPI 61 IRQ_TYPE_LEVEL_HIGH>;
			#address-cells = <1>;
			#size-cells = <0>;
			ti,hwmods = "mcspi2";
			ti,spi-num-cs = <2>;
			dmas = <&sdma 43>,
			       <&sdma 44>,
			       <&sdma 45>,
			       <&sdma 46>;
			dma-names = "tx0", "rx0", "tx1", "rx1";
			status = "disabled";
		};

		mcspi3: spi@480b8000 {
			compatible = "ti,omap4-mcspi";
			reg = <0x480b8000 0x200>;
			interrupts = <GIC_SPI 86 IRQ_TYPE_LEVEL_HIGH>;
			#address-cells = <1>;
			#size-cells = <0>;
			ti,hwmods = "mcspi3";
			ti,spi-num-cs = <2>;
			dmas = <&sdma 15>, <&sdma 16>;
			dma-names = "tx0", "rx0";
			status = "disabled";
		};

		mcspi4: spi@480ba000 {
			compatible = "ti,omap4-mcspi";
			reg = <0x480ba000 0x200>;
			interrupts = <GIC_SPI 43 IRQ_TYPE_LEVEL_HIGH>;
			#address-cells = <1>;
			#size-cells = <0>;
			ti,hwmods = "mcspi4";
			ti,spi-num-cs = <1>;
			dmas = <&sdma 70>, <&sdma 71>;
			dma-names = "tx0", "rx0";
			status = "disabled";
		};

		qspi: qspi@4b300000 {
			compatible = "ti,dra7xxx-qspi";
			reg = <0x4b300000 0x100>, <0x4a002558 0x4>,
				<0x5c000000 0x3ffffff>;
			reg-names = "qspi_base",
				"qspi_ctrlmod",
				"qspi_mmap";
			#address-cells = <1>;
			#size-cells = <0>;
			ti,hwmods = "qspi";
			clocks = <&qspi_gfclk_div>;
			clock-names = "fck";
			num-cs = <4>;
			interrupts = <GIC_SPI 343 IRQ_TYPE_LEVEL_HIGH>;
			status = "disabled";
		};

		omap_control_sata: control-phy@4a002374 {
			compatible = "ti,control-phy-pipe3";
			reg = <0x4a002374 0x4>;
			reg-names = "power";
			clocks = <&sys_clkin1>;
			clock-names = "sysclk";
		};

		/* OCP2SCP3 */
		ocp2scp@4a090000 {
			compatible = "ti,omap-ocp2scp";
			#address-cells = <1>;
			#size-cells = <1>;
			ranges;
			reg = <0x4a090000 0x20>;
			ti,hwmods = "ocp2scp3";
			sata_phy: phy@4A096000 {
				compatible = "ti,phy-pipe3-sata";
				reg = <0x4A096000 0x80>, /* phy_rx */
				      <0x4A096400 0x64>, /* phy_tx */
				      <0x4A096800 0x40>; /* pll_ctrl */
				reg-names = "phy_rx", "phy_tx", "pll_ctrl";
				ctrl-module = <&omap_control_sata>;
				clocks = <&sys_clkin1>;
				clock-names = "sysclk";
				#phy-cells = <0>;
			};

			pcie1_phy: pciephy@4a094000 {
				compatible = "ti,phy-pipe3-pcie";
				reg = <0x4a094000 0x80>, /* phy_rx */
				      <0x4a094400 0x64>; /* phy_tx */
				reg-names = "phy_rx", "phy_tx";
				ctrl-module = <&omap_control_pcie1phy>;
				clocks = <&dpll_pcie_ref_ck>,
					 <&dpll_pcie_ref_m2ldo_ck>,
					 <&optfclk_pciephy1_32khz>,
					 <&optfclk_pciephy1_clk>,
					 <&optfclk_pciephy1_div_clk>,
					 <&optfclk_pciephy_div>;
				clock-names = "dpll_ref", "dpll_ref_m2",
					      "wkupclk", "refclk",
					      "div-clk", "phy-div";
				#phy-cells = <0>;
				id = <1>;
				ti,hwmods = "pcie1-phy";
			};

			pcie2_phy: pciephy@4a095000 {
				compatible = "ti,phy-pipe3-pcie";
				reg = <0x4a095000 0x80>, /* phy_rx */
				      <0x4a095400 0x64>; /* phy_tx */
				reg-names = "phy_rx", "phy_tx";
				ctrl-module = <&omap_control_pcie2phy>;
				clocks = <&dpll_pcie_ref_ck>,
					 <&dpll_pcie_ref_m2ldo_ck>,
					 <&optfclk_pciephy2_32khz>,
					 <&optfclk_pciephy2_clk>,
					 <&optfclk_pciephy2_div_clk>,
					 <&optfclk_pciephy_div>;
				clock-names = "dpll_ref", "dpll_ref_m2",
					      "wkupclk", "refclk",
					      "div-clk", "phy-div";
				#phy-cells = <0>;
				ti,hwmods = "pcie2-phy";
				id = <2>;
				status = "disabled";
			};
		};

		sata: sata@4a141100 {
			compatible = "snps,dwc-ahci";
			reg = <0x4a140000 0x1100>, <0x4a141100 0x7>;
			interrupts = <GIC_SPI 49 IRQ_TYPE_LEVEL_HIGH>;
			phys = <&sata_phy>;
			phy-names = "sata-phy";
			clocks = <&sata_ref_clk>;
			ti,hwmods = "sata";
		};

		omap_control_pcie1phy: control-phy@0x4a003c40 {
			compatible = "ti,control-phy-pcie";
			reg = <0x4a003c40 0x4>, <0x4a003c14 0x4>, <0x4a003c34 0x4>;
			reg-names = "power", "control_sma", "pcie_pcs";
			clocks = <&sys_clkin1>;
			clock-names = "sysclk";
		};

		omap_control_pcie2phy: control-pcie@0x4a003c44 {
			compatible = "ti,control-phy-pcie";
			reg = <0x4a003c44 0x4>, <0x4a003c14 0x4>, <0x4a003c34 0x4>;
			reg-names = "power", "control_sma", "pcie_pcs";
			clocks = <&sys_clkin1>;
			clock-names = "sysclk";
			status = "disabled";
		};

		omap_control_usb2phy1: control-phy@4a002300 {
			compatible = "ti,control-phy-usb2";
			reg = <0x4a002300 0x4>;
			reg-names = "power";
		};

		omap_control_usb3phy1: control-phy@4a002370 {
			compatible = "ti,control-phy-pipe3";
			reg = <0x4a002370 0x4>;
			reg-names = "power";
		};

		omap_control_usb2phy2: control-phy@0x4a002e74 {
			compatible = "ti,control-phy-usb2-dra7";
			reg = <0x4a002e74 0x4>;
			reg-names = "power";
		};

		/* OCP2SCP1 */
		ocp2scp@4a080000 {
			compatible = "ti,omap-ocp2scp";
			#address-cells = <1>;
			#size-cells = <1>;
			ranges;
			reg = <0x4a080000 0x20>;
			ti,hwmods = "ocp2scp1";

			usb2_phy1: phy@4a084000 {
				compatible = "ti,omap-usb2";
				reg = <0x4a084000 0x400>;
				ctrl-module = <&omap_control_usb2phy1>;
				clocks = <&usb_phy1_always_on_clk32k>,
					 <&usb_otg_ss1_refclk960m>;
				clock-names =	"wkupclk",
						"refclk";
				#phy-cells = <0>;
			};

			usb2_phy2: phy@4a085000 {
				compatible = "ti,omap-usb2";
				reg = <0x4a085000 0x400>;
				ctrl-module = <&omap_control_usb2phy2>;
				clocks = <&usb_phy2_always_on_clk32k>,
					 <&usb_otg_ss2_refclk960m>;
				clock-names =	"wkupclk",
						"refclk";
				#phy-cells = <0>;
			};

			usb3_phy1: phy@4a084400 {
				compatible = "ti,omap-usb3";
				reg = <0x4a084400 0x80>,
				      <0x4a084800 0x64>,
				      <0x4a084c00 0x40>;
				reg-names = "phy_rx", "phy_tx", "pll_ctrl";
				ctrl-module = <&omap_control_usb3phy1>;
				clocks = <&usb_phy3_always_on_clk32k>,
					 <&sys_clkin1>,
					 <&usb_otg_ss1_refclk960m>;
				clock-names =	"wkupclk",
						"sysclk",
						"refclk";
				#phy-cells = <0>;
			};
		};

		omap_dwc3_1@48880000 {
			compatible = "ti,dwc3";
			ti,hwmods = "usb_otg_ss1";
			reg = <0x48880000 0x10000>;
			interrupts = <GIC_SPI 72 IRQ_TYPE_LEVEL_HIGH>;
			#address-cells = <1>;
			#size-cells = <1>;
			utmi-mode = <2>;
			ranges;
			usb1: usb@48890000 {
				compatible = "snps,dwc3";
				reg = <0x48890000 0x17000>;
				interrupts = <GIC_SPI 71 IRQ_TYPE_LEVEL_HIGH>;
				phys = <&usb2_phy1>, <&usb3_phy1>;
				phy-names = "usb2-phy", "usb3-phy";
				tx-fifo-resize;
				maximum-speed = "super-speed";
				dr_mode = "otg";
			};
		};

		omap_dwc3_2@488c0000 {
			compatible = "ti,dwc3";
			ti,hwmods = "usb_otg_ss2";
			reg = <0x488c0000 0x10000>;
			interrupts = <GIC_SPI 87 IRQ_TYPE_LEVEL_HIGH>;
			#address-cells = <1>;
			#size-cells = <1>;
			utmi-mode = <2>;
			ranges;
			usb2: usb@488d0000 {
				compatible = "snps,dwc3";
				reg = <0x488d0000 0x17000>;
				interrupts = <GIC_SPI 73 IRQ_TYPE_LEVEL_HIGH>;
				phys = <&usb2_phy2>;
				phy-names = "usb2-phy";
				tx-fifo-resize;
				maximum-speed = "high-speed";
				dr_mode = "otg";
			};
		};

		/* IRQ for DWC3_3 and DWC3_4 need IRQ crossbar */
		omap_dwc3_3@48900000 {
			compatible = "ti,dwc3";
			ti,hwmods = "usb_otg_ss3";
			reg = <0x48900000 0x10000>;
			interrupts = <GIC_SPI 344 IRQ_TYPE_LEVEL_HIGH>;
			#address-cells = <1>;
			#size-cells = <1>;
			utmi-mode = <2>;
			ranges;
			status = "disabled";
			usb3: usb@48910000 {
				compatible = "snps,dwc3";
				reg = <0x48910000 0x17000>;
				interrupts = <GIC_SPI 88 IRQ_TYPE_LEVEL_HIGH>;
				tx-fifo-resize;
				maximum-speed = "high-speed";
				dr_mode = "otg";
			};
		};

		omap_dwc3_4@48940000 {
			compatible = "ti,dwc3";
			ti,hwmods = "usb_otg_ss4";
			reg = <0x48940000 0x10000>;
			interrupts = <GIC_SPI 346 IRQ_TYPE_LEVEL_HIGH>;
			#address-cells = <1>;
			#size-cells = <1>;
			utmi-mode = <2>;
			ranges;
			status = "disabled";
			usb4: usb@48950000 {
				compatible = "snps,dwc3";
				reg = <0x48950000 0x17000>;
				interrupts = <GIC_SPI 345 IRQ_TYPE_LEVEL_HIGH>;
				tx-fifo-resize;
				maximum-speed = "high-speed";
				dr_mode = "otg";
			};
		};

		atl: atl@4843c000 {
			compatible = "ti,dra7-atl";
			reg = <0x4843c000 0x3ff>;
			ti,hwmods = "atl";
			ti,provided-clocks = <&atl_clkin0_ck>, <&atl_clkin1_ck>,
					     <&atl_clkin2_ck>, <&atl_clkin3_ck>;
			clocks = <&atl_gfclk_mux>;
			clock-names = "fck";
			status = "disabled";
		};

		crossbar_mpu: crossbar@4a020000 {
			compatible = "ti,irq-crossbar";
			reg = <0x4a002a48 0x130>;
			ti,max-irqs = <160>;
			ti,max-crossbar-sources = <MAX_SOURCES>;
			ti,reg-size = <2>;
			ti,irqs-reserved = <0 1 2 3 5 6 131 132>;
			ti,irqs-skip = <10 133 139 140>;
			ti,irqs-safe-map = <0>;
		};

		mac: ethernet@4a100000 {
			compatible = "ti,cpsw";
			ti,hwmods = "gmac";
			cpdma_channels = <8>;
			ale_entries = <1024>;
			bd_ram_size = <0x2000>;
			no_bd_ram = <0>;
			rx_descs = <64>;
			mac_control = <0x20>;
			slaves = <2>;
			active_slave = <0>;
			cpts_clock_mult = <0x80000000>;
			cpts_clock_shift = <29>;
			reg = <0x48484000 0x1000
			       0x48485200 0xE00>;
			#address-cells = <1>;
			#size-cells = <1>;
			/*
			 * rx_thresh_pend
			 * rx_pend
			 * tx_pend
			 * misc_pend
			 */
			interrupts = <GIC_SPI 334 IRQ_TYPE_LEVEL_HIGH>,
				     <GIC_SPI 335 IRQ_TYPE_LEVEL_HIGH>,
				     <GIC_SPI 336 IRQ_TYPE_LEVEL_HIGH>,
				     <GIC_SPI 337 IRQ_TYPE_LEVEL_HIGH>;
			ranges;
			status = "disabled";

			davinci_mdio: mdio@48485000 {
				compatible = "ti,davinci_mdio";
				#address-cells = <1>;
				#size-cells = <0>;
				ti,hwmods = "davinci_mdio";
				bus_freq = <1000000>;
				reg = <0x48485000 0x100>;
			};

			cpsw_emac0: slave@48480200 {
				/* Filled in by U-Boot */
				mac-address = [ 00 00 00 00 00 00 ];
			};

			cpsw_emac1: slave@48480300 {
				/* Filled in by U-Boot */
				mac-address = [ 00 00 00 00 00 00 ];
			};

			phy_sel: cpsw-phy-sel@4a002554 {
				compatible = "ti,dra7xx-cpsw-phy-sel";
				reg= <0x4a002554 0x4>;
				reg-names = "gmii-sel";
			};
		};

<<<<<<< HEAD
		vpe {
			compatible = "ti,vpe";
			ti,hwmods = "vpe";
			clocks = <&dpll_core_h23x2_ck>;
			clock-names = "fck";
			reg = <0x489d0000 0x120>,
			      <0x489d0300 0x20>,
			      <0x489d0400 0x20>,
			      <0x489d0500 0x20>,
			      <0x489d0600 0x3c>,
			      <0x489d0700 0x80>,
			      <0x489d5700 0x18>,
			      <0x489dd000 0x400>;
			reg-names = "vpe_top",
				    "vpe_chr_us0",
				    "vpe_chr_us1",
				    "vpe_chr_us2",
				    "vpe_dei",
				    "sc",
				    "csc",
				    "vpdma";
			interrupts = <GIC_SPI 354 IRQ_TYPE_LEVEL_HIGH>;
			#address-cells = <1>;
			#size-cells = <0>;
=======
		elm: elm@48078000 {
			compatible = "ti,am3352-elm";
			reg = <0x48078000 0xfc0>;      /* device IO registers */
			interrupts = <GIC_SPI 4 IRQ_TYPE_LEVEL_HIGH>;
			ti,hwmods = "elm";
			status = "disabled";
		};

		gpmc: gpmc@50000000 {
			compatible = "ti,am3352-gpmc";
			ti,hwmods = "gpmc";
			reg = <0x50000000 0x37c>;      /* device IO registers */
			interrupts = <GIC_SPI 20 IRQ_TYPE_LEVEL_HIGH>;
			gpmc,num-cs = <8>;
			gpmc,num-waitpins = <2>;
			#address-cells = <2>;
			#size-cells = <1>;
			status = "disabled";
>>>>>>> d19f182f
		};
	};
};

/include/ "dra7xx-clocks.dtsi"<|MERGE_RESOLUTION|>--- conflicted
+++ resolved
@@ -1250,7 +1250,6 @@
 			};
 		};
 
-<<<<<<< HEAD
 		vpe {
 			compatible = "ti,vpe";
 			ti,hwmods = "vpe";
@@ -1275,7 +1274,8 @@
 			interrupts = <GIC_SPI 354 IRQ_TYPE_LEVEL_HIGH>;
 			#address-cells = <1>;
 			#size-cells = <0>;
-=======
+		};
+
 		elm: elm@48078000 {
 			compatible = "ti,am3352-elm";
 			reg = <0x48078000 0xfc0>;      /* device IO registers */
@@ -1294,7 +1294,6 @@
 			#address-cells = <2>;
 			#size-cells = <1>;
 			status = "disabled";
->>>>>>> d19f182f
 		};
 	};
 };
