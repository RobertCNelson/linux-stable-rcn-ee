/*
 * Copyright (C) 2015-2016 Texas Instruments Incorporated - http://www.ti.com/
 *
 * This program is free software; you can redistribute it and/or modify
 * it under the terms of the GNU General Public License version 2 as
 * published by the Free Software Foundation.
 */

/dts-v1/;

#include "dra74x.dtsi"
#include <dt-bindings/gpio/gpio.h>
#include <dt-bindings/interrupt-controller/irq.h>
#include "am57xx-idk-common.dtsi"

/ {
	model = "TI AM5728 IDK";
	compatible = "ti,am5728-idk", "ti,am5728", "ti,dra742", "ti,dra74",
		     "ti,dra7";

	memory {
		device_type = "memory";
		reg = <0x0 0x80000000 0x0 0x80000000>;
	};

	reserved-memory {
		#address-cells = <2>;
		#size-cells = <2>;
		ranges;

		ipu2_cma_pool: ipu2_cma@95800000 {
			compatible = "shared-dma-pool";
			reg = <0x0 0x95800000 0x0 0x3800000>;
			reusable;
			status = "okay";
		};

		dsp1_cma_pool: dsp1_cma@99000000 {
			compatible = "shared-dma-pool";
			reg = <0x0 0x99000000 0x0 0x4000000>;
			reusable;
			status = "okay";
		};

		ipu1_cma_pool: ipu1_cma@9d000000 {
			compatible = "shared-dma-pool";
			reg = <0x0 0x9d000000 0x0 0x2000000>;
			reusable;
			status = "okay";
		};

		dsp2_cma_pool: dsp2_cma@9f000000 {
			compatible = "shared-dma-pool";
			reg = <0x0 0x9f000000 0x0 0x800000>;
			reusable;
			status = "okay";
		};
	};

	extcon_usb2: extcon_usb2 {
		compatible = "linux,extcon-usb-gpio";
		id-gpio = <&gpio3 16 GPIO_ACTIVE_HIGH>;
	};

	leds@1 {
		compatible = "gpio-leds";
		led@0 {
			label = "status0:red:cpu0";
			gpios = <&gpio4 0 GPIO_ACTIVE_HIGH>;
			default-state = "off";
			linux,default-trigger = "cpu0";
		};

		led@1 {
			label = "status0:green:usr";
			gpios = <&gpio3 11 GPIO_ACTIVE_HIGH>;
			default-state = "off";
		};

		led@2 {
			label = "status0:blue:heartbeat";
			gpios = <&gpio3 12 GPIO_ACTIVE_HIGH>;
			default-state = "off";
			linux,default-trigger = "heartbeat";
		};

		led@3 {
			label = "status1:red:cpu1";
			gpios = <&gpio3 10 GPIO_ACTIVE_HIGH>;
			default-state = "off";
			linux,default-trigger = "cpu1";
		};

		led@4 {
			label = "status1:green:usr";
			gpios = <&gpio7 23 GPIO_ACTIVE_HIGH>;
			default-state = "off";
		};

		led@5 {
			label = "status1:blue:mmc0";
			gpios = <&gpio7 22 GPIO_ACTIVE_HIGH>;
			default-state = "off";
			linux,default-trigger = "mmc0";
		};
	};
};

&dra7_pmx_core {
	mmc1_pins_default: mmc1_pins_default {
		pinctrl-single,pins = <
			0x354 (PIN_INPUT_PULLUP | MUX_MODE0) /* mmc1_clk.clk */
			0x358 (PIN_INPUT_PULLUP | MUX_MODE0) /* mmc1_cmd.cmd */
			0x35c (PIN_INPUT_PULLUP | MUX_MODE0) /* mmc1_dat0.dat0 */
			0x360 (PIN_INPUT_PULLUP | MUX_MODE0) /* mmc1_dat1.dat1 */
			0x364 (PIN_INPUT_PULLUP | MUX_MODE0) /* mmc1_dat2.dat2 */
			0x368 (PIN_INPUT_PULLUP | MUX_MODE0) /* mmc1_dat3.dat3 */
		>;
	};

	mmc1_pins_sdr12: pinmux_mmc1_sdr12_pins {
		pinctrl-single,pins = <
			0x354 (PIN_INPUT_PULLUP | MUX_MODE0)	/* mmc1_clk.clk */
			0x358 (PIN_INPUT_PULLUP | MUX_MODE0)	/* mmc1_cmd.cmd */
			0x35c (PIN_INPUT_PULLUP | MUX_MODE0)	/* mmc1_dat0.dat0 */
			0x360 (PIN_INPUT_PULLUP | MUX_MODE0)	/* mmc1_dat1.dat1 */
			0x364 (PIN_INPUT_PULLUP | MUX_MODE0)	/* mmc1_dat2.dat2 */
			0x368 (PIN_INPUT_PULLUP | MUX_MODE0)	/* mmc1_dat3.dat3 */
		>;
	};

	mmc1_pins_hs: mmc1_pins_hs {
		pinctrl-single,pins = <
			0x354 (PIN_INPUT_PULLUP | MUX_VIRTUAL_MODE11 | MUX_MODE0) /* mmc1_clk.clk */
			0x358 (PIN_INPUT_PULLUP | MUX_VIRTUAL_MODE11 | MUX_MODE0) /* mmc1_cmd.cmd */
			0x35c (PIN_INPUT_PULLUP | MUX_VIRTUAL_MODE11 | MUX_MODE0) /* mmc1_dat0.dat0 */
			0x360 (PIN_INPUT_PULLUP | MUX_VIRTUAL_MODE11 | MUX_MODE0) /* mmc1_dat1.dat1 */
			0x364 (PIN_INPUT_PULLUP | MUX_VIRTUAL_MODE11 | MUX_MODE0) /* mmc1_dat2.dat2 */
			0x368 (PIN_INPUT_PULLUP | MUX_VIRTUAL_MODE11 | MUX_MODE0) /* mmc1_dat3.dat3 */
		>;
	};

	mmc1_pins_sdr25: pinmux_mmc1_sdr25_pins {
		pinctrl-single,pins = <
			0x354 (PIN_INPUT_PULLUP | MUX_VIRTUAL_MODE11 | MUX_MODE0)	/* mmc1_clk.clk */
			0x358 (PIN_INPUT_PULLUP | MUX_VIRTUAL_MODE11 | MUX_MODE0)	/* mmc1_cmd.cmd */
			0x35c (PIN_INPUT_PULLUP | MUX_VIRTUAL_MODE11 | MUX_MODE0)	/* mmc1_dat0.dat0 */
			0x360 (PIN_INPUT_PULLUP | MUX_VIRTUAL_MODE11 | MUX_MODE0)	/* mmc1_dat1.dat1 */
			0x364 (PIN_INPUT_PULLUP | MUX_VIRTUAL_MODE11 | MUX_MODE0)	/* mmc1_dat2.dat2 */
			0x368 (PIN_INPUT_PULLUP | MUX_VIRTUAL_MODE11 | MUX_MODE0)	/* mmc1_dat3.dat3 */
		>;
	};

	mmc1_pins_sdr50: pinmux_mmc1_sdr50_pins {
		pinctrl-single,pins = <
			0x354 (PIN_INPUT_PULLUP | MUX_VIRTUAL_MODE10 | MUX_MODE0)	/* mmc1_clk.clk */
			0x358 (PIN_INPUT_PULLUP | MUX_VIRTUAL_MODE10 | MUX_MODE0)	/* mmc1_cmd.cmd */
			0x35c (PIN_INPUT_PULLUP | MUX_VIRTUAL_MODE10 | MUX_MODE0)	/* mmc1_dat0.dat0 */
			0x360 (PIN_INPUT_PULLUP | MUX_VIRTUAL_MODE10 | MUX_MODE0)	/* mmc1_dat1.dat1 */
			0x364 (PIN_INPUT_PULLUP | MUX_VIRTUAL_MODE10 | MUX_MODE0)	/* mmc1_dat2.dat2 */
			0x368 (PIN_INPUT_PULLUP | MUX_VIRTUAL_MODE10 | MUX_MODE0)	/* mmc1_dat3.dat3 */
		>;
	};

	mmc1_pins_ddr50: pinmux_mmc1_ddr50_pins {
		pinctrl-single,pins = <
			0x354 (PIN_INPUT_PULLUP | MANUAL_MODE | MUX_MODE0)	/* mmc1_clk.clk */
			0x358 (PIN_INPUT_PULLUP | MANUAL_MODE | MUX_MODE0)	/* mmc1_cmd.cmd */
			0x35c (PIN_INPUT_PULLUP | MANUAL_MODE | MUX_MODE0)	/* mmc1_dat0.dat0 */
			0x360 (PIN_INPUT_PULLUP | MANUAL_MODE | MUX_MODE0)	/* mmc1_dat1.dat1 */
			0x364 (PIN_INPUT_PULLUP | MANUAL_MODE | MUX_MODE0)	/* mmc1_dat2.dat2 */
			0x368 (PIN_INPUT_PULLUP | MANUAL_MODE | MUX_MODE0)	/* mmc1_dat3.dat3 */
		>;
	};

	mmc1_pins_sdr104: pinmux_mmc1_sdr104_pins {
		pinctrl-single,pins = <
			0x354 (PIN_INPUT_PULLUP | MANUAL_MODE | MUX_MODE0)	/* mmc1_clk.clk */
			0x358 (PIN_INPUT_PULLUP | MANUAL_MODE | MUX_MODE0)	/* mmc1_cmd.cmd */
			0x35c (PIN_INPUT_PULLUP | MANUAL_MODE | MUX_MODE0)	/* mmc1_dat0.dat0 */
			0x360 (PIN_INPUT_PULLUP | MANUAL_MODE | MUX_MODE0)	/* mmc1_dat1.dat1 */
			0x364 (PIN_INPUT_PULLUP | MANUAL_MODE | MUX_MODE0)	/* mmc1_dat2.dat2 */
			0x368 (PIN_INPUT_PULLUP | MANUAL_MODE | MUX_MODE0)	/* mmc1_dat3.dat3 */
		>;
	};

	mmc2_pins_default: mmc2_pins_default {
		pinctrl-single,pins = <
			0x9c (PIN_INPUT_PULLUP | MUX_MODE1) /* gpmc_a23.mmc2_clk */
			0xb0 (PIN_INPUT_PULLUP | MUX_MODE1) /* gpmc_cs1.mmc2_cmd */
			0xa0 (PIN_INPUT_PULLUP | MUX_MODE1) /* gpmc_a24.mmc2_dat0 */
			0xa4 (PIN_INPUT_PULLUP | MUX_MODE1) /* gpmc_a25.mmc2_dat1 */
			0xa8 (PIN_INPUT_PULLUP | MUX_MODE1) /* gpmc_a26.mmc2_dat2 */
			0xac (PIN_INPUT_PULLUP | MUX_MODE1) /* gpmc_a27.mmc2_dat3 */
			0x8c (PIN_INPUT_PULLUP | MUX_MODE1) /* gpmc_a19.mmc2_dat4 */
			0x90 (PIN_INPUT_PULLUP | MUX_MODE1) /* gpmc_a20.mmc2_dat5 */
			0x94 (PIN_INPUT_PULLUP | MUX_MODE1) /* gpmc_a21.mmc2_dat6 */
			0x98 (PIN_INPUT_PULLUP | MUX_MODE1) /* gpmc_a22.mmc2_dat7 */
		>;
	};

	mmc2_pins_hs: mmc2_pins_hs {
		pinctrl-single,pins = <
			0x9c (PIN_INPUT_PULLUP | MUX_MODE1) /* gpmc_a23.mmc2_clk */
			0xb0 (PIN_INPUT_PULLUP | MUX_MODE1) /* gpmc_cs1.mmc2_cmd */
			0xa0 (PIN_INPUT_PULLUP | MUX_MODE1) /* gpmc_a24.mmc2_dat0 */
			0xa4 (PIN_INPUT_PULLUP | MUX_MODE1) /* gpmc_a25.mmc2_dat1 */
			0xa8 (PIN_INPUT_PULLUP | MUX_MODE1) /* gpmc_a26.mmc2_dat2 */
			0xac (PIN_INPUT_PULLUP | MUX_MODE1) /* gpmc_a27.mmc2_dat3 */
			0x8c (PIN_INPUT_PULLUP | MUX_MODE1) /* gpmc_a19.mmc2_dat4 */
			0x90 (PIN_INPUT_PULLUP | MUX_MODE1) /* gpmc_a20.mmc2_dat5 */
			0x94 (PIN_INPUT_PULLUP | MUX_MODE1) /* gpmc_a21.mmc2_dat6 */
			0x98 (PIN_INPUT_PULLUP | MUX_MODE1) /* gpmc_a22.mmc2_dat7 */
		>;
	};

	mmc2_pins_ddr_1_8v: mmc2_pins_ddr_1_8v {
		pinctrl-single,pins = <
			0x9c (PIN_INPUT_PULLUP | MANUAL_MODE | MUX_MODE1) /* gpmc_a23.mmc2_clk */
			0xb0 (PIN_INPUT_PULLUP | MANUAL_MODE | MUX_MODE1) /* gpmc_cs1.mmc2_cmd */
			0xa0 (PIN_INPUT_PULLUP | MANUAL_MODE | MUX_MODE1) /* gpmc_a24.mmc2_dat0 */
			0xa4 (PIN_INPUT_PULLUP | MANUAL_MODE | MUX_MODE1) /* gpmc_a25.mmc2_dat1 */
			0xa8 (PIN_INPUT_PULLUP | MANUAL_MODE | MUX_MODE1) /* gpmc_a26.mmc2_dat2 */
			0xac (PIN_INPUT_PULLUP | MANUAL_MODE | MUX_MODE1) /* gpmc_a27.mmc2_dat3 */
			0x8c (PIN_INPUT_PULLUP | MANUAL_MODE | MUX_MODE1) /* gpmc_a19.mmc2_dat4 */
			0x90 (PIN_INPUT_PULLUP | MANUAL_MODE | MUX_MODE1) /* gpmc_a20.mmc2_dat5 */
			0x94 (PIN_INPUT_PULLUP | MANUAL_MODE | MUX_MODE1) /* gpmc_a21.mmc2_dat6 */
			0x98 (PIN_INPUT_PULLUP | MANUAL_MODE | MUX_MODE1) /* gpmc_a22.mmc2_dat7 */
		>;
	};
};

&dra7_iodelay_core {

	mmc1_iodelay_ddr50_conf: mmc1_iodelay_ddr50_conf {
		pinctrl-single,pins = <
			0x618 (A_DELAY(0) | G_DELAY(0))		/* CFG_MMC1_CLK_IN */
			0x620 (A_DELAY(1271) | G_DELAY(0))	/* CFG_MMC1_CLK_OUT */
			0x624 (A_DELAY(229) | G_DELAY(0))	/* CFG_MMC1_CMD_IN */
			0x628 (A_DELAY(0) | G_DELAY(0))		/* CFG_MMC1_CMD_OEN */
			0x62C (A_DELAY(0) | G_DELAY(0))		/* CFG_MMC1_CMD_OUT */
			0x630 (A_DELAY(850) | G_DELAY(0))	/* CFG_MMC1_DAT0_IN */
			0x634 (A_DELAY(0) | G_DELAY(0))		/* CFG_MMC1_DAT0_OEN */
			0x638 (A_DELAY(20) | G_DELAY(0))	/* CFG_MMC1_DAT0_OUT */
			0x63C (A_DELAY(468) | G_DELAY(0))	/* CFG_MMC1_DAT1_IN */
			0x640 (A_DELAY(0) | G_DELAY(0))		/* CFG_MMC1_DAT1_OEN */
			0x644 (A_DELAY(0) | G_DELAY(0))		/* CFG_MMC1_DAT1_OUT */
			0x648 (A_DELAY(466) | G_DELAY(0))	/* CFG_MMC1_DAT2_IN */
			0x64C (A_DELAY(0) | G_DELAY(0))		/* CFG_MMC1_DAT2_OEN */
			0x650 (A_DELAY(0) | G_DELAY(0))		/* CFG_MMC1_DAT2_OUT */
			0x654 (A_DELAY(399) | G_DELAY(0))	/* CFG_MMC1_DAT3_IN */
			0x658 (A_DELAY(0) | G_DELAY(0))		/* CFG_MMC1_DAT3_OEN */
			0x65C (A_DELAY(0) | G_DELAY(0))		/* CFG_MMC1_DAT3_OUT */
		>;
	};

	mmc1_iodelay_sdr104_conf: mmc1_iodelay_sdr104_conf {
		pinctrl-single,pins = <
			0x620 (A_DELAY(600) | G_DELAY(400))	/* CFG_MMC1_CLK_OUT */
			0x628 (A_DELAY(0) | G_DELAY(0))		/* CFG_MMC1_CMD_OEN */
			0x62c (A_DELAY(0) | G_DELAY(0))		/* CFG_MMC1_CMD_OUT */
			0x634 (A_DELAY(0) | G_DELAY(0))		/* CFG_MMC1_DAT0_OEN */
			0x638 (A_DELAY(30) | G_DELAY(0))	/* CFG_MMC1_DAT0_OUT */
			0x640 (A_DELAY(0) | G_DELAY(0))		/* CFG_MMC1_DAT1_OEN */
			0x644 (A_DELAY(0) | G_DELAY(0))		/* CFG_MMC1_DAT1_OUT */
			0x64c (A_DELAY(0) | G_DELAY(0))		/* CFG_MMC1_DAT2_OEN */
			0x650 (A_DELAY(0) | G_DELAY(0))		/* CFG_MMC1_DAT2_OUT */
			0x658 (A_DELAY(0) | G_DELAY(0))		/* CFG_MMC1_DAT3_OEN */
			0x65c (A_DELAY(0) | G_DELAY(0))		/* CFG_MMC1_DAT3_OUT */
		>;
	};

	mmc2_iodelay_ddr_1_8v_conf: mmc2_iodelay_ddr_1_8v_conf {
		pinctrl-single,pins = <
			0x18c (A_DELAY(270) | G_DELAY(0))	/* CFG_GPMC_A19_IN */
			0x1a4 (A_DELAY(0) | G_DELAY(0))		/* CFG_GPMC_A20_IN */
			0x1b0 (A_DELAY(170) | G_DELAY(0))	/* CFG_GPMC_A21_IN */
			0x1bc (A_DELAY(758) | G_DELAY(0))	/* CFG_GPMC_A22_IN */
			0x1c8 (A_DELAY(0) | G_DELAY(0))		/* CFG_GPMC_A23_IN */
			0x1d4 (A_DELAY(81) | G_DELAY(0))	/* CFG_GPMC_A24_IN */
			0x1e0 (A_DELAY(286) | G_DELAY(0))	/* CFG_GPMC_A25_IN */
			0x1ec (A_DELAY(0) | G_DELAY(0))		/* CFG_GPMC_A26_IN */
			0x1f8 (A_DELAY(123) | G_DELAY(0))	/* CFG_GPMC_A27_IN */
			0x360 (A_DELAY(346) | G_DELAY(0))	/* CFG_GPMC_CS1_IN */
			0x190 (A_DELAY(0) | G_DELAY(0))		/* CFG_GPMC_A19_OEN */
			0x194 (A_DELAY(55) | G_DELAY(0))	/* CFG_GPMC_A19_OUT */
			0x1a8 (A_DELAY(0) | G_DELAY(0))		/* CFG_GPMC_A20_OEN */
			0x1ac (A_DELAY(422) | G_DELAY(0))	/* CFG_GPMC_A20_OUT */
			0x1b4 (A_DELAY(642) | G_DELAY(0))	/* CFG_GPMC_A21_OEN */
			0x1b8 (A_DELAY(0) | G_DELAY(0))		/* CFG_GPMC_A21_OUT */
			0x1c0 (A_DELAY(0) | G_DELAY(0))		/* CFG_GPMC_A22_OEN */
			0x1c4 (A_DELAY(128) | G_DELAY(0))	/* CFG_GPMC_A22_OUT */
			0x1d0 (A_DELAY(0) | G_DELAY(0))		/* CFG_GPMC_A23_OUT */
			0x1d8 (A_DELAY(0) | G_DELAY(0))		/* CFG_GPMC_A24_OEN */
			0x1dc (A_DELAY(395) | G_DELAY(0))	/* CFG_GPMC_A24_OUT */
			0x1e4 (A_DELAY(0) | G_DELAY(0))		/* CFG_GPMC_A25_OEN */
			0x1e8 (A_DELAY(0) | G_DELAY(0))		/* CFG_GPMC_A25_OUT */
			0x1f0 (A_DELAY(623) | G_DELAY(0))	/* CFG_GPMC_A26_OEN */
			0x1f4 (A_DELAY(0) | G_DELAY(0))		/* CFG_GPMC_A26_OUT */
			0x1fc (A_DELAY(54) | G_DELAY(0))	/* CFG_GPMC_A27_OEN */
			0x200 (A_DELAY(0) | G_DELAY(0))		/* CFG_GPMC_A27_OUT */
			0x364 (A_DELAY(0) | G_DELAY(0))		/* CFG_GPMC_CS1_OEN */
			0x368 (A_DELAY(0) | G_DELAY(0))		/* CFG_GPMC_CS1_OUT */
		>;
	};
};

&omap_dwc3_2 {
	extcon = <&extcon_usb2>;
};

&mmc1 {
	status = "okay";
	pinctrl-names = "default", "hs", "sdr12", "sdr25", "sdr50", "ddr50", "sdr104";
	pinctrl-0 = <&mmc1_pins_default>;
	pinctrl-1 = <&mmc1_pins_hs>;
	pinctrl-2 = <&mmc1_pins_sdr12>;
	pinctrl-3 = <&mmc1_pins_sdr25>;
	pinctrl-4 = <&mmc1_pins_sdr50>;
	pinctrl-5 = <&mmc1_pins_ddr50 &mmc1_iodelay_ddr50_conf>;
	pinctrl-6 = <&mmc1_pins_sdr104 &mmc1_iodelay_sdr104_conf>;
	vmmc-supply = <&v3_3d>;
	vmmc_aux-supply = <&ldo1_reg>;
	bus-width = <4>;
	cd-gpios = <&gpio6 27 0>; /* gpio 219 */
<<<<<<< HEAD
	max-frequency = <192000000>;
};

&mmc2 {
	status = "okay";
	pinctrl-names = "default", "hs", "ddr_1_8v";
	pinctrl-0 = <&mmc2_pins_default>;
	pinctrl-1 = <&mmc2_pins_hs>;
	pinctrl-2 = <&mmc2_pins_ddr_1_8v &mmc2_iodelay_ddr_1_8v_conf>;
	vmmc-supply = <&v3_3d>;
	bus-width = <8>;
	ti,non-removable;
	max-frequency = <96000000>;
	/*
	 * eMMC on AM572x IDK cannot support HS200 mode because
	 * the IO voltage is tied to 3.3V
	 */
	/delete-property/ mmc-hs200-1_8v;
};

&mailbox5 {
	status = "okay";
	mbox_ipu1_ipc3x: mbox_ipu1_ipc3x {
		status = "okay";
	};
	mbox_dsp1_ipc3x: mbox_dsp1_ipc3x {
		status = "okay";
	};
};

&mailbox6 {
	status = "okay";
	mbox_ipu2_ipc3x: mbox_ipu2_ipc3x {
		status = "okay";
	};
	mbox_dsp2_ipc3x: mbox_dsp2_ipc3x {
		status = "okay";
	};
};

&mmu0_dsp1 {
	status = "okay";
};

&mmu1_dsp1 {
	status = "okay";
};

&mmu0_dsp2 {
	status = "okay";
};

&mmu1_dsp2 {
	status = "okay";
};

&mmu_ipu1 {
	status = "okay";
};

&mmu_ipu2 {
	status = "okay";
};

&ipu2 {
	status = "okay";
	memory-region = <&ipu2_cma_pool>;
	mboxes = <&mailbox6 &mbox_ipu2_ipc3x>;
	timers = <&timer3>;
	watchdog-timers = <&timer4>, <&timer9>;
};

&ipu1 {
	status = "okay";
	memory-region = <&ipu1_cma_pool>;
	mboxes = <&mailbox5 &mbox_ipu1_ipc3x>;
	timers = <&timer11>;
};

&dsp1 {
	status = "okay";
	memory-region = <&dsp1_cma_pool>;
	mboxes = <&mailbox5 &mbox_dsp1_ipc3x>;
	timers = <&timer5>;
};

&dsp2 {
	status = "okay";
	memory-region = <&dsp2_cma_pool>;
	mboxes = <&mailbox6 &mbox_dsp2_ipc3x>;
	timers = <&timer6>;
};

&ov2659_1 {
	remote-endpoint = <&vin4b>;
};

&vin4b {
	status = "okay";

	endpoint@3 {
		slave-mode;
		remote-endpoint = <&ov2659_1>;
	};
};

&vip2 {
	status = "okay";
};

&pcie1 {
	gpios = <&gpio3 23 GPIO_ACTIVE_HIGH>;
};

&sn65hvs882 {
	load-gpios = <&gpio3 19 GPIO_ACTIVE_LOW>;
};

&pruss2_mdio {
	reset-gpios = <&gpio5 8 GPIO_ACTIVE_LOW>,
		      <&gpio5 9 GPIO_ACTIVE_LOW>;
	reset-delay-us = <2>;	/* PHY datasheet states 1uS min */
=======
};

&cpu0 {
	cpu-opp-domain = <&oppdm_mpu>;
};

&oppdm_mpu {
	vdd-supply = <&smps12_reg>;
};

&oppdm_dspeve {
	vdd-supply = <&smps45_reg>;
};

&oppdm_gpu {
	vdd-supply = <&smps6_reg>;
};

&oppdm_ivahd {
	vdd-supply = <&smps8_reg>;
};

&oppdm_core {
	vdd-supply = <&smps7_reg>;
>>>>>>> a5407f24
};<|MERGE_RESOLUTION|>--- conflicted
+++ resolved
@@ -323,7 +323,6 @@
 	vmmc_aux-supply = <&ldo1_reg>;
 	bus-width = <4>;
 	cd-gpios = <&gpio6 27 0>; /* gpio 219 */
-<<<<<<< HEAD
 	max-frequency = <192000000>;
 };
 
@@ -446,7 +445,6 @@
 	reset-gpios = <&gpio5 8 GPIO_ACTIVE_LOW>,
 		      <&gpio5 9 GPIO_ACTIVE_LOW>;
 	reset-delay-us = <2>;	/* PHY datasheet states 1uS min */
-=======
 };
 
 &cpu0 {
@@ -471,5 +469,4 @@
 
 &oppdm_core {
 	vdd-supply = <&smps7_reg>;
->>>>>>> a5407f24
 };