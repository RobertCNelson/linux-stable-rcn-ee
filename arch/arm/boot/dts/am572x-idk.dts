/*
 * Copyright (C) 2015 Texas Instruments Incorporated - http://www.ti.com/
 *
 * This program is free software; you can redistribute it and/or modify
 * it under the terms of the GNU General Public License version 2 as
 * published by the Free Software Foundation.
 */

/dts-v1/;

#include "dra74x.dtsi"
#include <dt-bindings/gpio/gpio.h>
#include <dt-bindings/interrupt-controller/irq.h>
#include "am57xx-idk-common.dtsi"

/ {
	model = "TI AM572x IDK";
	compatible = "ti,am572x-idk", "ti,am5728", "ti,dra742", "ti,dra74", \
			"ti,dra7";

<<<<<<< HEAD
	extcon_usb2: extcon_usb2 {
		compatible = "linux,extcon-usb-gpio";
		id-gpio = <&gpio3 16 GPIO_ACTIVE_HIGH>;
	};
};

&omap_dwc3_2 {
	extcon = <&extcon_usb2>;
=======
	memory {
		device_type = "memory";
		reg = <0x0 0x80000000 0x0 0x80000000>;
	};
>>>>>>> 65f0de94
};<|MERGE_RESOLUTION|>--- conflicted
+++ resolved
@@ -18,7 +18,11 @@
 	compatible = "ti,am572x-idk", "ti,am5728", "ti,dra742", "ti,dra74", \
 			"ti,dra7";
 
-<<<<<<< HEAD
+	memory {
+		device_type = "memory";
+		reg = <0x0 0x80000000 0x0 0x80000000>;
+	};
+
 	extcon_usb2: extcon_usb2 {
 		compatible = "linux,extcon-usb-gpio";
 		id-gpio = <&gpio3 16 GPIO_ACTIVE_HIGH>;
@@ -27,10 +31,4 @@
 
 &omap_dwc3_2 {
 	extcon = <&extcon_usb2>;
-=======
-	memory {
-		device_type = "memory";
-		reg = <0x0 0x80000000 0x0 0x80000000>;
-	};
->>>>>>> 65f0de94
 };