/*
 * Copyright (C) 2013 Texas Instruments Incorporated - http://www.ti.com/
 *
 * This program is free software; you can redistribute it and/or modify
 * it under the terms of the GNU General Public License version 2 as
 * published by the Free Software Foundation.
 */

/* AM437x GP EVM */

/dts-v1/;

#include "am4372.dtsi"
#include <dt-bindings/pinctrl/am43xx.h>
#include <dt-bindings/pwm/pwm.h>
#include <dt-bindings/gpio/gpio.h>

/ {
	model = "TI AM437x GP EVM";
	compatible = "ti,am437x-gp-evm","ti,am4372","ti,am43";

	aliases {
		display0 = &lcd0;
	};

	evm_v3_3d: fixedregulator-v3_3d {
		compatible = "regulator-fixed";
		regulator-name = "evm_v3_3d";
		regulator-min-microvolt = <3300000>;
		regulator-max-microvolt = <3300000>;
		enable-active-high;
	};

	vtt_fixed: fixedregulator-vtt {
		compatible = "regulator-fixed";
		regulator-name = "vtt_fixed";
		regulator-min-microvolt = <1500000>;
		regulator-max-microvolt = <1500000>;
		regulator-always-on;
		regulator-boot-on;
		enable-active-high;
		gpio = <&gpio5 7 GPIO_ACTIVE_HIGH>;
	};

	vmmcwl_fixed: fixedregulator-mmcwl {
		compatible = "regulator-fixed";
		regulator-name = "vmmcwl_fixed";
		regulator-min-microvolt = <1800000>;
		regulator-max-microvolt = <1800000>;
		gpio = <&gpio1 20 GPIO_ACTIVE_HIGH>;
		enable-active-high;
	};

	lcd_bl: backlight {
		compatible = "pwm-backlight";
		pwms = <&ecap0 0 50000 PWM_POLARITY_INVERTED>;
		brightness-levels = <0 51 53 56 62 75 101 152 255>;
		default-brightness-level = <8>;
	};

	matrix_keypad: matrix_keypad@0 {
		compatible = "gpio-matrix-keypad";
		debounce-delay-ms = <5>;
		col-scan-delay-us = <2>;

		row-gpios = <&gpio3 21 GPIO_ACTIVE_HIGH /* Bank3, pin21 */
				&gpio4 3 GPIO_ACTIVE_HIGH /* Bank4, pin3 */
				&gpio4 2 GPIO_ACTIVE_HIGH>; /* Bank4, pin2 */

		col-gpios = <&gpio3 19 GPIO_ACTIVE_HIGH /* Bank3, pin19 */
				&gpio3 20 GPIO_ACTIVE_HIGH>; /* Bank3, pin20 */

		linux,keymap = <0x00000201      /* P1 */
				0x00010202      /* P2 */
				0x01000067      /* UP */
				0x0101006a      /* RIGHT */
				0x02000069      /* LEFT */
				0x0201006c>;      /* DOWN */
		};

	lcd0: display {
		compatible = "osddisplays,osd057T0559-34ts", "panel-dpi";
		label = "lcd";

		panel-timing {
			clock-frequency = <33000000>;
			hactive = <800>;
			vactive = <480>;
			hfront-porch = <210>;
			hback-porch = <16>;
			hsync-len = <30>;
			vback-porch = <10>;
			vfront-porch = <22>;
			vsync-len = <13>;
			hsync-active = <0>;
			vsync-active = <0>;
			de-active = <1>;
			pixelclk-active = <1>;
		};

		port {
			lcd_in: endpoint {
				remote-endpoint = <&dpi_out>;
			};
		};
	};

	/* fixed 12MHz oscillator */
	refclk: oscillator {
		#clock-cells = <0>;
		compatible = "fixed-clock";
		clock-frequency = <12000000>;
	};

	/* fixed 32k external oscillator clock */
	clk_32k_rtc: clk_32k_rtc {
		#clock-cells = <0>;
		compatible = "fixed-clock";
		clock-frequency = <32768>;
	};

	sound0: sound@0 {
		compatible = "simple-audio-card";
		simple-audio-card,name = "AM437x-GP-EVM";
		simple-audio-card,widgets =
			"Headphone", "Headphone Jack",
			"Line", "Line In";
		simple-audio-card,routing =
			"Headphone Jack",	"HPLOUT",
			"Headphone Jack",	"HPROUT",
			"LINE1L",		"Line In",
			"LINE1R",		"Line In";
		simple-audio-card,format = "dsp_b";
		simple-audio-card,bitclock-master = <&sound0_master>;
		simple-audio-card,frame-master = <&sound0_master>;
		simple-audio-card,bitclock-inversion;

		simple-audio-card,cpu {
			sound-dai = <&mcasp1>;
			system-clock-frequency = <12000000>;
		};

		sound0_master: simple-audio-card,codec {
			sound-dai = <&tlv320aic3106>;
			system-clock-frequency = <12000000>;
		};
	};

	audio_mstrclk: mclk_osc {
		compatible = "fixed-clock";
		#clock-cells = <0>;
		clock-frequency = <12000000>;
	};

};

&am43xx_pinmux {
	pinctrl-names = "default", "sleep";
	pinctrl-0 = <&wlan_pins_default &ddr3_vtt_toggle_default>;
	pinctrl-1 = <&wlan_pins_sleep>;

	ddr3_vtt_toggle_default: ddr_vtt_toggle_default {
		pinctrl-single,pins = <
			0x25C (DS0_PULL_UP_DOWN_EN | PIN_OUTPUT_PULLUP | DS0_FORCE_OFF_MODE | MUX_MODE7) /* spi0_cs0.gpio5_7 */
		>;
	};

	i2c0_pins: i2c0_pins {
		pinctrl-single,pins = <
			0x188 (PIN_INPUT_PULLUP | SLEWCTRL_FAST | MUX_MODE0)  /* i2c0_sda.i2c0_sda */
			0x18c (PIN_INPUT_PULLUP | SLEWCTRL_FAST | MUX_MODE0)  /* i2c0_scl.i2c0_scl */
		>;
	};

	i2c1_pins: i2c1_pins {
		pinctrl-single,pins = <
			0x15c (PIN_INPUT_PULLUP | SLEWCTRL_FAST | MUX_MODE2)  /* spi0_cs0.i2c1_scl */
			0x158 (PIN_INPUT_PULLUP | SLEWCTRL_FAST | MUX_MODE2)  /* spi0_d1.i2c1_sda  */
		>;
	};

	mmc1_pins: pinmux_mmc1_pins {
		pinctrl-single,pins = <
			0x160 (PIN_INPUT | MUX_MODE7) /* spi0_cs1.gpio0_6 */
		>;
	};

	ecap0_pins: backlight_pins {
		pinctrl-single,pins = <
			0x164 MUX_MODE0       /* eCAP0_in_PWM0_out.eCAP0_in_PWM0_out MODE0 */
		>;
	};

	pixcir_ts_pins: pixcir_ts_pins {
		pinctrl-single,pins = <
			0x264 (PIN_INPUT_PULLUP | MUX_MODE7)  /* spi2_d0.gpio3_22 */
		>;
	};

	cpsw_default: cpsw_default {
		pinctrl-single,pins = <
			/* Slave 1 */
			0x114 (PIN_OUTPUT_PULLDOWN | MUX_MODE2)	/* mii1_txen.rgmii1_txen */
			0x118 (PIN_INPUT_PULLDOWN | MUX_MODE2)	/* mii1_rxdv.rgmii1_rxctl */
			0x11c (PIN_OUTPUT_PULLDOWN | MUX_MODE2)	/* mii1_txd1.rgmii1_txd3 */
			0x120 (PIN_OUTPUT_PULLDOWN | MUX_MODE2)	/* mii1_txd0.rgmii1_txd2 */
			0x124 (PIN_OUTPUT_PULLDOWN | MUX_MODE2)	/* mii1_txd1.rgmii1_txd1 */
			0x128 (PIN_OUTPUT_PULLDOWN | MUX_MODE2)	/* mii1_txd0.rgmii1_txd0 */
			0x12c (PIN_OUTPUT_PULLDOWN | MUX_MODE2)	/* mii1_txclk.rmii1_tclk */
			0x130 (PIN_INPUT_PULLDOWN | MUX_MODE2)	/* mii1_rxclk.rmii1_rclk */
			0x134 (PIN_INPUT_PULLDOWN | MUX_MODE2)	/* mii1_rxd1.rgmii1_rxd3 */
			0x138 (PIN_INPUT_PULLDOWN | MUX_MODE2)	/* mii1_rxd0.rgmii1_rxd2 */
			0x13c (PIN_INPUT_PULLDOWN | MUX_MODE2)	/* mii1_rxd1.rgmii1_rxd1 */
			0x140 (PIN_INPUT_PULLDOWN | MUX_MODE2)	/* mii1_rxd0.rgmii1_rxd0 */
		>;
	};

	cpsw_sleep: cpsw_sleep {
		pinctrl-single,pins = <
			/* Slave 1 reset value */
			0x114 (PIN_INPUT_PULLDOWN | MUX_MODE7)
			0x118 (PIN_INPUT_PULLDOWN | MUX_MODE7)
			0x11c (PIN_INPUT_PULLDOWN | MUX_MODE7)
			0x120 (PIN_INPUT_PULLDOWN | MUX_MODE7)
			0x124 (PIN_INPUT_PULLDOWN | MUX_MODE7)
			0x128 (PIN_INPUT_PULLDOWN | MUX_MODE7)
			0x12c (PIN_INPUT_PULLDOWN | MUX_MODE7)
			0x130 (PIN_INPUT_PULLDOWN | MUX_MODE7)
			0x134 (PIN_INPUT_PULLDOWN | MUX_MODE7)
			0x138 (PIN_INPUT_PULLDOWN | MUX_MODE7)
			0x13c (PIN_INPUT_PULLDOWN | MUX_MODE7)
			0x140 (PIN_INPUT_PULLDOWN | MUX_MODE7)
		>;
	};

	davinci_mdio_default: davinci_mdio_default {
		pinctrl-single,pins = <
			/* MDIO */
			0x148 (PIN_INPUT_PULLUP | SLEWCTRL_FAST | MUX_MODE0)	/* mdio_data.mdio_data */
			0x14c (PIN_OUTPUT_PULLUP | MUX_MODE0)			/* mdio_clk.mdio_clk */
		>;
	};

	davinci_mdio_sleep: davinci_mdio_sleep {
		pinctrl-single,pins = <
			/* MDIO reset value */
			0x148 (PIN_INPUT_PULLDOWN | MUX_MODE7)
			0x14c (PIN_INPUT_PULLDOWN | MUX_MODE7)
		>;
	};

	nand_flash_x8: nand_flash_x8 {
		pinctrl-single,pins = <
			0x0  (PIN_INPUT  | MUX_MODE0)	/* gpmc_ad0.gpmc_ad0 */
			0x4  (PIN_INPUT  | MUX_MODE0)	/* gpmc_ad1.gpmc_ad1 */
			0x8  (PIN_INPUT  | MUX_MODE0)	/* gpmc_ad2.gpmc_ad2 */
			0xc  (PIN_INPUT  | MUX_MODE0)	/* gpmc_ad3.gpmc_ad3 */
			0x10 (PIN_INPUT  | MUX_MODE0)	/* gpmc_ad4.gpmc_ad4 */
			0x14 (PIN_INPUT  | MUX_MODE0)	/* gpmc_ad5.gpmc_ad5 */
			0x18 (PIN_INPUT  | MUX_MODE0)	/* gpmc_ad6.gpmc_ad6 */
			0x1c (PIN_INPUT  | MUX_MODE0)	/* gpmc_ad7.gpmc_ad7 */
			0x70 (PIN_INPUT_PULLUP | MUX_MODE0)	/* gpmc_wait0.gpmc_wait0 */
			0x74 (PIN_OUTPUT_PULLUP | MUX_MODE7)	/* gpmc_wpn.gpmc_wpn */
			0x7c (PIN_OUTPUT | MUX_MODE0)		/* gpmc_csn0.gpmc_csn0  */
			0x90 (PIN_OUTPUT | MUX_MODE0)		/* gpmc_advn_ale.gpmc_advn_ale */
			0x94 (PIN_OUTPUT | MUX_MODE0)		/* gpmc_oen_ren.gpmc_oen_ren */
			0x98 (PIN_OUTPUT | MUX_MODE0)		/* gpmc_wen.gpmc_wen */
			0x9c (PIN_OUTPUT | MUX_MODE0)		/* gpmc_be0n_cle.gpmc_be0n_cle */
		>;
	};

	dss_pins: dss_pins {
		pinctrl-single,pins = <
			0x020 (PIN_OUTPUT_PULLUP | MUX_MODE1) /*gpmc ad 8 -> DSS DATA 23 */
			0x024 (PIN_OUTPUT_PULLUP | MUX_MODE1)
			0x028 (PIN_OUTPUT_PULLUP | MUX_MODE1)
			0x02c (PIN_OUTPUT_PULLUP | MUX_MODE1)
			0x030 (PIN_OUTPUT_PULLUP | MUX_MODE1)
			0x034 (PIN_OUTPUT_PULLUP | MUX_MODE1)
			0x038 (PIN_OUTPUT_PULLUP | MUX_MODE1)
			0x03c (PIN_OUTPUT_PULLUP | MUX_MODE1) /*gpmc ad 15 -> DSS DATA 16 */
			0x0a0 (PIN_OUTPUT_PULLUP | MUX_MODE0) /* DSS DATA 0 */
			0x0a4 (PIN_OUTPUT_PULLUP | MUX_MODE0)
			0x0a8 (PIN_OUTPUT_PULLUP | MUX_MODE0)
			0x0ac (PIN_OUTPUT_PULLUP | MUX_MODE0)
			0x0b0 (PIN_OUTPUT_PULLUP | MUX_MODE0)
			0x0b4 (PIN_OUTPUT_PULLUP | MUX_MODE0)
			0x0b8 (PIN_OUTPUT_PULLUP | MUX_MODE0)
			0x0bc (PIN_OUTPUT_PULLUP | MUX_MODE0)
			0x0c0 (PIN_OUTPUT_PULLUP | MUX_MODE0)
			0x0c4 (PIN_OUTPUT_PULLUP | MUX_MODE0)
			0x0c8 (PIN_OUTPUT_PULLUP | MUX_MODE0)
			0x0cc (PIN_OUTPUT_PULLUP | MUX_MODE0)
			0x0d0 (PIN_OUTPUT_PULLUP | MUX_MODE0)
			0x0d4 (PIN_OUTPUT_PULLUP | MUX_MODE0)
			0x0d8 (PIN_OUTPUT_PULLUP | MUX_MODE0)
			0x0dc (PIN_OUTPUT_PULLUP | MUX_MODE0) /* DSS DATA 15 */
			0x0e0 (PIN_OUTPUT_PULLUP | MUX_MODE0) /* DSS VSYNC */
			0x0e4 (PIN_OUTPUT_PULLUP | MUX_MODE0) /* DSS HSYNC */
			0x0e8 (PIN_OUTPUT_PULLUP | MUX_MODE0) /* DSS PCLK */
			0x0ec (PIN_OUTPUT_PULLUP | MUX_MODE0) /* DSS AC BIAS EN */

		>;
	};

	display_mux_pins: display_mux_pins {
		pinctrl-single,pins = <
			/* GPIO 5_8 to select LCD / HDMI */
			0x238 (PIN_OUTPUT_PULLUP | MUX_MODE7)
		>;
	};

	dcan0_default: dcan0_default_pins {
		pinctrl-single,pins = <
			0x178 (PIN_OUTPUT | MUX_MODE2)		/* uart1_ctsn.d_can0_tx */
			0x17c (PIN_INPUT_PULLUP | MUX_MODE2)	/* uart1_rtsn.d_can0_rx */
		>;
	};

	dcan0_sleep: dcan0_sleep_pins {
		pinctrl-single,pins = <
			0x178 (PIN_INPUT_PULLUP | MUX_MODE7)	/* uart1_ctsn.gpio0_12 */
			0x17c (PIN_INPUT_PULLUP | MUX_MODE7)	/* uart1_rtsn.gpio0_13 */
		>;
	};

	dcan1_default: dcan1_default_pins {
		pinctrl-single,pins = <
			0x180 (PIN_OUTPUT | MUX_MODE2)		/* uart1_rxd.d_can1_tx */
			0x184 (PIN_INPUT_PULLUP | MUX_MODE2)	/* uart1_txd.d_can1_rx */
		>;
	};

	dcan1_sleep: dcan1_sleep_pins {
		pinctrl-single,pins = <
			0x180 (PIN_INPUT_PULLUP | MUX_MODE7)	/* uart1_rxd.gpio0_14 */
			0x184 (PIN_INPUT_PULLUP | MUX_MODE7)	/* uart1_txd.gpio0_15 */
		>;
	};

	vpfe0_pins_default: vpfe0_pins_default {
		pinctrl-single,pins = <
			0x1B0 (PIN_INPUT_PULLUP | MUX_MODE0)  /* cam0_hd mode 0*/
			0x1B4 (PIN_INPUT_PULLUP | MUX_MODE0)  /* cam0_vd mode 0*/
			0x1C0 (PIN_INPUT_PULLUP | MUX_MODE0)  /* cam0_pclk mode 0*/
			0x1C4 (PIN_INPUT_PULLUP | MUX_MODE0)  /* cam0_data8 mode 0*/
			0x1C8 (PIN_INPUT_PULLUP | MUX_MODE0)  /* cam0_data9 mode 0*/
			0x208 (PIN_INPUT_PULLUP | MUX_MODE0)  /* cam0_data0 mode 0*/
			0x20C (PIN_INPUT_PULLUP | MUX_MODE0)  /* cam0_data1 mode 0*/
			0x210 (PIN_INPUT_PULLUP | MUX_MODE0)  /* cam0_data2 mode 0*/
			0x214 (PIN_INPUT_PULLUP | MUX_MODE0)  /* cam0_data3 mode 0*/
			0x218 (PIN_INPUT_PULLUP | MUX_MODE0)  /* cam0_data4 mode 0*/
			0x21C (PIN_INPUT_PULLUP | MUX_MODE0)  /* cam0_data5 mode 0*/
			0x220 (PIN_INPUT_PULLUP | MUX_MODE0)  /* cam0_data6 mode 0*/
			0x224 (PIN_INPUT_PULLUP | MUX_MODE0)  /* cam0_data7 mode 0*/
		>;
	};

	vpfe0_pins_sleep: vpfe0_pins_sleep {
		pinctrl-single,pins = <
			0x1B0 (DS0_PULL_UP_DOWN_EN | INPUT_EN | MUX_MODE7)  /* cam0_hd mode 0*/
			0x1B4 (DS0_PULL_UP_DOWN_EN | INPUT_EN | MUX_MODE7)  /* cam0_vd mode 0*/
			0x1C0 (DS0_PULL_UP_DOWN_EN | INPUT_EN | MUX_MODE7)  /* cam0_pclk mode 0*/
			0x1C4 (DS0_PULL_UP_DOWN_EN | INPUT_EN | MUX_MODE7)  /* cam0_data8 mode 0*/
			0x1C8 (DS0_PULL_UP_DOWN_EN | INPUT_EN | MUX_MODE7)  /* cam0_data9 mode 0*/
			0x208 (DS0_PULL_UP_DOWN_EN | INPUT_EN | MUX_MODE7)  /* cam0_data0 mode 0*/
			0x20C (DS0_PULL_UP_DOWN_EN | INPUT_EN | MUX_MODE7)  /* cam0_data1 mode 0*/
			0x210 (DS0_PULL_UP_DOWN_EN | INPUT_EN | MUX_MODE7)  /* cam0_data2 mode 0*/
			0x214 (DS0_PULL_UP_DOWN_EN | INPUT_EN | MUX_MODE7)  /* cam0_data3 mode 0*/
			0x218 (DS0_PULL_UP_DOWN_EN | INPUT_EN | MUX_MODE7)  /* cam0_data4 mode 0*/
			0x21C (DS0_PULL_UP_DOWN_EN | INPUT_EN | MUX_MODE7)  /* cam0_data5 mode 0*/
			0x220 (DS0_PULL_UP_DOWN_EN | INPUT_EN | MUX_MODE7)  /* cam0_data6 mode 0*/
			0x224 (DS0_PULL_UP_DOWN_EN | INPUT_EN | MUX_MODE7)  /* cam0_data7 mode 0*/
		>;
	};

	vpfe1_pins_default: vpfe1_pins_default {
		pinctrl-single,pins = <
			0x1CC (PIN_INPUT_PULLUP | MUX_MODE0)  /* cam1_data9 mode 0*/
			0x1D0 (PIN_INPUT_PULLUP | MUX_MODE0)  /* cam1_data8 mode 0*/
			0x1D4 (PIN_INPUT_PULLUP | MUX_MODE0)  /* cam1_hd mode 0*/
			0x1D8 (PIN_INPUT_PULLUP | MUX_MODE0)  /* cam1_vd mode 0*/
			0x1DC (PIN_INPUT_PULLUP | MUX_MODE0)  /* cam1_pclk mode 0*/
			0x1E8 (PIN_INPUT_PULLUP | MUX_MODE0)  /* cam1_data0 mode 0*/
			0x1EC (PIN_INPUT_PULLUP | MUX_MODE0)  /* cam1_data1 mode 0*/
			0x1F0 (PIN_INPUT_PULLUP | MUX_MODE0)  /* cam1_data2 mode 0*/
			0x1F4 (PIN_INPUT_PULLUP | MUX_MODE0)  /* cam1_data3 mode 0*/
			0x1F8 (PIN_INPUT_PULLUP | MUX_MODE0)  /* cam1_data4 mode 0*/
			0x1FC (PIN_INPUT_PULLUP | MUX_MODE0)  /* cam1_data5 mode 0*/
			0x200 (PIN_INPUT_PULLUP | MUX_MODE0)  /* cam1_data6 mode 0*/
			0x204 (PIN_INPUT_PULLUP | MUX_MODE0)  /* cam1_data7 mode 0*/
		>;
	};

	vpfe1_pins_sleep: vpfe1_pins_sleep {
		pinctrl-single,pins = <
			0x1CC (DS0_PULL_UP_DOWN_EN | INPUT_EN | MUX_MODE7)  /* cam1_data9 mode 0*/
			0x1D0 (DS0_PULL_UP_DOWN_EN | INPUT_EN | MUX_MODE7)  /* cam1_data8 mode 0*/
			0x1D4 (DS0_PULL_UP_DOWN_EN | INPUT_EN | MUX_MODE7)  /* cam1_hd mode 0*/
			0x1D8 (DS0_PULL_UP_DOWN_EN | INPUT_EN | MUX_MODE7)  /* cam1_vd mode 0*/
			0x1DC (DS0_PULL_UP_DOWN_EN | INPUT_EN | MUX_MODE7)  /* cam1_pclk mode 0*/
			0x1E8 (DS0_PULL_UP_DOWN_EN | INPUT_EN | MUX_MODE7)  /* cam1_data0 mode 0*/
			0x1EC (DS0_PULL_UP_DOWN_EN | INPUT_EN | MUX_MODE7)  /* cam1_data1 mode 0*/
			0x1F0 (DS0_PULL_UP_DOWN_EN | INPUT_EN | MUX_MODE7)  /* cam1_data2 mode 0*/
			0x1F4 (DS0_PULL_UP_DOWN_EN | INPUT_EN | MUX_MODE7)  /* cam1_data3 mode 0*/
			0x1F8 (DS0_PULL_UP_DOWN_EN | INPUT_EN | MUX_MODE7)  /* cam1_data4 mode 0*/
			0x1FC (DS0_PULL_UP_DOWN_EN | INPUT_EN | MUX_MODE7)  /* cam1_data5 mode 0*/
			0x200 (DS0_PULL_UP_DOWN_EN | INPUT_EN | MUX_MODE7)  /* cam1_data6 mode 0*/
			0x204 (DS0_PULL_UP_DOWN_EN | INPUT_EN | MUX_MODE7)  /* cam1_data7 mode 0*/
		>;
	};

	mmc3_pins_default: pinmux_mmc3_pins_default {
		pinctrl-single,pins = <
			0x8c (PIN_INPUT_PULLUP | MUX_MODE3)      /* gpmc_clk.mmc2_clk */
			0x88 (PIN_INPUT_PULLUP | MUX_MODE3)      /* gpmc_csn3.mmc2_cmd */
			0x44 (PIN_INPUT_PULLUP | MUX_MODE3)      /* gpmc_a1.mmc2_dat0 */
			0x48 (PIN_INPUT_PULLUP | MUX_MODE3)      /* gpmc_a2.mmc2_dat1 */
			0x4c (PIN_INPUT_PULLUP | MUX_MODE3)      /* gpmc_a3.mmc2_dat2 */
			0x78 (PIN_INPUT_PULLUP | MUX_MODE3)      /* gpmc_be1n.mmc2_dat3 */
		>;
	};

	mmc3_pins_sleep: pinmux_mmc3_pins_sleep {
		pinctrl-single,pins = <
			0x8c (PIN_INPUT_PULLDOWN | MUX_MODE7)	/* gpmc_clk.mmc2_clk */
			0x88 (PIN_INPUT_PULLDOWN | MUX_MODE7)	/* gpmc_csn3.mmc2_cmd */
			0x44 (PIN_INPUT_PULLDOWN | MUX_MODE7)	/* gpmc_a1.mmc2_dat0 */
			0x48 (PIN_INPUT_PULLDOWN | MUX_MODE7)	/* gpmc_a2.mmc2_dat1 */
			0x4c (PIN_INPUT_PULLDOWN | MUX_MODE7)	/* gpmc_a3.mmc2_dat2 */
			0x78 (PIN_INPUT_PULLDOWN | MUX_MODE7)	/* gpmc_be1n.mmc2_dat3 */
		>;
	};

	wlan_pins_default: pinmux_wlan_pins_default {
		pinctrl-single,pins = <
			0x50 (PIN_OUTPUT_PULLDOWN | MUX_MODE7)		/* gpmc_a4.gpio1_20 WL_EN */
			0x5c (PIN_INPUT | WAKEUP_ENABLE | MUX_MODE7)	/* gpmc_a7.gpio1_23 WL_IRQ*/
			0x40 (PIN_OUTPUT_PULLDOWN | MUX_MODE7)		/* gpmc_a0.gpio1_16 BT_EN*/
		>;
	};

	wlan_pins_sleep: pinmux_wlan_pins_sleep {
		pinctrl-single,pins = <
			0x50 (PIN_OUTPUT_PULLDOWN | MUX_MODE7)		/* gpmc_a4.gpio1_20 WL_EN */
			0x5c (PIN_INPUT | WAKEUP_ENABLE | MUX_MODE7)	/* gpmc_a7.gpio1_23 WL_IRQ*/
			0x40 (PIN_OUTPUT_PULLUP | MUX_MODE7)		/* gpmc_a0.gpio1_16 BT_EN*/
		>;
	};

	uart3_pins: uart3_pins {
		pinctrl-single,pins = <
			0x228 (PIN_INPUT | MUX_MODE0)		/* uart3_rxd.uart3_rxd */
			0x22c (PIN_OUTPUT_PULLDOWN | MUX_MODE0) /* uart3_txd.uart3_txd */
			0x230 (PIN_INPUT_PULLUP | MUX_MODE0)	/* uart3_ctsn.uart3_ctsn */
			0x234 (PIN_OUTPUT_PULLDOWN | MUX_MODE0) /* uart3_rtsn.uart3_rtsn */
		>;
	};

	mcasp1_pins: mcasp1_pins {
		pinctrl-single,pins = <
			0x108 (PIN_OUTPUT_PULLDOWN | MUX_MODE4)	/* mii1_col.mcasp1_axr2 */
			0x10c (PIN_INPUT_PULLDOWN | MUX_MODE4)	/* mii1_crs.mcasp1_aclkx */
			0x110 (PIN_INPUT_PULLDOWN | MUX_MODE4)	/* mii1_rxerr.mcasp1_fsx */
			0x144 (PIN_INPUT_PULLDOWN | MUX_MODE4)	/* rmii1_ref_clk.mcasp1_axr3 */
		>;
	};

	mcasp1_sleep_pins: mcasp1_sleep_pins {
		pinctrl-single,pins = <
			0x108 (PIN_INPUT_PULLDOWN | MUX_MODE7)
			0x10c (PIN_INPUT_PULLDOWN | MUX_MODE7)
			0x110 (PIN_INPUT_PULLDOWN | MUX_MODE7)
			0x144 (PIN_INPUT_PULLDOWN | MUX_MODE7)
		>;
	};

	gpio0_pins: gpio0_pins {
		pinctrl-single,pins = <
			0x26c (PIN_OUTPUT | MUX_MODE9) /* spi2_cs0.gpio0_23 SEL_eMMCorNANDn */
		>;
	};

	emmc_pins_default: emmc_pins_default {
		pinctrl-single,pins = <
			0x00 (PIN_INPUT_PULLUP | MUX_MODE1) /* gpmc_ad0.mmc1_dat0 */
			0x04 (PIN_INPUT_PULLUP | MUX_MODE1) /* gpmc_ad1.mmc1_dat1 */
			0x08 (PIN_INPUT_PULLUP | MUX_MODE1) /* gpmc_ad2.mmc1_dat2 */
			0x0c (PIN_INPUT_PULLUP | MUX_MODE1) /* gpmc_ad3.mmc1_dat3 */
			0x10 (PIN_INPUT_PULLUP | MUX_MODE1) /* gpmc_ad4.mmc1_dat4 */
			0x14 (PIN_INPUT_PULLUP | MUX_MODE1) /* gpmc_ad5.mmc1_dat5 */
			0x18 (PIN_INPUT_PULLUP | MUX_MODE1) /* gpmc_ad6.mmc1_dat6 */
			0x1c (PIN_INPUT_PULLUP | MUX_MODE1) /* gpmc_ad7.mmc1_dat7 */
			0x80 (PIN_INPUT_PULLUP | MUX_MODE2) /* gpmc_csn1.mmc1_clk */
			0x84 (PIN_INPUT_PULLUP | MUX_MODE2) /* gpmc_csn2.mmc1_cmd */
		>;
	};

	emmc_pins_sleep: emmc_pins_sleep {
		pinctrl-single,pins = <
			0x00 (PIN_INPUT_PULLDOWN | MUX_MODE7) /* gpmc_ad0.gpio1_0 */
			0x04 (PIN_INPUT_PULLDOWN | MUX_MODE7) /* gpmc_ad1.gpio1_1 */
			0x08 (PIN_INPUT_PULLDOWN | MUX_MODE7) /* gpmc_ad2.gpio1_2 */
			0x0c (PIN_INPUT_PULLDOWN | MUX_MODE7) /* gpmc_ad3.gpio1_3 */
			0x10 (PIN_INPUT_PULLDOWN | MUX_MODE7) /* gpmc_ad4.gpio1_4 */
			0x14 (PIN_INPUT_PULLDOWN | MUX_MODE7) /* gpmc_ad5.gpio1_5 */
			0x18 (PIN_INPUT_PULLDOWN | MUX_MODE7) /* gpmc_ad6.gpio1_6 */
			0x1c (PIN_INPUT_PULLDOWN | MUX_MODE7) /* gpmc_ad7.gpio1_7 */
			0x80 (PIN_INPUT_PULLDOWN | MUX_MODE7) /* gpmc_csn1.gpio1_30 */
			0x84 (PIN_INPUT_PULLDOWN | MUX_MODE7) /* gpmc_csn2.gpio1_31 */
		>;
	};
};

&i2c0 {
	status = "okay";
	pinctrl-names = "default";
	pinctrl-0 = <&i2c0_pins>;
	clock-frequency = <100000>;

	tps65218: tps65218@24 {
		reg = <0x24>;
		compatible = "ti,tps65218";
		interrupts = <GIC_SPI 7 IRQ_TYPE_NONE>; /* NMIn */
		interrupt-controller;
		#interrupt-cells = <2>;

		dcdc1: regulator-dcdc1 {
			compatible = "ti,tps65218-dcdc1";
			regulator-name = "vdd_core";
			regulator-min-microvolt = <912000>;
			regulator-max-microvolt = <1144000>;
			regulator-boot-on;
			regulator-always-on;
		};

		dcdc2: regulator-dcdc2 {
			compatible = "ti,tps65218-dcdc2";
			regulator-name = "vdd_mpu";
			regulator-min-microvolt = <912000>;
			regulator-max-microvolt = <1378000>;
			regulator-boot-on;
			regulator-always-on;
		};

		dcdc3: regulator-dcdc3 {
			compatible = "ti,tps65218-dcdc3";
			regulator-name = "vdcdc3";
			regulator-min-microvolt = <1500000>;
			regulator-max-microvolt = <1500000>;
			regulator-boot-on;
			regulator-always-on;
			regulator-state-mem {
				regulator-on-in-suspend;
			};
			regulator-state-disk {
				regulator-off-in-suspend;
			};
		};

		dcdc5: regulator-dcdc5 {
			compatible = "ti,tps65218-dcdc5";
			regulator-name = "v1_0bat";
			regulator-min-microvolt = <1000000>;
			regulator-max-microvolt = <1000000>;
			regulator-boot-on;
			regulator-always-on;
			regulator-state-mem {
				regulator-on-in-suspend;
			};
		};

		dcdc6: regulator-dcdc6 {
			compatible = "ti,tps65218-dcdc6";
			regulator-name = "v1_8bat";
			regulator-min-microvolt = <1800000>;
			regulator-max-microvolt = <1800000>;
			regulator-boot-on;
			regulator-always-on;
			regulator-state-mem {
				regulator-on-in-suspend;
			};
		};

		ldo1: regulator-ldo1 {
			compatible = "ti,tps65218-ldo1";
			regulator-min-microvolt = <1800000>;
			regulator-max-microvolt = <1800000>;
			regulator-boot-on;
			regulator-always-on;
		};
	};

	ov2659@30 {
		compatible = "ovti,ov2659";
		reg = <0x30>;

		clocks = <&audio_mstrclk>;
		clock-names = "xvclk";

		port {
			ov2659_0: endpoint {
				remote-endpoint = <&vpfe1_ep>;
				link-frequencies = /bits/ 64 <70000000>;
			};
		};
	};
};

&i2c1 {
	status = "okay";
	pinctrl-names = "default";
	pinctrl-0 = <&i2c1_pins>;
	pixcir_ts@5c {
		compatible = "pixcir,pixcir_tangoc";
		pinctrl-names = "default";
		pinctrl-0 = <&pixcir_ts_pins>;
		reg = <0x5c>;
		interrupt-parent = <&gpio3>;
		interrupts = <22 0>;

		attb-gpio = <&gpio3 22 GPIO_ACTIVE_HIGH>;

		/*
		 * 0x264 represents the offset of padconf register of
		 * gpio3_22 from am43xx_pinmux base.
		 */
		interrupts-extended = <&gpio3 22 IRQ_TYPE_NONE>,
				      <&am43xx_pinmux 0x264>;
		interrupt-names = "tsc", "wakeup";

		touchscreen-size-x = <1024>;
		touchscreen-size-y = <600>;
		wakeup-source;
	};

	ov2659@30 {
		compatible = "ovti,ov2659";
		reg = <0x30>;

		clocks = <&audio_mstrclk>;
		clock-names = "xvclk";

		port {
			ov2659_1: endpoint {
				remote-endpoint = <&vpfe0_ep>;
				link-frequencies = /bits/ 64 <70000000>;
			};
		};
	};

	tlv320aic3106: tlv320aic3106@1b {
		#sound-dai-cells = <0>;
		compatible = "ti,tlv320aic3106";
		reg = <0x1b>;
		status = "okay";

		/* Regulators */
		IOVDD-supply = <&evm_v3_3d>; /* V3_3D -> <tps63031> EN: V1_8D -> VBAT */
		AVDD-supply = <&evm_v3_3d>; /* v3_3AUD -> V3_3D -> ... */
		DRVDD-supply = <&evm_v3_3d>; /* v3_3AUD -> V3_3D -> ... */
		DVDD-supply = <&ldo1>; /* V1_8D -> LDO1 */
	};
};

&epwmss0 {
	status = "okay";
};

&tscadc {
	status = "okay";

	adc {
		ti,adc-channels = <0 1 2 3 4 5 6 7>;
	};
};

&ecap0 {
	status = "okay";
	pinctrl-names = "default";
	pinctrl-0 = <&ecap0_pins>;
};

&gpio0 {
	pinctrl-names = "default";
	pinctrl-0 = <&gpio0_pins>;
	status = "okay";

	p23 {
		gpio-hog;
		gpios = <23 GPIO_ACTIVE_HIGH>;
		/* SelEMMCorNAND selects between eMMC and NAND:
		 * Low: NAND
		 * High: eMMC
		 * When changing this line make sure the newly
		 * selected device node is enabled and the previously
		 * selected device node is disabled.
		 */
		output-low;
		line-name = "SelEMMCorNAND";
	};
};

&gpio1 {
	status = "okay";
};

&gpio3 {
	status = "okay";
};

&gpio4 {
	status = "okay";
};

&gpio5 {
	pinctrl-names = "default";
	pinctrl-0 = <&display_mux_pins>;
	status = "okay";
	ti,no-reset-on-init;

	p8 {
		/*
		 * SelLCDorHDMI selects between display and audio paths:
		 * Low: HDMI display with audio via HDMI
		 * High: LCD display with analog audio via aic3111 codec
		 */
		gpio-hog;
		gpios = <8 GPIO_ACTIVE_HIGH>;
		output-high;
		line-name = "SelLCDorHDMI";
	};
};

&mmc1 {
	status = "okay";
	vmmc-supply = <&evm_v3_3d>;
	bus-width = <4>;
	pinctrl-names = "default";
	pinctrl-0 = <&mmc1_pins>;
	cd-gpios = <&gpio0 6 GPIO_ACTIVE_LOW>;
};

/* eMMC sits on mmc2 */
&mmc2 {
	/*
	 * When enabling eMMC, disable GPMC/NAND and set
	 * SelEMMCorNAND to output-high
	 */
	status = "disabled";
	vmmc-supply = <&evm_v3_3d>;
	bus-width = <8>;
	pinctrl-names = "default", "sleep";
	pinctrl-0 = <&emmc_pins_default>;
	pinctrl-1 = <&emmc_pins_sleep>;
	ti,non-removable;
};

&mmc3 {
	status = "okay";
	/* these are on the crossbar and are outlined in the
	   xbar-event-map element */
	dmas = <&edma_xbar 30 0 1>,
		<&edma_xbar 31 0 2>;
	dma-names = "tx", "rx";
	vmmc-supply = <&vmmcwl_fixed>;
	bus-width = <4>;
	pinctrl-names = "default", "sleep";
	pinctrl-0 = <&mmc3_pins_default>;
	pinctrl-1 = <&mmc3_pins_sleep>;
	cap-power-off-card;
	keep-power-in-suspend;
	ti,non-removable;

	#address-cells = <1>;
	#size-cells = <0>;
	wlcore: wlcore@0 {
		compatible = "ti,wl1835";
		reg = <2>;
		interrupt-parent = <&gpio1>;
		interrupts = <23 IRQ_TYPE_LEVEL_HIGH>;
	};
};

&uart3 {
	status = "okay";
	pinctrl-names = "default";
	pinctrl-0 = <&uart3_pins>;
};

&usb2_phy1 {
	status = "okay";
};

&usb1 {
	dr_mode = "otg";
	status = "okay";
};

&usb2_phy2 {
	status = "okay";
};

&usb2 {
	dr_mode = "host";
	status = "okay";
};

&mac {
	slaves = <1>;
	pinctrl-names = "default", "sleep";
	pinctrl-0 = <&cpsw_default>;
	pinctrl-1 = <&cpsw_sleep>;
	status = "okay";
};

&davinci_mdio {
	pinctrl-names = "default", "sleep";
	pinctrl-0 = <&davinci_mdio_default>;
	pinctrl-1 = <&davinci_mdio_sleep>;
	status = "okay";
};

&cpsw_emac0 {
	phy_id = <&davinci_mdio>, <0>;
	phy-mode = "rgmii";
};

&elm {
	status = "okay";
};

&gpmc {
	/*
	 * When enabling GPMC, disable eMMC and set
	 * SelEMMCorNAND to output-low
	 */
	status = "okay";
	pinctrl-names = "default";
	pinctrl-0 = <&nand_flash_x8>;
	ranges = <0 0 0x08000000 0x01000000>;	/* CS0 space. Min partition = 16MB */
	nand@0,0 {
		compatible = "ti,omap2-nand";
		reg = <0 0 4>;		/* device IO registers */
		interrupt-parent = <&gpmc>;
		interrupts = <0 IRQ_TYPE_NONE>, /* fifoevent */
			     <1 IRQ_TYPE_NONE>;	/* termcount */
		rb-gpios = <&gpmc 0 GPIO_ACTIVE_HIGH>;	/* gpmc_wait0 */
		ti,nand-ecc-opt = "bch16";
		ti,elm-id = <&elm>;
		nand-bus-width = <8>;
		gpmc,device-width = <1>;
		gpmc,sync-clk-ps = <0>;
		gpmc,cs-on-ns = <0>;
		gpmc,cs-rd-off-ns = <40>;
		gpmc,cs-wr-off-ns = <40>;
		gpmc,adv-on-ns = <0>;
		gpmc,adv-rd-off-ns = <25>;
		gpmc,adv-wr-off-ns = <25>;
		gpmc,we-on-ns = <0>;
		gpmc,we-off-ns = <20>;
		gpmc,oe-on-ns = <3>;
		gpmc,oe-off-ns = <30>;
		gpmc,access-ns = <30>;
		gpmc,rd-cycle-ns = <40>;
		gpmc,wr-cycle-ns = <40>;
		gpmc,bus-turnaround-ns = <0>;
		gpmc,cycle2cycle-delay-ns = <0>;
		gpmc,clk-activation-ns = <0>;
		gpmc,wr-access-ns = <40>;
		gpmc,wr-data-mux-bus-ns = <0>;
		/* MTD partition table */
		/* All SPL-* partitions are sized to minimal length
		 * which can be independently programmable. For
		 * NAND flash this is equal to size of erase-block */
		#address-cells = <1>;
		#size-cells = <1>;
		partition@0 {
			label = "NAND.SPL";
			reg = <0x00000000 0x00040000>;
		};
		partition@1 {
			label = "NAND.SPL.backup1";
			reg = <0x00040000 0x00040000>;
		};
		partition@2 {
			label = "NAND.SPL.backup2";
			reg = <0x00080000 0x00040000>;
		};
		partition@3 {
			label = "NAND.SPL.backup3";
			reg = <0x000c0000 0x00040000>;
		};
		partition@4 {
			label = "NAND.u-boot-spl-os";
			reg = <0x00100000 0x00080000>;
		};
		partition@5 {
			label = "NAND.u-boot";
			reg = <0x00180000 0x00100000>;
		};
		partition@6 {
			label = "NAND.u-boot-env";
			reg = <0x00280000 0x00040000>;
		};
		partition@7 {
			label = "NAND.u-boot-env.backup1";
			reg = <0x002c0000 0x00040000>;
		};
		partition@8 {
			label = "NAND.kernel";
			reg = <0x00300000 0x00700000>;
		};
		partition@9 {
			label = "NAND.file-system";
			reg = <0x00a00000 0x1f600000>;
		};
	};
};

&dss {
	status = "ok";

	pinctrl-names = "default";
	pinctrl-0 = <&dss_pins>;

	port {
		dpi_out: endpoint@0 {
			remote-endpoint = <&lcd_in>;
			data-lines = <24>;
		};
	};
};

&dcan0 {
	pinctrl-names = "default", "sleep";
	pinctrl-0 = <&dcan0_default>;
	pinctrl-1 = <&dcan0_sleep>;
	status = "okay";
};

&dcan1 {
	pinctrl-names = "default", "sleep";
	pinctrl-0 = <&dcan1_default>;
	pinctrl-1 = <&dcan1_sleep>;
	status = "okay";
};

&vpfe0 {
	status = "okay";
	pinctrl-names = "default", "sleep";
	pinctrl-0 = <&vpfe0_pins_default>;
	pinctrl-1 = <&vpfe0_pins_sleep>;

	port {
		vpfe0_ep: endpoint {
			remote-endpoint = <&ov2659_1>;
			ti,am437x-vpfe-interface = <0>;
			bus-width = <8>;
			hsync-active = <0>;
			vsync-active = <0>;
		};
	};
};

&vpfe1 {
	status = "okay";
	pinctrl-names = "default", "sleep";
	pinctrl-0 = <&vpfe1_pins_default>;
	pinctrl-1 = <&vpfe1_pins_sleep>;

	port {
		vpfe1_ep: endpoint {
			remote-endpoint = <&ov2659_0>;
			ti,am437x-vpfe-interface = <0>;
			bus-width = <8>;
			hsync-active = <0>;
			vsync-active = <0>;
		};
	};
};

&mcasp1 {
	#sound-dai-cells = <0>;
	pinctrl-names = "default", "sleep";
	pinctrl-0 = <&mcasp1_pins>;
	pinctrl-1 = <&mcasp1_sleep_pins>;

	status = "okay";

	op-mode = <0>; /* MCASP_IIS_MODE */
	tdm-slots = <2>;
	/* 4 serializers */
	serial-dir = <  /* 0: INACTIVE, 1: TX, 2: RX */
		0 0 1 2
	>;
	tx-num-evt = <32>;
	rx-num-evt = <32>;
};

&rtc {
	clocks = <&clk_32k_rtc>, <&clk_32768_ck>;
	clock-names = "ext-clk", "int-clk";
	status = "okay";
};

&wkup_m3_ipc {
	ti,set-io-isolation;
	ti,scale-data-fw = "am43x-evm-scale-data.bin";
};

<<<<<<< HEAD

&sgx {
	status = "okay";
=======
&cpu {
	cpu0-supply = <&dcdc2>;
>>>>>>> caa2ac3c
};<|MERGE_RESOLUTION|>--- conflicted
+++ resolved
@@ -1009,12 +1009,10 @@
 	ti,scale-data-fw = "am43x-evm-scale-data.bin";
 };
 
-<<<<<<< HEAD
-
 &sgx {
 	status = "okay";
-=======
+};
+
 &cpu {
 	cpu0-supply = <&dcdc2>;
->>>>>>> caa2ac3c
 };