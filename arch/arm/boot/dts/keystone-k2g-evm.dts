/*
 * Device Tree Source for K2G EVM
 *
 * Copyright (C) 2016 Texas Instruments Incorporated - http://www.ti.com/
 *
 * This program is free software; you can redistribute it and/or modify
 * it under the terms of the GNU General Public License version 2 as
 * published by the Free Software Foundation.
 *
 * This program is distributed "as is" WITHOUT ANY WARRANTY of any
 * kind, whether express or implied; without even the implied warranty
 * of MERCHANTABILITY or FITNESS FOR A PARTICULAR PURPOSE.  See the
 * GNU General Public License for more details.
 */
/dts-v1/;

#include "keystone-k2g.dtsi"

/ {
	compatible =  "ti,k2g-evm", "ti,k2g", "ti,keystone";
	model = "Texas Instruments K2G General Purpose EVM";

	memory {
		device_type = "memory";
		reg = <0x00000008 0x00000000 0x00000000 0x80000000>;
	};

	reserved-memory {
		#address-cells = <2>;
		#size-cells = <2>;
		ranges;

		dsp_common_cma_pool: dsp_common_cma_pool {
			compatible = "shared-dma-pool";
			reg = <0x00000008 0x1f800000 0x00000000 0x800000>;
			reusable;
		};

		dsp_common_mpm_area: dsp_reserved_mpm_area {
			compatible = "shared-dma-pool";
			reg = <0x00000008 0x20000000 0x00000000 0x20000000>;
			no-map;
			status = "okay";
		};
	};

	soc {
		mpm_mem: dspmem {
			compatible = "ti,keystone-dsp-mem";
			reg = <0x0c000000 0x00100000>,
			      <0xa0000000 0x20000000>;
		};
	};
};

&k2g_pinctrl {
	uart0_pins: pinmux_uart0_pins {
		pinctrl-single,pins = <
			K2G_CORE_IOPAD(0x11cc) (BUFFER_CLASS_B | PULL_DISABLE | MUX_MODE0)	/* uart0_rxd.uart0_rxd */
			K2G_CORE_IOPAD(0x11d0) (BUFFER_CLASS_B | PIN_PULLDOWN | MUX_MODE0)	/* uart0_txd.uart0_txd */
		>;
	};
};

&uart0 {
	pinctrl-names = "default";
	pinctrl-0 = <&uart0_pins>;
	status = "okay";
};

<<<<<<< HEAD
&gbe0 {
	phy-handle = <&ethphy0>;
};

&mdio {
	status = "okay";
	ethphy0: ethernet-phy@0 {
		reg = <0>;
		phy-mode = "rgmii-id";
	};
};

&qspi {
	status = "okay";

	flash0: m25p80@0 {
		compatible = "s25fl512s", "jedec,spi-nor";
		reg = <0>;
		spi-tx-bus-width = <1>;
		spi-rx-bus-width = <4>;
		spi-max-frequency = <96000000>;
		#address-cells = <1>;
		#size-cells = <1>;
		cdns,read-delay = <5>;
		cdns,tshsl-ns = <500>;
		cdns,tsd2d-ns = <500>;
		cdns,tchsh-ns = <119>;
		cdns,tslch-ns = <119>;

		partition@0 {
			label = "QSPI.u-boot-spl-os";
			reg = <0x00000000 0x00100000>;
		};
		partition@1 {
			label = "QSPI.u-boot-env";
			reg = <0x00100000 0x00040000>;
		};
		partition@2 {
			label = "QSPI.skern";
			reg = <0x00140000 0x0040000>;
		};
		partition@3 {
			label = "QSPI.pmmc-firmware";
			reg = <0x00180000 0x0040000>;
		};
		partition@4 {
			label = "QSPI.kernel";
			reg = <0x001C0000 0x0800000>;
		};
		partition@5 {
			label = "QSPI.file-system";
			reg = <0x009C0000 0x3640000>;
		};
	};
=======
&dsp0 {
	memory-region = <&dsp_common_cma_pool>;
>>>>>>> e5c8417a
};<|MERGE_RESOLUTION|>--- conflicted
+++ resolved
@@ -68,7 +68,6 @@
 	status = "okay";
 };
 
-<<<<<<< HEAD
 &gbe0 {
 	phy-handle = <&ethphy0>;
 };
@@ -123,8 +122,8 @@
 			reg = <0x009C0000 0x3640000>;
 		};
 	};
-=======
+};
+
 &dsp0 {
 	memory-region = <&dsp_common_cma_pool>;
->>>>>>> e5c8417a
 };