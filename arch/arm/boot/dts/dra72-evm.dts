--- conflicted
+++ resolved
@@ -712,7 +712,6 @@
 	};
 };
 
-<<<<<<< HEAD
 &dss {
 	status = "ok";
 
@@ -791,7 +790,8 @@
 		slave-mode;
 		remote-endpoint = <&onboardLI>;
 	};
-=======
+};
+
 &cpu0 {
 	cpu0-voltdm = <&voltdm_mpu>;
 	voltage-tolerance = <1>;
@@ -815,5 +815,4 @@
 
 &voltdm_ivahd {
 	vdd-supply = <&smps3_reg>;
->>>>>>> e77fc7af
 };