/*
 * Copyright (C) 2014-2016 Texas Instruments Incorporated - http://www.ti.com/
 *
 * This program is free software; you can redistribute it and/or modify
 * it under the terms of the GNU General Public License version 2 as
 * published by the Free Software Foundation.
 */
#include "dra72-evm-common.dtsi"
/ {
	model = "TI DRA722";

	memory {
		device_type = "memory";
		reg = <0x0 0x80000000 0x0 0x40000000>; /* 1024 MB */
	};
};

&tps65917_regulators {
	ldo2_reg: ldo2 {
		/* LDO2_OUT --> TP1017 (UNUSED)  */
		regulator-name = "ldo2";
		regulator-min-microvolt = <1800000>;
		regulator-max-microvolt = <3300000>;
		regulator-allow-bypass;
	};
};

&hdmi {
	vdda_video-supply = <&ldo5_reg>;
};

&pcf_gpio_21 {
	interrupt-parent = <&gpio6>;
	interrupts = <11 IRQ_TYPE_EDGE_FALLING>;
};

&mac {
	slaves = <1>;
	mode-gpios = <&pcf_gpio_21 4 GPIO_ACTIVE_HIGH>;
};

&cpsw_emac0 {
	phy_id = <&davinci_mdio>, <3>;
	phy-mode = "rgmii";
<<<<<<< HEAD
};

&dcan1 {
	status = "ok";
};

&qspi {
	status = "okay";

	spi-max-frequency = <48000000>;
	m25p80@0 {
		compatible = "s25fl256s1";
		spi-max-frequency = <48000000>;
		reg = <0>;
		spi-tx-bus-width = <1>;
		spi-rx-bus-width = <4>;
		spi-cpol;
		spi-cpha;
		#address-cells = <1>;
		#size-cells = <1>;

		/* MTD partition table.
		 * The ROM checks the first four physical blocks
		 * for a valid file to boot and the flash here is
		 * 64KiB block size.
		 */
		partition@0 {
			label = "QSPI.SPL";
			reg = <0x00000000 0x000010000>;
		};
		partition@1 {
			label = "QSPI.SPL.backup1";
			reg = <0x00010000 0x00010000>;
		};
		partition@2 {
			label = "QSPI.SPL.backup2";
			reg = <0x00020000 0x00010000>;
		};
		partition@3 {
			label = "QSPI.SPL.backup3";
			reg = <0x00030000 0x00010000>;
		};
		partition@4 {
			label = "QSPI.u-boot";
			reg = <0x00040000 0x00100000>;
		};
		partition@5 {
			label = "QSPI.u-boot-spl-os";
			reg = <0x00140000 0x00080000>;
		};
		partition@6 {
			label = "QSPI.u-boot-env";
			reg = <0x001c0000 0x00010000>;
		};
		partition@7 {
			label = "QSPI.u-boot-env.backup1";
			reg = <0x001d0000 0x0010000>;
		};
		partition@8 {
			label = "QSPI.kernel";
			reg = <0x001e0000 0x0800000>;
		};
		partition@9 {
			label = "QSPI.file-system";
			reg = <0x009e0000 0x01620000>;
		};
	};
};

&dss {
	status = "ok";

	vdda_video-supply = <&ldo5_reg>;
};

&hdmi {
	status = "ok";
	vdda-supply = <&ldo3_reg>;

	port {
		hdmi_out: endpoint {
			remote-endpoint = <&tpd12s015_in>;
		};
	};
};

&atl {
	assigned-clocks = <&abe_dpll_sys_clk_mux>,
			  <&atl_gfclk_mux>,
			  <&dpll_abe_ck>,
			  <&dpll_abe_m2x2_ck>,
			  <&atl_clkin2_ck>;
	assigned-clock-parents = <&sys_clkin2>, <&dpll_abe_m2_ck>;
	assigned-clock-rates = <0>, <0>, <180633600>, <361267200>, <5644800>;

	status = "okay";

	atl2 {
		bws = <DRA7_ATL_WS_MCASP2_FSX>;
		aws = <DRA7_ATL_WS_MCASP3_FSX>;
	};
};

&mcasp3 {
	#sound-dai-cells = <0>;
	assigned-clocks = <&mcasp3_ahclkx_mux>;
	assigned-clock-parents = <&atl_clkin2_ck>;

	status = "okay";

	op-mode = <0>;          /* MCASP_IIS_MODE */
	tdm-slots = <2>;
	/* 4 serializer */
	serial-dir = <  /* 0: INACTIVE, 1: TX, 2: RX */
		1 2 0 0
	>;
	tx-num-evt = <32>;
	rx-num-evt = <32>;
};

&mailbox5 {
	status = "okay";
	mbox_ipu1_ipc3x: mbox_ipu1_ipc3x {
		status = "okay";
	};
	mbox_dsp1_ipc3x: mbox_dsp1_ipc3x {
		status = "okay";
	};
};

&mailbox6 {
	status = "okay";
	mbox_ipu2_ipc3x: mbox_ipu2_ipc3x {
		status = "okay";
	};
};

&mmu0_dsp1 {
	status = "okay";
};

&mmu1_dsp1 {
	status = "okay";
};

&mmu_ipu1 {
	status = "okay";
};

&mmu_ipu2 {
	status = "okay";
=======
>>>>>>> d3e4a613
};<|MERGE_RESOLUTION|>--- conflicted
+++ resolved
@@ -42,158 +42,4 @@
 &cpsw_emac0 {
 	phy_id = <&davinci_mdio>, <3>;
 	phy-mode = "rgmii";
-<<<<<<< HEAD
-};
-
-&dcan1 {
-	status = "ok";
-};
-
-&qspi {
-	status = "okay";
-
-	spi-max-frequency = <48000000>;
-	m25p80@0 {
-		compatible = "s25fl256s1";
-		spi-max-frequency = <48000000>;
-		reg = <0>;
-		spi-tx-bus-width = <1>;
-		spi-rx-bus-width = <4>;
-		spi-cpol;
-		spi-cpha;
-		#address-cells = <1>;
-		#size-cells = <1>;
-
-		/* MTD partition table.
-		 * The ROM checks the first four physical blocks
-		 * for a valid file to boot and the flash here is
-		 * 64KiB block size.
-		 */
-		partition@0 {
-			label = "QSPI.SPL";
-			reg = <0x00000000 0x000010000>;
-		};
-		partition@1 {
-			label = "QSPI.SPL.backup1";
-			reg = <0x00010000 0x00010000>;
-		};
-		partition@2 {
-			label = "QSPI.SPL.backup2";
-			reg = <0x00020000 0x00010000>;
-		};
-		partition@3 {
-			label = "QSPI.SPL.backup3";
-			reg = <0x00030000 0x00010000>;
-		};
-		partition@4 {
-			label = "QSPI.u-boot";
-			reg = <0x00040000 0x00100000>;
-		};
-		partition@5 {
-			label = "QSPI.u-boot-spl-os";
-			reg = <0x00140000 0x00080000>;
-		};
-		partition@6 {
-			label = "QSPI.u-boot-env";
-			reg = <0x001c0000 0x00010000>;
-		};
-		partition@7 {
-			label = "QSPI.u-boot-env.backup1";
-			reg = <0x001d0000 0x0010000>;
-		};
-		partition@8 {
-			label = "QSPI.kernel";
-			reg = <0x001e0000 0x0800000>;
-		};
-		partition@9 {
-			label = "QSPI.file-system";
-			reg = <0x009e0000 0x01620000>;
-		};
-	};
-};
-
-&dss {
-	status = "ok";
-
-	vdda_video-supply = <&ldo5_reg>;
-};
-
-&hdmi {
-	status = "ok";
-	vdda-supply = <&ldo3_reg>;
-
-	port {
-		hdmi_out: endpoint {
-			remote-endpoint = <&tpd12s015_in>;
-		};
-	};
-};
-
-&atl {
-	assigned-clocks = <&abe_dpll_sys_clk_mux>,
-			  <&atl_gfclk_mux>,
-			  <&dpll_abe_ck>,
-			  <&dpll_abe_m2x2_ck>,
-			  <&atl_clkin2_ck>;
-	assigned-clock-parents = <&sys_clkin2>, <&dpll_abe_m2_ck>;
-	assigned-clock-rates = <0>, <0>, <180633600>, <361267200>, <5644800>;
-
-	status = "okay";
-
-	atl2 {
-		bws = <DRA7_ATL_WS_MCASP2_FSX>;
-		aws = <DRA7_ATL_WS_MCASP3_FSX>;
-	};
-};
-
-&mcasp3 {
-	#sound-dai-cells = <0>;
-	assigned-clocks = <&mcasp3_ahclkx_mux>;
-	assigned-clock-parents = <&atl_clkin2_ck>;
-
-	status = "okay";
-
-	op-mode = <0>;          /* MCASP_IIS_MODE */
-	tdm-slots = <2>;
-	/* 4 serializer */
-	serial-dir = <  /* 0: INACTIVE, 1: TX, 2: RX */
-		1 2 0 0
-	>;
-	tx-num-evt = <32>;
-	rx-num-evt = <32>;
-};
-
-&mailbox5 {
-	status = "okay";
-	mbox_ipu1_ipc3x: mbox_ipu1_ipc3x {
-		status = "okay";
-	};
-	mbox_dsp1_ipc3x: mbox_dsp1_ipc3x {
-		status = "okay";
-	};
-};
-
-&mailbox6 {
-	status = "okay";
-	mbox_ipu2_ipc3x: mbox_ipu2_ipc3x {
-		status = "okay";
-	};
-};
-
-&mmu0_dsp1 {
-	status = "okay";
-};
-
-&mmu1_dsp1 {
-	status = "okay";
-};
-
-&mmu_ipu1 {
-	status = "okay";
-};
-
-&mmu_ipu2 {
-	status = "okay";
-=======
->>>>>>> d3e4a613
 };