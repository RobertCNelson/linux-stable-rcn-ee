/*
 * Copyright (C) 2014 Texas Instruments Incorporated - http://www.ti.com/
 *
 * This program is free software; you can redistribute it and/or modify
 * it under the terms of the GNU General Public License version 2 as
 * published by the Free Software Foundation.
 */
/dts-v1/;

#include "dra72x.dtsi"

/ {
	model = "TI DRA722";
	compatible = "ti,dra72-evm", "ti,dra722", "ti,dra72", "ti,dra7";

	memory {
		device_type = "memory";
		reg = <0x80000000 0x40000000>; /* 1024 MB */
	};

	mmc2_3v3: fixedregulator-mmc2 {
		compatible = "regulator-fixed";
		regulator-name = "mmc2_3v3";
		regulator-min-microvolt = <3300000>;
		regulator-max-microvolt = <3300000>;
	};
};

&dra7_pmx_core {
	i2c1_pins: pinmux_i2c1_pins {
		pinctrl-single,pins = <
			0x400 (PIN_INPUT | MUX_MODE0) /* i2c1_sda.i2c1_sda */
			0x404 (PIN_INPUT | MUX_MODE0) /* i2c1_scl.i2c1_scl */
		>;
	};

	uart1_pins: pinmix_uart1_pins {
		pinctrl-single,pins = <
			0x3e0 (PIN_INPUT_PULLUP | MUX_MODE0) /* uart1_rxd */
			0x3e4 (PIN_INPUT_PULLUP | MUX_MODE0) /* uart1_txd */
		>;
	};

	cpsw_default: cpsw_default {
		pinctrl-single,pins = <
			/* Slave 2 */
			0x198 (PIN_OUTPUT | MUX_MODE3)	/* rgmii2_tclk */
			0x19c (PIN_OUTPUT | MUX_MODE3)	/* rgmii2_tctl */
			0x1a0 (PIN_OUTPUT | MUX_MODE3)	/* rgmii2_td3 */
			0x1a4 (PIN_OUTPUT | MUX_MODE3)	/* rgmii2_td2 */
			0x1a8 (PIN_OUTPUT | MUX_MODE3)	/* rgmii2_td1 */
			0x1ac (PIN_OUTPUT | MUX_MODE3)	/* rgmii2_td0 */
			0x1b0 (PIN_INPUT | MUX_MODE3)	/* rgmii2_rclk */
			0x1b4 (PIN_INPUT | MUX_MODE3)	/* rgmii2_rctl */
			0x1b8 (PIN_INPUT | MUX_MODE3)	/* rgmii2_rd3 */
			0x1bc (PIN_INPUT | MUX_MODE3)	/* rgmii2_rd2 */
			0x1c0 (PIN_INPUT | MUX_MODE3)	/* rgmii2_rd1 */
			0x1c4 (PIN_INPUT | MUX_MODE3)	/* rgmii2_rd0 */
		>;

	};

	cpsw_sleep: cpsw_sleep {
		pinctrl-single,pins = <
			/* Slave 1 */
			0x198 (PIN_OFF_NONE)
			0x19c (PIN_OFF_NONE)
			0x1a0 (PIN_OFF_NONE)
			0x1a4 (PIN_OFF_NONE)
			0x1a8 (PIN_OFF_NONE)
			0x1ac (PIN_OFF_NONE)
			0x1b0 (PIN_OFF_NONE)
			0x1b4 (PIN_OFF_NONE)
			0x1b8 (PIN_OFF_NONE)
			0x1bc (PIN_OFF_NONE)
			0x1c0 (PIN_OFF_NONE)
			0x1c4 (PIN_OFF_NONE)
		>;
	};

	davinci_mdio_default: davinci_mdio_default {
		pinctrl-single,pins = <
			/* MDIO */
			0x23c (PIN_OUTPUT_PULLUP | MUX_MODE0)	/* mdio_data */
			0x240 (PIN_INPUT_PULLUP | MUX_MODE0)	/* mdio_clk */
		>;
	};

	davinci_mdio_sleep: davinci_mdio_sleep {
		pinctrl-single,pins = <
			0x23c (PIN_OFF_NONE)
			0x240 (PIN_OFF_NONE)
		>;
	};

<<<<<<< HEAD
	tps65917_pins_default: tps65917_pins_default {
		pinctrl-single,pins = <
			0x424 (PIN_INPUT_PULLUP | MUX_MODE1)	/* wakeup3.sys_nirq1 */
=======
	nand_default: nand_default {
		pinctrl-single,pins = <
			0x0 	(PIN_INPUT  | MUX_MODE0)	/* gpmc_ad0	*/
			0x4 	(PIN_INPUT  | MUX_MODE0)	/* gpmc_ad1	*/
			0x8 	(PIN_INPUT  | MUX_MODE0)	/* gpmc_ad2	*/
			0xc 	(PIN_INPUT  | MUX_MODE0)	/* gpmc_ad3	*/
			0x10	(PIN_INPUT  | MUX_MODE0)	/* gpmc_ad4	*/
			0x14	(PIN_INPUT  | MUX_MODE0)	/* gpmc_ad5	*/
			0x18	(PIN_INPUT  | MUX_MODE0)	/* gpmc_ad6	*/
			0x1c	(PIN_INPUT  | MUX_MODE0)	/* gpmc_ad7	*/
			0x20	(PIN_INPUT  | MUX_MODE0)	/* gpmc_ad8	*/
			0x24	(PIN_INPUT  | MUX_MODE0)	/* gpmc_ad9	*/
			0x28	(PIN_INPUT  | MUX_MODE0)	/* gpmc_ad10	*/
			0x2c	(PIN_INPUT  | MUX_MODE0)	/* gpmc_ad11	*/
			0x30	(PIN_INPUT  | MUX_MODE0)	/* gpmc_ad12	*/
			0x34	(PIN_INPUT  | MUX_MODE0)	/* gpmc_ad13	*/
			0x38	(PIN_INPUT  | MUX_MODE0)	/* gpmc_ad14	*/
			0x3c	(PIN_INPUT  | MUX_MODE0)	/* gpmc_ad15	*/
			0xb4	(PIN_OUTPUT | MUX_MODE0)	/* gpmc_cs0	*/
			0xc4	(PIN_OUTPUT | MUX_MODE0)	/* gpmc_advn_ale */
			0xcc	(PIN_OUTPUT | MUX_MODE0)	/* gpmc_wen	*/
			0xc8	(PIN_OUTPUT | MUX_MODE0)	/* gpmc_oen_ren	 */
			0xd0	(PIN_OUTPUT | MUX_MODE0)	/* gpmc_ben0 */
			0xd8	(PIN_INPUT  | MUX_MODE0)	/* gpmc_wait0	*/
		>;
	};

	dcan1_pins_default: dcan1_pins_default {
		pinctrl-single,pins = <
			0x3d4	(PIN_INPUT | MUX_MODE0)		/* dcan1_tx */
			0x418	(PIN_INPUT | MUX_MODE1)		/* wakeup0.dcan1_rx */
		>;
	};

	dcan1_pins_sleep: dcan1_pins_sleep {
		pinctrl-single,pins = <
			0x3d4	(PIN_INPUT | MUX_MODE15)	/* dcan1_tx.off */
			0x418	(PIN_INPUT | MUX_MODE15)	/* wakeup0.off */
>>>>>>> e7cf277a
		>;
	};
};

&i2c1 {
	status = "okay";
	pinctrl-names = "default";
	pinctrl-0 = <&i2c1_pins>;
	clock-frequency = <400000>;

	tps65917: tps65917@58 {
		compatible = "ti,tps65917";
		reg = <0x58>;

		pinctrl-names = "default";
		pinctrl-0 = <&tps65917_pins_default>;
		interrupts-extended = <&gic GIC_SPI 2 IRQ_TYPE_NONE
					&dra7_pmx_core 0x424>;
		interrupt-parent = <&gic>;
		interrupt-controller;
		#interrupt-cells = <2>;

		ti,system-power-controller;

		tps65917_pmic {
			compatible = "ti,tps65917-pmic";

			regulators {
				smps1_reg: smps1 {
					/* VDD_MPU */
					regulator-name = "smps1";
					regulator-min-microvolt = <850000>;
					regulator-max-microvolt = <1250000>;
					regulator-always-on;
					regulator-boot-on;
				};

				smps2_reg: smps2 {
					/* VDD_CORE */
					regulator-name = "smps2";
					regulator-min-microvolt = <850000>;
					regulator-max-microvolt = <1030000>;
					regulator-boot-on;
					regulator-always-on;
				};

				smps3_reg: smps3 {
					/* VDD_GPU IVA DSPEVE */
					regulator-name = "smps3";
					regulator-min-microvolt = <850000>;
					regulator-max-microvolt = <1250000>;
					regulator-boot-on;
					regulator-always-on;
				};

				smps4_reg: smps4 {
					/* VDDS1V8 */
					regulator-name = "smps4";
					regulator-min-microvolt = <1800000>;
					regulator-max-microvolt = <1800000>;
					regulator-always-on;
					regulator-boot-on;
				};

				smps5_reg: smps5 {
					/* VDD_DDR */
					regulator-name = "smps5";
					regulator-min-microvolt = <1350000>;
					regulator-max-microvolt = <1350000>;
					regulator-boot-on;
					regulator-always-on;
				};

				ldo1_reg: ldo1 {
					/* LDO1_OUT --> SDIO  */
					regulator-name = "ldo1";
					regulator-min-microvolt = <1800000>;
					regulator-max-microvolt = <3300000>;
					regulator-boot-on;
				};

				ldo2_reg: ldo2 {
					/* LDO2_OUT --> TP1017 (UNUSED)  */
					regulator-name = "ldo2";
					regulator-min-microvolt = <1800000>;
					regulator-max-microvolt = <3300000>;
				};

				ldo3_reg: ldo3 {
					/* VDDA_1V8_PHY */
					regulator-name = "ldo3";
					regulator-min-microvolt = <1800000>;
					regulator-max-microvolt = <1800000>;
					regulator-boot-on;
					regulator-always-on;
				};

				ldo5_reg: ldo5 {
					/* VDDA_1V8_PLL */
					regulator-name = "ldo5";
					regulator-min-microvolt = <1800000>;
					regulator-max-microvolt = <1800000>;
					regulator-always-on;
					regulator-boot-on;
				};

				ldo4_reg: ldo4 {
					/* VDDA_3V_USB: VDDA_USBHS33 */
					regulator-name = "ldo4";
					regulator-min-microvolt = <3300000>;
					regulator-max-microvolt = <3300000>;
					regulator-boot-on;
				};
			};
		};

		tps65917_power_button {
			compatible = "ti,palmas-pwrbutton";
			interrupt-parent = <&tps65917>;
			interrupts = <1 IRQ_TYPE_NONE>;
			wakeup-source;
			ti,palmas-long-press-seconds = <6>;
		};
	};
};

&dra7_pmx_core {
	i2c5_pins: pinmux_i2c5_pins {
		pinctrl-single,pins = <
			0x2b4 (PIN_INPUT | MUX_MODE10) /* mcasp1_axr0.i2c5_sda */
			0x2b8 (PIN_INPUT | MUX_MODE10) /* mcasp1_axr1.i2c5_scl */
		>;
	};
};

&i2c5 {
	status = "okay";
	pinctrl-names = "default";
	pinctrl-0 = <&i2c5_pins>;
	clock-frequency = <400000>;
};

&uart1 {
	pinctrl-names = "default";
	pinctrl-0 = <&uart1_pins>;

	interrupts-extended = <&gic GIC_SPI 67 IRQ_TYPE_LEVEL_HIGH
			       &dra7_pmx_core 0x3e0>;
	status = "okay";
};

&mmc1 {
	/* Using default configured pins */
	status = "okay";
	vmmc-supply = <&ldo1_reg>;
	bus-width = <4>;
	/*
	 * SDCD signal is not being used here - using the fact that GPIO mode
	 * is always hardwired.
	 */
	cd-gpios = <&gpio6 27 0>;
};

&mmc2 {
	/* Using default configured pins */
	status = "okay";
	vmmc-supply = <&mmc2_3v3>;
	bus-width = <8>;
	ti,non-removable;
};

&mac {
	status = "okay";
	pinctrl-names = "default", "sleep";
	pinctrl-0 = <&cpsw_default>;
	pinctrl-1 = <&cpsw_sleep>;
};

&cpsw_emac0 {
	phy_id = <&davinci_mdio>, <2>;
	phy-mode = "rgmii";
	dual_emac_res_vlan = <1>;
};

&cpsw_emac1 {
	phy_id = <&davinci_mdio>, <3>;
	phy-mode = "rgmii";
	dual_emac_res_vlan = <2>;
};

&davinci_mdio {
	pinctrl-names = "default", "sleep";
	pinctrl-0 = <&davinci_mdio_default>;
	pinctrl-1 = <&davinci_mdio_sleep>;
};

&cpu0 {
	cpu0-voltdm = <&voltdm_mpu>;
	voltage-tolerance = <1>;
};

&voltdm_mpu {
	vdd-supply = <&smps1_reg>;
};

&voltdm_core {
	vdd-supply = <&smps2_reg>;
};

&voltdm_dspeve {
	vdd-supply = <&smps3_reg>;
};

&voltdm_gpu {
	vdd-supply = <&smps3_reg>;
};

&voltdm_ivahd {
	vdd-supply = <&smps3_reg>;
};

&elm {
	status = "okay";
};

&gpmc {
	status = "okay";
	pinctrl-names = "default";
	pinctrl-0 = <&nand_default>;
	ranges = <0 0 0 0x01000000>;	/* minimum GPMC partition = 16MB */
	nand@0,0 {
		/* To use NAND, DIP switch SW5 must be set like so:
		 * SW5.1 (NAND_SELn) = ON (LOW)
		 * SW5.9 (GPMC_WPN) = OFF (HIGH)
		 */
		reg = <0 0 4>;		/* device IO registers */
		ti,nand-ecc-opt = "bch8";
		ti,elm-id = <&elm>;
		nand-bus-width = <16>;
		gpmc,device-width = <2>;
		gpmc,sync-clk-ps = <0>;
		gpmc,cs-on-ns = <0>;
		gpmc,cs-rd-off-ns = <40>;
		gpmc,cs-wr-off-ns = <40>;
		gpmc,adv-on-ns = <0>;
		gpmc,adv-rd-off-ns = <30>;
		gpmc,adv-wr-off-ns = <30>;
		gpmc,we-on-ns = <5>;
		gpmc,we-off-ns = <25>;
		gpmc,oe-on-ns = <2>;
		gpmc,oe-off-ns = <20>;
		gpmc,access-ns = <20>;
		gpmc,wr-access-ns = <40>;
		gpmc,rd-cycle-ns = <40>;
		gpmc,wr-cycle-ns = <40>;
		gpmc,bus-turnaround-ns = <0>;
		gpmc,cycle2cycle-delay-ns = <0>;
		gpmc,clk-activation-ns = <0>;
		gpmc,wait-monitoring-ns = <0>;
		gpmc,wr-data-mux-bus-ns = <0>;
		/* MTD partition table */
		/* All SPL-* partitions are sized to minimal length
		 * which can be independently programmable. For
		 * NAND flash this is equal to size of erase-block */
		#address-cells = <1>;
		#size-cells = <1>;
		partition@0 {
			label = "NAND.SPL";
			reg = <0x00000000 0x000020000>;
		};
		partition@1 {
			label = "NAND.SPL.backup1";
			reg = <0x00020000 0x00020000>;
		};
		partition@2 {
			label = "NAND.SPL.backup2";
			reg = <0x00040000 0x00020000>;
		};
		partition@3 {
			label = "NAND.SPL.backup3";
			reg = <0x00060000 0x00020000>;
		};
		partition@4 {
			label = "NAND.u-boot-spl-os";
			reg = <0x00080000 0x00040000>;
		};
		partition@5 {
			label = "NAND.u-boot";
			reg = <0x000c0000 0x00100000>;
		};
		partition@6 {
			label = "NAND.u-boot-env";
			reg = <0x001c0000 0x00020000>;
		};
		partition@7 {
			label = "NAND.u-boot-env.backup1";
			reg = <0x001e0000 0x00020000>;
		};
		partition@8 {
			label = "NAND.kernel";
			reg = <0x00200000 0x00800000>;
		};
		partition@9 {
			label = "NAND.file-system";
			reg = <0x00a00000 0x0f600000>;
		};
	};
};

&dcan1 {
	status = "ok";
	pinctrl-names = "default", "sleep";
	pinctrl-0 = <&dcan1_pins_default>;
	pinctrl-1 = <&dcan1_pins_sleep>;
};<|MERGE_RESOLUTION|>--- conflicted
+++ resolved
@@ -93,11 +93,12 @@
 		>;
 	};
 
-<<<<<<< HEAD
 	tps65917_pins_default: tps65917_pins_default {
 		pinctrl-single,pins = <
 			0x424 (PIN_INPUT_PULLUP | MUX_MODE1)	/* wakeup3.sys_nirq1 */
-=======
+		>;
+	};
+
 	nand_default: nand_default {
 		pinctrl-single,pins = <
 			0x0 	(PIN_INPUT  | MUX_MODE0)	/* gpmc_ad0	*/
@@ -136,7 +137,6 @@
 		pinctrl-single,pins = <
 			0x3d4	(PIN_INPUT | MUX_MODE15)	/* dcan1_tx.off */
 			0x418	(PIN_INPUT | MUX_MODE15)	/* wakeup0.off */
->>>>>>> e7cf277a
 		>;
 	};
 };
