--- conflicted
+++ resolved
@@ -420,11 +420,10 @@
 	clock-names = "ext-clk", "int-clk";
 };
 
-<<<<<<< HEAD
 &wkup_m3_ipc {
 	ti,scale-data-fw = "am335x-bone-scale-data.bin";
-=======
+};
+
 &pruss_tm {
 	status = "okay";
->>>>>>> 0f6c3b74
 };