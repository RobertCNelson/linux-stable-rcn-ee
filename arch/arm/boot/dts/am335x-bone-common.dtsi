/*
 * Copyright (C) 2012 Texas Instruments Incorporated - http://www.ti.com/
 *
 * This program is free software; you can redistribute it and/or modify
 * it under the terms of the GNU General Public License version 2 as
 * published by the Free Software Foundation.
 */

/ {
	cpus {
		cpu@0 {
			cpu0-supply = <&dcdc2_reg>;
		};
	};

	memory@80000000 {
		device_type = "memory";
		reg = <0x80000000 0x10000000>; /* 256 MB */
	};

	chosen {
		stdout-path = &uart0;
	};

	leds {
		pinctrl-names = "default";
		pinctrl-0 = <&user_leds_s0>;

		compatible = "gpio-leds";

		led2 {
			label = "beaglebone:green:heartbeat";
			gpios = <&gpio1 21 GPIO_ACTIVE_HIGH>;
			linux,default-trigger = "heartbeat";
			default-state = "off";
		};

		led3 {
			label = "beaglebone:green:mmc0";
			gpios = <&gpio1 22 GPIO_ACTIVE_HIGH>;
			linux,default-trigger = "mmc0";
			default-state = "off";
		};

		led4 {
			label = "beaglebone:green:usr2";
			gpios = <&gpio1 23 GPIO_ACTIVE_HIGH>;
			linux,default-trigger = "cpu0";
			default-state = "off";
		};

		led5 {
			label = "beaglebone:green:usr3";
			gpios = <&gpio1 24 GPIO_ACTIVE_HIGH>;
			linux,default-trigger = "mmc1";
			default-state = "off";
		};
	};

	vmmcsd_fixed: fixedregulator0 {
		compatible = "regulator-fixed";
		regulator-name = "vmmcsd_fixed";
		regulator-min-microvolt = <3300000>;
		regulator-max-microvolt = <3300000>;
	};
};

&am33xx_pinmux {
	pinctrl-names = "default";
	pinctrl-0 = <&clkout2_pin>;

	user_leds_s0: user_leds_s0 {
		pinctrl-single,pins = <
			AM33XX_IOPAD(0x854, PIN_OUTPUT_PULLDOWN | MUX_MODE7)	/* gpmc_a5.gpio1_21 */
			AM33XX_IOPAD(0x858, PIN_OUTPUT_PULLUP | MUX_MODE7)	/* gpmc_a6.gpio1_22 */
			AM33XX_IOPAD(0x85c, PIN_OUTPUT_PULLDOWN | MUX_MODE7)	/* gpmc_a7.gpio1_23 */
			AM33XX_IOPAD(0x860, PIN_OUTPUT_PULLUP | MUX_MODE7)	/* gpmc_a8.gpio1_24 */
		>;
	};

	i2c0_pins: pinmux_i2c0_pins {
		pinctrl-single,pins = <
			AM33XX_IOPAD(0x988, PIN_INPUT_PULLUP | MUX_MODE0)	/* i2c0_sda.i2c0_sda */
			AM33XX_IOPAD(0x98c, PIN_INPUT_PULLUP | MUX_MODE0)	/* i2c0_scl.i2c0_scl */
		>;
	};

	i2c2_pins: pinmux_i2c2_pins {
		pinctrl-single,pins = <
			AM33XX_IOPAD(0x978, PIN_INPUT_PULLUP | MUX_MODE3)	/* uart1_ctsn.i2c2_sda */
			AM33XX_IOPAD(0x97c, PIN_INPUT_PULLUP | MUX_MODE3)	/* uart1_rtsn.i2c2_scl */
		>;
	};

	uart0_pins: pinmux_uart0_pins {
		pinctrl-single,pins = <
			AM33XX_IOPAD(0x970, PIN_INPUT_PULLUP | MUX_MODE0)	/* uart0_rxd.uart0_rxd */
			AM33XX_IOPAD(0x974, PIN_OUTPUT_PULLDOWN | MUX_MODE0)	/* uart0_txd.uart0_txd */
		>;
	};

	clkout2_pin: pinmux_clkout2_pin {
		pinctrl-single,pins = <
			AM33XX_IOPAD(0x9b4, PIN_OUTPUT_PULLDOWN | MUX_MODE3)	/* xdma_event_intr1.clkout2 */
		>;
	};

	cpsw_default: cpsw_default {
		pinctrl-single,pins = <
			/* Slave 1 */
			AM33XX_IOPAD(0x910, PIN_INPUT_PULLUP | MUX_MODE0)	/* mii1_rxerr.mii1_rxerr */
			AM33XX_IOPAD(0x914, PIN_OUTPUT_PULLDOWN | MUX_MODE0)	/* mii1_txen.mii1_txen */
			AM33XX_IOPAD(0x918, PIN_INPUT_PULLUP | MUX_MODE0)	/* mii1_rxdv.mii1_rxdv */
			AM33XX_IOPAD(0x91c, PIN_OUTPUT_PULLDOWN | MUX_MODE0)	/* mii1_txd3.mii1_txd3 */
			AM33XX_IOPAD(0x920, PIN_OUTPUT_PULLDOWN | MUX_MODE0)	/* mii1_txd2.mii1_txd2 */
			AM33XX_IOPAD(0x924, PIN_OUTPUT_PULLDOWN | MUX_MODE0)	/* mii1_txd1.mii1_txd1 */
			AM33XX_IOPAD(0x928, PIN_OUTPUT_PULLDOWN | MUX_MODE0)	/* mii1_txd0.mii1_txd0 */
			AM33XX_IOPAD(0x92c, PIN_INPUT_PULLUP | MUX_MODE0)	/* mii1_txclk.mii1_txclk */
			AM33XX_IOPAD(0x930, PIN_INPUT_PULLUP | MUX_MODE0)	/* mii1_rxclk.mii1_rxclk */
			AM33XX_IOPAD(0x934, PIN_INPUT_PULLUP | MUX_MODE0)	/* mii1_rxd3.mii1_rxd3 */
			AM33XX_IOPAD(0x938, PIN_INPUT_PULLUP | MUX_MODE0)	/* mii1_rxd2.mii1_rxd2 */
			AM33XX_IOPAD(0x93c, PIN_INPUT_PULLUP | MUX_MODE0)	/* mii1_rxd1.mii1_rxd1 */
			AM33XX_IOPAD(0x940, PIN_INPUT_PULLUP | MUX_MODE0)	/* mii1_rxd0.mii1_rxd0 */
		>;
	};

	cpsw_sleep: cpsw_sleep {
		pinctrl-single,pins = <
			/* Slave 1 reset value */
			AM33XX_IOPAD(0x910, PIN_INPUT_PULLDOWN | MUX_MODE7)
			AM33XX_IOPAD(0x914, PIN_INPUT_PULLDOWN | MUX_MODE7)
			AM33XX_IOPAD(0x918, PIN_INPUT_PULLDOWN | MUX_MODE7)
			AM33XX_IOPAD(0x91c, PIN_INPUT_PULLDOWN | MUX_MODE7)
			AM33XX_IOPAD(0x920, PIN_INPUT_PULLDOWN | MUX_MODE7)
			AM33XX_IOPAD(0x924, PIN_INPUT_PULLDOWN | MUX_MODE7)
			AM33XX_IOPAD(0x928, PIN_INPUT_PULLDOWN | MUX_MODE7)
			AM33XX_IOPAD(0x92c, PIN_INPUT_PULLDOWN | MUX_MODE7)
			AM33XX_IOPAD(0x930, PIN_INPUT_PULLDOWN | MUX_MODE7)
			AM33XX_IOPAD(0x934, PIN_INPUT_PULLDOWN | MUX_MODE7)
			AM33XX_IOPAD(0x938, PIN_INPUT_PULLDOWN | MUX_MODE7)
			AM33XX_IOPAD(0x93c, PIN_INPUT_PULLDOWN | MUX_MODE7)
			AM33XX_IOPAD(0x940, PIN_INPUT_PULLDOWN | MUX_MODE7)
		>;
	};

	davinci_mdio_default: davinci_mdio_default {
		pinctrl-single,pins = <
			/* MDIO */
			AM33XX_IOPAD(0x948, PIN_INPUT_PULLUP | SLEWCTRL_FAST | MUX_MODE0)	/* mdio_data.mdio_data */
			AM33XX_IOPAD(0x94c, PIN_OUTPUT_PULLUP | MUX_MODE0)			/* mdio_clk.mdio_clk */
		>;
	};

	davinci_mdio_sleep: davinci_mdio_sleep {
		pinctrl-single,pins = <
			/* MDIO reset value */
			AM33XX_IOPAD(0x948, PIN_INPUT_PULLDOWN | MUX_MODE7)
			AM33XX_IOPAD(0x94c, PIN_INPUT_PULLDOWN | MUX_MODE7)
		>;
	};

	mmc1_pins: pinmux_mmc1_pins {
		pinctrl-single,pins = <
			AM33XX_IOPAD(0x960, PIN_INPUT | MUX_MODE7) /* GPIO0_6 */
		>;
	};

	emmc_pins: pinmux_emmc_pins {
		pinctrl-single,pins = <
			AM33XX_IOPAD(0x880, PIN_INPUT_PULLUP | MUX_MODE2) /* gpmc_csn1.mmc1_clk */
			AM33XX_IOPAD(0x884, PIN_INPUT_PULLUP | MUX_MODE2) /* gpmc_csn2.mmc1_cmd */
			AM33XX_IOPAD(0x800, PIN_INPUT_PULLUP | MUX_MODE1) /* gpmc_ad0.mmc1_dat0 */
			AM33XX_IOPAD(0x804, PIN_INPUT_PULLUP | MUX_MODE1) /* gpmc_ad1.mmc1_dat1 */
			AM33XX_IOPAD(0x808, PIN_INPUT_PULLUP | MUX_MODE1) /* gpmc_ad2.mmc1_dat2 */
			AM33XX_IOPAD(0x80c, PIN_INPUT_PULLUP | MUX_MODE1) /* gpmc_ad3.mmc1_dat3 */
			AM33XX_IOPAD(0x810, PIN_INPUT_PULLUP | MUX_MODE1) /* gpmc_ad4.mmc1_dat4 */
			AM33XX_IOPAD(0x814, PIN_INPUT_PULLUP | MUX_MODE1) /* gpmc_ad5.mmc1_dat5 */
			AM33XX_IOPAD(0x818, PIN_INPUT_PULLUP | MUX_MODE1) /* gpmc_ad6.mmc1_dat6 */
			AM33XX_IOPAD(0x81c, PIN_INPUT_PULLUP | MUX_MODE1) /* gpmc_ad7.mmc1_dat7 */
		>;
	};
};

&uart0 {
	pinctrl-names = "default";
	pinctrl-0 = <&uart0_pins>;

	status = "okay";
};

&usb {
	status = "okay";
};

&usb_ctrl_mod {
	status = "okay";
};

&usb0_phy {
	status = "okay";
};

&usb1_phy {
	status = "okay";
};

&usb0 {
	status = "okay";
	dr_mode = "peripheral";
};

&usb1 {
	status = "okay";
	dr_mode = "host";
};

&cppi41dma  {
	status = "okay";
};

&i2c0 {
	pinctrl-names = "default";
	pinctrl-0 = <&i2c0_pins>;

	status = "okay";
	clock-frequency = <400000>;

	tps: tps@24 {
		reg = <0x24>;
	};

	baseboard_eeprom: baseboard_eeprom@50 {
		compatible = "at,24c256";
		reg = <0x50>;

		#address-cells = <1>;
		#size-cells = <1>;
		baseboard_data: baseboard_data@0 {
			reg = <0 0x100>;
		};
	};
};

&i2c2 {
	pinctrl-names = "default";
	pinctrl-0 = <&i2c2_pins>;

	status = "okay";
	clock-frequency = <100000>;

	cape_eeprom0: cape_eeprom0@54 {
		compatible = "at,24c256";
		reg = <0x54>;
		#address-cells = <1>;
		#size-cells = <1>;
		cape0_data: cape_data@0 {
			reg = <0 0x100>;
		};
	};

	cape_eeprom1: cape_eeprom1@55 {
		compatible = "at,24c256";
		reg = <0x55>;
		#address-cells = <1>;
		#size-cells = <1>;
		cape1_data: cape_data@0 {
			reg = <0 0x100>;
		};
	};

	cape_eeprom2: cape_eeprom2@56 {
		compatible = "at,24c256";
		reg = <0x56>;
		#address-cells = <1>;
		#size-cells = <1>;
		cape2_data: cape_data@0 {
			reg = <0 0x100>;
		};
	};

	cape_eeprom3: cape_eeprom3@57 {
		compatible = "at,24c256";
		reg = <0x57>;
		#address-cells = <1>;
		#size-cells = <1>;
		cape3_data: cape_data@0 {
			reg = <0 0x100>;
		};
	};
};


/include/ "tps65217.dtsi"

&tps {
	/*
	 * Configure pmic to enter OFF-state instead of SLEEP-state ("RTC-only
	 * mode") at poweroff.  Most BeagleBone versions do not support RTC-only
	 * mode and risk hardware damage if this mode is entered.
	 *
	 * For details, see linux-omap mailing list May 2015 thread
	 *	[PATCH] ARM: dts: am335x-bone* enable pmic-shutdown-controller
	 * In particular, messages:
	 *	http://www.spinics.net/lists/linux-omap/msg118585.html
	 *	http://www.spinics.net/lists/linux-omap/msg118615.html
	 *
	 * You can override this later with
	 *	&tps {  /delete-property/ ti,pmic-shutdown-controller;  }
	 * if you want to use RTC-only mode and made sure you are not affected
	 * by the hardware problems. (Tip: double-check by performing a current
	 * measurement after shutdown: it should be less than 1 mA.)
	 */
	ti,pmic-shutdown-controller;

	regulators {
		dcdc1_reg: regulator@0 {
			regulator-name = "vdds_dpr";
			regulator-always-on;
		};

		dcdc2_reg: regulator@1 {
			/* VDD_MPU voltage limits 0.95V - 1.26V with +/-4% tolerance */
			regulator-name = "vdd_mpu";
			regulator-min-microvolt = <925000>;
			regulator-max-microvolt = <1351500>;
			regulator-boot-on;
			regulator-always-on;
		};

		dcdc3_reg: regulator@2 {
			/* VDD_CORE voltage limits 0.95V - 1.1V with +/-4% tolerance */
			regulator-name = "vdd_core";
			regulator-min-microvolt = <925000>;
			regulator-max-microvolt = <1150000>;
			regulator-boot-on;
			regulator-always-on;
		};

		ldo1_reg: regulator@3 {
			regulator-name = "vio,vrtc,vdds";
			regulator-always-on;
		};

		ldo2_reg: regulator@4 {
			regulator-name = "vdd_3v3aux";
			regulator-always-on;
		};

		ldo3_reg: regulator@5 {
			regulator-name = "vdd_1v8";
			regulator-always-on;
		};

		ldo4_reg: regulator@6 {
			regulator-name = "vdd_3v3a";
			regulator-always-on;
		};
	};
};

&cpsw_emac0 {
	phy_id = <&davinci_mdio>, <0>;
	phy-mode = "mii";
};

&mac {
	slaves = <1>;
	pinctrl-names = "default", "sleep";
	pinctrl-0 = <&cpsw_default>;
	pinctrl-1 = <&cpsw_sleep>;
	status = "okay";
};

&davinci_mdio {
	pinctrl-names = "default", "sleep";
	pinctrl-0 = <&davinci_mdio_default>;
	pinctrl-1 = <&davinci_mdio_sleep>;
	status = "okay";
};

&mmc1 {
	status = "okay";
	bus-width = <0x4>;
	pinctrl-names = "default";
	pinctrl-0 = <&mmc1_pins>;
	cd-gpios = <&gpio0 6 GPIO_ACTIVE_LOW>;
};

&aes {
	status = "okay";
};

&sham {
	status = "okay";
};

&rtc {
	clocks = <&clk_32768_ck>, <&clkdiv32k_ick>;
	clock-names = "ext-clk", "int-clk";
	system-power-controller;
};

&wkup_m3_ipc {
	ti,scale-data-fw = "am335x-bone-scale-data.bin";
<<<<<<< HEAD
=======
};

&pruss_soc_bus {
	status = "okay";

	pruss: pruss@4a300000 {
		status = "okay";

		pru0: pru@4a334000 {
			status = "okay";
		};

		pru1: pru@4a338000 {
			status = "okay";
		};
	};
>>>>>>> 07efcb34
};<|MERGE_RESOLUTION|>--- conflicted
+++ resolved
@@ -402,8 +402,6 @@
 
 &wkup_m3_ipc {
 	ti,scale-data-fw = "am335x-bone-scale-data.bin";
-<<<<<<< HEAD
-=======
 };
 
 &pruss_soc_bus {
@@ -420,5 +418,4 @@
 			status = "okay";
 		};
 	};
->>>>>>> 07efcb34
 };