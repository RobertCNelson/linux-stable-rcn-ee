--- conflicted
+++ resolved
@@ -90,18 +90,12 @@
 obj-$(CONFIG_ARCH_OMAP2)		+= pm24xx.o
 obj-$(CONFIG_ARCH_OMAP2)		+= sleep24xx.o
 obj-$(CONFIG_ARCH_OMAP3)		+= pm34xx.o sleep34xx.o
-<<<<<<< HEAD
-obj-$(CONFIG_ARCH_OMAP4)		+= pm44xx.o omap-mpuss-lowpower.o
-obj-$(CONFIG_SOC_OMAP5)			+= omap-mpuss-lowpower.o
-obj-$(CONFIG_SOC_DRA7XX)		+= omap-mpuss-lowpower.o
-obj-$(CONFIG_SOC_AM33XX)		+= pm33xx.o sleep33xx.o
-obj-$(CONFIG_SOC_AM43XX)		+= pm33xx.o sleep43xx.o
-=======
-omap-4-5-pm-common			=  pm44xx.o omap-mpuss-lowpower.o
+omap-4-5-pm-common				=  pm44xx.o omap-mpuss-lowpower.o
 obj-$(CONFIG_ARCH_OMAP4)		+= $(omap-4-5-pm-common)
 obj-$(CONFIG_SOC_OMAP5)			+= $(omap-4-5-pm-common)
 obj-$(CONFIG_SOC_DRA7XX)		+= $(omap-4-5-pm-common)
->>>>>>> 14ba1ab8
+obj-$(CONFIG_SOC_AM33XX)		+= pm33xx.o sleep33xx.o
+obj-$(CONFIG_SOC_AM43XX)		+= pm33xx.o sleep43xx.o
 obj-$(CONFIG_PM_DEBUG)			+= pm-debug.o
 
 obj-$(CONFIG_POWER_AVS_OMAP)		+= sr_device.o
