--- conflicted
+++ resolved
@@ -344,8 +344,6 @@
 	am33xx_pwrdm_wait_transition(pwrdm);
 }
 
-<<<<<<< HEAD
-=======
 struct prm_register {
 	s16 inst;
 	u16 offset;
@@ -405,7 +403,6 @@
 	}
 }
 
->>>>>>> 1398dc3b
 struct pwrdm_ops am33xx_pwrdm_operations = {
 	.pwrdm_set_next_pwrst		= am33xx_pwrdm_set_next_pwrst,
 	.pwrdm_read_next_pwrst		= am33xx_pwrdm_read_next_pwrst,
