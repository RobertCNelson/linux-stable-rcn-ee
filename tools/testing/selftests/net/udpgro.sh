#!/bin/bash
# SPDX-License-Identifier: GPL-2.0
#
# Run a series of udpgro functional tests.

source net_helper.sh

readonly PEER_NS="ns-peer-$(mktemp -u XXXXXX)"

BPF_FILE="xdp_dummy.o"

# set global exit status, but never reset nonzero one.
check_err()
{
	if [ $ret -eq 0 ]; then
		ret=$1
	fi
}

cleanup() {
	local -r jobs="$(jobs -p)"
	local -r ns="$(ip netns list|grep $PEER_NS)"

	[ -n "${jobs}" ] && kill -1 ${jobs} 2>/dev/null
	[ -n "$ns" ] && ip netns del $ns 2>/dev/null
}
trap cleanup EXIT

cfg_veth() {
	ip netns add "${PEER_NS}"
	ip -netns "${PEER_NS}" link set lo up
	ip link add type veth
	ip link set dev veth0 up
	ip addr add dev veth0 192.168.1.2/24
	ip addr add dev veth0 2001:db8::2/64 nodad

	ip link set dev veth1 netns "${PEER_NS}"
	ip -netns "${PEER_NS}" addr add dev veth1 192.168.1.1/24
	ip -netns "${PEER_NS}" addr add dev veth1 2001:db8::1/64 nodad
	ip -netns "${PEER_NS}" link set dev veth1 up
	ip -n "${PEER_NS}" link set veth1 xdp object ${BPF_FILE} section xdp
}

run_one() {
	# use 'rx' as separator between sender args and receiver args
	local -r all="$@"
	local -r tx_args=${all%rx*}
	local -r rx_args=${all#*rx}
	local ret=0

	cfg_veth

	ip netns exec "${PEER_NS}" ./udpgso_bench_rx -C 1000 -R 10 ${rx_args} &
	local PID1=$!

	wait_local_port_listen ${PEER_NS} 8000 udp
	./udpgso_bench_tx ${tx_args}
	check_err $?
	wait ${PID1}
	check_err $?
	[ "$ret" -eq 0 ] && echo "ok" || echo "failed"
	return $ret
}

run_test() {
	local -r args=$@

	printf " %-40s" "$1"
	./in_netns.sh $0 __subprocess $2 rx -G -r $3
}

run_one_nat() {
	# use 'rx' as separator between sender args and receiver args
	local addr1 addr2 pid family="" ipt_cmd=ip6tables
	local -r all="$@"
	local -r tx_args=${all%rx*}
	local -r rx_args=${all#*rx}
	local ret=0

	if [[ ${tx_args} = *-4* ]]; then
		ipt_cmd=iptables
		family=-4
		addr1=192.168.1.1
		addr2=192.168.1.3/24
	else
		addr1=2001:db8::1
		addr2="2001:db8::3/64 nodad"
	fi

	cfg_veth
	ip -netns "${PEER_NS}" addr add dev veth1 ${addr2}

	# fool the GRO engine changing the destination address ...
	ip netns exec "${PEER_NS}" $ipt_cmd -t nat -I PREROUTING -d ${addr1} -j DNAT --to-destination ${addr2%/*}

	# ... so that GRO will match the UDP_GRO enabled socket, but packets
	# will land on the 'plain' one
	ip netns exec "${PEER_NS}" ./udpgso_bench_rx -G ${family} -b ${addr1} -n 0 &
	local PID1=$!
	ip netns exec "${PEER_NS}" ./udpgso_bench_rx -C 1000 -R 10 ${family} -b ${addr2%/*} ${rx_args} &
	local PID2=$!

	wait_local_port_listen "${PEER_NS}" 8000 udp
	./udpgso_bench_tx ${tx_args}
	check_err $?
	kill -INT ${PID1}
	wait ${PID2}
	check_err $?
	[ "$ret" -eq 0 ] && echo "ok" || echo "failed"
	return $ret
}

run_one_2sock() {
	# use 'rx' as separator between sender args and receiver args
	local -r all="$@"
	local -r tx_args=${all%rx*}
	local -r rx_args=${all#*rx}
	local ret=0

	cfg_veth

	ip netns exec "${PEER_NS}" ./udpgso_bench_rx -C 1000 -R 10 ${rx_args} -p 12345 &
	local PID1=$!
	ip netns exec "${PEER_NS}" ./udpgso_bench_rx -C 2000 -R 10 ${rx_args} &
	local PID2=$!

	wait_local_port_listen "${PEER_NS}" 12345 udp
	./udpgso_bench_tx ${tx_args} -p 12345
<<<<<<< HEAD
=======
	check_err $?
>>>>>>> 82cc63dc
	wait_local_port_listen "${PEER_NS}" 8000 udp
	./udpgso_bench_tx ${tx_args}
	check_err $?
	wait ${PID1}
	check_err $?
	wait ${PID2}
	check_err $?
	[ "$ret" -eq 0 ] && echo "ok" || echo "failed"
	return $ret
}

run_nat_test() {
	local -r args=$@

	printf " %-40s" "$1"
	./in_netns.sh $0 __subprocess_nat $2 rx -r $3
}

run_2sock_test() {
	local -r args=$@

	printf " %-40s" "$1"
	./in_netns.sh $0 __subprocess_2sock $2 rx -G -r $3
}

run_all() {
	local -r core_args="-l 4"
	local -r ipv4_args="${core_args} -4 -D 192.168.1.1"
	local -r ipv6_args="${core_args} -6 -D 2001:db8::1"
	ret=0

	echo "ipv4"
	run_test "no GRO" "${ipv4_args} -M 10 -s 1400" "-4 -n 10 -l 1400"
	check_err $?

	# explicitly check we are not receiving UDP_SEGMENT cmsg (-S -1)
	# when GRO does not take place
	run_test "no GRO chk cmsg" "${ipv4_args} -M 10 -s 1400" "-4 -n 10 -l 1400 -S -1"
	check_err $?

	# the GSO packets are aggregated because:
	# * veth schedule napi after each xmit
	# * segmentation happens in BH context, veth napi poll is delayed after
	#   the transmission of the last segment
	run_test "GRO" "${ipv4_args} -M 1 -s 14720 -S 0 " "-4 -n 1 -l 14720"
	check_err $?
	run_test "GRO chk cmsg" "${ipv4_args} -M 1 -s 14720 -S 0 " "-4 -n 1 -l 14720 -S 1472"
	check_err $?
	run_test "GRO with custom segment size" "${ipv4_args} -M 1 -s 14720 -S 500 " "-4 -n 1 -l 14720"
	check_err $?
	run_test "GRO with custom segment size cmsg" "${ipv4_args} -M 1 -s 14720 -S 500 " "-4 -n 1 -l 14720 -S 500"
	check_err $?

	run_nat_test "bad GRO lookup" "${ipv4_args} -M 1 -s 14720 -S 0" "-n 10 -l 1472"
	check_err $?
	run_2sock_test "multiple GRO socks" "${ipv4_args} -M 1 -s 14720 -S 0 " "-4 -n 1 -l 14720 -S 1472"
	check_err $?

	echo "ipv6"
	run_test "no GRO" "${ipv6_args} -M 10 -s 1400" "-n 10 -l 1400"
	check_err $?
	run_test "no GRO chk cmsg" "${ipv6_args} -M 10 -s 1400" "-n 10 -l 1400 -S -1"
	check_err $?
	run_test "GRO" "${ipv6_args} -M 1 -s 14520 -S 0" "-n 1 -l 14520"
	check_err $?
	run_test "GRO chk cmsg" "${ipv6_args} -M 1 -s 14520 -S 0" "-n 1 -l 14520 -S 1452"
	check_err $?
	run_test "GRO with custom segment size" "${ipv6_args} -M 1 -s 14520 -S 500" "-n 1 -l 14520"
	check_err $?
	run_test "GRO with custom segment size cmsg" "${ipv6_args} -M 1 -s 14520 -S 500" "-n 1 -l 14520 -S 500"
	check_err $?

	run_nat_test "bad GRO lookup" "${ipv6_args} -M 1 -s 14520 -S 0" "-n 10 -l 1452"
	check_err $?
	run_2sock_test "multiple GRO socks" "${ipv6_args} -M 1 -s 14520 -S 0 " "-n 1 -l 14520 -S 1452"
	check_err $?
	return $ret
}

if [ ! -f ${BPF_FILE} ]; then
	echo "Missing ${BPF_FILE}. Run 'make' first"
	exit -1
fi

if [[ $# -eq 0 ]]; then
	run_all
elif [[ $1 == "__subprocess" ]]; then
	shift
	run_one $@
elif [[ $1 == "__subprocess_nat" ]]; then
	shift
	run_one_nat $@
elif [[ $1 == "__subprocess_2sock" ]]; then
	shift
	run_one_2sock $@
fi

exit $?<|MERGE_RESOLUTION|>--- conflicted
+++ resolved
@@ -126,10 +126,7 @@
 
 	wait_local_port_listen "${PEER_NS}" 12345 udp
 	./udpgso_bench_tx ${tx_args} -p 12345
-<<<<<<< HEAD
-=======
-	check_err $?
->>>>>>> 82cc63dc
+	check_err $?
 	wait_local_port_listen "${PEER_NS}" 8000 udp
 	./udpgso_bench_tx ${tx_args}
 	check_err $?
