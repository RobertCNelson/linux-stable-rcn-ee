// SPDX-License-Identifier: GPL-2.0+
//
//  Copyright (C) 2013, Analog Devices Inc.
//	Author: Lars-Peter Clausen <lars@metafoo.de>

#include <linux/module.h>
#include <linux/init.h>
#include <linux/dmaengine.h>
#include <linux/slab.h>
#include <sound/pcm.h>
#include <sound/pcm_params.h>
#include <sound/soc.h>
#include <linux/dma-mapping.h>
#include <linux/of.h>

#include <sound/dmaengine_pcm.h>

static unsigned int prealloc_buffer_size_kbytes = 512;
module_param(prealloc_buffer_size_kbytes, uint, 0444);
MODULE_PARM_DESC(prealloc_buffer_size_kbytes, "Preallocate DMA buffer size (KB).");

/*
 * The platforms dmaengine driver does not support reporting the amount of
 * bytes that are still left to transfer.
 */
#define SND_DMAENGINE_PCM_FLAG_NO_RESIDUE BIT(31)

static struct device *dmaengine_dma_dev(struct dmaengine_pcm *pcm,
	struct snd_pcm_substream *substream)
{
	if (!pcm->chan[substream->stream])
		return NULL;

	return pcm->chan[substream->stream]->device->dev;
}

/**
 * snd_dmaengine_pcm_prepare_slave_config() - Generic prepare_slave_config callback
 * @substream: PCM substream
 * @params: hw_params
 * @slave_config: DMA slave config to prepare
 *
 * This function can be used as a generic prepare_slave_config callback for
 * platforms which make use of the snd_dmaengine_dai_dma_data struct for their
 * DAI DMA data. Internally the function will first call
 * snd_hwparams_to_dma_slave_config to fill in the slave config based on the
 * hw_params, followed by snd_dmaengine_pcm_set_config_from_dai_data to fill in
 * the remaining fields based on the DAI DMA data.
 */
int snd_dmaengine_pcm_prepare_slave_config(struct snd_pcm_substream *substream,
	struct snd_pcm_hw_params *params, struct dma_slave_config *slave_config)
{
	struct snd_soc_pcm_runtime *rtd = asoc_substream_to_rtd(substream);
	struct snd_dmaengine_dai_dma_data *dma_data;
	int ret;

	if (rtd->dai_link->num_cpus > 1) {
		dev_err(rtd->dev,
			"%s doesn't support Multi CPU yet\n", __func__);
		return -EINVAL;
	}

	dma_data = snd_soc_dai_get_dma_data(asoc_rtd_to_cpu(rtd, 0), substream);

	ret = snd_hwparams_to_dma_slave_config(substream, params, slave_config);
	if (ret)
		return ret;

	snd_dmaengine_pcm_set_config_from_dai_data(substream, dma_data,
		slave_config);

	return 0;
}
EXPORT_SYMBOL_GPL(snd_dmaengine_pcm_prepare_slave_config);

static int dmaengine_pcm_hw_params(struct snd_soc_component *component,
				   struct snd_pcm_substream *substream,
				   struct snd_pcm_hw_params *params)
{
	struct dmaengine_pcm *pcm = soc_component_to_pcm(component);
	struct dma_chan *chan = snd_dmaengine_pcm_get_chan(substream);
	struct dma_slave_config slave_config;
	int ret;

	if (!pcm->config->prepare_slave_config)
		return 0;

	memset(&slave_config, 0, sizeof(slave_config));

	ret = pcm->config->prepare_slave_config(substream, params, &slave_config);
	if (ret)
		return ret;

	return dmaengine_slave_config(chan, &slave_config);
}

static int
dmaengine_pcm_set_runtime_hwparams(struct snd_soc_component *component,
				   struct snd_pcm_substream *substream)
{
	struct snd_soc_pcm_runtime *rtd = asoc_substream_to_rtd(substream);
	struct dmaengine_pcm *pcm = soc_component_to_pcm(component);
	struct device *dma_dev = dmaengine_dma_dev(pcm, substream);
	struct dma_chan *chan = pcm->chan[substream->stream];
	struct snd_dmaengine_dai_dma_data *dma_data;
	struct snd_pcm_hardware hw;

	if (rtd->dai_link->num_cpus > 1) {
		dev_err(rtd->dev,
			"%s doesn't support Multi CPU yet\n", __func__);
		return -EINVAL;
	}

	if (pcm->config->pcm_hardware)
		return snd_soc_set_runtime_hwparams(substream,
				pcm->config->pcm_hardware);

	dma_data = snd_soc_dai_get_dma_data(asoc_rtd_to_cpu(rtd, 0), substream);

	memset(&hw, 0, sizeof(hw));
	hw.info = SNDRV_PCM_INFO_MMAP | SNDRV_PCM_INFO_MMAP_VALID |
			SNDRV_PCM_INFO_INTERLEAVED;
	hw.periods_min = 2;
	hw.periods_max = UINT_MAX;
	hw.period_bytes_min = dma_data->maxburst * DMA_SLAVE_BUSWIDTH_8_BYTES;
	if (!hw.period_bytes_min)
		hw.period_bytes_min = 256;
	hw.period_bytes_max = dma_get_max_seg_size(dma_dev);
	hw.buffer_bytes_max = SIZE_MAX;
	hw.fifo_size = dma_data->fifo_size;

	if (pcm->flags & SND_DMAENGINE_PCM_FLAG_NO_RESIDUE)
		hw.info |= SNDRV_PCM_INFO_BATCH;

	/**
	 * FIXME: Remove the return value check to align with the code
	 * before adding snd_dmaengine_pcm_refine_runtime_hwparams
	 * function.
	 */
	snd_dmaengine_pcm_refine_runtime_hwparams(substream,
						  dma_data,
						  &hw,
						  chan);

	return snd_soc_set_runtime_hwparams(substream, &hw);
}

static int dmaengine_pcm_open(struct snd_soc_component *component,
			      struct snd_pcm_substream *substream)
{
	struct dmaengine_pcm *pcm = soc_component_to_pcm(component);
	struct dma_chan *chan = pcm->chan[substream->stream];
	int ret;

	ret = dmaengine_pcm_set_runtime_hwparams(component, substream);
	if (ret)
		return ret;

	return snd_dmaengine_pcm_open(substream, chan);
}

static int dmaengine_pcm_close(struct snd_soc_component *component,
			       struct snd_pcm_substream *substream)
{
	return snd_dmaengine_pcm_close(substream);
}

static int dmaengine_pcm_trigger(struct snd_soc_component *component,
				 struct snd_pcm_substream *substream, int cmd)
{
	return snd_dmaengine_pcm_trigger(substream, cmd);
}

static struct dma_chan *dmaengine_pcm_compat_request_channel(
	struct snd_soc_component *component,
	struct snd_soc_pcm_runtime *rtd,
	struct snd_pcm_substream *substream)
{
	struct dmaengine_pcm *pcm = soc_component_to_pcm(component);
	struct snd_dmaengine_dai_dma_data *dma_data;

	if (rtd->dai_link->num_cpus > 1) {
		dev_err(rtd->dev,
			"%s doesn't support Multi CPU yet\n", __func__);
		return NULL;
	}

	dma_data = snd_soc_dai_get_dma_data(asoc_rtd_to_cpu(rtd, 0), substream);

	if ((pcm->flags & SND_DMAENGINE_PCM_FLAG_HALF_DUPLEX) && pcm->chan[0])
		return pcm->chan[0];

	if (pcm->config->compat_request_channel)
		return pcm->config->compat_request_channel(rtd, substream);

	return snd_dmaengine_pcm_request_channel(pcm->config->compat_filter_fn,
						 dma_data->filter_data);
}

static bool dmaengine_pcm_can_report_residue(struct device *dev,
	struct dma_chan *chan)
{
	struct dma_slave_caps dma_caps;
	int ret;

	ret = dma_get_slave_caps(chan, &dma_caps);
	if (ret != 0) {
		dev_warn(dev, "Failed to get DMA channel capabilities, falling back to period counting: %d\n",
			 ret);
		return false;
	}

	if (dma_caps.residue_granularity == DMA_RESIDUE_GRANULARITY_DESCRIPTOR)
		return false;

	return true;
}

static int dmaengine_pcm_new(struct snd_soc_component *component,
			     struct snd_soc_pcm_runtime *rtd)
{
	struct dmaengine_pcm *pcm = soc_component_to_pcm(component);
	const struct snd_dmaengine_pcm_config *config = pcm->config;
	struct device *dev = component->dev;
	size_t prealloc_buffer_size;
	size_t max_buffer_size;
	unsigned int i;

	if (config->prealloc_buffer_size)
		prealloc_buffer_size = config->prealloc_buffer_size;
	else
		prealloc_buffer_size = prealloc_buffer_size_kbytes * 1024;

	if (config->pcm_hardware && config->pcm_hardware->buffer_bytes_max)
		max_buffer_size = config->pcm_hardware->buffer_bytes_max;
	else
		max_buffer_size = SIZE_MAX;

	for_each_pcm_streams(i) {
		struct snd_pcm_substream *substream = rtd->pcm->streams[i].substream;
		if (!substream)
			continue;

		if (!pcm->chan[i] && config->chan_names[i])
			pcm->chan[i] = dma_request_slave_channel(dev,
				config->chan_names[i]);

		if (!pcm->chan[i] && (pcm->flags & SND_DMAENGINE_PCM_FLAG_COMPAT)) {
			pcm->chan[i] = dmaengine_pcm_compat_request_channel(
				component, rtd, substream);
		}

		if (!pcm->chan[i]) {
			dev_err(component->dev,
				"Missing dma channel for stream: %d\n", i);
			return -EINVAL;
		}

		snd_pcm_set_managed_buffer(substream,
				SNDRV_DMA_TYPE_DEV_IRAM,
				dmaengine_dma_dev(pcm, substream),
				prealloc_buffer_size,
				max_buffer_size);

		if (!dmaengine_pcm_can_report_residue(dev, pcm->chan[i]))
			pcm->flags |= SND_DMAENGINE_PCM_FLAG_NO_RESIDUE;

		if (rtd->pcm->streams[i].pcm->name[0] == '\0') {
			strscpy_pad(rtd->pcm->streams[i].pcm->name,
				    rtd->pcm->streams[i].pcm->id,
				    sizeof(rtd->pcm->streams[i].pcm->name));
		}
	}

	return 0;
}

static snd_pcm_uframes_t dmaengine_pcm_pointer(
	struct snd_soc_component *component,
	struct snd_pcm_substream *substream)
{
	struct dmaengine_pcm *pcm = soc_component_to_pcm(component);

	if (pcm->flags & SND_DMAENGINE_PCM_FLAG_NO_RESIDUE)
		return snd_dmaengine_pcm_pointer_no_residue(substream);
	else
		return snd_dmaengine_pcm_pointer(substream);
}

static int dmaengine_copy(struct snd_soc_component *component,
			  struct snd_pcm_substream *substream,
			  int channel, unsigned long hwoff,
			  struct iov_iter *iter, unsigned long bytes)
{
	struct snd_pcm_runtime *runtime = substream->runtime;
	struct dmaengine_pcm *pcm = soc_component_to_pcm(component);
	int (*process)(struct snd_pcm_substream *substream,
		       int channel, unsigned long hwoff,
		       unsigned long bytes) = pcm->config->process;
	bool is_playback = substream->stream == SNDRV_PCM_STREAM_PLAYBACK;
	void *dma_ptr = runtime->dma_area + hwoff +
			channel * (runtime->dma_bytes / runtime->channels);

	if (is_playback)
		if (copy_from_iter(dma_ptr, bytes, iter) != bytes)
			return -EFAULT;

	if (process) {
		int ret = process(substream, channel, hwoff, bytes);
		if (ret < 0)
			return ret;
	}

	if (!is_playback)
		if (copy_to_iter(dma_ptr, bytes, iter) != bytes)
			return -EFAULT;

	return 0;
}

<<<<<<< HEAD
int dmaengine_pcm_prepare(struct snd_soc_component *component,
			  struct snd_pcm_substream *substream)
{
	return snd_dmaengine_pcm_prepare(substream);
=======
static int dmaengine_pcm_sync_stop(struct snd_soc_component *component,
				   struct snd_pcm_substream *substream)
{
	return snd_dmaengine_pcm_sync_stop(substream);
>>>>>>> 72139106
}

static const struct snd_soc_component_driver dmaengine_pcm_component = {
	.name		= SND_DMAENGINE_PCM_DRV_NAME,
	.probe_order	= SND_SOC_COMP_ORDER_LATE,
	.open		= dmaengine_pcm_open,
	.close		= dmaengine_pcm_close,
	.hw_params	= dmaengine_pcm_hw_params,
	.trigger	= dmaengine_pcm_trigger,
	.pointer	= dmaengine_pcm_pointer,
	.pcm_construct	= dmaengine_pcm_new,
<<<<<<< HEAD
	.prepare	= dmaengine_pcm_prepare,
=======
	.sync_stop	= dmaengine_pcm_sync_stop,
>>>>>>> 72139106
};

static const struct snd_soc_component_driver dmaengine_pcm_component_process = {
	.name		= SND_DMAENGINE_PCM_DRV_NAME,
	.probe_order	= SND_SOC_COMP_ORDER_LATE,
	.open		= dmaengine_pcm_open,
	.close		= dmaengine_pcm_close,
	.hw_params	= dmaengine_pcm_hw_params,
	.trigger	= dmaengine_pcm_trigger,
	.pointer	= dmaengine_pcm_pointer,
	.copy		= dmaengine_copy,
	.pcm_construct	= dmaengine_pcm_new,
<<<<<<< HEAD
	.prepare	= dmaengine_pcm_prepare,
=======
	.sync_stop	= dmaengine_pcm_sync_stop,
>>>>>>> 72139106
};

static const char * const dmaengine_pcm_dma_channel_names[] = {
	[SNDRV_PCM_STREAM_PLAYBACK] = "tx",
	[SNDRV_PCM_STREAM_CAPTURE] = "rx",
};

static int dmaengine_pcm_request_chan_of(struct dmaengine_pcm *pcm,
	struct device *dev, const struct snd_dmaengine_pcm_config *config)
{
	unsigned int i;
	const char *name;
	struct dma_chan *chan;

	if ((pcm->flags & SND_DMAENGINE_PCM_FLAG_NO_DT) || (!dev->of_node &&
	    !(config->dma_dev && config->dma_dev->of_node)))
		return 0;

	if (config->dma_dev) {
		/*
		 * If this warning is seen, it probably means that your Linux
		 * device structure does not match your HW device structure.
		 * It would be best to refactor the Linux device structure to
		 * correctly match the HW structure.
		 */
		dev_warn(dev, "DMA channels sourced from device %s",
			 dev_name(config->dma_dev));
		dev = config->dma_dev;
	}

	for_each_pcm_streams(i) {
		if (pcm->flags & SND_DMAENGINE_PCM_FLAG_HALF_DUPLEX)
			name = "rx-tx";
		else
			name = dmaengine_pcm_dma_channel_names[i];
		if (config->chan_names[i])
			name = config->chan_names[i];
		chan = dma_request_chan(dev, name);
		if (IS_ERR(chan)) {
			/*
			 * Only report probe deferral errors, channels
			 * might not be present for devices that
			 * support only TX or only RX.
			 */
			if (PTR_ERR(chan) == -EPROBE_DEFER)
				return -EPROBE_DEFER;
			pcm->chan[i] = NULL;
		} else {
			pcm->chan[i] = chan;
		}
		if (pcm->flags & SND_DMAENGINE_PCM_FLAG_HALF_DUPLEX)
			break;
	}

	if (pcm->flags & SND_DMAENGINE_PCM_FLAG_HALF_DUPLEX)
		pcm->chan[1] = pcm->chan[0];

	return 0;
}

static void dmaengine_pcm_release_chan(struct dmaengine_pcm *pcm)
{
	unsigned int i;

	for_each_pcm_streams(i) {
		if (!pcm->chan[i])
			continue;
		dma_release_channel(pcm->chan[i]);
		if (pcm->flags & SND_DMAENGINE_PCM_FLAG_HALF_DUPLEX)
			break;
	}
}

static const struct snd_dmaengine_pcm_config snd_dmaengine_pcm_default_config = {
	.prepare_slave_config = snd_dmaengine_pcm_prepare_slave_config,
};

/**
 * snd_dmaengine_pcm_register - Register a dmaengine based PCM device
 * @dev: The parent device for the PCM device
 * @config: Platform specific PCM configuration
 * @flags: Platform specific quirks
 */
int snd_dmaengine_pcm_register(struct device *dev,
	const struct snd_dmaengine_pcm_config *config, unsigned int flags)
{
	const struct snd_soc_component_driver *driver;
	struct dmaengine_pcm *pcm;
	int ret;

	pcm = kzalloc(sizeof(*pcm), GFP_KERNEL);
	if (!pcm)
		return -ENOMEM;

#ifdef CONFIG_DEBUG_FS
	pcm->component.debugfs_prefix = "dma";
#endif
	if (!config)
		config = &snd_dmaengine_pcm_default_config;
	pcm->config = config;
	pcm->flags = flags;

	ret = dmaengine_pcm_request_chan_of(pcm, dev, config);
	if (ret)
		goto err_free_dma;

	if (config->process)
		driver = &dmaengine_pcm_component_process;
	else
		driver = &dmaengine_pcm_component;

	ret = snd_soc_component_initialize(&pcm->component, driver, dev);
	if (ret)
		goto err_free_dma;

	ret = snd_soc_add_component(&pcm->component, NULL, 0);
	if (ret)
		goto err_free_dma;

	return 0;

err_free_dma:
	dmaengine_pcm_release_chan(pcm);
	kfree(pcm);
	return ret;
}
EXPORT_SYMBOL_GPL(snd_dmaengine_pcm_register);

/**
 * snd_dmaengine_pcm_unregister - Removes a dmaengine based PCM device
 * @dev: Parent device the PCM was register with
 *
 * Removes a dmaengine based PCM device previously registered with
 * snd_dmaengine_pcm_register.
 */
void snd_dmaengine_pcm_unregister(struct device *dev)
{
	struct snd_soc_component *component;
	struct dmaengine_pcm *pcm;

	component = snd_soc_lookup_component(dev, SND_DMAENGINE_PCM_DRV_NAME);
	if (!component)
		return;

	pcm = soc_component_to_pcm(component);

	snd_soc_unregister_component_by_driver(dev, component->driver);
	dmaengine_pcm_release_chan(pcm);
	kfree(pcm);
}
EXPORT_SYMBOL_GPL(snd_dmaengine_pcm_unregister);

MODULE_LICENSE("GPL");<|MERGE_RESOLUTION|>--- conflicted
+++ resolved
@@ -318,17 +318,10 @@
 	return 0;
 }
 
-<<<<<<< HEAD
-int dmaengine_pcm_prepare(struct snd_soc_component *component,
-			  struct snd_pcm_substream *substream)
-{
-	return snd_dmaengine_pcm_prepare(substream);
-=======
 static int dmaengine_pcm_sync_stop(struct snd_soc_component *component,
 				   struct snd_pcm_substream *substream)
 {
 	return snd_dmaengine_pcm_sync_stop(substream);
->>>>>>> 72139106
 }
 
 static const struct snd_soc_component_driver dmaengine_pcm_component = {
@@ -340,11 +333,7 @@
 	.trigger	= dmaengine_pcm_trigger,
 	.pointer	= dmaengine_pcm_pointer,
 	.pcm_construct	= dmaengine_pcm_new,
-<<<<<<< HEAD
-	.prepare	= dmaengine_pcm_prepare,
-=======
 	.sync_stop	= dmaengine_pcm_sync_stop,
->>>>>>> 72139106
 };
 
 static const struct snd_soc_component_driver dmaengine_pcm_component_process = {
@@ -357,11 +346,7 @@
 	.pointer	= dmaengine_pcm_pointer,
 	.copy		= dmaengine_copy,
 	.pcm_construct	= dmaengine_pcm_new,
-<<<<<<< HEAD
-	.prepare	= dmaengine_pcm_prepare,
-=======
 	.sync_stop	= dmaengine_pcm_sync_stop,
->>>>>>> 72139106
 };
 
 static const char * const dmaengine_pcm_dma_channel_names[] = {
