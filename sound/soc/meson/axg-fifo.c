// SPDX-License-Identifier: (GPL-2.0 OR MIT)
//
// Copyright (c) 2018 BayLibre, SAS.
// Author: Jerome Brunet <jbrunet@baylibre.com>

#include <linux/bitfield.h>
#include <linux/clk.h>
#include <linux/of_irq.h>
#include <linux/of_platform.h>
#include <linux/module.h>
#include <linux/regmap.h>
#include <linux/reset.h>
#include <sound/pcm_params.h>
#include <sound/soc.h>
#include <sound/soc-dai.h>

#include "axg-fifo.h"

/*
 * This file implements the platform operations common to the playback and
 * capture frontend DAI. The logic behind this two types of fifo is very
 * similar but some difference exist.
 * These differences are handled in the respective DAI drivers
 */

static struct snd_pcm_hardware axg_fifo_hw = {
	.info = (SNDRV_PCM_INFO_INTERLEAVED |
		 SNDRV_PCM_INFO_MMAP |
		 SNDRV_PCM_INFO_MMAP_VALID |
		 SNDRV_PCM_INFO_BLOCK_TRANSFER |
		 SNDRV_PCM_INFO_PAUSE |
		 SNDRV_PCM_INFO_NO_PERIOD_WAKEUP),
	.formats = AXG_FIFO_FORMATS,
	.rate_min = 5512,
	.rate_max = 192000,
	.channels_min = 1,
	.channels_max = AXG_FIFO_CH_MAX,
	.period_bytes_min = AXG_FIFO_BURST,
	.period_bytes_max = UINT_MAX,
	.periods_min = 2,
	.periods_max = UINT_MAX,

	/* No real justification for this */
	.buffer_bytes_max = 1 * 1024 * 1024,
};

static struct snd_soc_dai *axg_fifo_dai(struct snd_pcm_substream *ss)
{
	struct snd_soc_pcm_runtime *rtd = ss->private_data;

	return asoc_rtd_to_cpu(rtd, 0);
}

static struct axg_fifo *axg_fifo_data(struct snd_pcm_substream *ss)
{
	struct snd_soc_dai *dai = axg_fifo_dai(ss);

	return snd_soc_dai_get_drvdata(dai);
}

static struct device *axg_fifo_dev(struct snd_pcm_substream *ss)
{
	struct snd_soc_dai *dai = axg_fifo_dai(ss);

	return dai->dev;
}

static void __dma_enable(struct axg_fifo *fifo,  bool enable)
{
	regmap_update_bits(fifo->map, FIFO_CTRL0, CTRL0_DMA_EN,
			   enable ? CTRL0_DMA_EN : 0);
}

int axg_fifo_pcm_trigger(struct snd_soc_component *component,
			 struct snd_pcm_substream *ss, int cmd)
{
	struct axg_fifo *fifo = axg_fifo_data(ss);

	switch (cmd) {
	case SNDRV_PCM_TRIGGER_START:
	case SNDRV_PCM_TRIGGER_RESUME:
	case SNDRV_PCM_TRIGGER_PAUSE_RELEASE:
		__dma_enable(fifo, true);
		break;
	case SNDRV_PCM_TRIGGER_SUSPEND:
	case SNDRV_PCM_TRIGGER_PAUSE_PUSH:
	case SNDRV_PCM_TRIGGER_STOP:
		__dma_enable(fifo, false);
		break;
	default:
		return -EINVAL;
	}

	return 0;
}
EXPORT_SYMBOL_GPL(axg_fifo_pcm_trigger);

snd_pcm_uframes_t axg_fifo_pcm_pointer(struct snd_soc_component *component,
				       struct snd_pcm_substream *ss)
{
	struct axg_fifo *fifo = axg_fifo_data(ss);
	struct snd_pcm_runtime *runtime = ss->runtime;
	unsigned int addr;

	regmap_read(fifo->map, FIFO_STATUS2, &addr);

	return bytes_to_frames(runtime, addr - (unsigned int)runtime->dma_addr);
}
EXPORT_SYMBOL_GPL(axg_fifo_pcm_pointer);

int axg_fifo_pcm_hw_params(struct snd_soc_component *component,
			   struct snd_pcm_substream *ss,
			   struct snd_pcm_hw_params *params)
{
	struct snd_pcm_runtime *runtime = ss->runtime;
	struct axg_fifo *fifo = axg_fifo_data(ss);
	unsigned int burst_num, period, threshold, irq_en;
	dma_addr_t end_ptr;

	period = params_period_bytes(params);

	/* Setup dma memory pointers */
	end_ptr = runtime->dma_addr + runtime->dma_bytes - AXG_FIFO_BURST;
	regmap_write(fifo->map, FIFO_START_ADDR, runtime->dma_addr);
	regmap_write(fifo->map, FIFO_FINISH_ADDR, end_ptr);

	/* Setup interrupt periodicity */
	burst_num = period / AXG_FIFO_BURST;
	regmap_write(fifo->map, FIFO_INT_ADDR, burst_num);

	/*
	 * Start the fifo request on the smallest of the following:
	 * - Half the fifo size
	 * - Half the period size
	 */
	threshold = min(period / 2, fifo->depth / 2);

	/*
	 * With the threshold in bytes, register value is:
	 * V = (threshold / burst) - 1
	 */
	threshold /= AXG_FIFO_BURST;
	regmap_field_write(fifo->field_threshold,
			   threshold ? threshold - 1 : 0);

	/* Enable irq if necessary  */
	irq_en = runtime->no_period_wakeup ? 0 : FIFO_INT_COUNT_REPEAT;
	regmap_update_bits(fifo->map, FIFO_CTRL0,
			   CTRL0_INT_EN,
			   FIELD_PREP(CTRL0_INT_EN, irq_en));

	return 0;
}
EXPORT_SYMBOL_GPL(axg_fifo_pcm_hw_params);

int g12a_fifo_pcm_hw_params(struct snd_soc_component *component,
			    struct snd_pcm_substream *ss,
			    struct snd_pcm_hw_params *params)
{
	struct axg_fifo *fifo = axg_fifo_data(ss);
	struct snd_pcm_runtime *runtime = ss->runtime;
	int ret;

	ret = axg_fifo_pcm_hw_params(component, ss, params);
	if (ret)
		return ret;

	/* Set the initial memory address of the DMA */
	regmap_write(fifo->map, FIFO_INIT_ADDR, runtime->dma_addr);

	return 0;
}
EXPORT_SYMBOL_GPL(g12a_fifo_pcm_hw_params);

int axg_fifo_pcm_hw_free(struct snd_soc_component *component,
			 struct snd_pcm_substream *ss)
{
	struct axg_fifo *fifo = axg_fifo_data(ss);

	/* Disable irqs */
	regmap_update_bits(fifo->map, FIFO_CTRL0,
			   CTRL0_INT_EN, 0);

	return 0;
}
EXPORT_SYMBOL_GPL(axg_fifo_pcm_hw_free);

static void axg_fifo_ack_irq(struct axg_fifo *fifo, u8 mask)
{
	regmap_update_bits(fifo->map, FIFO_CTRL1,
			   CTRL1_INT_CLR,
			   FIELD_PREP(CTRL1_INT_CLR, mask));

	/* Clear must also be cleared */
	regmap_update_bits(fifo->map, FIFO_CTRL1,
			   CTRL1_INT_CLR,
			   FIELD_PREP(CTRL1_INT_CLR, 0));
}

static irqreturn_t axg_fifo_pcm_irq_block(int irq, void *dev_id)
{
	struct snd_pcm_substream *ss = dev_id;
	struct axg_fifo *fifo = axg_fifo_data(ss);
	unsigned int status;

	regmap_read(fifo->map, FIFO_STATUS1, &status);
	status = FIELD_GET(STATUS1_INT_STS, status);
	axg_fifo_ack_irq(fifo, status);

<<<<<<< HEAD
	/* Use the thread to call period elapsed on nonatomic links */
	if (status & FIFO_INT_COUNT_REPEAT)
		return IRQ_WAKE_THREAD;

	dev_dbg(axg_fifo_dev(ss), "unexpected irq - STS 0x%02x\n",
		status);

	return IRQ_NONE;
}

static irqreturn_t axg_fifo_pcm_irq_block_thread(int irq, void *dev_id)
{
	struct snd_pcm_substream *ss = dev_id;

	snd_pcm_period_elapsed(ss);

	return IRQ_HANDLED;
=======
	if (status & ~FIFO_INT_COUNT_REPEAT)
		dev_dbg(axg_fifo_dev(ss), "unexpected irq - STS 0x%02x\n",
			status);

	if (status & FIFO_INT_COUNT_REPEAT) {
		snd_pcm_period_elapsed(ss);
		return IRQ_HANDLED;
	}

	return IRQ_NONE;
>>>>>>> 82cc63dc
}

int axg_fifo_pcm_open(struct snd_soc_component *component,
		      struct snd_pcm_substream *ss)
{
	struct axg_fifo *fifo = axg_fifo_data(ss);
	struct device *dev = axg_fifo_dev(ss);
	int ret;

	snd_soc_set_runtime_hwparams(ss, &axg_fifo_hw);

	/*
	 * Make sure the buffer and period size are multiple of the FIFO
	 * burst
	 */
	ret = snd_pcm_hw_constraint_step(ss->runtime, 0,
					 SNDRV_PCM_HW_PARAM_BUFFER_BYTES,
					 AXG_FIFO_BURST);
	if (ret)
		return ret;

	ret = snd_pcm_hw_constraint_step(ss->runtime, 0,
					 SNDRV_PCM_HW_PARAM_PERIOD_BYTES,
					 AXG_FIFO_BURST);
	if (ret)
		return ret;

<<<<<<< HEAD
	ret = request_threaded_irq(fifo->irq, axg_fifo_pcm_irq_block,
				   axg_fifo_pcm_irq_block_thread,
=======
	/* Use the threaded irq handler only with non-atomic links */
	ret = request_threaded_irq(fifo->irq, NULL,
				   axg_fifo_pcm_irq_block,
>>>>>>> 82cc63dc
				   IRQF_ONESHOT, dev_name(dev), ss);
	if (ret)
		return ret;

	/* Enable pclk to access registers and clock the fifo ip */
	ret = clk_prepare_enable(fifo->pclk);
	if (ret)
		goto free_irq;

	/* Setup status2 so it reports the memory pointer */
	regmap_update_bits(fifo->map, FIFO_CTRL1,
			   CTRL1_STATUS2_SEL,
			   FIELD_PREP(CTRL1_STATUS2_SEL, STATUS2_SEL_DDR_READ));

	/* Make sure the dma is initially disabled */
	__dma_enable(fifo, false);

	/* Disable irqs until params are ready */
	regmap_update_bits(fifo->map, FIFO_CTRL0,
			   CTRL0_INT_EN, 0);

	/* Clear any pending interrupt */
	axg_fifo_ack_irq(fifo, FIFO_INT_MASK);

	/* Take memory arbitror out of reset */
	ret = reset_control_deassert(fifo->arb);
	if (ret)
		goto free_clk;

	return 0;

free_clk:
	clk_disable_unprepare(fifo->pclk);
free_irq:
	free_irq(fifo->irq, ss);
	return ret;
}
EXPORT_SYMBOL_GPL(axg_fifo_pcm_open);

int axg_fifo_pcm_close(struct snd_soc_component *component,
		       struct snd_pcm_substream *ss)
{
	struct axg_fifo *fifo = axg_fifo_data(ss);
	int ret;

	/* Put the memory arbitror back in reset */
	ret = reset_control_assert(fifo->arb);

	/* Disable fifo ip and register access */
	clk_disable_unprepare(fifo->pclk);

	/* remove IRQ */
	free_irq(fifo->irq, ss);

	return ret;
}
EXPORT_SYMBOL_GPL(axg_fifo_pcm_close);

int axg_fifo_pcm_new(struct snd_soc_pcm_runtime *rtd, unsigned int type)
{
	struct snd_card *card = rtd->card->snd_card;
	size_t size = axg_fifo_hw.buffer_bytes_max;

	snd_pcm_set_managed_buffer(rtd->pcm->streams[type].substream,
				   SNDRV_DMA_TYPE_DEV, card->dev,
				   size, size);
	return 0;
}
EXPORT_SYMBOL_GPL(axg_fifo_pcm_new);

static const struct regmap_config axg_fifo_regmap_cfg = {
	.reg_bits	= 32,
	.val_bits	= 32,
	.reg_stride	= 4,
	.max_register	= FIFO_CTRL2,
};

int axg_fifo_probe(struct platform_device *pdev)
{
	struct device *dev = &pdev->dev;
	const struct axg_fifo_match_data *data;
	struct axg_fifo *fifo;
	void __iomem *regs;
	int ret;

	data = of_device_get_match_data(dev);
	if (!data) {
		dev_err(dev, "failed to match device\n");
		return -ENODEV;
	}

	fifo = devm_kzalloc(dev, sizeof(*fifo), GFP_KERNEL);
	if (!fifo)
		return -ENOMEM;
	platform_set_drvdata(pdev, fifo);

	regs = devm_platform_ioremap_resource(pdev, 0);
	if (IS_ERR(regs))
		return PTR_ERR(regs);

	fifo->map = devm_regmap_init_mmio(dev, regs, &axg_fifo_regmap_cfg);
	if (IS_ERR(fifo->map)) {
		dev_err(dev, "failed to init regmap: %ld\n",
			PTR_ERR(fifo->map));
		return PTR_ERR(fifo->map);
	}

	fifo->pclk = devm_clk_get(dev, NULL);
	if (IS_ERR(fifo->pclk))
		return dev_err_probe(dev, PTR_ERR(fifo->pclk), "failed to get pclk\n");

	fifo->arb = devm_reset_control_get_exclusive(dev, NULL);
	if (IS_ERR(fifo->arb))
		return dev_err_probe(dev, PTR_ERR(fifo->arb), "failed to get arb reset\n");

	fifo->irq = of_irq_get(dev->of_node, 0);
	if (fifo->irq <= 0) {
		dev_err(dev, "failed to get irq: %d\n", fifo->irq);
		return fifo->irq;
	}

	fifo->field_threshold =
		devm_regmap_field_alloc(dev, fifo->map, data->field_threshold);
	if (IS_ERR(fifo->field_threshold))
		return PTR_ERR(fifo->field_threshold);

	ret = of_property_read_u32(dev->of_node, "amlogic,fifo-depth",
				   &fifo->depth);
	if (ret) {
		/* Error out for anything but a missing property */
		if (ret != -EINVAL)
			return ret;
		/*
		 * If the property is missing, it might be because of an old
		 * DT. In such case, assume the smallest known fifo depth
		 */
		fifo->depth = 256;
		dev_warn(dev, "fifo depth not found, assume %u bytes\n",
			 fifo->depth);
	}

	return devm_snd_soc_register_component(dev, data->component_drv,
					       data->dai_drv, 1);
}
EXPORT_SYMBOL_GPL(axg_fifo_probe);

MODULE_DESCRIPTION("Amlogic AXG/G12A fifo driver");
MODULE_AUTHOR("Jerome Brunet <jbrunet@baylibre.com>");
MODULE_LICENSE("GPL v2");<|MERGE_RESOLUTION|>--- conflicted
+++ resolved
@@ -207,25 +207,6 @@
 	status = FIELD_GET(STATUS1_INT_STS, status);
 	axg_fifo_ack_irq(fifo, status);
 
-<<<<<<< HEAD
-	/* Use the thread to call period elapsed on nonatomic links */
-	if (status & FIFO_INT_COUNT_REPEAT)
-		return IRQ_WAKE_THREAD;
-
-	dev_dbg(axg_fifo_dev(ss), "unexpected irq - STS 0x%02x\n",
-		status);
-
-	return IRQ_NONE;
-}
-
-static irqreturn_t axg_fifo_pcm_irq_block_thread(int irq, void *dev_id)
-{
-	struct snd_pcm_substream *ss = dev_id;
-
-	snd_pcm_period_elapsed(ss);
-
-	return IRQ_HANDLED;
-=======
 	if (status & ~FIFO_INT_COUNT_REPEAT)
 		dev_dbg(axg_fifo_dev(ss), "unexpected irq - STS 0x%02x\n",
 			status);
@@ -236,7 +217,6 @@
 	}
 
 	return IRQ_NONE;
->>>>>>> 82cc63dc
 }
 
 int axg_fifo_pcm_open(struct snd_soc_component *component,
@@ -264,14 +244,9 @@
 	if (ret)
 		return ret;
 
-<<<<<<< HEAD
-	ret = request_threaded_irq(fifo->irq, axg_fifo_pcm_irq_block,
-				   axg_fifo_pcm_irq_block_thread,
-=======
 	/* Use the threaded irq handler only with non-atomic links */
 	ret = request_threaded_irq(fifo->irq, NULL,
 				   axg_fifo_pcm_irq_block,
->>>>>>> 82cc63dc
 				   IRQF_ONESHOT, dev_name(dev), ss);
 	if (ret)
 		return ret;
