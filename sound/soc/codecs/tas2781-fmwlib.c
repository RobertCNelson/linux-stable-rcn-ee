// SPDX-License-Identifier: GPL-2.0
//
// tas2781-fmwlib.c -- TASDEVICE firmware support
//
// Copyright 2023 - 2024 Texas Instruments, Inc.
//
// Author: Shenghao Ding <shenghao-ding@ti.com>

#include <linux/crc8.h>
#include <linux/firmware.h>
#include <linux/i2c.h>
#include <linux/init.h>
#include <linux/interrupt.h>
#include <linux/module.h>
#include <linux/of.h>
#include <linux/of_gpio.h>
#include <linux/of_irq.h>
#include <linux/regmap.h>
#include <linux/slab.h>
#include <sound/pcm_params.h>
#include <sound/soc.h>
#include <sound/tlv.h>
#include <sound/tas2781.h>
#include <asm/unaligned.h>

#define ERROR_PRAM_CRCCHK			0x0000000
#define ERROR_YRAM_CRCCHK			0x0000001
#define	PPC_DRIVER_CRCCHK			0x00000200

#define TAS2781_SA_COEFF_SWAP_REG		TASDEVICE_REG(0, 0x35, 0x2c)
#define TAS2781_YRAM_BOOK1			140
#define TAS2781_YRAM1_PAGE			42
#define TAS2781_YRAM1_START_REG			88

#define TAS2781_YRAM2_START_PAGE		43
#define TAS2781_YRAM2_END_PAGE			49
#define TAS2781_YRAM2_START_REG			8
#define TAS2781_YRAM2_END_REG			127

#define TAS2781_YRAM3_PAGE			50
#define TAS2781_YRAM3_START_REG			8
#define TAS2781_YRAM3_END_REG			27

/*should not include B0_P53_R44-R47 */
#define TAS2781_YRAM_BOOK2			0
#define TAS2781_YRAM4_START_PAGE		50
#define TAS2781_YRAM4_END_PAGE			60

#define TAS2781_YRAM5_PAGE			61
#define TAS2781_YRAM5_START_REG			TAS2781_YRAM3_START_REG
#define TAS2781_YRAM5_END_REG			TAS2781_YRAM3_END_REG

#define TASDEVICE_MAXPROGRAM_NUM_KERNEL			5
#define TASDEVICE_MAXCONFIG_NUM_KERNEL_MULTIPLE_AMPS	64
#define TASDEVICE_MAXCONFIG_NUM_KERNEL			10
#define MAIN_ALL_DEVICES_1X				0x01
#define MAIN_DEVICE_A_1X				0x02
#define MAIN_DEVICE_B_1X				0x03
#define MAIN_DEVICE_C_1X				0x04
#define MAIN_DEVICE_D_1X				0x05
#define COEFF_DEVICE_A_1X				0x12
#define COEFF_DEVICE_B_1X				0x13
#define COEFF_DEVICE_C_1X				0x14
#define COEFF_DEVICE_D_1X				0x15
#define PRE_DEVICE_A_1X					0x22
#define PRE_DEVICE_B_1X					0x23
#define PRE_DEVICE_C_1X					0x24
#define PRE_DEVICE_D_1X					0x25
#define PRE_SOFTWARE_RESET_DEVICE_A			0x41
#define PRE_SOFTWARE_RESET_DEVICE_B			0x42
#define PRE_SOFTWARE_RESET_DEVICE_C			0x43
#define PRE_SOFTWARE_RESET_DEVICE_D			0x44
#define POST_SOFTWARE_RESET_DEVICE_A			0x45
#define POST_SOFTWARE_RESET_DEVICE_B			0x46
#define POST_SOFTWARE_RESET_DEVICE_C			0x47
#define POST_SOFTWARE_RESET_DEVICE_D			0x48

struct tas_crc {
	unsigned char offset;
	unsigned char len;
};

static const char deviceNumber[TASDEVICE_DSP_TAS_MAX_DEVICE] = {
	1, 2, 1, 2, 1, 1, 0, 2, 4, 3, 1, 2, 3, 4
};

static struct tasdevice_config_info *tasdevice_add_config(
	struct tasdevice_priv *tas_priv, unsigned char *config_data,
	unsigned int config_size, int *status)
{
	struct tasdevice_config_info *cfg_info;
	struct tasdev_blk_data **bk_da;
	unsigned int config_offset = 0;
	unsigned int i;

	/* In most projects are many audio cases, such as music, handfree,
	 * receiver, games, audio-to-haptics, PMIC record, bypass mode,
	 * portrait, landscape, etc. Even in multiple audios, one or
	 * two of the chips will work for the special case, such as
	 * ultrasonic application. In order to support these variable-numbers
	 * of audio cases, flexible configs have been introduced in the
	 * dsp firmware.
	 */
	cfg_info = kzalloc(sizeof(struct tasdevice_config_info), GFP_KERNEL);
	if (!cfg_info) {
		*status = -ENOMEM;
		goto out;
	}

	if (tas_priv->rcabin.fw_hdr.binary_version_num >= 0x105) {
		if (config_offset + 64 > (int)config_size) {
			*status = -EINVAL;
			dev_err(tas_priv->dev, "add conf: Out of boundary\n");
			goto out;
		}
		config_offset += 64;
	}

	if (config_offset + 4 > (int)config_size) {
		*status = -EINVAL;
		dev_err(tas_priv->dev, "add config: Out of boundary\n");
		goto out;
	}

	/* convert data[offset], data[offset + 1], data[offset + 2] and
	 * data[offset + 3] into host
	 */
	cfg_info->nblocks = get_unaligned_be32(&config_data[config_offset]);
	config_offset += 4;

	/* Several kinds of dsp/algorithm firmwares can run on tas2781,
	 * the number and size of blk are not fixed and different among
	 * these firmwares.
	 */
	bk_da = cfg_info->blk_data = kcalloc(cfg_info->nblocks,
		sizeof(struct tasdev_blk_data *), GFP_KERNEL);
	if (!bk_da) {
		*status = -ENOMEM;
		goto out;
	}
	cfg_info->real_nblocks = 0;
	for (i = 0; i < cfg_info->nblocks; i++) {
		if (config_offset + 12 > config_size) {
			*status = -EINVAL;
			dev_err(tas_priv->dev,
				"%s: Out of boundary: i = %d nblocks = %u!\n",
				__func__, i, cfg_info->nblocks);
			break;
		}
		bk_da[i] = kzalloc(sizeof(struct tasdev_blk_data), GFP_KERNEL);
		if (!bk_da[i]) {
			*status = -ENOMEM;
			break;
		}

		bk_da[i]->dev_idx = config_data[config_offset];
		config_offset++;

		bk_da[i]->block_type = config_data[config_offset];
		config_offset++;

		if (bk_da[i]->block_type == TASDEVICE_BIN_BLK_PRE_POWER_UP) {
			if (bk_da[i]->dev_idx == 0)
				cfg_info->active_dev =
					(1 << tas_priv->ndev) - 1;
			else
				cfg_info->active_dev |= 1 <<
					(bk_da[i]->dev_idx - 1);

		}
		bk_da[i]->yram_checksum =
			get_unaligned_be16(&config_data[config_offset]);
		config_offset += 2;
		bk_da[i]->block_size =
			get_unaligned_be32(&config_data[config_offset]);
		config_offset += 4;

		bk_da[i]->n_subblks =
			get_unaligned_be32(&config_data[config_offset]);

		config_offset += 4;

		if (config_offset + bk_da[i]->block_size > config_size) {
			*status = -EINVAL;
			dev_err(tas_priv->dev,
				"%s: Out of boundary: i = %d blks = %u!\n",
				__func__, i, cfg_info->nblocks);
			break;
		}
		/* instead of kzalloc+memcpy */
		bk_da[i]->regdata = kmemdup(&config_data[config_offset],
			bk_da[i]->block_size, GFP_KERNEL);
		if (!bk_da[i]->regdata) {
			*status = -ENOMEM;
			goto out;
		}

		config_offset += bk_da[i]->block_size;
		cfg_info->real_nblocks += 1;
	}

out:
	return cfg_info;
}

int tasdevice_rca_parser(void *context, const struct firmware *fmw)
{
	struct tasdevice_priv *tas_priv = context;
	struct tasdevice_config_info **cfg_info;
	struct tasdevice_rca_hdr *fw_hdr;
	struct tasdevice_rca *rca;
	unsigned int total_config_sz = 0;
	unsigned char *buf;
	int offset = 0;
	int ret = 0;
	int i;

	rca = &(tas_priv->rcabin);
	fw_hdr = &(rca->fw_hdr);
	if (!fmw || !fmw->data) {
		dev_err(tas_priv->dev, "Failed to read %s\n",
			tas_priv->rca_binaryname);
		tas_priv->fw_state = TASDEVICE_DSP_FW_FAIL;
		ret = -EINVAL;
		goto out;
	}
	buf = (unsigned char *)fmw->data;

	fw_hdr->img_sz = get_unaligned_be32(&buf[offset]);
	offset += 4;
	if (fw_hdr->img_sz != fmw->size) {
		dev_err(tas_priv->dev,
			"File size not match, %d %u", (int)fmw->size,
			fw_hdr->img_sz);
		tas_priv->fw_state = TASDEVICE_DSP_FW_FAIL;
		ret = -EINVAL;
		goto out;
	}

	fw_hdr->checksum = get_unaligned_be32(&buf[offset]);
	offset += 4;
	fw_hdr->binary_version_num = get_unaligned_be32(&buf[offset]);
	if (fw_hdr->binary_version_num < 0x103) {
		dev_err(tas_priv->dev, "File version 0x%04x is too low",
			fw_hdr->binary_version_num);
		tas_priv->fw_state = TASDEVICE_DSP_FW_FAIL;
		ret = -EINVAL;
		goto out;
	}
	offset += 4;
	fw_hdr->drv_fw_version = get_unaligned_be32(&buf[offset]);
	offset += 8;
	fw_hdr->plat_type = buf[offset];
	offset += 1;
	fw_hdr->dev_family = buf[offset];
	offset += 1;
	fw_hdr->reserve = buf[offset];
	offset += 1;
	fw_hdr->ndev = buf[offset];
	offset += 1;
	if (fw_hdr->ndev != tas_priv->ndev) {
		dev_err(tas_priv->dev,
			"ndev(%u) in rcabin mismatch ndev(%u) in DTS\n",
			fw_hdr->ndev, tas_priv->ndev);
		tas_priv->fw_state = TASDEVICE_DSP_FW_FAIL;
		ret = -EINVAL;
		goto out;
	}
	if (offset + TASDEVICE_DEVICE_SUM > fw_hdr->img_sz) {
		dev_err(tas_priv->dev, "rca_ready: Out of boundary!\n");
		ret = -EINVAL;
		tas_priv->fw_state = TASDEVICE_DSP_FW_FAIL;
		goto out;
	}

	for (i = 0; i < TASDEVICE_DEVICE_SUM; i++, offset++)
		fw_hdr->devs[i] = buf[offset];

	fw_hdr->nconfig = get_unaligned_be32(&buf[offset]);
	offset += 4;

	for (i = 0; i < TASDEVICE_CONFIG_SUM; i++) {
		fw_hdr->config_size[i] = get_unaligned_be32(&buf[offset]);
		offset += 4;
		total_config_sz += fw_hdr->config_size[i];
	}

	if (fw_hdr->img_sz - total_config_sz != (unsigned int)offset) {
		dev_err(tas_priv->dev, "Bin file error!\n");
		ret = -EINVAL;
		tas_priv->fw_state = TASDEVICE_DSP_FW_FAIL;
		goto out;
	}

	cfg_info = kcalloc(fw_hdr->nconfig, sizeof(*cfg_info), GFP_KERNEL);
	if (!cfg_info) {
		ret = -ENOMEM;
		tas_priv->fw_state = TASDEVICE_DSP_FW_FAIL;
		goto out;
	}
	rca->cfg_info = cfg_info;
	rca->ncfgs = 0;
	for (i = 0; i < (int)fw_hdr->nconfig; i++) {
		rca->ncfgs += 1;
		cfg_info[i] = tasdevice_add_config(tas_priv, &buf[offset],
			fw_hdr->config_size[i], &ret);
		if (ret) {
			tas_priv->fw_state = TASDEVICE_DSP_FW_FAIL;
			goto out;
		}
		offset += (int)fw_hdr->config_size[i];
	}
out:
	return ret;
}
EXPORT_SYMBOL_NS_GPL(tasdevice_rca_parser, SND_SOC_TAS2781_FMWLIB);

static int fw_parse_block_data_kernel(struct tasdevice_fw *tas_fmw,
	struct tasdev_blk *block, const struct firmware *fmw, int offset)
{
	const unsigned char *data = fmw->data;

	if (offset + 16 > fmw->size) {
		dev_err(tas_fmw->dev, "%s: File Size error\n", __func__);
		offset = -EINVAL;
		goto out;
	}

	/* convert data[offset], data[offset + 1], data[offset + 2] and
	 * data[offset + 3] into host
	 */
	block->type = get_unaligned_be32(&data[offset]);
	offset += 4;

	block->is_pchksum_present = data[offset];
	offset++;

	block->pchksum = data[offset];
	offset++;

	block->is_ychksum_present = data[offset];
	offset++;

	block->ychksum = data[offset];
	offset++;

	block->blk_size = get_unaligned_be32(&data[offset]);
	offset += 4;

	block->nr_subblocks = get_unaligned_be32(&data[offset]);
	offset += 4;

	if (offset + block->blk_size > fmw->size) {
		dev_err(tas_fmw->dev, "%s: nSublocks error\n", __func__);
		offset = -EINVAL;
		goto out;
	}
	/* instead of kzalloc+memcpy */
	block->data = kmemdup(&data[offset], block->blk_size, GFP_KERNEL);
	if (!block->data) {
		offset = -ENOMEM;
		goto out;
	}
	offset += block->blk_size;

out:
	return offset;
}

static int fw_parse_data_kernel(struct tasdevice_fw *tas_fmw,
	struct tasdevice_data *img_data, const struct firmware *fmw,
	int offset)
{
	const unsigned char *data = fmw->data;
	struct tasdev_blk *blk;
	unsigned int i;

	if (offset + 4 > fmw->size) {
		dev_err(tas_fmw->dev, "%s: File Size error\n", __func__);
		offset = -EINVAL;
		goto out;
	}
	img_data->nr_blk = get_unaligned_be32(&data[offset]);
	offset += 4;

	img_data->dev_blks = kcalloc(img_data->nr_blk,
		sizeof(struct tasdev_blk), GFP_KERNEL);
	if (!img_data->dev_blks) {
		offset = -ENOMEM;
		goto out;
	}

	for (i = 0; i < img_data->nr_blk; i++) {
		blk = &(img_data->dev_blks[i]);
		offset = fw_parse_block_data_kernel(tas_fmw, blk, fmw, offset);
		if (offset < 0) {
			offset = -EINVAL;
			break;
		}
	}

out:
	return offset;
}

static int fw_parse_program_data_kernel(
	struct tasdevice_priv *tas_priv, struct tasdevice_fw *tas_fmw,
	const struct firmware *fmw, int offset)
{
	struct tasdevice_prog *program;
	unsigned int i;

	for (i = 0; i < tas_fmw->nr_programs; i++) {
		program = &(tas_fmw->programs[i]);
		if (offset + 72 > fmw->size) {
			dev_err(tas_priv->dev, "%s: mpName error\n", __func__);
			offset = -EINVAL;
			goto out;
		}
		/*skip 72 unused byts*/
		offset += 72;

		offset = fw_parse_data_kernel(tas_fmw, &(program->dev_data),
			fmw, offset);
		if (offset < 0)
			goto out;
	}

out:
	return offset;
}

static int fw_parse_configuration_data_kernel(
	struct tasdevice_priv *tas_priv,
	struct tasdevice_fw *tas_fmw, const struct firmware *fmw, int offset)
{
	const unsigned char *data = fmw->data;
	struct tasdevice_config *config;
	unsigned int i;

	for (i = 0; i < tas_fmw->nr_configurations; i++) {
		config = &(tas_fmw->configs[i]);
		if (offset + 80 > fmw->size) {
			dev_err(tas_priv->dev, "%s: mpName error\n", __func__);
			offset = -EINVAL;
			goto out;
		}
		memcpy(config->name, &data[offset], 64);
		/*skip extra 16 bytes*/
		offset += 80;

		offset = fw_parse_data_kernel(tas_fmw, &(config->dev_data),
			fmw, offset);
		if (offset < 0)
			goto out;
	}

out:
	return offset;
}

static int fw_parse_variable_header_kernel(
	struct tasdevice_priv *tas_priv, const struct firmware *fmw,
	int offset)
{
	struct tasdevice_fw *tas_fmw = tas_priv->fmw;
	struct tasdevice_dspfw_hdr *fw_hdr = &(tas_fmw->fw_hdr);
	struct tasdevice_prog *program;
	struct tasdevice_config *config;
	const unsigned char *buf = fmw->data;
	unsigned short max_confs;
	unsigned int i;

	if (offset + 12 + 4 * TASDEVICE_MAXPROGRAM_NUM_KERNEL > fmw->size) {
		dev_err(tas_priv->dev, "%s: File Size error\n", __func__);
		offset = -EINVAL;
		goto out;
	}
	fw_hdr->device_family = get_unaligned_be16(&buf[offset]);
	if (fw_hdr->device_family != 0) {
		dev_err(tas_priv->dev, "%s:not TAS device\n", __func__);
		offset = -EINVAL;
		goto out;
	}
	offset += 2;
	fw_hdr->device = get_unaligned_be16(&buf[offset]);
	if (fw_hdr->device >= TASDEVICE_DSP_TAS_MAX_DEVICE ||
		fw_hdr->device == 6) {
		dev_err(tas_priv->dev, "Unsupported dev %d\n", fw_hdr->device);
		offset = -EINVAL;
		goto out;
	}
	offset += 2;
	fw_hdr->ndev = deviceNumber[fw_hdr->device];

	if (fw_hdr->ndev != tas_priv->ndev) {
		dev_err(tas_priv->dev,
			"%s: ndev(%u) in dspbin mismatch ndev(%u) in DTS\n",
			__func__, fw_hdr->ndev, tas_priv->ndev);
		offset = -EINVAL;
		goto out;
	}

	tas_fmw->nr_programs = get_unaligned_be32(&buf[offset]);
	offset += 4;

	if (tas_fmw->nr_programs == 0 || tas_fmw->nr_programs >
		TASDEVICE_MAXPROGRAM_NUM_KERNEL) {
		dev_err(tas_priv->dev, "mnPrograms is invalid\n");
		offset = -EINVAL;
		goto out;
	}

	tas_fmw->programs = kcalloc(tas_fmw->nr_programs,
		sizeof(struct tasdevice_prog), GFP_KERNEL);
	if (!tas_fmw->programs) {
		offset = -ENOMEM;
		goto out;
	}

	for (i = 0; i < tas_fmw->nr_programs; i++) {
		program = &(tas_fmw->programs[i]);
		program->prog_size = get_unaligned_be32(&buf[offset]);
		offset += 4;
	}

	/* Skip the unused prog_size */
	offset += 4 * (TASDEVICE_MAXPROGRAM_NUM_KERNEL - tas_fmw->nr_programs);

	tas_fmw->nr_configurations = get_unaligned_be32(&buf[offset]);
	offset += 4;

	/* The max number of config in firmware greater than 4 pieces of
	 * tas2781s is different from the one lower than 4 pieces of
	 * tas2781s.
	 */
	max_confs = (fw_hdr->ndev >= 4) ?
		TASDEVICE_MAXCONFIG_NUM_KERNEL_MULTIPLE_AMPS :
		TASDEVICE_MAXCONFIG_NUM_KERNEL;
	if (tas_fmw->nr_configurations == 0 ||
		tas_fmw->nr_configurations > max_confs) {
		dev_err(tas_priv->dev, "%s: Conf is invalid\n", __func__);
		offset = -EINVAL;
		goto out;
	}

	if (offset + 4 * max_confs > fmw->size) {
		dev_err(tas_priv->dev, "%s: mpConfigurations err\n", __func__);
		offset = -EINVAL;
		goto out;
	}

	tas_fmw->configs = kcalloc(tas_fmw->nr_configurations,
		sizeof(struct tasdevice_config), GFP_KERNEL);
	if (!tas_fmw->configs) {
		offset = -ENOMEM;
		goto out;
	}

	for (i = 0; i < tas_fmw->nr_programs; i++) {
		config = &(tas_fmw->configs[i]);
		config->cfg_size = get_unaligned_be32(&buf[offset]);
		offset += 4;
	}

	/* Skip the unused configs */
	offset += 4 * (max_confs - tas_fmw->nr_programs);

out:
	return offset;
}

static int tasdevice_process_block(void *context, unsigned char *data,
	unsigned char dev_idx, int sublocksize)
{
	struct tasdevice_priv *tas_priv = (struct tasdevice_priv *)context;
	int subblk_offset, chn, chnend, rc;
	unsigned char subblk_typ = data[1];
	int blktyp = dev_idx & 0xC0;
	int idx = dev_idx & 0x3F;
	bool is_err = false;

	if (idx) {
		chn = idx - 1;
		chnend = idx;
	} else {
		chn = 0;
		chnend = tas_priv->ndev;
	}

	for (; chn < chnend; chn++) {
		if (tas_priv->tasdevice[chn].is_loading == false)
			continue;

		is_err = false;
		subblk_offset = 2;
		switch (subblk_typ) {
		case TASDEVICE_CMD_SING_W: {
			int i;
			unsigned short len = get_unaligned_be16(&data[2]);

			subblk_offset += 2;
			if (subblk_offset + 4 * len > sublocksize) {
				dev_err(tas_priv->dev,
					"process_block: Out of boundary\n");
				is_err = true;
				break;
			}

			for (i = 0; i < len; i++) {
				rc = tasdevice_dev_write(tas_priv, chn,
					TASDEVICE_REG(data[subblk_offset],
						data[subblk_offset + 1],
						data[subblk_offset + 2]),
					data[subblk_offset + 3]);
				if (rc < 0) {
					is_err = true;
					dev_err(tas_priv->dev,
					"process_block: single write error\n");
				}
				subblk_offset += 4;
			}
		}
			break;
		case TASDEVICE_CMD_BURST: {
			unsigned short len = get_unaligned_be16(&data[2]);

			subblk_offset += 2;
			if (subblk_offset + 4 + len > sublocksize) {
				dev_err(tas_priv->dev,
					"%s: BST Out of boundary\n",
					__func__);
				is_err = true;
				break;
			}
			if (len % 4) {
				dev_err(tas_priv->dev,
					"%s:Bst-len(%u)not div by 4\n",
					__func__, len);
				break;
			}

			rc = tasdevice_dev_bulk_write(tas_priv, chn,
				TASDEVICE_REG(data[subblk_offset],
				data[subblk_offset + 1],
				data[subblk_offset + 2]),
				&(data[subblk_offset + 4]), len);
			if (rc < 0) {
				is_err = true;
				dev_err(tas_priv->dev,
					"%s: bulk_write error = %d\n",
					__func__, rc);
			}
			subblk_offset += (len + 4);
		}
			break;
		case TASDEVICE_CMD_DELAY: {
			unsigned int sleep_time = 0;

			if (subblk_offset + 2 > sublocksize) {
				dev_err(tas_priv->dev,
					"%s: delay Out of boundary\n",
					__func__);
				is_err = true;
				break;
			}
			sleep_time = get_unaligned_be16(&data[2]) * 1000;
			usleep_range(sleep_time, sleep_time + 50);
			subblk_offset += 2;
		}
			break;
		case TASDEVICE_CMD_FIELD_W:
			if (subblk_offset + 6 > sublocksize) {
				dev_err(tas_priv->dev,
					"%s: bit write Out of boundary\n",
					__func__);
				is_err = true;
				break;
			}
			rc = tasdevice_dev_update_bits(tas_priv, chn,
				TASDEVICE_REG(data[subblk_offset + 2],
				data[subblk_offset + 3],
				data[subblk_offset + 4]),
				data[subblk_offset + 1],
				data[subblk_offset + 5]);
			if (rc < 0) {
				is_err = true;
				dev_err(tas_priv->dev,
					"%s: update_bits error = %d\n",
					__func__, rc);
			}
			subblk_offset += 6;
			break;
		default:
			break;
		}
		if (is_err == true && blktyp != 0) {
			if (blktyp == 0x80) {
				tas_priv->tasdevice[chn].cur_prog = -1;
				tas_priv->tasdevice[chn].cur_conf = -1;
			} else
				tas_priv->tasdevice[chn].cur_conf = -1;
		}
	}

	return subblk_offset;
}

void tasdevice_select_cfg_blk(void *pContext, int conf_no,
	unsigned char block_type)
{
	struct tasdevice_priv *tas_priv = (struct tasdevice_priv *) pContext;
	struct tasdevice_rca *rca = &(tas_priv->rcabin);
	struct tasdevice_config_info **cfg_info = rca->cfg_info;
	struct tasdev_blk_data **blk_data;
	int j, k, chn, chnend;

	if (conf_no >= rca->ncfgs || conf_no < 0 || !cfg_info) {
		dev_err(tas_priv->dev, "conf_no should be not more than %u\n",
			rca->ncfgs);
		return;
	}
	blk_data = cfg_info[conf_no]->blk_data;

	for (j = 0; j < (int)cfg_info[conf_no]->real_nblocks; j++) {
		unsigned int length = 0, rc = 0;

		if (block_type > 5 || block_type < 2) {
			dev_err(tas_priv->dev,
				"block_type should be in range from 2 to 5\n");
			break;
		}
		if (block_type != blk_data[j]->block_type)
			continue;

		for (k = 0; k < (int)blk_data[j]->n_subblks; k++) {
			if (blk_data[j]->dev_idx) {
				chn = blk_data[j]->dev_idx - 1;
				chnend = blk_data[j]->dev_idx;
			} else {
				chn = 0;
				chnend = tas_priv->ndev;
			}
			for (; chn < chnend; chn++)
				tas_priv->tasdevice[chn].is_loading = true;

			rc = tasdevice_process_block(tas_priv,
				blk_data[j]->regdata + length,
				blk_data[j]->dev_idx,
				blk_data[j]->block_size - length);
			length += rc;
			if (blk_data[j]->block_size < length) {
				dev_err(tas_priv->dev,
					"%s: %u %u out of boundary\n",
					__func__, length,
					blk_data[j]->block_size);
				break;
			}
		}
		if (length != blk_data[j]->block_size)
			dev_err(tas_priv->dev, "%s: %u %u size is not same\n",
				__func__, length, blk_data[j]->block_size);
	}
}
EXPORT_SYMBOL_NS_GPL(tasdevice_select_cfg_blk, SND_SOC_TAS2781_FMWLIB);

static int tasdevice_load_block_kernel(
	struct tasdevice_priv *tasdevice, struct tasdev_blk *block)
{
	struct tasdevice_dspfw_hdr *fw_hdr = &(tasdevice->fmw->fw_hdr);
	struct tasdevice_fw_fixed_hdr *fw_fixed_hdr = &(fw_hdr->fixed_hdr);
	const unsigned int blk_size = block->blk_size;
	unsigned int i, length;
	unsigned char *data = block->data;
	unsigned char dev_idx = 0;

	if (fw_fixed_hdr->ppcver >= PPC3_VERSION_TAS2781) {
		switch (block->type) {
		case MAIN_ALL_DEVICES_1X:
			dev_idx = 0x80;
			break;
		case MAIN_DEVICE_A_1X:
			dev_idx = 0x81;
			break;
		case COEFF_DEVICE_A_1X:
		case PRE_DEVICE_A_1X:
		case PRE_SOFTWARE_RESET_DEVICE_A:
		case POST_SOFTWARE_RESET_DEVICE_A:
			dev_idx = 0xC1;
			break;
		case MAIN_DEVICE_B_1X:
			dev_idx = 0x82;
			break;
		case COEFF_DEVICE_B_1X:
		case PRE_DEVICE_B_1X:
		case PRE_SOFTWARE_RESET_DEVICE_B:
		case POST_SOFTWARE_RESET_DEVICE_B:
			dev_idx = 0xC2;
			break;
		case MAIN_DEVICE_C_1X:
			dev_idx = 0x83;
			break;
		case COEFF_DEVICE_C_1X:
		case PRE_DEVICE_C_1X:
		case PRE_SOFTWARE_RESET_DEVICE_C:
		case POST_SOFTWARE_RESET_DEVICE_C:
			dev_idx = 0xC3;
			break;
		case MAIN_DEVICE_D_1X:
			dev_idx = 0x84;
			break;
		case COEFF_DEVICE_D_1X:
		case PRE_DEVICE_D_1X:
		case PRE_SOFTWARE_RESET_DEVICE_D:
		case POST_SOFTWARE_RESET_DEVICE_D:
			dev_idx = 0xC4;
			break;
		default:
			dev_info(tasdevice->dev,
				"%s: load block: Other Type = 0x%02x\n",
				__func__, block->type);
			break;
		}
	} else if (fw_fixed_hdr->ppcver >=
	PPC3_VERSION) {
		switch (block->type) {
		case MAIN_ALL_DEVICES_1X:
			dev_idx = 0x80;
			break;
		case MAIN_DEVICE_A_1X:
			dev_idx = 0x81;
			break;
		case COEFF_DEVICE_A_1X:
		case PRE_DEVICE_A_1X:
			dev_idx = 0xC1;
			break;
		case MAIN_DEVICE_B_1X:
			dev_idx = 0x82;
			break;
		case COEFF_DEVICE_B_1X:
		case PRE_DEVICE_B_1X:
			dev_idx = 0xC2;
			break;
		case MAIN_DEVICE_C_1X:
			dev_idx = 0x83;
			break;
		case COEFF_DEVICE_C_1X:
		case PRE_DEVICE_C_1X:
			dev_idx = 0xC3;
			break;
		case MAIN_DEVICE_D_1X:
			dev_idx = 0x84;
			break;
		case COEFF_DEVICE_D_1X:
		case PRE_DEVICE_D_1X:
			dev_idx = 0xC4;
			break;
		default:
			dev_info(tasdevice->dev,
				"%s: load block: Other Type = 0x%02x\n",
				__func__, block->type);
			break;
		}
	} else {
		switch (block->type) {
		case MAIN_ALL_DEVICES:
			dev_idx = 0|0x80;
			break;
		case MAIN_DEVICE_A:
			dev_idx = 0x81;
			break;
		case COEFF_DEVICE_A:
		case PRE_DEVICE_A:
			dev_idx = 0xC1;
			break;
		case MAIN_DEVICE_B:
			dev_idx = 0x82;
			break;
		case COEFF_DEVICE_B:
		case PRE_DEVICE_B:
			dev_idx = 0xC2;
			break;
		case MAIN_DEVICE_C:
			dev_idx = 0x83;
			break;
		case COEFF_DEVICE_C:
		case PRE_DEVICE_C:
			dev_idx = 0xC3;
			break;
		case MAIN_DEVICE_D:
			dev_idx = 0x84;
			break;
		case COEFF_DEVICE_D:
		case PRE_DEVICE_D:
			dev_idx = 0xC4;
			break;
		default:
			dev_info(tasdevice->dev,
				"%s: load block: Other Type = 0x%02x\n",
				__func__, block->type);
			break;
		}
	}

	for (i = 0, length = 0; i < block->nr_subblocks; i++) {
		int rc = tasdevice_process_block(tasdevice, data + length,
			dev_idx, blk_size - length);
		if (rc < 0) {
			dev_err(tasdevice->dev,
				"%s: %u %u sublock write error\n",
				__func__, length, blk_size);
			break;
		}
		length += (unsigned int)rc;
		if (blk_size < length) {
			dev_err(tasdevice->dev, "%s: %u %u out of boundary\n",
				__func__, length, blk_size);
			break;
		}
	}

	return 0;
}

static int fw_parse_variable_hdr(struct tasdevice_priv
	*tas_priv, struct tasdevice_dspfw_hdr *fw_hdr,
	const struct firmware *fmw, int offset)
{
	const unsigned char *buf = fmw->data;
	int len = strlen((char *)&buf[offset]);

	len++;

	if (offset + len + 8 > fmw->size) {
		dev_err(tas_priv->dev, "%s: File Size error\n", __func__);
		offset = -EINVAL;
		goto out;
	}

	offset += len;

	fw_hdr->device_family = get_unaligned_be32(&buf[offset]);
	if (fw_hdr->device_family != 0) {
		dev_err(tas_priv->dev, "%s: not TAS device\n", __func__);
		offset = -EINVAL;
		goto out;
	}
	offset += 4;

	fw_hdr->device = get_unaligned_be32(&buf[offset]);
	if (fw_hdr->device >= TASDEVICE_DSP_TAS_MAX_DEVICE ||
		fw_hdr->device == 6) {
		dev_err(tas_priv->dev, "Unsupported dev %d\n", fw_hdr->device);
		offset = -EINVAL;
		goto out;
	}
	offset += 4;
	fw_hdr->ndev = deviceNumber[fw_hdr->device];

out:
	return offset;
}

static int fw_parse_variable_header_git(struct tasdevice_priv
	*tas_priv, const struct firmware *fmw, int offset)
{
	struct tasdevice_fw *tas_fmw = tas_priv->fmw;
	struct tasdevice_dspfw_hdr *fw_hdr = &(tas_fmw->fw_hdr);

	offset = fw_parse_variable_hdr(tas_priv, fw_hdr, fmw, offset);
	if (offset < 0)
		goto out;
	if (fw_hdr->ndev != tas_priv->ndev) {
		dev_err(tas_priv->dev,
			"%s: ndev(%u) in dspbin mismatch ndev(%u) in DTS\n",
			__func__, fw_hdr->ndev, tas_priv->ndev);
		offset = -EINVAL;
	}

out:
	return offset;
}

static int fw_parse_block_data(struct tasdevice_fw *tas_fmw,
	struct tasdev_blk *block, const struct firmware *fmw, int offset)
{
	unsigned char *data = (unsigned char *)fmw->data;
	int n;

	if (offset + 8 > fmw->size) {
		dev_err(tas_fmw->dev, "%s: Type error\n", __func__);
		offset = -EINVAL;
		goto out;
	}
	block->type = get_unaligned_be32(&data[offset]);
	offset += 4;

	if (tas_fmw->fw_hdr.fixed_hdr.drv_ver >= PPC_DRIVER_CRCCHK) {
		if (offset + 8 > fmw->size) {
			dev_err(tas_fmw->dev, "PChkSumPresent error\n");
			offset = -EINVAL;
			goto out;
		}
		block->is_pchksum_present = data[offset];
		offset++;

		block->pchksum = data[offset];
		offset++;

		block->is_ychksum_present = data[offset];
		offset++;

		block->ychksum = data[offset];
		offset++;
	} else {
		block->is_pchksum_present = 0;
		block->is_ychksum_present = 0;
	}

	block->nr_cmds = get_unaligned_be32(&data[offset]);
	offset += 4;

	n = block->nr_cmds * 4;
	if (offset + n > fmw->size) {
		dev_err(tas_fmw->dev,
			"%s: File Size(%lu) error offset = %d n = %d\n",
			__func__, (unsigned long)fmw->size, offset, n);
		offset = -EINVAL;
		goto out;
	}
	/* instead of kzalloc+memcpy */
	block->data = kmemdup(&data[offset], n, GFP_KERNEL);
	if (!block->data) {
		offset = -ENOMEM;
		goto out;
	}
	offset += n;

out:
	return offset;
}

/* When parsing error occurs, all the memory resource will be released
 * in the end of tasdevice_rca_ready.
 */
static int fw_parse_data(struct tasdevice_fw *tas_fmw,
	struct tasdevice_data *img_data, const struct firmware *fmw,
	int offset)
{
	const unsigned char *data = (unsigned char *)fmw->data;
	struct tasdev_blk *blk;
	unsigned int i;
	int n;

	if (offset + 64 > fmw->size) {
		dev_err(tas_fmw->dev, "%s: Name error\n", __func__);
		offset = -EINVAL;
		goto out;
	}
	memcpy(img_data->name, &data[offset], 64);
	offset += 64;

	n = strlen((char *)&data[offset]);
	n++;
	if (offset + n + 2 > fmw->size) {
		dev_err(tas_fmw->dev, "%s: Description error\n", __func__);
		offset = -EINVAL;
		goto out;
	}
	offset += n;
	img_data->nr_blk = get_unaligned_be16(&data[offset]);
	offset += 2;

	img_data->dev_blks = kcalloc(img_data->nr_blk,
		sizeof(struct tasdev_blk), GFP_KERNEL);
	if (!img_data->dev_blks) {
		offset = -ENOMEM;
		goto out;
	}
	for (i = 0; i < img_data->nr_blk; i++) {
		blk = &(img_data->dev_blks[i]);
		offset = fw_parse_block_data(tas_fmw, blk, fmw, offset);
		if (offset < 0) {
			offset = -EINVAL;
			goto out;
		}
	}

out:
	return offset;
}

/* When parsing error occurs, all the memory resource will be released
 * in the end of tasdevice_rca_ready.
 */
static int fw_parse_program_data(struct tasdevice_priv *tas_priv,
	struct tasdevice_fw *tas_fmw, const struct firmware *fmw, int offset)
{
	unsigned char *buf = (unsigned char *)fmw->data;
	struct tasdevice_prog *program;
	int i;

	if (offset + 2 > fmw->size) {
		dev_err(tas_priv->dev, "%s: File Size error\n", __func__);
		offset = -EINVAL;
		goto out;
	}
	tas_fmw->nr_programs = get_unaligned_be16(&buf[offset]);
	offset += 2;

	if (tas_fmw->nr_programs == 0) {
		/*Not error in calibration Data file, return directly*/
		dev_info(tas_priv->dev, "%s: No Programs data, maybe calbin\n",
			__func__);
		goto out;
	}

	tas_fmw->programs =
		kcalloc(tas_fmw->nr_programs, sizeof(struct tasdevice_prog),
			GFP_KERNEL);
	if (!tas_fmw->programs) {
		offset = -ENOMEM;
		goto out;
	}
	for (i = 0; i < tas_fmw->nr_programs; i++) {
		int n = 0;

		program = &(tas_fmw->programs[i]);
		if (offset + 64 > fmw->size) {
			dev_err(tas_priv->dev, "%s: mpName error\n", __func__);
			offset = -EINVAL;
			goto out;
		}
		offset += 64;

		n = strlen((char *)&buf[offset]);
		/* skip '\0' and 5 unused bytes */
		n += 6;
		if (offset + n > fmw->size) {
			dev_err(tas_priv->dev, "Description err\n");
			offset = -EINVAL;
			goto out;
		}

		offset += n;

		offset = fw_parse_data(tas_fmw, &(program->dev_data), fmw,
			offset);
		if (offset < 0)
			goto out;
	}

out:
	return offset;
}

/* When parsing error occurs, all the memory resource will be released
 * in the end of tasdevice_rca_ready.
 */
static int fw_parse_configuration_data(
	struct tasdevice_priv *tas_priv,
	struct tasdevice_fw *tas_fmw,
	const struct firmware *fmw, int offset)
{
	unsigned char *data = (unsigned char *)fmw->data;
	struct tasdevice_config *config;
	unsigned int i;
	int n;

	if (offset + 2 > fmw->size) {
		dev_err(tas_priv->dev, "%s: File Size error\n", __func__);
		offset = -EINVAL;
		goto out;
	}
	tas_fmw->nr_configurations = get_unaligned_be16(&data[offset]);
	offset += 2;

	if (tas_fmw->nr_configurations == 0) {
		dev_err(tas_priv->dev, "%s: Conf is zero\n", __func__);
		/*Not error for calibration Data file, return directly*/
		goto out;
	}
	tas_fmw->configs = kcalloc(tas_fmw->nr_configurations,
			sizeof(struct tasdevice_config), GFP_KERNEL);
	if (!tas_fmw->configs) {
		offset = -ENOMEM;
		goto out;
	}
	for (i = 0; i < tas_fmw->nr_configurations; i++) {
		config = &(tas_fmw->configs[i]);
		if (offset + 64 > fmw->size) {
			dev_err(tas_priv->dev, "File Size err\n");
			offset = -EINVAL;
			goto out;
		}
		memcpy(config->name, &data[offset], 64);
		offset += 64;

		n = strlen((char *)&data[offset]);
		n += 15;
		if (offset + n > fmw->size) {
			dev_err(tas_priv->dev, "Description err\n");
			offset = -EINVAL;
			goto out;
		}

		offset += n;

		offset = fw_parse_data(tas_fmw, &(config->dev_data),
			fmw, offset);
		if (offset < 0)
			goto out;
	}

out:
	return offset;
}

static bool check_inpage_yram_rg(struct tas_crc *cd,
	unsigned char reg, unsigned char len)
{
	bool in = false;


	if (reg <= TAS2781_YRAM5_END_REG &&
		reg >= TAS2781_YRAM5_START_REG) {
		if (reg + len > TAS2781_YRAM5_END_REG)
			cd->len = TAS2781_YRAM5_END_REG - reg + 1;
		else
			cd->len = len;
		cd->offset = reg;
		in = true;
	} else if (reg < TAS2781_YRAM5_START_REG) {
		if (reg + len > TAS2781_YRAM5_START_REG) {
			cd->offset = TAS2781_YRAM5_START_REG;
			cd->len = len - TAS2781_YRAM5_START_REG + reg;
			in = true;
		}
	}

	return in;
}

static bool check_inpage_yram_bk1(struct tas_crc *cd,
	unsigned char page, unsigned char reg, unsigned char len)
{
	bool in = false;

	if (page == TAS2781_YRAM1_PAGE) {
		if (reg >= TAS2781_YRAM1_START_REG) {
			cd->offset = reg;
			cd->len = len;
			in = true;
		} else if (reg + len > TAS2781_YRAM1_START_REG) {
			cd->offset = TAS2781_YRAM1_START_REG;
			cd->len = len - TAS2781_YRAM1_START_REG + reg;
			in = true;
		}
	} else if (page == TAS2781_YRAM3_PAGE)
		in = check_inpage_yram_rg(cd, reg, len);

	return in;
}

/* Return Code:
 * true -- the registers are in the inpage yram
 * false -- the registers are NOT in the inpage yram
 */
static bool check_inpage_yram(struct tas_crc *cd, unsigned char book,
	unsigned char page, unsigned char reg, unsigned char len)
{
	bool in = false;

	if (book == TAS2781_YRAM_BOOK1) {
		in = check_inpage_yram_bk1(cd, page, reg, len);
		goto end;
	}
	if (book == TAS2781_YRAM_BOOK2 && page == TAS2781_YRAM5_PAGE)
		in = check_inpage_yram_rg(cd, reg, len);

end:
	return in;
}

static bool check_inblock_yram_bk(struct tas_crc *cd,
	unsigned char page, unsigned char reg, unsigned char len)
{
	bool in = false;

	if ((page >= TAS2781_YRAM4_START_PAGE &&
		page <= TAS2781_YRAM4_END_PAGE) ||
		(page >= TAS2781_YRAM2_START_PAGE &&
		page <= TAS2781_YRAM2_END_PAGE)) {
		if (reg <= TAS2781_YRAM2_END_REG &&
			reg >= TAS2781_YRAM2_START_REG) {
			cd->offset = reg;
			cd->len = len;
			in = true;
		} else if (reg < TAS2781_YRAM2_START_REG) {
			if (reg + len - 1 >= TAS2781_YRAM2_START_REG) {
				cd->offset = TAS2781_YRAM2_START_REG;
				cd->len = reg + len - TAS2781_YRAM2_START_REG;
				in = true;
			}
		}
	}

	return in;
}

/* Return Code:
 * true -- the registers are in the inblock yram
 * false -- the registers are NOT in the inblock yram
 */
static bool check_inblock_yram(struct tas_crc *cd, unsigned char book,
	unsigned char page, unsigned char reg, unsigned char len)
{
	bool in = false;

	if (book == TAS2781_YRAM_BOOK1 || book == TAS2781_YRAM_BOOK2)
		in = check_inblock_yram_bk(cd, page, reg, len);

	return in;
}

static bool check_yram(struct tas_crc *cd, unsigned char book,
	unsigned char page, unsigned char reg, unsigned char len)
{
	bool in;

	in = check_inpage_yram(cd, book, page, reg, len);
	if (in)
		goto end;
	in = check_inblock_yram(cd, book, page, reg, len);

end:
	return in;
}

static int tasdev_multibytes_chksum(struct tasdevice_priv *tasdevice,
	unsigned short chn, unsigned char book, unsigned char page,
	unsigned char reg, unsigned int len)
{
	struct tas_crc crc_data;
	unsigned char crc_chksum = 0;
	unsigned char nBuf1[128];
	int ret = 0;
	int i;
	bool in;

	if ((reg + len - 1) > 127) {
		ret = -EINVAL;
		dev_err(tasdevice->dev, "firmware error\n");
		goto end;
	}

	if ((book == TASDEVICE_BOOK_ID(TAS2781_SA_COEFF_SWAP_REG))
		&& (page == TASDEVICE_PAGE_ID(TAS2781_SA_COEFF_SWAP_REG))
		&& (reg == TASDEVICE_PAGE_REG(TAS2781_SA_COEFF_SWAP_REG))
		&& (len == 4)) {
		/*DSP swap command, pass */
		ret = 0;
		goto end;
	}

	in = check_yram(&crc_data, book, page, reg, len);
	if (!in)
		goto end;

	if (len == 1) {
		dev_err(tasdevice->dev, "firmware error\n");
		ret = -EINVAL;
		goto end;
	}

	ret = tasdevice_dev_bulk_read(tasdevice, chn,
		TASDEVICE_REG(book, page, crc_data.offset),
		nBuf1, crc_data.len);
	if (ret < 0)
		goto end;

	for (i = 0; i < crc_data.len; i++) {
		if ((book == TASDEVICE_BOOK_ID(TAS2781_SA_COEFF_SWAP_REG))
			&& (page == TASDEVICE_PAGE_ID(
			TAS2781_SA_COEFF_SWAP_REG))
			&& ((i + crc_data.offset)
			>= TASDEVICE_PAGE_REG(TAS2781_SA_COEFF_SWAP_REG))
			&& ((i + crc_data.offset)
			<= (TASDEVICE_PAGE_REG(TAS2781_SA_COEFF_SWAP_REG)
			+ 4)))
			/*DSP swap command, bypass */
			continue;
		else
			crc_chksum += crc8(tasdevice->crc8_lkp_tbl, &nBuf1[i],
				1, 0);
	}

	ret = crc_chksum;

end:
	return ret;
}

static int do_singlereg_checksum(struct tasdevice_priv *tasdevice,
	unsigned short chl, unsigned char book, unsigned char page,
	unsigned char reg, unsigned char val)
{
	struct tas_crc crc_data;
	unsigned int nData1;
	int ret = 0;
	bool in;

	if ((book == TASDEVICE_BOOK_ID(TAS2781_SA_COEFF_SWAP_REG))
		&& (page == TASDEVICE_PAGE_ID(TAS2781_SA_COEFF_SWAP_REG))
		&& (reg >= TASDEVICE_PAGE_REG(TAS2781_SA_COEFF_SWAP_REG))
		&& (reg <= (TASDEVICE_PAGE_REG(
		TAS2781_SA_COEFF_SWAP_REG) + 4))) {
		/*DSP swap command, pass */
		ret = 0;
		goto end;
	}

	in = check_yram(&crc_data, book, page, reg, 1);
	if (!in)
		goto end;
	ret = tasdevice_dev_read(tasdevice, chl,
		TASDEVICE_REG(book, page, reg), &nData1);
	if (ret < 0)
		goto end;

	if (nData1 != val) {
		dev_err(tasdevice->dev,
			"B[0x%x]P[0x%x]R[0x%x] W[0x%x], R[0x%x]\n",
			book, page, reg, val, nData1);
		tasdevice->tasdevice[chl].err_code |= ERROR_YRAM_CRCCHK;
		ret = -EAGAIN;
		goto end;
	}

	ret = crc8(tasdevice->crc8_lkp_tbl, &val, 1, 0);

end:
	return ret;
}

static void set_err_prg_cfg(unsigned int type, struct tasdevice *dev)
{
	if ((type == MAIN_ALL_DEVICES) || (type == MAIN_DEVICE_A)
		|| (type == MAIN_DEVICE_B) || (type == MAIN_DEVICE_C)
		|| (type == MAIN_DEVICE_D))
		dev->cur_prog = -1;
	else
		dev->cur_conf = -1;
}

static int tasdev_bytes_chksum(struct tasdevice_priv *tas_priv,
	struct tasdev_blk *block, int chn, unsigned char book,
	unsigned char page, unsigned char reg, unsigned int len,
	unsigned char val, unsigned char *crc_chksum)
{
	int ret;

	if (len > 1)
		ret = tasdev_multibytes_chksum(tas_priv, chn, book, page, reg,
			len);
	else
		ret = do_singlereg_checksum(tas_priv, chn, book, page, reg,
			val);

	if (ret > 0) {
		*crc_chksum += (unsigned char)ret;
		goto end;
	}

	if (ret != -EAGAIN)
		goto end;

	block->nr_retry--;
	if (block->nr_retry > 0)
		goto end;

	set_err_prg_cfg(block->type, &tas_priv->tasdevice[chn]);

end:
	return ret;
}

static int tasdev_multibytes_wr(struct tasdevice_priv *tas_priv,
	struct tasdev_blk *block, int chn, unsigned char book,
	unsigned char page, unsigned char reg, unsigned char *data,
	unsigned int len, unsigned int *nr_cmds,
	unsigned char *crc_chksum)
{
	int ret;

	if (len > 1) {
		ret = tasdevice_dev_bulk_write(tas_priv, chn,
			TASDEVICE_REG(book, page, reg), data + 3, len);
		if (ret < 0)
			goto end;
		if (block->is_ychksum_present)
			ret = tasdev_bytes_chksum(tas_priv, block, chn,
				book, page, reg, len, 0, crc_chksum);
	} else {
		ret = tasdevice_dev_write(tas_priv, chn,
			TASDEVICE_REG(book, page, reg), data[3]);
		if (ret < 0)
			goto end;
		if (block->is_ychksum_present)
			ret = tasdev_bytes_chksum(tas_priv, block, chn, book,
				page, reg, 1, data[3], crc_chksum);
	}

	if (!block->is_ychksum_present || ret >= 0) {
		*nr_cmds += 1;
		if (len >= 2)
			*nr_cmds += ((len - 2) / 4) + 1;
	}

end:
	return ret;
}

static int tasdev_block_chksum(struct tasdevice_priv *tas_priv,
	struct tasdev_blk *block, int chn)
{
	unsigned int nr_value;
	int ret;

	ret = tasdevice_dev_read(tas_priv, chn, TASDEVICE_I2CChecksum,
		&nr_value);
	if (ret < 0) {
		dev_err(tas_priv->dev, "%s: Chn %d\n", __func__, chn);
		set_err_prg_cfg(block->type, &tas_priv->tasdevice[chn]);
		goto end;
	}

	if ((nr_value & 0xff) != block->pchksum) {
		dev_err(tas_priv->dev, "%s: Blk PChkSum Chn %d ", __func__,
			chn);
		dev_err(tas_priv->dev, "PChkSum = 0x%x, Reg = 0x%x\n",
			block->pchksum, (nr_value & 0xff));
		tas_priv->tasdevice[chn].err_code |= ERROR_PRAM_CRCCHK;
		ret = -EAGAIN;
		block->nr_retry--;

		if (block->nr_retry <= 0)
			set_err_prg_cfg(block->type,
				&tas_priv->tasdevice[chn]);
	} else
		tas_priv->tasdevice[chn].err_code &= ~ERROR_PRAM_CRCCHK;

end:
	return ret;
}

static int tasdev_load_blk(struct tasdevice_priv *tas_priv,
	struct tasdev_blk *block, int chn)
{
	unsigned int sleep_time;
	unsigned int len;
	unsigned int nr_cmds;
	unsigned char *data = block->data;
	unsigned char crc_chksum = 0;
	unsigned char offset;
	unsigned char book;
	unsigned char page;
	unsigned char val;
	int ret = 0;

	while (block->nr_retry > 0) {
		if (block->is_pchksum_present) {
			ret = tasdevice_dev_write(tas_priv, chn,
				TASDEVICE_I2CChecksum, 0);
			if (ret < 0)
				break;
		}

		if (block->is_ychksum_present)
			crc_chksum = 0;

		nr_cmds = 0;

		while (nr_cmds < block->nr_cmds) {
			data = block->data + nr_cmds * 4;

			book = data[0];
			page = data[1];
			offset = data[2];
			val = data[3];

			nr_cmds++;
			/*Single byte write*/
			if (offset <= 0x7F) {
				ret = tasdevice_dev_write(tas_priv, chn,
					TASDEVICE_REG(book, page, offset),
					val);
				if (ret < 0)
					goto end;
				if (block->is_ychksum_present) {
					ret = tasdev_bytes_chksum(tas_priv,
						block, chn, book, page, offset,
						1, val, &crc_chksum);
					if (ret < 0)
						break;
				}
				continue;
			}
			/*sleep command*/
			if (offset == 0x81) {
				/*book -- data[0] page -- data[1]*/
				sleep_time = ((book << 8) + page)*1000;
				usleep_range(sleep_time, sleep_time + 50);
				continue;
			}
			/*Multiple bytes write*/
			if (offset == 0x85) {
				data += 4;
				len = (book << 8) + page;
				book = data[0];
				page = data[1];
				offset = data[2];
				ret = tasdev_multibytes_wr(tas_priv,
					block, chn, book, page, offset, data,
					len, &nr_cmds, &crc_chksum);
				if (ret < 0)
					break;
			}
		}
		if (ret == -EAGAIN) {
			if (block->nr_retry > 0)
				continue;
		} else if (ret < 0) /*err in current device, skip it*/
			break;

		if (block->is_pchksum_present) {
			ret = tasdev_block_chksum(tas_priv, block, chn);
			if (ret == -EAGAIN) {
				if (block->nr_retry > 0)
					continue;
			} else if (ret < 0) /*err in current device, skip it*/
				break;
		}

		if (block->is_ychksum_present) {
			/* TBD, open it when FW ready */
			dev_err(tas_priv->dev,
				"Blk YChkSum: FW = 0x%x, YCRC = 0x%x\n",
				block->ychksum, crc_chksum);

			tas_priv->tasdevice[chn].err_code &=
				~ERROR_YRAM_CRCCHK;
			ret = 0;
		}
		/*skip current blk*/
		break;
	}

end:
	return ret;
}

static int tasdevice_load_block(struct tasdevice_priv *tas_priv,
	struct tasdev_blk *block)
{
	int chnend = 0;
	int ret = 0;
	int chn = 0;
	int rc = 0;

	switch (block->type) {
	case MAIN_ALL_DEVICES:
		chn = 0;
		chnend = tas_priv->ndev;
		break;
	case MAIN_DEVICE_A:
	case COEFF_DEVICE_A:
	case PRE_DEVICE_A:
		chn = 0;
		chnend = 1;
		break;
	case MAIN_DEVICE_B:
	case COEFF_DEVICE_B:
	case PRE_DEVICE_B:
		chn = 1;
		chnend = 2;
		break;
	case MAIN_DEVICE_C:
	case COEFF_DEVICE_C:
	case PRE_DEVICE_C:
		chn = 2;
		chnend = 3;
		break;
	case MAIN_DEVICE_D:
	case COEFF_DEVICE_D:
	case PRE_DEVICE_D:
		chn = 3;
		chnend = 4;
		break;
	default:
		dev_dbg(tas_priv->dev, "load blk: Other Type = 0x%02x\n",
			block->type);
		break;
	}

	for (; chn < chnend; chn++) {
		block->nr_retry = 6;
		if (tas_priv->tasdevice[chn].is_loading == false)
			continue;
		ret = tasdev_load_blk(tas_priv, block, chn);
		if (ret < 0)
			dev_err(tas_priv->dev, "dev %d, Blk (%d) load error\n",
				chn, block->type);
		rc |= ret;
	}

	return rc;
}

static int dspfw_default_callback(struct tasdevice_priv *tas_priv,
	unsigned int drv_ver, unsigned int ppcver)
{
	int rc = 0;

	if (drv_ver == 0x100) {
		if (ppcver >= PPC3_VERSION) {
			tas_priv->fw_parse_variable_header =
				fw_parse_variable_header_kernel;
			tas_priv->fw_parse_program_data =
				fw_parse_program_data_kernel;
			tas_priv->fw_parse_configuration_data =
				fw_parse_configuration_data_kernel;
			tas_priv->tasdevice_load_block =
				tasdevice_load_block_kernel;
		} else {
			switch (ppcver) {
			case 0x00:
				tas_priv->fw_parse_variable_header =
					fw_parse_variable_header_git;
				tas_priv->fw_parse_program_data =
					fw_parse_program_data;
				tas_priv->fw_parse_configuration_data =
					fw_parse_configuration_data;
				tas_priv->tasdevice_load_block =
					tasdevice_load_block;
				break;
			default:
				dev_err(tas_priv->dev,
					"%s: PPCVer must be 0x0 or 0x%02x",
					__func__, PPC3_VERSION);
				dev_err(tas_priv->dev, " Current:0x%02x\n",
					ppcver);
				rc = -EINVAL;
				break;
			}
		}
	} else {
		dev_err(tas_priv->dev,
			"DrvVer must be 0x0, 0x230 or above 0x230 ");
		dev_err(tas_priv->dev, "current is 0x%02x\n", drv_ver);
		rc = -EINVAL;
	}

	return rc;
}

static int load_calib_data(struct tasdevice_priv *tas_priv,
	struct tasdevice_data *dev_data)
{
	struct tasdev_blk *block;
	unsigned int i;
	int ret = 0;

	for (i = 0; i < dev_data->nr_blk; i++) {
		block = &(dev_data->dev_blks[i]);
		ret = tasdevice_load_block(tas_priv, block);
		if (ret < 0)
			break;
	}

	return ret;
}

static int fw_parse_header(struct tasdevice_priv *tas_priv,
	struct tasdevice_fw *tas_fmw, const struct firmware *fmw, int offset)
{
	struct tasdevice_dspfw_hdr *fw_hdr = &(tas_fmw->fw_hdr);
	struct tasdevice_fw_fixed_hdr *fw_fixed_hdr = &(fw_hdr->fixed_hdr);
	const unsigned char magic_number[] = { 0x35, 0x35, 0x35, 0x32 };
	const unsigned char *buf = (unsigned char *)fmw->data;

	if (offset + 92 > fmw->size) {
		dev_err(tas_priv->dev, "%s: File Size error\n", __func__);
		offset = -EINVAL;
		goto out;
	}
	if (memcmp(&buf[offset], magic_number, 4)) {
		dev_err(tas_priv->dev, "%s: Magic num NOT match\n", __func__);
		offset = -EINVAL;
		goto out;
	}
	offset += 4;

	/* Convert data[offset], data[offset + 1], data[offset + 2] and
	 * data[offset + 3] into host
	 */
	fw_fixed_hdr->fwsize = get_unaligned_be32(&buf[offset]);
	offset += 4;
	if (fw_fixed_hdr->fwsize != fmw->size) {
		dev_err(tas_priv->dev, "File size not match, %lu %u",
			(unsigned long)fmw->size, fw_fixed_hdr->fwsize);
		offset = -EINVAL;
		goto out;
	}
	offset += 4;
	fw_fixed_hdr->ppcver = get_unaligned_be32(&buf[offset]);
	offset += 8;
	fw_fixed_hdr->drv_ver = get_unaligned_be32(&buf[offset]);
	offset += 72;

 out:
	return offset;
}

static int fw_parse_variable_hdr_cal(struct tasdevice_priv *tas_priv,
	struct tasdevice_fw *tas_fmw, const struct firmware *fmw, int offset)
{
	struct tasdevice_dspfw_hdr *fw_hdr = &(tas_fmw->fw_hdr);

	offset = fw_parse_variable_hdr(tas_priv, fw_hdr, fmw, offset);
	if (offset < 0)
		goto out;
	if (fw_hdr->ndev != 1) {
		dev_err(tas_priv->dev,
			"%s: calbin must be 1, but currently ndev(%u)\n",
			__func__, fw_hdr->ndev);
		offset = -EINVAL;
	}

out:
	return offset;
}

/* When calibrated data parsing error occurs, DSP can still work with default
 * calibrated data, memory resource related to calibrated data will be
 * released in the tasdevice_codec_remove.
 */
static int fw_parse_calibration_data(struct tasdevice_priv *tas_priv,
	struct tasdevice_fw *tas_fmw, const struct firmware *fmw, int offset)
{
	struct tasdevice_calibration *calibration;
	unsigned char *data = (unsigned char *)fmw->data;
	unsigned int i, n;

	if (offset + 2 > fmw->size) {
		dev_err(tas_priv->dev, "%s: Calibrations error\n", __func__);
		offset = -EINVAL;
		goto out;
	}
	tas_fmw->nr_calibrations = get_unaligned_be16(&data[offset]);
	offset += 2;

	if (tas_fmw->nr_calibrations != 1) {
		dev_err(tas_priv->dev,
			"%s: only supports one calibration (%d)!\n",
			__func__, tas_fmw->nr_calibrations);
		goto out;
	}

	tas_fmw->calibrations = kcalloc(tas_fmw->nr_calibrations,
		sizeof(struct tasdevice_calibration), GFP_KERNEL);
	if (!tas_fmw->calibrations) {
		offset = -ENOMEM;
		goto out;
	}
	for (i = 0; i < tas_fmw->nr_calibrations; i++) {
		if (offset + 64 > fmw->size) {
			dev_err(tas_priv->dev, "Calibrations error\n");
			offset = -EINVAL;
			goto out;
		}
		calibration = &(tas_fmw->calibrations[i]);
		offset += 64;

		n = strlen((char *)&data[offset]);
		/* skip '\0' and 2 unused bytes */
		n += 3;
		if (offset + n > fmw->size) {
			dev_err(tas_priv->dev, "Description err\n");
			offset = -EINVAL;
			goto out;
		}
		offset += n;

		offset = fw_parse_data(tas_fmw, &(calibration->dev_data), fmw,
			offset);
		if (offset < 0)
			goto out;
	}

out:
	return offset;
}

int tas2781_load_calibration(void *context, char *file_name,
	unsigned short i)
{
	struct tasdevice_priv *tas_priv = (struct tasdevice_priv *)context;
	struct tasdevice *tasdev = &(tas_priv->tasdevice[i]);
	const struct firmware *fw_entry = NULL;
	struct tasdevice_fw *tas_fmw;
	struct firmware fmw;
	int offset = 0;
	int ret;

	ret = request_firmware(&fw_entry, file_name, tas_priv->dev);
	if (ret) {
		dev_err(tas_priv->dev, "%s: Request firmware %s failed\n",
			__func__, file_name);
		goto out;
	}

	if (!fw_entry->size) {
		dev_err(tas_priv->dev, "%s: file read error: size = %lu\n",
			__func__, (unsigned long)fw_entry->size);
		ret = -EINVAL;
		goto out;
	}
	fmw.size = fw_entry->size;
	fmw.data = fw_entry->data;

	tas_fmw = tasdev->cali_data_fmw = kzalloc(sizeof(struct tasdevice_fw),
		GFP_KERNEL);
	if (!tasdev->cali_data_fmw) {
		ret = -ENOMEM;
		goto out;
	}
	tas_fmw->dev = tas_priv->dev;
	offset = fw_parse_header(tas_priv, tas_fmw, &fmw, offset);
	if (offset == -EINVAL) {
		dev_err(tas_priv->dev, "fw_parse_header EXIT!\n");
		ret = offset;
		goto out;
	}
	offset = fw_parse_variable_hdr_cal(tas_priv, tas_fmw, &fmw, offset);
	if (offset == -EINVAL) {
		dev_err(tas_priv->dev,
			"%s: fw_parse_variable_header_cal EXIT!\n", __func__);
		ret = offset;
		goto out;
	}
	offset = fw_parse_program_data(tas_priv, tas_fmw, &fmw, offset);
	if (offset < 0) {
		dev_err(tas_priv->dev, "fw_parse_program_data EXIT!\n");
		ret = offset;
		goto out;
	}
	offset = fw_parse_configuration_data(tas_priv, tas_fmw, &fmw, offset);
	if (offset < 0) {
		dev_err(tas_priv->dev, "fw_parse_configuration_data EXIT!\n");
		ret = offset;
		goto out;
	}
	offset = fw_parse_calibration_data(tas_priv, tas_fmw, &fmw, offset);
	if (offset < 0) {
		dev_err(tas_priv->dev, "fw_parse_calibration_data EXIT!\n");
		ret = offset;
		goto out;
	}

out:
	if (fw_entry)
		release_firmware(fw_entry);

	return ret;
}
EXPORT_SYMBOL_NS_GPL(tas2781_load_calibration, SND_SOC_TAS2781_FMWLIB);

static int tasdevice_dspfw_ready(const struct firmware *fmw,
	void *context)
{
	struct tasdevice_priv *tas_priv = (struct tasdevice_priv *) context;
	struct tasdevice_fw_fixed_hdr *fw_fixed_hdr;
	struct tasdevice_fw *tas_fmw;
	int offset = 0;
	int ret = 0;

	if (!fmw || !fmw->data) {
		dev_err(tas_priv->dev, "%s: Failed to read firmware %s\n",
			__func__, tas_priv->coef_binaryname);
		ret = -EINVAL;
		goto out;
	}

	tas_priv->fmw = kzalloc(sizeof(struct tasdevice_fw), GFP_KERNEL);
	if (!tas_priv->fmw) {
		ret = -ENOMEM;
		goto out;
	}
	tas_fmw = tas_priv->fmw;
	tas_fmw->dev = tas_priv->dev;
	offset = fw_parse_header(tas_priv, tas_fmw, fmw, offset);

	if (offset == -EINVAL) {
		ret = -EINVAL;
		goto out;
	}
	fw_fixed_hdr = &(tas_fmw->fw_hdr.fixed_hdr);
	/* Support different versions of firmware */
	switch (fw_fixed_hdr->drv_ver) {
	case 0x301:
	case 0x302:
	case 0x502:
	case 0x503:
		tas_priv->fw_parse_variable_header =
			fw_parse_variable_header_kernel;
		tas_priv->fw_parse_program_data =
			fw_parse_program_data_kernel;
		tas_priv->fw_parse_configuration_data =
			fw_parse_configuration_data_kernel;
		tas_priv->tasdevice_load_block =
			tasdevice_load_block_kernel;
		break;
	case 0x202:
	case 0x400:
		tas_priv->fw_parse_variable_header =
			fw_parse_variable_header_git;
		tas_priv->fw_parse_program_data =
			fw_parse_program_data;
		tas_priv->fw_parse_configuration_data =
			fw_parse_configuration_data;
		tas_priv->tasdevice_load_block =
			tasdevice_load_block;
		break;
	default:
		ret = dspfw_default_callback(tas_priv,
			fw_fixed_hdr->drv_ver, fw_fixed_hdr->ppcver);
		if (ret)
			goto out;
		break;
	}

	offset = tas_priv->fw_parse_variable_header(tas_priv, fmw, offset);
	if (offset < 0) {
		ret = offset;
		goto out;
	}
	offset = tas_priv->fw_parse_program_data(tas_priv, tas_fmw, fmw,
		offset);
	if (offset < 0) {
		ret = offset;
		goto out;
	}
	offset = tas_priv->fw_parse_configuration_data(tas_priv,
		tas_fmw, fmw, offset);
	if (offset < 0)
		ret = offset;

out:
	return ret;
}

int tasdevice_dsp_parser(void *context)
{
	struct tasdevice_priv *tas_priv = (struct tasdevice_priv *)context;
	const struct firmware *fw_entry;
	int ret;

	ret = request_firmware(&fw_entry, tas_priv->coef_binaryname,
		tas_priv->dev);
	if (ret) {
		dev_err(tas_priv->dev, "%s: load %s error\n", __func__,
			tas_priv->coef_binaryname);
		goto out;
	}

	ret = tasdevice_dspfw_ready(fw_entry, tas_priv);
	release_firmware(fw_entry);
	fw_entry = NULL;

out:
	return ret;
}
EXPORT_SYMBOL_NS_GPL(tasdevice_dsp_parser, SND_SOC_TAS2781_FMWLIB);

static void tas2781_clear_calfirmware(struct tasdevice_fw *tas_fmw)
{
	struct tasdevice_calibration *calibration;
	struct tasdev_blk *block;
	struct tasdevice_data *im;
	unsigned int blks;
	int i;

	if (!tas_fmw->calibrations)
		goto out;

	for (i = 0; i < tas_fmw->nr_calibrations; i++) {
		calibration = &(tas_fmw->calibrations[i]);
		if (!calibration)
			continue;

		im = &(calibration->dev_data);

		if (!im->dev_blks)
			continue;

		for (blks = 0; blks < im->nr_blk; blks++) {
			block = &(im->dev_blks[blks]);
			if (!block)
				continue;
			kfree(block->data);
		}
		kfree(im->dev_blks);
	}
	kfree(tas_fmw->calibrations);
out:
	kfree(tas_fmw);
}

void tasdevice_calbin_remove(void *context)
{
	struct tasdevice_priv *tas_priv = (struct tasdevice_priv *) context;
	struct tasdevice *tasdev;
	int i;

	if (!tas_priv)
		return;

	for (i = 0; i < tas_priv->ndev; i++) {
		tasdev = &(tas_priv->tasdevice[i]);
		if (!tasdev->cali_data_fmw)
			continue;
		tas2781_clear_calfirmware(tasdev->cali_data_fmw);
		tasdev->cali_data_fmw = NULL;
	}
}
EXPORT_SYMBOL_NS_GPL(tasdevice_calbin_remove, SND_SOC_TAS2781_FMWLIB);

void tasdevice_config_info_remove(void *context)
{
	struct tasdevice_priv *tas_priv = (struct tasdevice_priv *) context;
	struct tasdevice_rca *rca = &(tas_priv->rcabin);
	struct tasdevice_config_info **ci = rca->cfg_info;
	int i, j;

	if (!ci)
		return;
	for (i = 0; i < rca->ncfgs; i++) {
		if (!ci[i])
			continue;
		if (ci[i]->blk_data) {
			for (j = 0; j < (int)ci[i]->real_nblocks; j++) {
				if (!ci[i]->blk_data[j])
					continue;
				kfree(ci[i]->blk_data[j]->regdata);
				kfree(ci[i]->blk_data[j]);
			}
			kfree(ci[i]->blk_data);
		}
		kfree(ci[i]);
	}
	kfree(ci);
}
EXPORT_SYMBOL_NS_GPL(tasdevice_config_info_remove, SND_SOC_TAS2781_FMWLIB);

static int tasdevice_load_data(struct tasdevice_priv *tas_priv,
	struct tasdevice_data *dev_data)
{
	struct tasdev_blk *block;
	unsigned int i;
	int ret = 0;

	for (i = 0; i < dev_data->nr_blk; i++) {
		block = &(dev_data->dev_blks[i]);
		ret = tas_priv->tasdevice_load_block(tas_priv, block);
		if (ret < 0)
			break;
	}

	return ret;
}

static void tasdev_load_calibrated_data(struct tasdevice_priv *priv, int i)
{
	struct tasdevice_calibration *cal;
	struct tasdevice_fw *cal_fmw;

	cal_fmw = priv->tasdevice[i].cali_data_fmw;

	/* No calibrated data for current devices, playback will go ahead. */
	if (!cal_fmw)
		return;

	cal = cal_fmw->calibrations;
<<<<<<< HEAD
	if (cal)
=======
	if (!cal)
>>>>>>> 82cc63dc
		return;

	load_calib_data(priv, &cal->dev_data);
}

int tasdevice_select_tuningprm_cfg(void *context, int prm_no,
	int cfg_no, int rca_conf_no)
{
	struct tasdevice_priv *tas_priv = (struct tasdevice_priv *) context;
	struct tasdevice_rca *rca = &(tas_priv->rcabin);
	struct tasdevice_config_info **cfg_info = rca->cfg_info;
	struct tasdevice_fw *tas_fmw = tas_priv->fmw;
	struct tasdevice_prog *program;
	struct tasdevice_config *conf;
	int prog_status = 0;
	int status, i;

	if (!tas_fmw) {
		dev_err(tas_priv->dev, "%s: Firmware is NULL\n", __func__);
		goto out;
	}

	if (cfg_no >= tas_fmw->nr_configurations) {
		dev_err(tas_priv->dev,
			"%s: cfg(%d) is not in range of conf %u\n",
			__func__, cfg_no, tas_fmw->nr_configurations);
		goto out;
	}

	if (prm_no >= tas_fmw->nr_programs) {
		dev_err(tas_priv->dev,
			"%s: prm(%d) is not in range of Programs %u\n",
			__func__, prm_no, tas_fmw->nr_programs);
		goto out;
	}

	if (rca_conf_no >= rca->ncfgs || rca_conf_no < 0 ||
		!cfg_info) {
		dev_err(tas_priv->dev,
			"conf_no:%d should be in range from 0 to %u\n",
			rca_conf_no, rca->ncfgs-1);
		goto out;
	}

	for (i = 0, prog_status = 0; i < tas_priv->ndev; i++) {
		if (cfg_info[rca_conf_no]->active_dev & (1 << i)) {
			if (prm_no >= 0
				&& (tas_priv->tasdevice[i].cur_prog != prm_no
				|| tas_priv->force_fwload_status)) {
				tas_priv->tasdevice[i].cur_conf = -1;
				tas_priv->tasdevice[i].is_loading = true;
				prog_status++;
			}
		} else
			tas_priv->tasdevice[i].is_loading = false;
		tas_priv->tasdevice[i].is_loaderr = false;
	}

	if (prog_status) {
		program = &(tas_fmw->programs[prm_no]);
		tasdevice_load_data(tas_priv, &(program->dev_data));
		for (i = 0; i < tas_priv->ndev; i++) {
			if (tas_priv->tasdevice[i].is_loaderr == true)
				continue;
			if (tas_priv->tasdevice[i].is_loaderr == false &&
				tas_priv->tasdevice[i].is_loading == true)
				tas_priv->tasdevice[i].cur_prog = prm_no;
		}
	}

	for (i = 0, status = 0; i < tas_priv->ndev; i++) {
		if (cfg_no >= 0
			&& tas_priv->tasdevice[i].cur_conf != cfg_no
			&& (cfg_info[rca_conf_no]->active_dev & (1 << i))
			&& (tas_priv->tasdevice[i].is_loaderr == false)) {
			status++;
			tas_priv->tasdevice[i].is_loading = true;
		} else
			tas_priv->tasdevice[i].is_loading = false;
	}

	if (status) {
		conf = &(tas_fmw->configs[cfg_no]);
		status = 0;
		tasdevice_load_data(tas_priv, &(conf->dev_data));
		for (i = 0; i < tas_priv->ndev; i++) {
			if (tas_priv->tasdevice[i].is_loaderr == true) {
				status |= BIT(i + 4);
				continue;
			}

			if (tas_priv->tasdevice[i].is_loaderr == false &&
				tas_priv->tasdevice[i].is_loading == true) {
				tasdev_load_calibrated_data(tas_priv, i);
				tas_priv->tasdevice[i].cur_conf = cfg_no;
			}
		}
	} else
		dev_dbg(tas_priv->dev, "%s: Unneeded loading dsp conf %d\n",
			__func__, cfg_no);

	status |= cfg_info[rca_conf_no]->active_dev;

out:
	return prog_status;
}
EXPORT_SYMBOL_NS_GPL(tasdevice_select_tuningprm_cfg,
	SND_SOC_TAS2781_FMWLIB);

int tasdevice_prmg_load(void *context, int prm_no)
{
	struct tasdevice_priv *tas_priv = (struct tasdevice_priv *) context;
	struct tasdevice_fw *tas_fmw = tas_priv->fmw;
	struct tasdevice_prog *program;
	int prog_status = 0;
	int i;

	if (!tas_fmw) {
		dev_err(tas_priv->dev, "%s: Firmware is NULL\n", __func__);
		goto out;
	}

	if (prm_no >= tas_fmw->nr_programs) {
		dev_err(tas_priv->dev,
			"%s: prm(%d) is not in range of Programs %u\n",
			__func__, prm_no, tas_fmw->nr_programs);
		goto out;
	}

	for (i = 0, prog_status = 0; i < tas_priv->ndev; i++) {
		if (prm_no >= 0 && tas_priv->tasdevice[i].cur_prog != prm_no) {
			tas_priv->tasdevice[i].cur_conf = -1;
			tas_priv->tasdevice[i].is_loading = true;
			prog_status++;
		}
	}

	if (prog_status) {
		program = &(tas_fmw->programs[prm_no]);
		tasdevice_load_data(tas_priv, &(program->dev_data));
		for (i = 0; i < tas_priv->ndev; i++) {
			if (tas_priv->tasdevice[i].is_loaderr == true)
				continue;
			else if (tas_priv->tasdevice[i].is_loaderr == false
				&& tas_priv->tasdevice[i].is_loading == true)
				tas_priv->tasdevice[i].cur_prog = prm_no;
		}
	}

out:
	return prog_status;
}
EXPORT_SYMBOL_NS_GPL(tasdevice_prmg_load, SND_SOC_TAS2781_FMWLIB);

void tasdevice_tuning_switch(void *context, int state)
{
	struct tasdevice_priv *tas_priv = (struct tasdevice_priv *) context;
	struct tasdevice_fw *tas_fmw = tas_priv->fmw;
	int profile_cfg_id = tas_priv->rcabin.profile_cfg_id;

	/*
	 * Only RCA-based Playback can still work with no dsp program running
	 * inside the chip.
	 */
	switch (tas_priv->fw_state) {
	case TASDEVICE_RCA_FW_OK:
	case TASDEVICE_DSP_FW_ALL_OK:
		break;
	default:
		return;
	}

	if (state == 0) {
		if (tas_fmw && tas_priv->cur_prog < tas_fmw->nr_programs) {
			/* dsp mode or tuning mode */
			profile_cfg_id = tas_priv->rcabin.profile_cfg_id;
			tasdevice_select_tuningprm_cfg(tas_priv,
				tas_priv->cur_prog, tas_priv->cur_conf,
				profile_cfg_id);
		}

		tasdevice_select_cfg_blk(tas_priv, profile_cfg_id,
			TASDEVICE_BIN_BLK_PRE_POWER_UP);
	} else {
		tasdevice_select_cfg_blk(tas_priv, profile_cfg_id,
			TASDEVICE_BIN_BLK_PRE_SHUTDOWN);
	}
}
EXPORT_SYMBOL_NS_GPL(tasdevice_tuning_switch,
	SND_SOC_TAS2781_FMWLIB);

MODULE_DESCRIPTION("Texas Firmware Support");
MODULE_AUTHOR("Shenghao Ding, TI, <shenghao-ding@ti.com>");
MODULE_LICENSE("GPL");<|MERGE_RESOLUTION|>--- conflicted
+++ resolved
@@ -2192,11 +2192,7 @@
 		return;
 
 	cal = cal_fmw->calibrations;
-<<<<<<< HEAD
-	if (cal)
-=======
 	if (!cal)
->>>>>>> 82cc63dc
 		return;
 
 	load_calib_data(priv, &cal->dev_data);
