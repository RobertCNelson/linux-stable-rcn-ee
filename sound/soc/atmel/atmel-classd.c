--- conflicted
+++ resolved
@@ -478,11 +478,7 @@
 		return -ENOMEM;
 
 	dai_link->cpus		= &comp[0];
-<<<<<<< HEAD
-	dai_link->codecs	= &asoc_dummy_dlc;
-=======
 	dai_link->codecs	= &snd_soc_dummy_dlc;
->>>>>>> 6d1dc55b
 	dai_link->platforms	= &comp[1];
 
 	dai_link->num_cpus	= 1;
