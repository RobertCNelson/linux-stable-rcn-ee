# SPDX-License-Identifier: GPL-2.0-only
menu "SoundWire (SDCA)"

config SND_SOC_SDCA
	tristate
	depends on ACPI
	help
	  This option enables support for the MIPI SoundWire Device
	  Class for Audio (SDCA).

config SND_SOC_SDCA_OPTIONAL
	def_tristate SND_SOC_SDCA || !SND_SOC_SDCA

config SND_SOC_SDCA_HID
	tristate "SDCA HID support"
	depends on SND_SOC_SDCA && HID

<<<<<<< HEAD
endmenu
=======
config SND_SOC_SDCA_IRQ
	tristate
	select REGMAP
	select REGMAP_IRQ
	help
	  This option enables support for SDCA IRQs.
>>>>>>> b9ab3b61
<|MERGE_RESOLUTION|>--- conflicted
+++ resolved
@@ -15,13 +15,11 @@
 	tristate "SDCA HID support"
 	depends on SND_SOC_SDCA && HID
 
-<<<<<<< HEAD
-endmenu
-=======
 config SND_SOC_SDCA_IRQ
 	tristate
 	select REGMAP
 	select REGMAP_IRQ
 	help
 	  This option enables support for SDCA IRQs.
->>>>>>> b9ab3b61
+
+endmenu