// SPDX-License-Identifier: GPL-2.0-or-later
//
// Realtek ALC269 and compatible codecs
//

#include <linux/init.h>
#include <linux/module.h>
#include "realtek.h"

/* keep halting ALC5505 DSP, for power saving */
#define HALT_REALTEK_ALC5505

static const struct hda_pcm_stream alc269_44k_pcm_analog_playback = {
	.rates = SNDRV_PCM_RATE_44100, /* fixed rate */
};

static const struct hda_pcm_stream alc269_44k_pcm_analog_capture = {
	.rates = SNDRV_PCM_RATE_44100, /* fixed rate */
};

/* different alc269-variants */
enum {
	ALC269_TYPE_ALC269VA,
	ALC269_TYPE_ALC269VB,
	ALC269_TYPE_ALC269VC,
	ALC269_TYPE_ALC269VD,
	ALC269_TYPE_ALC280,
	ALC269_TYPE_ALC282,
	ALC269_TYPE_ALC283,
	ALC269_TYPE_ALC284,
	ALC269_TYPE_ALC293,
	ALC269_TYPE_ALC286,
	ALC269_TYPE_ALC298,
	ALC269_TYPE_ALC255,
	ALC269_TYPE_ALC256,
	ALC269_TYPE_ALC257,
	ALC269_TYPE_ALC215,
	ALC269_TYPE_ALC225,
	ALC269_TYPE_ALC245,
	ALC269_TYPE_ALC287,
	ALC269_TYPE_ALC294,
	ALC269_TYPE_ALC300,
	ALC269_TYPE_ALC623,
	ALC269_TYPE_ALC700,
};

/*
 * BIOS auto configuration
 */
static int alc269_parse_auto_config(struct hda_codec *codec)
{
	static const hda_nid_t alc269_ignore[] = { 0x1d, 0 };
	static const hda_nid_t alc269_ssids[] = { 0, 0x1b, 0x14, 0x21 };
	static const hda_nid_t alc269va_ssids[] = { 0x15, 0x1b, 0x14, 0 };
	struct alc_spec *spec = codec->spec;
	const hda_nid_t *ssids;

	switch (spec->codec_variant) {
	case ALC269_TYPE_ALC269VA:
	case ALC269_TYPE_ALC269VC:
	case ALC269_TYPE_ALC280:
	case ALC269_TYPE_ALC284:
	case ALC269_TYPE_ALC293:
		ssids = alc269va_ssids;
		break;
	case ALC269_TYPE_ALC269VB:
	case ALC269_TYPE_ALC269VD:
	case ALC269_TYPE_ALC282:
	case ALC269_TYPE_ALC283:
	case ALC269_TYPE_ALC286:
	case ALC269_TYPE_ALC298:
	case ALC269_TYPE_ALC255:
	case ALC269_TYPE_ALC256:
	case ALC269_TYPE_ALC257:
	case ALC269_TYPE_ALC215:
	case ALC269_TYPE_ALC225:
	case ALC269_TYPE_ALC245:
	case ALC269_TYPE_ALC287:
	case ALC269_TYPE_ALC294:
	case ALC269_TYPE_ALC300:
	case ALC269_TYPE_ALC623:
	case ALC269_TYPE_ALC700:
		ssids = alc269_ssids;
		break;
	default:
		ssids = alc269_ssids;
		break;
	}

	return alc_parse_auto_config(codec, alc269_ignore, ssids);
}

static const struct hda_jack_keymap alc_headset_btn_keymap[] = {
	{ SND_JACK_BTN_0, KEY_PLAYPAUSE },
	{ SND_JACK_BTN_1, KEY_VOICECOMMAND },
	{ SND_JACK_BTN_2, KEY_VOLUMEUP },
	{ SND_JACK_BTN_3, KEY_VOLUMEDOWN },
	{}
};

static void alc_headset_btn_callback(struct hda_codec *codec,
				     struct hda_jack_callback *jack)
{
	int report = 0;

	if (jack->unsol_res & (7 << 13))
		report |= SND_JACK_BTN_0;

	if (jack->unsol_res  & (1 << 16 | 3 << 8))
		report |= SND_JACK_BTN_1;

	/* Volume up key */
	if (jack->unsol_res & (7 << 23))
		report |= SND_JACK_BTN_2;

	/* Volume down key */
	if (jack->unsol_res & (7 << 10))
		report |= SND_JACK_BTN_3;

	snd_hda_jack_set_button_state(codec, jack->nid, report);
}

static void alc_disable_headset_jack_key(struct hda_codec *codec)
{
	struct alc_spec *spec = codec->spec;

	if (!spec->has_hs_key)
		return;

	switch (codec->core.vendor_id) {
	case 0x10ec0215:
	case 0x10ec0225:
	case 0x10ec0285:
	case 0x10ec0287:
	case 0x10ec0295:
	case 0x10ec0289:
	case 0x10ec0299:
		alc_write_coef_idx(codec, 0x48, 0x0);
		alc_update_coef_idx(codec, 0x49, 0x0045, 0x0);
		alc_update_coef_idx(codec, 0x44, 0x0045 << 8, 0x0);
		break;
	case 0x10ec0230:
	case 0x10ec0236:
	case 0x10ec0256:
	case 0x10ec0257:
	case 0x19e58326:
		alc_write_coef_idx(codec, 0x48, 0x0);
		alc_update_coef_idx(codec, 0x49, 0x0045, 0x0);
		break;
	}
}

static void alc_enable_headset_jack_key(struct hda_codec *codec)
{
	struct alc_spec *spec = codec->spec;

	if (!spec->has_hs_key)
		return;

	switch (codec->core.vendor_id) {
	case 0x10ec0215:
	case 0x10ec0225:
	case 0x10ec0285:
	case 0x10ec0287:
	case 0x10ec0295:
	case 0x10ec0289:
	case 0x10ec0299:
		alc_write_coef_idx(codec, 0x48, 0xd011);
		alc_update_coef_idx(codec, 0x49, 0x007f, 0x0045);
		alc_update_coef_idx(codec, 0x44, 0x007f << 8, 0x0045 << 8);
		break;
	case 0x10ec0230:
	case 0x10ec0236:
	case 0x10ec0256:
	case 0x10ec0257:
	case 0x19e58326:
		alc_write_coef_idx(codec, 0x48, 0xd011);
		alc_update_coef_idx(codec, 0x49, 0x007f, 0x0045);
		break;
	}
}

static void alc_fixup_headset_jack(struct hda_codec *codec,
				    const struct hda_fixup *fix, int action)
{
	struct alc_spec *spec = codec->spec;
	hda_nid_t hp_pin;

	switch (action) {
	case HDA_FIXUP_ACT_PRE_PROBE:
		spec->has_hs_key = 1;
		snd_hda_jack_detect_enable_callback(codec, 0x55,
						    alc_headset_btn_callback);
		break;
	case HDA_FIXUP_ACT_BUILD:
		hp_pin = alc_get_hp_pin(spec);
		if (!hp_pin || snd_hda_jack_bind_keymap(codec, 0x55,
							alc_headset_btn_keymap,
							hp_pin))
			snd_hda_jack_add_kctl(codec, 0x55, "Headset Jack",
					      false, SND_JACK_HEADSET,
					      alc_headset_btn_keymap);

		alc_enable_headset_jack_key(codec);
		break;
	}
}

static void alc269vb_toggle_power_output(struct hda_codec *codec, int power_up)
{
	alc_update_coef_idx(codec, 0x04, 1 << 11, power_up ? (1 << 11) : 0);
}

static void alc269_shutup(struct hda_codec *codec)
{
	struct alc_spec *spec = codec->spec;

	if (spec->codec_variant == ALC269_TYPE_ALC269VB)
		alc269vb_toggle_power_output(codec, 0);
	if (spec->codec_variant == ALC269_TYPE_ALC269VB &&
			(alc_get_coef0(codec) & 0x00ff) == 0x018) {
		msleep(150);
	}
	alc_shutup_pins(codec);
}

static const struct coef_fw alc282_coefs[] = {
	WRITE_COEF(0x03, 0x0002), /* Power Down Control */
	UPDATE_COEF(0x05, 0xff3f, 0x0700), /* FIFO and filter clock */
	WRITE_COEF(0x07, 0x0200), /* DMIC control */
	UPDATE_COEF(0x06, 0x00f0, 0), /* Analog clock */
	UPDATE_COEF(0x08, 0xfffc, 0x0c2c), /* JD */
	WRITE_COEF(0x0a, 0xcccc), /* JD offset1 */
	WRITE_COEF(0x0b, 0xcccc), /* JD offset2 */
	WRITE_COEF(0x0e, 0x6e00), /* LDO1/2/3, DAC/ADC */
	UPDATE_COEF(0x0f, 0xf800, 0x1000), /* JD */
	UPDATE_COEF(0x10, 0xfc00, 0x0c00), /* Capless */
	WRITE_COEF(0x6f, 0x0), /* Class D test 4 */
	UPDATE_COEF(0x0c, 0xfe00, 0), /* IO power down directly */
	WRITE_COEF(0x34, 0xa0c0), /* ANC */
	UPDATE_COEF(0x16, 0x0008, 0), /* AGC MUX */
	UPDATE_COEF(0x1d, 0x00e0, 0), /* DAC simple content protection */
	UPDATE_COEF(0x1f, 0x00e0, 0), /* ADC simple content protection */
	WRITE_COEF(0x21, 0x8804), /* DAC ADC Zero Detection */
	WRITE_COEF(0x63, 0x2902), /* PLL */
	WRITE_COEF(0x68, 0xa080), /* capless control 2 */
	WRITE_COEF(0x69, 0x3400), /* capless control 3 */
	WRITE_COEF(0x6a, 0x2f3e), /* capless control 4 */
	WRITE_COEF(0x6b, 0x0), /* capless control 5 */
	UPDATE_COEF(0x6d, 0x0fff, 0x0900), /* class D test 2 */
	WRITE_COEF(0x6e, 0x110a), /* class D test 3 */
	UPDATE_COEF(0x70, 0x00f8, 0x00d8), /* class D test 5 */
	WRITE_COEF(0x71, 0x0014), /* class D test 6 */
	WRITE_COEF(0x72, 0xc2ba), /* classD OCP */
	UPDATE_COEF(0x77, 0x0f80, 0), /* classD pure DC test */
	WRITE_COEF(0x6c, 0xfc06), /* Class D amp control */
	{}
};

static void alc282_restore_default_value(struct hda_codec *codec)
{
	alc_process_coef_fw(codec, alc282_coefs);
}

static void alc282_init(struct hda_codec *codec)
{
	struct alc_spec *spec = codec->spec;
	hda_nid_t hp_pin = alc_get_hp_pin(spec);
	bool hp_pin_sense;
	int coef78;

	alc282_restore_default_value(codec);

	if (!hp_pin)
		return;
	hp_pin_sense = snd_hda_jack_detect(codec, hp_pin);
	coef78 = alc_read_coef_idx(codec, 0x78);

	/* Index 0x78 Direct Drive HP AMP LPM Control 1 */
	/* Headphone capless set to high power mode */
	alc_write_coef_idx(codec, 0x78, 0x9004);

	if (hp_pin_sense)
		msleep(2);

	snd_hda_codec_write(codec, hp_pin, 0,
			    AC_VERB_SET_AMP_GAIN_MUTE, AMP_OUT_MUTE);

	if (hp_pin_sense)
		msleep(85);

	snd_hda_codec_write(codec, hp_pin, 0,
			    AC_VERB_SET_PIN_WIDGET_CONTROL, PIN_OUT);

	if (hp_pin_sense)
		msleep(100);

	/* Headphone capless set to normal mode */
	alc_write_coef_idx(codec, 0x78, coef78);
}

static void alc282_shutup(struct hda_codec *codec)
{
	struct alc_spec *spec = codec->spec;
	hda_nid_t hp_pin = alc_get_hp_pin(spec);
	bool hp_pin_sense;
	int coef78;

	if (!hp_pin) {
		alc269_shutup(codec);
		return;
	}

	hp_pin_sense = snd_hda_jack_detect(codec, hp_pin);
	coef78 = alc_read_coef_idx(codec, 0x78);
	alc_write_coef_idx(codec, 0x78, 0x9004);

	if (hp_pin_sense)
		msleep(2);

	snd_hda_codec_write(codec, hp_pin, 0,
			    AC_VERB_SET_AMP_GAIN_MUTE, AMP_OUT_MUTE);

	if (hp_pin_sense)
		msleep(85);

	if (!spec->no_shutup_pins)
		snd_hda_codec_write(codec, hp_pin, 0,
				    AC_VERB_SET_PIN_WIDGET_CONTROL, 0x0);

	if (hp_pin_sense)
		msleep(100);

	alc_auto_setup_eapd(codec, false);
	alc_shutup_pins(codec);
	alc_write_coef_idx(codec, 0x78, coef78);
}

static const struct coef_fw alc283_coefs[] = {
	WRITE_COEF(0x03, 0x0002), /* Power Down Control */
	UPDATE_COEF(0x05, 0xff3f, 0x0700), /* FIFO and filter clock */
	WRITE_COEF(0x07, 0x0200), /* DMIC control */
	UPDATE_COEF(0x06, 0x00f0, 0), /* Analog clock */
	UPDATE_COEF(0x08, 0xfffc, 0x0c2c), /* JD */
	WRITE_COEF(0x0a, 0xcccc), /* JD offset1 */
	WRITE_COEF(0x0b, 0xcccc), /* JD offset2 */
	WRITE_COEF(0x0e, 0x6fc0), /* LDO1/2/3, DAC/ADC */
	UPDATE_COEF(0x0f, 0xf800, 0x1000), /* JD */
	UPDATE_COEF(0x10, 0xfc00, 0x0c00), /* Capless */
	WRITE_COEF(0x3a, 0x0), /* Class D test 4 */
	UPDATE_COEF(0x0c, 0xfe00, 0x0), /* IO power down directly */
	WRITE_COEF(0x22, 0xa0c0), /* ANC */
	UPDATE_COEFEX(0x53, 0x01, 0x000f, 0x0008), /* AGC MUX */
	UPDATE_COEF(0x1d, 0x00e0, 0), /* DAC simple content protection */
	UPDATE_COEF(0x1f, 0x00e0, 0), /* ADC simple content protection */
	WRITE_COEF(0x21, 0x8804), /* DAC ADC Zero Detection */
	WRITE_COEF(0x2e, 0x2902), /* PLL */
	WRITE_COEF(0x33, 0xa080), /* capless control 2 */
	WRITE_COEF(0x34, 0x3400), /* capless control 3 */
	WRITE_COEF(0x35, 0x2f3e), /* capless control 4 */
	WRITE_COEF(0x36, 0x0), /* capless control 5 */
	UPDATE_COEF(0x38, 0x0fff, 0x0900), /* class D test 2 */
	WRITE_COEF(0x39, 0x110a), /* class D test 3 */
	UPDATE_COEF(0x3b, 0x00f8, 0x00d8), /* class D test 5 */
	WRITE_COEF(0x3c, 0x0014), /* class D test 6 */
	WRITE_COEF(0x3d, 0xc2ba), /* classD OCP */
	UPDATE_COEF(0x42, 0x0f80, 0x0), /* classD pure DC test */
	WRITE_COEF(0x49, 0x0), /* test mode */
	UPDATE_COEF(0x40, 0xf800, 0x9800), /* Class D DC enable */
	UPDATE_COEF(0x42, 0xf000, 0x2000), /* DC offset */
	WRITE_COEF(0x37, 0xfc06), /* Class D amp control */
	UPDATE_COEF(0x1b, 0x8000, 0), /* HP JD control */
	{}
};

static void alc283_restore_default_value(struct hda_codec *codec)
{
	alc_process_coef_fw(codec, alc283_coefs);
}

static void alc283_init(struct hda_codec *codec)
{
	struct alc_spec *spec = codec->spec;
	hda_nid_t hp_pin = alc_get_hp_pin(spec);
	bool hp_pin_sense;

	alc283_restore_default_value(codec);

	if (!hp_pin)
		return;

	msleep(30);
	hp_pin_sense = snd_hda_jack_detect(codec, hp_pin);

	/* Index 0x43 Direct Drive HP AMP LPM Control 1 */
	/* Headphone capless set to high power mode */
	alc_write_coef_idx(codec, 0x43, 0x9004);

	snd_hda_codec_write(codec, hp_pin, 0,
			    AC_VERB_SET_AMP_GAIN_MUTE, AMP_OUT_MUTE);

	if (hp_pin_sense)
		msleep(85);

	snd_hda_codec_write(codec, hp_pin, 0,
			    AC_VERB_SET_PIN_WIDGET_CONTROL, PIN_OUT);

	if (hp_pin_sense)
		msleep(85);
	/* Index 0x46 Combo jack auto switch control 2 */
	/* 3k pull low control for Headset jack. */
	alc_update_coef_idx(codec, 0x46, 3 << 12, 0);
	/* Headphone capless set to normal mode */
	alc_write_coef_idx(codec, 0x43, 0x9614);
}

static void alc283_shutup(struct hda_codec *codec)
{
	struct alc_spec *spec = codec->spec;
	hda_nid_t hp_pin = alc_get_hp_pin(spec);
	bool hp_pin_sense;

	if (!hp_pin) {
		alc269_shutup(codec);
		return;
	}

	hp_pin_sense = snd_hda_jack_detect(codec, hp_pin);

	alc_write_coef_idx(codec, 0x43, 0x9004);

	/*depop hp during suspend*/
	alc_write_coef_idx(codec, 0x06, 0x2100);

	snd_hda_codec_write(codec, hp_pin, 0,
			    AC_VERB_SET_AMP_GAIN_MUTE, AMP_OUT_MUTE);

	if (hp_pin_sense)
		msleep(100);

	if (!spec->no_shutup_pins)
		snd_hda_codec_write(codec, hp_pin, 0,
				    AC_VERB_SET_PIN_WIDGET_CONTROL, 0x0);

	alc_update_coef_idx(codec, 0x46, 0, 3 << 12);

	if (hp_pin_sense)
		msleep(100);
	alc_auto_setup_eapd(codec, false);
	alc_shutup_pins(codec);
	alc_write_coef_idx(codec, 0x43, 0x9614);
}

static void alc256_init(struct hda_codec *codec)
{
	struct alc_spec *spec = codec->spec;
	hda_nid_t hp_pin = alc_get_hp_pin(spec);
	bool hp_pin_sense;

	if (spec->ultra_low_power) {
		alc_update_coef_idx(codec, 0x03, 1<<1, 1<<1);
		alc_update_coef_idx(codec, 0x08, 3<<2, 3<<2);
		alc_update_coef_idx(codec, 0x08, 7<<4, 0);
		alc_update_coef_idx(codec, 0x3b, 1<<15, 0);
		alc_update_coef_idx(codec, 0x0e, 7<<6, 7<<6);
		msleep(30);
	}

	if (!hp_pin)
		hp_pin = 0x21;

	msleep(30);

	hp_pin_sense = snd_hda_jack_detect(codec, hp_pin);

	if (hp_pin_sense) {
		msleep(2);
		alc_update_coefex_idx(codec, 0x57, 0x04, 0x0007, 0x1); /* Low power */

		snd_hda_codec_write(codec, hp_pin, 0,
			    AC_VERB_SET_PIN_WIDGET_CONTROL, PIN_OUT);

		msleep(75);

		snd_hda_codec_write(codec, hp_pin, 0,
			    AC_VERB_SET_AMP_GAIN_MUTE, AMP_OUT_UNMUTE);

		msleep(75);
		alc_update_coefex_idx(codec, 0x57, 0x04, 0x0007, 0x4); /* Hight power */
	}
	alc_update_coef_idx(codec, 0x46, 3 << 12, 0);
	alc_update_coefex_idx(codec, 0x53, 0x02, 0x8000, 1 << 15); /* Clear bit */
	alc_update_coefex_idx(codec, 0x53, 0x02, 0x8000, 0 << 15);
	/*
	 * Expose headphone mic (or possibly Line In on some machines) instead
	 * of PC Beep on 1Ah, and disable 1Ah loopback for all outputs. See
	 * Documentation/sound/hd-audio/realtek-pc-beep.rst for details of
	 * this register.
	 */
	alc_write_coef_idx(codec, 0x36, 0x5757);
}

static void alc256_shutup(struct hda_codec *codec)
{
	struct alc_spec *spec = codec->spec;
	hda_nid_t hp_pin = alc_get_hp_pin(spec);
	bool hp_pin_sense;

	if (!hp_pin)
		hp_pin = 0x21;

	alc_update_coefex_idx(codec, 0x57, 0x04, 0x0007, 0x1); /* Low power */

	/* 3k pull low control for Headset jack. */
	/* NOTE: call this before clearing the pin, otherwise codec stalls */
	/* If disable 3k pulldown control for alc257, the Mic detection will not work correctly
	 * when booting with headset plugged. So skip setting it for the codec alc257
	 */
	if (spec->en_3kpull_low)
		alc_update_coef_idx(codec, 0x46, 0, 3 << 12);

	hp_pin_sense = snd_hda_jack_detect(codec, hp_pin);

	if (hp_pin_sense) {
		msleep(2);

		snd_hda_codec_write(codec, hp_pin, 0,
			    AC_VERB_SET_AMP_GAIN_MUTE, AMP_OUT_MUTE);

		msleep(75);

		if (!spec->no_shutup_pins)
			snd_hda_codec_write(codec, hp_pin, 0,
				    AC_VERB_SET_PIN_WIDGET_CONTROL, 0x0);

		msleep(75);
	}

	alc_auto_setup_eapd(codec, false);
	alc_shutup_pins(codec);
	if (spec->ultra_low_power) {
		msleep(50);
		alc_update_coef_idx(codec, 0x03, 1<<1, 0);
		alc_update_coef_idx(codec, 0x08, 7<<4, 7<<4);
		alc_update_coef_idx(codec, 0x08, 3<<2, 0);
		alc_update_coef_idx(codec, 0x3b, 1<<15, 1<<15);
		alc_update_coef_idx(codec, 0x0e, 7<<6, 0);
		msleep(30);
	}
}

static void alc285_hp_init(struct hda_codec *codec)
{
	struct alc_spec *spec = codec->spec;
	hda_nid_t hp_pin = alc_get_hp_pin(spec);
	int i, val;
	int coef38, coef0d, coef36;

	alc_write_coefex_idx(codec, 0x58, 0x00, 0x1888); /* write default value */
	alc_update_coef_idx(codec, 0x4a, 1<<15, 1<<15); /* Reset HP JD */
	coef38 = alc_read_coef_idx(codec, 0x38); /* Amp control */
	coef0d = alc_read_coef_idx(codec, 0x0d); /* Digital Misc control */
	coef36 = alc_read_coef_idx(codec, 0x36); /* Passthrough Control */
	alc_update_coef_idx(codec, 0x38, 1<<4, 0x0);
	alc_update_coef_idx(codec, 0x0d, 0x110, 0x0);

	alc_update_coef_idx(codec, 0x67, 0xf000, 0x3000);

	if (hp_pin)
		snd_hda_codec_write(codec, hp_pin, 0,
			    AC_VERB_SET_AMP_GAIN_MUTE, AMP_OUT_MUTE);

	msleep(130);
	alc_update_coef_idx(codec, 0x36, 1<<14, 1<<14);
	alc_update_coef_idx(codec, 0x36, 1<<13, 0x0);

	if (hp_pin)
		snd_hda_codec_write(codec, hp_pin, 0,
			    AC_VERB_SET_PIN_WIDGET_CONTROL, 0x0);
	msleep(10);
	alc_write_coef_idx(codec, 0x67, 0x0); /* Set HP depop to manual mode */
	alc_write_coefex_idx(codec, 0x58, 0x00, 0x7880);
	alc_write_coefex_idx(codec, 0x58, 0x0f, 0xf049);
	alc_update_coefex_idx(codec, 0x58, 0x03, 0x00f0, 0x00c0);

	alc_write_coefex_idx(codec, 0x58, 0x00, 0xf888); /* HP depop procedure start */
	val = alc_read_coefex_idx(codec, 0x58, 0x00);
	for (i = 0; i < 20 && val & 0x8000; i++) {
		msleep(50);
		val = alc_read_coefex_idx(codec, 0x58, 0x00);
	} /* Wait for depop procedure finish  */

	alc_write_coefex_idx(codec, 0x58, 0x00, val); /* write back the result */
	alc_update_coef_idx(codec, 0x38, 1<<4, coef38);
	alc_update_coef_idx(codec, 0x0d, 0x110, coef0d);
	alc_update_coef_idx(codec, 0x36, 3<<13, coef36);

	msleep(50);
	alc_update_coef_idx(codec, 0x4a, 1<<15, 0);
}

static void alc225_init(struct hda_codec *codec)
{
	struct alc_spec *spec = codec->spec;
	hda_nid_t hp_pin = alc_get_hp_pin(spec);
	bool hp1_pin_sense, hp2_pin_sense;

	if (spec->ultra_low_power) {
		alc_update_coef_idx(codec, 0x08, 0x0f << 2, 3<<2);
		alc_update_coef_idx(codec, 0x0e, 7<<6, 7<<6);
		alc_update_coef_idx(codec, 0x33, 1<<11, 0);
		msleep(30);
	}

	if (spec->codec_variant != ALC269_TYPE_ALC287 &&
		spec->codec_variant != ALC269_TYPE_ALC245)
		/* required only at boot or S3 and S4 resume time */
		if (!spec->done_hp_init ||
			is_s3_resume(codec) ||
			is_s4_resume(codec)) {
			alc285_hp_init(codec);
			spec->done_hp_init = true;
		}

	if (!hp_pin)
		hp_pin = 0x21;
	msleep(30);

	hp1_pin_sense = snd_hda_jack_detect(codec, hp_pin);
	hp2_pin_sense = snd_hda_jack_detect(codec, 0x16);

	if (hp1_pin_sense || hp2_pin_sense) {
		msleep(2);
		alc_update_coefex_idx(codec, 0x57, 0x04, 0x0007, 0x1); /* Low power */

		if (hp1_pin_sense)
			snd_hda_codec_write(codec, hp_pin, 0,
				    AC_VERB_SET_PIN_WIDGET_CONTROL, PIN_OUT);
		if (hp2_pin_sense)
			snd_hda_codec_write(codec, 0x16, 0,
				    AC_VERB_SET_PIN_WIDGET_CONTROL, PIN_OUT);
		msleep(75);

		if (hp1_pin_sense)
			snd_hda_codec_write(codec, hp_pin, 0,
				    AC_VERB_SET_AMP_GAIN_MUTE, AMP_OUT_UNMUTE);
		if (hp2_pin_sense)
			snd_hda_codec_write(codec, 0x16, 0,
				    AC_VERB_SET_AMP_GAIN_MUTE, AMP_OUT_UNMUTE);

		msleep(75);
		alc_update_coef_idx(codec, 0x4a, 3 << 10, 0);
		alc_update_coefex_idx(codec, 0x57, 0x04, 0x0007, 0x4); /* Hight power */
	}
}

static void alc225_shutup(struct hda_codec *codec)
{
	struct alc_spec *spec = codec->spec;
	hda_nid_t hp_pin = alc_get_hp_pin(spec);
	bool hp1_pin_sense, hp2_pin_sense;

	if (!hp_pin)
		hp_pin = 0x21;

	hp1_pin_sense = snd_hda_jack_detect(codec, hp_pin);
	hp2_pin_sense = snd_hda_jack_detect(codec, 0x16);

	if (hp1_pin_sense || hp2_pin_sense) {
		alc_disable_headset_jack_key(codec);
		/* 3k pull low control for Headset jack. */
		alc_update_coef_idx(codec, 0x4a, 0, 3 << 10);
		msleep(2);

		if (hp1_pin_sense)
			snd_hda_codec_write(codec, hp_pin, 0,
				    AC_VERB_SET_AMP_GAIN_MUTE, AMP_OUT_MUTE);
		if (hp2_pin_sense)
			snd_hda_codec_write(codec, 0x16, 0,
				    AC_VERB_SET_AMP_GAIN_MUTE, AMP_OUT_MUTE);

		msleep(75);

		if (hp1_pin_sense)
			snd_hda_codec_write(codec, hp_pin, 0,
				    AC_VERB_SET_PIN_WIDGET_CONTROL, 0x0);
		if (hp2_pin_sense)
			snd_hda_codec_write(codec, 0x16, 0,
				    AC_VERB_SET_PIN_WIDGET_CONTROL, 0x0);

		msleep(75);
		alc_update_coef_idx(codec, 0x4a, 3 << 10, 0);
		alc_enable_headset_jack_key(codec);
	}
	alc_auto_setup_eapd(codec, false);
	alc_shutup_pins(codec);
	if (spec->ultra_low_power) {
		msleep(50);
		alc_update_coef_idx(codec, 0x08, 0x0f << 2, 0x0c << 2);
		alc_update_coef_idx(codec, 0x0e, 7<<6, 0);
		alc_update_coef_idx(codec, 0x33, 1<<11, 1<<11);
		alc_update_coef_idx(codec, 0x4a, 3<<4, 2<<4);
		msleep(30);
	}
}

static void alc222_init(struct hda_codec *codec)
{
	struct alc_spec *spec = codec->spec;
	hda_nid_t hp_pin = alc_get_hp_pin(spec);
	bool hp1_pin_sense, hp2_pin_sense;

	if (!hp_pin)
		return;

	msleep(30);

	hp1_pin_sense = snd_hda_jack_detect(codec, hp_pin);
	hp2_pin_sense = snd_hda_jack_detect(codec, 0x14);

	if (hp1_pin_sense || hp2_pin_sense) {
		msleep(2);

		if (hp1_pin_sense)
			snd_hda_codec_write(codec, hp_pin, 0,
				    AC_VERB_SET_PIN_WIDGET_CONTROL, PIN_OUT);
		if (hp2_pin_sense)
			snd_hda_codec_write(codec, 0x14, 0,
				    AC_VERB_SET_PIN_WIDGET_CONTROL, PIN_OUT);
		msleep(75);

		if (hp1_pin_sense)
			snd_hda_codec_write(codec, hp_pin, 0,
				    AC_VERB_SET_AMP_GAIN_MUTE, AMP_OUT_UNMUTE);
		if (hp2_pin_sense)
			snd_hda_codec_write(codec, 0x14, 0,
				    AC_VERB_SET_AMP_GAIN_MUTE, AMP_OUT_UNMUTE);

		msleep(75);
	}
}

static void alc222_shutup(struct hda_codec *codec)
{
	struct alc_spec *spec = codec->spec;
	hda_nid_t hp_pin = alc_get_hp_pin(spec);
	bool hp1_pin_sense, hp2_pin_sense;

	if (!hp_pin)
		hp_pin = 0x21;

	hp1_pin_sense = snd_hda_jack_detect(codec, hp_pin);
	hp2_pin_sense = snd_hda_jack_detect(codec, 0x14);

	if (hp1_pin_sense || hp2_pin_sense) {
		msleep(2);

		if (hp1_pin_sense)
			snd_hda_codec_write(codec, hp_pin, 0,
				    AC_VERB_SET_AMP_GAIN_MUTE, AMP_OUT_MUTE);
		if (hp2_pin_sense)
			snd_hda_codec_write(codec, 0x14, 0,
				    AC_VERB_SET_AMP_GAIN_MUTE, AMP_OUT_MUTE);

		msleep(75);

		if (hp1_pin_sense)
			snd_hda_codec_write(codec, hp_pin, 0,
				    AC_VERB_SET_PIN_WIDGET_CONTROL, 0x0);
		if (hp2_pin_sense)
			snd_hda_codec_write(codec, 0x14, 0,
				    AC_VERB_SET_PIN_WIDGET_CONTROL, 0x0);

		msleep(75);
	}
	alc_auto_setup_eapd(codec, false);
	alc_shutup_pins(codec);
}

static void alc_default_init(struct hda_codec *codec)
{
	struct alc_spec *spec = codec->spec;
	hda_nid_t hp_pin = alc_get_hp_pin(spec);
	bool hp_pin_sense;

	if (!hp_pin)
		return;

	msleep(30);

	hp_pin_sense = snd_hda_jack_detect(codec, hp_pin);

	if (hp_pin_sense) {
		msleep(2);

		snd_hda_codec_write(codec, hp_pin, 0,
				    AC_VERB_SET_PIN_WIDGET_CONTROL, PIN_OUT);

		msleep(75);

		snd_hda_codec_write(codec, hp_pin, 0,
				    AC_VERB_SET_AMP_GAIN_MUTE, AMP_OUT_UNMUTE);
		msleep(75);
	}
}

static void alc_default_shutup(struct hda_codec *codec)
{
	struct alc_spec *spec = codec->spec;
	hda_nid_t hp_pin = alc_get_hp_pin(spec);
	bool hp_pin_sense;

	if (!hp_pin) {
		alc269_shutup(codec);
		return;
	}

	hp_pin_sense = snd_hda_jack_detect(codec, hp_pin);

	if (hp_pin_sense) {
		msleep(2);

		snd_hda_codec_write(codec, hp_pin, 0,
				    AC_VERB_SET_AMP_GAIN_MUTE, AMP_OUT_MUTE);

		msleep(75);

		if (!spec->no_shutup_pins)
			snd_hda_codec_write(codec, hp_pin, 0,
					    AC_VERB_SET_PIN_WIDGET_CONTROL, 0x0);

		msleep(75);
	}
	alc_auto_setup_eapd(codec, false);
	alc_shutup_pins(codec);
}

static void alc294_hp_init(struct hda_codec *codec)
{
	struct alc_spec *spec = codec->spec;
	hda_nid_t hp_pin = alc_get_hp_pin(spec);
	int i, val;

	if (!hp_pin)
		return;

	snd_hda_codec_write(codec, hp_pin, 0,
			    AC_VERB_SET_AMP_GAIN_MUTE, AMP_OUT_MUTE);

	msleep(100);

	if (!spec->no_shutup_pins)
		snd_hda_codec_write(codec, hp_pin, 0,
				    AC_VERB_SET_PIN_WIDGET_CONTROL, 0x0);

	alc_update_coef_idx(codec, 0x6f, 0x000f, 0);/* Set HP depop to manual mode */
	alc_update_coefex_idx(codec, 0x58, 0x00, 0x8000, 0x8000); /* HP depop procedure start */

	/* Wait for depop procedure finish  */
	val = alc_read_coefex_idx(codec, 0x58, 0x01);
	for (i = 0; i < 20 && val & 0x0080; i++) {
		msleep(50);
		val = alc_read_coefex_idx(codec, 0x58, 0x01);
	}
	/* Set HP depop to auto mode */
	alc_update_coef_idx(codec, 0x6f, 0x000f, 0x000b);
	msleep(50);
}

static void alc294_init(struct hda_codec *codec)
{
	struct alc_spec *spec = codec->spec;

	/* required only at boot or S4 resume time */
	if (!spec->done_hp_init || is_s4_resume(codec)) {
		alc294_hp_init(codec);
		spec->done_hp_init = true;
	}
	alc_default_init(codec);
}

static void alc5505_coef_set(struct hda_codec *codec, unsigned int index_reg,
			     unsigned int val)
{
	snd_hda_codec_write(codec, 0x51, 0, AC_VERB_SET_COEF_INDEX, index_reg >> 1);
	snd_hda_codec_write(codec, 0x51, 0, AC_VERB_SET_PROC_COEF, val & 0xffff); /* LSB */
	snd_hda_codec_write(codec, 0x51, 0, AC_VERB_SET_PROC_COEF, val >> 16); /* MSB */
}

static int alc5505_coef_get(struct hda_codec *codec, unsigned int index_reg)
{
	unsigned int val;

	snd_hda_codec_write(codec, 0x51, 0, AC_VERB_SET_COEF_INDEX, index_reg >> 1);
	val = snd_hda_codec_read(codec, 0x51, 0, AC_VERB_GET_PROC_COEF, 0)
		& 0xffff;
	val |= snd_hda_codec_read(codec, 0x51, 0, AC_VERB_GET_PROC_COEF, 0)
		<< 16;
	return val;
}

static void alc5505_dsp_halt(struct hda_codec *codec)
{
	unsigned int val;

	alc5505_coef_set(codec, 0x3000, 0x000c); /* DSP CPU stop */
	alc5505_coef_set(codec, 0x880c, 0x0008); /* DDR enter self refresh */
	alc5505_coef_set(codec, 0x61c0, 0x11110080); /* Clock control for PLL and CPU */
	alc5505_coef_set(codec, 0x6230, 0xfc0d4011); /* Disable Input OP */
	alc5505_coef_set(codec, 0x61b4, 0x040a2b03); /* Stop PLL2 */
	alc5505_coef_set(codec, 0x61b0, 0x00005b17); /* Stop PLL1 */
	alc5505_coef_set(codec, 0x61b8, 0x04133303); /* Stop PLL3 */
	val = alc5505_coef_get(codec, 0x6220);
	alc5505_coef_set(codec, 0x6220, (val | 0x3000)); /* switch Ringbuffer clock to DBUS clock */
}

static void alc5505_dsp_back_from_halt(struct hda_codec *codec)
{
	alc5505_coef_set(codec, 0x61b8, 0x04133302);
	alc5505_coef_set(codec, 0x61b0, 0x00005b16);
	alc5505_coef_set(codec, 0x61b4, 0x040a2b02);
	alc5505_coef_set(codec, 0x6230, 0xf80d4011);
	alc5505_coef_set(codec, 0x6220, 0x2002010f);
	alc5505_coef_set(codec, 0x880c, 0x00000004);
}

static void alc5505_dsp_init(struct hda_codec *codec)
{
	unsigned int val;

	alc5505_dsp_halt(codec);
	alc5505_dsp_back_from_halt(codec);
	alc5505_coef_set(codec, 0x61b0, 0x5b14); /* PLL1 control */
	alc5505_coef_set(codec, 0x61b0, 0x5b16);
	alc5505_coef_set(codec, 0x61b4, 0x04132b00); /* PLL2 control */
	alc5505_coef_set(codec, 0x61b4, 0x04132b02);
	alc5505_coef_set(codec, 0x61b8, 0x041f3300); /* PLL3 control*/
	alc5505_coef_set(codec, 0x61b8, 0x041f3302);
	snd_hda_codec_write(codec, 0x51, 0, AC_VERB_SET_CODEC_RESET, 0); /* Function reset */
	alc5505_coef_set(codec, 0x61b8, 0x041b3302);
	alc5505_coef_set(codec, 0x61b8, 0x04173302);
	alc5505_coef_set(codec, 0x61b8, 0x04163302);
	alc5505_coef_set(codec, 0x8800, 0x348b328b); /* DRAM control */
	alc5505_coef_set(codec, 0x8808, 0x00020022); /* DRAM control */
	alc5505_coef_set(codec, 0x8818, 0x00000400); /* DRAM control */

	val = alc5505_coef_get(codec, 0x6200) >> 16; /* Read revision ID */
	if (val <= 3)
		alc5505_coef_set(codec, 0x6220, 0x2002010f); /* I/O PAD Configuration */
	else
		alc5505_coef_set(codec, 0x6220, 0x6002018f);

	alc5505_coef_set(codec, 0x61ac, 0x055525f0); /**/
	alc5505_coef_set(codec, 0x61c0, 0x12230080); /* Clock control */
	alc5505_coef_set(codec, 0x61b4, 0x040e2b02); /* PLL2 control */
	alc5505_coef_set(codec, 0x61bc, 0x010234f8); /* OSC Control */
	alc5505_coef_set(codec, 0x880c, 0x00000004); /* DRAM Function control */
	alc5505_coef_set(codec, 0x880c, 0x00000003);
	alc5505_coef_set(codec, 0x880c, 0x00000010);

#ifdef HALT_REALTEK_ALC5505
	alc5505_dsp_halt(codec);
#endif
}

#ifdef HALT_REALTEK_ALC5505
#define alc5505_dsp_suspend(codec)	do { } while (0) /* NOP */
#define alc5505_dsp_resume(codec)	do { } while (0) /* NOP */
#else
#define alc5505_dsp_suspend(codec)	alc5505_dsp_halt(codec)
#define alc5505_dsp_resume(codec)	alc5505_dsp_back_from_halt(codec)
#endif

static int alc269_suspend(struct hda_codec *codec)
{
	struct alc_spec *spec = codec->spec;

	if (spec->has_alc5505_dsp)
		alc5505_dsp_suspend(codec);

	return alc_suspend(codec);
}

static int alc269_resume(struct hda_codec *codec)
{
	struct alc_spec *spec = codec->spec;

	if (spec->codec_variant == ALC269_TYPE_ALC269VB)
		alc269vb_toggle_power_output(codec, 0);
	if (spec->codec_variant == ALC269_TYPE_ALC269VB &&
			(alc_get_coef0(codec) & 0x00ff) == 0x018) {
		msleep(150);
	}

	snd_hda_codec_init(codec);

	if (spec->codec_variant == ALC269_TYPE_ALC269VB)
		alc269vb_toggle_power_output(codec, 1);
	if (spec->codec_variant == ALC269_TYPE_ALC269VB &&
			(alc_get_coef0(codec) & 0x00ff) == 0x017) {
		msleep(200);
	}

	snd_hda_regmap_sync(codec);
	hda_call_check_power_status(codec, 0x01);

	/* on some machine, the BIOS will clear the codec gpio data when enter
	 * suspend, and won't restore the data after resume, so we restore it
	 * in the driver.
	 */
	if (spec->gpio_data)
		alc_write_gpio_data(codec);

	if (spec->has_alc5505_dsp)
		alc5505_dsp_resume(codec);

	return 0;
}

static void alc269_fixup_pincfg_no_hp_to_lineout(struct hda_codec *codec,
						 const struct hda_fixup *fix, int action)
{
	struct alc_spec *spec = codec->spec;

	if (action == HDA_FIXUP_ACT_PRE_PROBE)
		spec->parse_flags = HDA_PINCFG_NO_HP_FIXUP;
}

static void alc269_fixup_pincfg_U7x7_headset_mic(struct hda_codec *codec,
						 const struct hda_fixup *fix,
						 int action)
{
	unsigned int cfg_headphone = snd_hda_codec_get_pincfg(codec, 0x21);
	unsigned int cfg_headset_mic = snd_hda_codec_get_pincfg(codec, 0x19);

	if (cfg_headphone && cfg_headset_mic == 0x411111f0)
		snd_hda_codec_set_pincfg(codec, 0x19,
			(cfg_headphone & ~AC_DEFCFG_DEVICE) |
			(AC_JACK_MIC_IN << AC_DEFCFG_DEVICE_SHIFT));
}

static void alc269_fixup_hweq(struct hda_codec *codec,
			       const struct hda_fixup *fix, int action)
{
	if (action == HDA_FIXUP_ACT_INIT)
		alc_update_coef_idx(codec, 0x1e, 0, 0x80);
}

static void alc271_fixup_dmic(struct hda_codec *codec,
			      const struct hda_fixup *fix, int action)
{
	static const struct hda_verb verbs[] = {
		{0x20, AC_VERB_SET_COEF_INDEX, 0x0d},
		{0x20, AC_VERB_SET_PROC_COEF, 0x4000},
		{}
	};
	unsigned int cfg;

	if (strcmp(codec->core.chip_name, "ALC271X") &&
	    strcmp(codec->core.chip_name, "ALC269VB"))
		return;
	cfg = snd_hda_codec_get_pincfg(codec, 0x12);
	if (get_defcfg_connect(cfg) == AC_JACK_PORT_FIXED)
		snd_hda_sequence_write(codec, verbs);
}

/* Fix the speaker amp after resume, etc */
static void alc269vb_fixup_aspire_e1_coef(struct hda_codec *codec,
					  const struct hda_fixup *fix,
					  int action)
{
	if (action == HDA_FIXUP_ACT_INIT)
		alc_update_coef_idx(codec, 0x0d, 0x6000, 0x6000);
}

static void alc269_fixup_pcm_44k(struct hda_codec *codec,
				 const struct hda_fixup *fix, int action)
{
	struct alc_spec *spec = codec->spec;

	if (action != HDA_FIXUP_ACT_PROBE)
		return;

	/* Due to a hardware problem on Lenovo Ideadpad, we need to
	 * fix the sample rate of analog I/O to 44.1kHz
	 */
	spec->gen.stream_analog_playback = &alc269_44k_pcm_analog_playback;
	spec->gen.stream_analog_capture = &alc269_44k_pcm_analog_capture;
}

static void alc269_fixup_stereo_dmic(struct hda_codec *codec,
				     const struct hda_fixup *fix, int action)
{
	/* The digital-mic unit sends PDM (differential signal) instead of
	 * the standard PCM, thus you can't record a valid mono stream as is.
	 * Below is a workaround specific to ALC269 to control the dmic
	 * signal source as mono.
	 */
	if (action == HDA_FIXUP_ACT_INIT)
		alc_update_coef_idx(codec, 0x07, 0, 0x80);
}

static void alc269_quanta_automute(struct hda_codec *codec)
{
	snd_hda_gen_update_outputs(codec);

	alc_write_coef_idx(codec, 0x0c, 0x680);
	alc_write_coef_idx(codec, 0x0c, 0x480);
}

static void alc269_fixup_quanta_mute(struct hda_codec *codec,
				     const struct hda_fixup *fix, int action)
{
	struct alc_spec *spec = codec->spec;
	if (action != HDA_FIXUP_ACT_PROBE)
		return;
	spec->gen.automute_hook = alc269_quanta_automute;
}

static void alc269_x101_hp_automute_hook(struct hda_codec *codec,
					 struct hda_jack_callback *jack)
{
	struct alc_spec *spec = codec->spec;
	int vref;
	msleep(200);
	snd_hda_gen_hp_automute(codec, jack);

	vref = spec->gen.hp_jack_present ? PIN_VREF80 : 0;
	msleep(100);
	snd_hda_codec_write(codec, 0x18, 0, AC_VERB_SET_PIN_WIDGET_CONTROL,
			    vref);
	msleep(500);
	snd_hda_codec_write(codec, 0x18, 0, AC_VERB_SET_PIN_WIDGET_CONTROL,
			    vref);
}

/*
 * Magic sequence to make Huawei Matebook X right speaker working (bko#197801)
 */
struct hda_alc298_mbxinit {
	unsigned char value_0x23;
	unsigned char value_0x25;
};

static void alc298_huawei_mbx_stereo_seq(struct hda_codec *codec,
					 const struct hda_alc298_mbxinit *initval,
					 bool first)
{
	snd_hda_codec_write(codec, 0x06, 0, AC_VERB_SET_DIGI_CONVERT_3, 0x0);
	alc_write_coef_idx(codec, 0x26, 0xb000);

	if (first)
		snd_hda_codec_write(codec, 0x21, 0, AC_VERB_GET_PIN_SENSE, 0x0);

	snd_hda_codec_write(codec, 0x6, 0, AC_VERB_SET_DIGI_CONVERT_3, 0x80);
	alc_write_coef_idx(codec, 0x26, 0xf000);
	alc_write_coef_idx(codec, 0x23, initval->value_0x23);

	if (initval->value_0x23 != 0x1e)
		alc_write_coef_idx(codec, 0x25, initval->value_0x25);

	snd_hda_codec_write(codec, 0x20, 0, AC_VERB_SET_COEF_INDEX, 0x26);
	snd_hda_codec_write(codec, 0x20, 0, AC_VERB_SET_PROC_COEF, 0xb010);
}

static void alc298_fixup_huawei_mbx_stereo(struct hda_codec *codec,
					   const struct hda_fixup *fix,
					   int action)
{
	/* Initialization magic */
	static const struct hda_alc298_mbxinit dac_init[] = {
		{0x0c, 0x00}, {0x0d, 0x00}, {0x0e, 0x00}, {0x0f, 0x00},
		{0x10, 0x00}, {0x1a, 0x40}, {0x1b, 0x82}, {0x1c, 0x00},
		{0x1d, 0x00}, {0x1e, 0x00}, {0x1f, 0x00},
		{0x20, 0xc2}, {0x21, 0xc8}, {0x22, 0x26}, {0x23, 0x24},
		{0x27, 0xff}, {0x28, 0xff}, {0x29, 0xff}, {0x2a, 0x8f},
		{0x2b, 0x02}, {0x2c, 0x48}, {0x2d, 0x34}, {0x2e, 0x00},
		{0x2f, 0x00},
		{0x30, 0x00}, {0x31, 0x00}, {0x32, 0x00}, {0x33, 0x00},
		{0x34, 0x00}, {0x35, 0x01}, {0x36, 0x93}, {0x37, 0x0c},
		{0x38, 0x00}, {0x39, 0x00}, {0x3a, 0xf8}, {0x38, 0x80},
		{}
	};
	const struct hda_alc298_mbxinit *seq;

	if (action != HDA_FIXUP_ACT_INIT)
		return;

	/* Start */
	snd_hda_codec_write(codec, 0x06, 0, AC_VERB_SET_DIGI_CONVERT_3, 0x00);
	snd_hda_codec_write(codec, 0x06, 0, AC_VERB_SET_DIGI_CONVERT_3, 0x80);
	alc_write_coef_idx(codec, 0x26, 0xf000);
	alc_write_coef_idx(codec, 0x22, 0x31);
	alc_write_coef_idx(codec, 0x23, 0x0b);
	alc_write_coef_idx(codec, 0x25, 0x00);
	snd_hda_codec_write(codec, 0x20, 0, AC_VERB_SET_COEF_INDEX, 0x26);
	snd_hda_codec_write(codec, 0x20, 0, AC_VERB_SET_PROC_COEF, 0xb010);

	for (seq = dac_init; seq->value_0x23; seq++)
		alc298_huawei_mbx_stereo_seq(codec, seq, seq == dac_init);
}

static void alc269_fixup_x101_headset_mic(struct hda_codec *codec,
				     const struct hda_fixup *fix, int action)
{
	struct alc_spec *spec = codec->spec;
	if (action == HDA_FIXUP_ACT_PRE_PROBE) {
		spec->parse_flags |= HDA_PINCFG_HEADSET_MIC;
		spec->gen.hp_automute_hook = alc269_x101_hp_automute_hook;
	}
}

static void alc_update_vref_led(struct hda_codec *codec, hda_nid_t pin,
				bool polarity, bool on)
{
	unsigned int pinval;

	if (!pin)
		return;
	if (polarity)
		on = !on;
	pinval = snd_hda_codec_get_pin_target(codec, pin);
	pinval &= ~AC_PINCTL_VREFEN;
	pinval |= on ? AC_PINCTL_VREF_80 : AC_PINCTL_VREF_HIZ;
	/* temporarily power up/down for setting VREF */
	CLASS(snd_hda_power_pm, pm)(codec);
	snd_hda_set_pin_ctl_cache(codec, pin, pinval);
}

/* update mute-LED according to the speaker mute state via mic VREF pin */
static int vref_mute_led_set(struct led_classdev *led_cdev,
			     enum led_brightness brightness)
{
	struct hda_codec *codec = dev_to_hda_codec(led_cdev->dev->parent);
	struct alc_spec *spec = codec->spec;

	alc_update_vref_led(codec, spec->mute_led_nid,
			    spec->mute_led_polarity, brightness);
	return 0;
}

/* Make sure the led works even in runtime suspend */
static unsigned int led_power_filter(struct hda_codec *codec,
						  hda_nid_t nid,
						  unsigned int power_state)
{
	struct alc_spec *spec = codec->spec;

	if (power_state != AC_PWRST_D3 || nid == 0 ||
	    (nid != spec->mute_led_nid && nid != spec->cap_mute_led_nid))
		return power_state;

	/* Set pin ctl again, it might have just been set to 0 */
	snd_hda_set_pin_ctl(codec, nid,
			    snd_hda_codec_get_pin_target(codec, nid));

	return snd_hda_gen_path_power_filter(codec, nid, power_state);
}

static void alc269_fixup_hp_mute_led(struct hda_codec *codec,
				     const struct hda_fixup *fix, int action)
{
	struct alc_spec *spec = codec->spec;
	const struct dmi_device *dev = NULL;

	if (action != HDA_FIXUP_ACT_PRE_PROBE)
		return;

	while ((dev = dmi_find_device(DMI_DEV_TYPE_OEM_STRING, NULL, dev))) {
		int pol, pin;
		if (sscanf(dev->name, "HP_Mute_LED_%d_%x", &pol, &pin) != 2)
			continue;
		if (pin < 0x0a || pin >= 0x10)
			break;
		spec->mute_led_polarity = pol;
		spec->mute_led_nid = pin - 0x0a + 0x18;
		snd_hda_gen_add_mute_led_cdev(codec, vref_mute_led_set);
		codec->power_filter = led_power_filter;
		codec_dbg(codec,
			  "Detected mute LED for %x:%d\n", spec->mute_led_nid,
			   spec->mute_led_polarity);
		break;
	}
}

static void alc269_fixup_hp_mute_led_micx(struct hda_codec *codec,
					  const struct hda_fixup *fix,
					  int action, hda_nid_t pin)
{
	struct alc_spec *spec = codec->spec;

	if (action == HDA_FIXUP_ACT_PRE_PROBE) {
		spec->mute_led_polarity = 0;
		spec->mute_led_nid = pin;
		snd_hda_gen_add_mute_led_cdev(codec, vref_mute_led_set);
		codec->power_filter = led_power_filter;
	}
}

static void alc269_fixup_hp_mute_led_mic1(struct hda_codec *codec,
				const struct hda_fixup *fix, int action)
{
	alc269_fixup_hp_mute_led_micx(codec, fix, action, 0x18);
}

static void alc269_fixup_hp_mute_led_mic2(struct hda_codec *codec,
				const struct hda_fixup *fix, int action)
{
	alc269_fixup_hp_mute_led_micx(codec, fix, action, 0x19);
}

static void alc269_fixup_hp_mute_led_mic3(struct hda_codec *codec,
				const struct hda_fixup *fix, int action)
{
	alc269_fixup_hp_mute_led_micx(codec, fix, action, 0x1b);
}

static void alc236_fixup_hp_gpio_led(struct hda_codec *codec,
				const struct hda_fixup *fix, int action)
{
	alc_fixup_hp_gpio_led(codec, action, 0x02, 0x01);
}

static void alc269_fixup_hp_gpio_led(struct hda_codec *codec,
				const struct hda_fixup *fix, int action)
{
	alc_fixup_hp_gpio_led(codec, action, 0x08, 0x10);
}

static void alc285_fixup_hp_gpio_led(struct hda_codec *codec,
				const struct hda_fixup *fix, int action)
{
	alc_fixup_hp_gpio_led(codec, action, 0x04, 0x01);
}

static void alc286_fixup_hp_gpio_led(struct hda_codec *codec,
				const struct hda_fixup *fix, int action)
{
	alc_fixup_hp_gpio_led(codec, action, 0x02, 0x20);
}

static void alc287_fixup_hp_gpio_led(struct hda_codec *codec,
				const struct hda_fixup *fix, int action)
{
	alc_fixup_hp_gpio_led(codec, action, 0x10, 0);
}

static void alc245_fixup_hp_gpio_led(struct hda_codec *codec,
				const struct hda_fixup *fix, int action)
{
	struct alc_spec *spec = codec->spec;

	if (action == HDA_FIXUP_ACT_PRE_PROBE)
		spec->micmute_led_polarity = 1;
	alc_fixup_hp_gpio_led(codec, action, 0, 0x04);
}

/* turn on/off mic-mute LED per capture hook via VREF change */
static int vref_micmute_led_set(struct led_classdev *led_cdev,
				enum led_brightness brightness)
{
	struct hda_codec *codec = dev_to_hda_codec(led_cdev->dev->parent);
	struct alc_spec *spec = codec->spec;

	alc_update_vref_led(codec, spec->cap_mute_led_nid,
			    spec->micmute_led_polarity, brightness);
	return 0;
}

static void alc269_fixup_hp_gpio_mic1_led(struct hda_codec *codec,
				const struct hda_fixup *fix, int action)
{
	struct alc_spec *spec = codec->spec;

	alc_fixup_hp_gpio_led(codec, action, 0x08, 0);
	if (action == HDA_FIXUP_ACT_PRE_PROBE) {
		/* Like hp_gpio_mic1_led, but also needs GPIO4 low to
		 * enable headphone amp
		 */
		spec->gpio_mask |= 0x10;
		spec->gpio_dir |= 0x10;
		spec->cap_mute_led_nid = 0x18;
		snd_hda_gen_add_micmute_led_cdev(codec, vref_micmute_led_set);
		codec->power_filter = led_power_filter;
	}
}

static void alc280_fixup_hp_gpio4(struct hda_codec *codec,
				   const struct hda_fixup *fix, int action)
{
	struct alc_spec *spec = codec->spec;

	alc_fixup_hp_gpio_led(codec, action, 0x08, 0);
	if (action == HDA_FIXUP_ACT_PRE_PROBE) {
		spec->cap_mute_led_nid = 0x18;
		snd_hda_gen_add_micmute_led_cdev(codec, vref_micmute_led_set);
		codec->power_filter = led_power_filter;
	}
}

/* HP Spectre x360 14 model needs a unique workaround for enabling the amp;
 * it needs to toggle the GPIO0 once on and off at each time (bko#210633)
 */
static void alc245_fixup_hp_x360_amp(struct hda_codec *codec,
				     const struct hda_fixup *fix, int action)
{
	struct alc_spec *spec = codec->spec;

	switch (action) {
	case HDA_FIXUP_ACT_PRE_PROBE:
		spec->gpio_mask |= 0x01;
		spec->gpio_dir |= 0x01;
		break;
	case HDA_FIXUP_ACT_INIT:
		/* need to toggle GPIO to enable the amp */
		alc_update_gpio_data(codec, 0x01, true);
		msleep(100);
		alc_update_gpio_data(codec, 0x01, false);
		break;
	}
}

/* toggle GPIO2 at each time stream is started; we use PREPARE state instead */
static void alc274_hp_envy_pcm_hook(struct hda_pcm_stream *hinfo,
				    struct hda_codec *codec,
				    struct snd_pcm_substream *substream,
				    int action)
{
	switch (action) {
	case HDA_GEN_PCM_ACT_PREPARE:
		alc_update_gpio_data(codec, 0x04, true);
		break;
	case HDA_GEN_PCM_ACT_CLEANUP:
		alc_update_gpio_data(codec, 0x04, false);
		break;
	}
}

static void alc274_fixup_hp_envy_gpio(struct hda_codec *codec,
				      const struct hda_fixup *fix,
				      int action)
{
	struct alc_spec *spec = codec->spec;

	if (action == HDA_FIXUP_ACT_PROBE) {
		spec->gpio_mask |= 0x04;
		spec->gpio_dir |= 0x04;
		spec->gen.pcm_playback_hook = alc274_hp_envy_pcm_hook;
	}
}

static void alc_update_coef_led(struct hda_codec *codec,
				struct alc_coef_led *led,
				bool polarity, bool on)
{
	if (polarity)
		on = !on;
	/* temporarily power up/down for setting COEF bit */
	alc_update_coef_idx(codec, led->idx, led->mask,
			    on ? led->on : led->off);
}

/* update mute-LED according to the speaker mute state via COEF bit */
static int coef_mute_led_set(struct led_classdev *led_cdev,
			     enum led_brightness brightness)
{
	struct hda_codec *codec = dev_to_hda_codec(led_cdev->dev->parent);
	struct alc_spec *spec = codec->spec;

	alc_update_coef_led(codec, &spec->mute_led_coef,
			    spec->mute_led_polarity, brightness);
	return 0;
}

static void alc285_fixup_hp_mute_led_coefbit(struct hda_codec *codec,
					  const struct hda_fixup *fix,
					  int action)
{
	struct alc_spec *spec = codec->spec;

	if (action == HDA_FIXUP_ACT_PRE_PROBE) {
		spec->mute_led_polarity = 0;
		spec->mute_led_coef.idx = 0x0b;
		spec->mute_led_coef.mask = 1 << 3;
		spec->mute_led_coef.on = 1 << 3;
		spec->mute_led_coef.off = 0;
		snd_hda_gen_add_mute_led_cdev(codec, coef_mute_led_set);
	}
}

static void alc236_fixup_hp_mute_led_coefbit(struct hda_codec *codec,
					  const struct hda_fixup *fix,
					  int action)
{
	struct alc_spec *spec = codec->spec;

	if (action == HDA_FIXUP_ACT_PRE_PROBE) {
		spec->mute_led_polarity = 0;
		spec->mute_led_coef.idx = 0x34;
		spec->mute_led_coef.mask = 1 << 5;
		spec->mute_led_coef.on = 0;
		spec->mute_led_coef.off = 1 << 5;
		snd_hda_gen_add_mute_led_cdev(codec, coef_mute_led_set);
	}
}

static void alc236_fixup_hp_mute_led_coefbit2(struct hda_codec *codec,
					  const struct hda_fixup *fix, int action)
{
	struct alc_spec *spec = codec->spec;

	if (action == HDA_FIXUP_ACT_PRE_PROBE) {
		spec->mute_led_polarity = 0;
		spec->mute_led_coef.idx = 0x07;
		spec->mute_led_coef.mask = 1;
		spec->mute_led_coef.on = 1;
		spec->mute_led_coef.off = 0;
		snd_hda_gen_add_mute_led_cdev(codec, coef_mute_led_set);
	}
}

static void alc245_fixup_hp_mute_led_coefbit(struct hda_codec *codec,
					  const struct hda_fixup *fix,
					  int action)
{
	struct alc_spec *spec = codec->spec;

	if (action == HDA_FIXUP_ACT_PRE_PROBE) {
		spec->mute_led_polarity = 0;
		spec->mute_led_coef.idx = 0x0b;
		spec->mute_led_coef.mask = 3 << 2;
		spec->mute_led_coef.on = 2 << 2;
		spec->mute_led_coef.off = 1 << 2;
		snd_hda_gen_add_mute_led_cdev(codec, coef_mute_led_set);
	}
}

static void alc245_fixup_hp_mute_led_v1_coefbit(struct hda_codec *codec,
					  const struct hda_fixup *fix,
					  int action)
{
	struct alc_spec *spec = codec->spec;

	if (action == HDA_FIXUP_ACT_PRE_PROBE) {
		spec->mute_led_polarity = 0;
		spec->mute_led_coef.idx = 0x0b;
		spec->mute_led_coef.mask = 3 << 2;
		spec->mute_led_coef.on = 1 << 3;
		spec->mute_led_coef.off = 0;
		snd_hda_gen_add_mute_led_cdev(codec, coef_mute_led_set);
	}
}

/* turn on/off mic-mute LED per capture hook by coef bit */
static int coef_micmute_led_set(struct led_classdev *led_cdev,
				enum led_brightness brightness)
{
	struct hda_codec *codec = dev_to_hda_codec(led_cdev->dev->parent);
	struct alc_spec *spec = codec->spec;

	alc_update_coef_led(codec, &spec->mic_led_coef,
			    spec->micmute_led_polarity, brightness);
	return 0;
}

static void alc285_fixup_hp_coef_micmute_led(struct hda_codec *codec,
				const struct hda_fixup *fix, int action)
{
	struct alc_spec *spec = codec->spec;

	if (action == HDA_FIXUP_ACT_PRE_PROBE) {
		spec->mic_led_coef.idx = 0x19;
		spec->mic_led_coef.mask = 1 << 13;
		spec->mic_led_coef.on = 1 << 13;
		spec->mic_led_coef.off = 0;
		snd_hda_gen_add_micmute_led_cdev(codec, coef_micmute_led_set);
	}
}

static void alc285_fixup_hp_gpio_micmute_led(struct hda_codec *codec,
				const struct hda_fixup *fix, int action)
{
	struct alc_spec *spec = codec->spec;

	if (action == HDA_FIXUP_ACT_PRE_PROBE)
		spec->micmute_led_polarity = 1;
	alc_fixup_hp_gpio_led(codec, action, 0, 0x04);
}

static void alc236_fixup_hp_coef_micmute_led(struct hda_codec *codec,
				const struct hda_fixup *fix, int action)
{
	struct alc_spec *spec = codec->spec;

	if (action == HDA_FIXUP_ACT_PRE_PROBE) {
		spec->mic_led_coef.idx = 0x35;
		spec->mic_led_coef.mask = 3 << 2;
		spec->mic_led_coef.on = 2 << 2;
		spec->mic_led_coef.off = 1 << 2;
		snd_hda_gen_add_micmute_led_cdev(codec, coef_micmute_led_set);
	}
}

static void alc295_fixup_hp_mute_led_coefbit11(struct hda_codec *codec,
				const struct hda_fixup *fix, int action)
{
	struct alc_spec *spec = codec->spec;

	if (action == HDA_FIXUP_ACT_PRE_PROBE) {
		spec->mute_led_polarity = 0;
		spec->mute_led_coef.idx = 0xb;
		spec->mute_led_coef.mask = 3 << 3;
		spec->mute_led_coef.on = 1 << 3;
		spec->mute_led_coef.off = 1 << 4;
		snd_hda_gen_add_mute_led_cdev(codec, coef_mute_led_set);
	}
}

static void alc285_fixup_hp_mute_led(struct hda_codec *codec,
				const struct hda_fixup *fix, int action)
{
	alc285_fixup_hp_mute_led_coefbit(codec, fix, action);
	alc285_fixup_hp_coef_micmute_led(codec, fix, action);
}

static void alc285_fixup_hp_spectre_x360_mute_led(struct hda_codec *codec,
				const struct hda_fixup *fix, int action)
{
	alc285_fixup_hp_mute_led_coefbit(codec, fix, action);
	alc285_fixup_hp_gpio_micmute_led(codec, fix, action);
}

static void alc236_fixup_hp_mute_led(struct hda_codec *codec,
				const struct hda_fixup *fix, int action)
{
	alc236_fixup_hp_mute_led_coefbit(codec, fix, action);
	alc236_fixup_hp_coef_micmute_led(codec, fix, action);
}

static void alc236_fixup_hp_micmute_led_vref(struct hda_codec *codec,
				const struct hda_fixup *fix, int action)
{
	struct alc_spec *spec = codec->spec;

	if (action == HDA_FIXUP_ACT_PRE_PROBE) {
		spec->cap_mute_led_nid = 0x1a;
		snd_hda_gen_add_micmute_led_cdev(codec, vref_micmute_led_set);
		codec->power_filter = led_power_filter;
	}
}

static void alc236_fixup_hp_mute_led_micmute_vref(struct hda_codec *codec,
				const struct hda_fixup *fix, int action)
{
	alc236_fixup_hp_mute_led_coefbit(codec, fix, action);
	alc236_fixup_hp_micmute_led_vref(codec, fix, action);
}

static inline void alc298_samsung_write_coef_pack(struct hda_codec *codec,
						  const unsigned short coefs[2])
{
	alc_write_coef_idx(codec, 0x23, coefs[0]);
	alc_write_coef_idx(codec, 0x25, coefs[1]);
	alc_write_coef_idx(codec, 0x26, 0xb011);
}

struct alc298_samsung_amp_desc {
	unsigned char nid;
	unsigned short init_seq[2][2];
};

static void alc298_fixup_samsung_amp(struct hda_codec *codec,
				     const struct hda_fixup *fix, int action)
{
	int i, j;
	static const unsigned short init_seq[][2] = {
		{ 0x19, 0x00 }, { 0x20, 0xc0 }, { 0x22, 0x44 }, { 0x23, 0x08 },
		{ 0x24, 0x85 }, { 0x25, 0x41 }, { 0x35, 0x40 }, { 0x36, 0x01 },
		{ 0x38, 0x81 }, { 0x3a, 0x03 }, { 0x3b, 0x81 }, { 0x40, 0x3e },
		{ 0x41, 0x07 }, { 0x400, 0x1 }
	};
	static const struct alc298_samsung_amp_desc amps[] = {
		{ 0x3a, { { 0x18, 0x1 }, { 0x26, 0x0 } } },
		{ 0x39, { { 0x18, 0x2 }, { 0x26, 0x1 } } }
	};

	if (action != HDA_FIXUP_ACT_INIT)
		return;

	for (i = 0; i < ARRAY_SIZE(amps); i++) {
		alc_write_coef_idx(codec, 0x22, amps[i].nid);

		for (j = 0; j < ARRAY_SIZE(amps[i].init_seq); j++)
			alc298_samsung_write_coef_pack(codec, amps[i].init_seq[j]);

		for (j = 0; j < ARRAY_SIZE(init_seq); j++)
			alc298_samsung_write_coef_pack(codec, init_seq[j]);
	}
}

struct alc298_samsung_v2_amp_desc {
	unsigned short nid;
	int init_seq_size;
	unsigned short init_seq[18][2];
};

static const struct alc298_samsung_v2_amp_desc
alc298_samsung_v2_amp_desc_tbl[] = {
	{ 0x38, 18, {
		{ 0x23e1, 0x0000 }, { 0x2012, 0x006f }, { 0x2014, 0x0000 },
		{ 0x201b, 0x0001 }, { 0x201d, 0x0001 }, { 0x201f, 0x00fe },
		{ 0x2021, 0x0000 }, { 0x2022, 0x0010 }, { 0x203d, 0x0005 },
		{ 0x203f, 0x0003 }, { 0x2050, 0x002c }, { 0x2076, 0x000e },
		{ 0x207c, 0x004a }, { 0x2081, 0x0003 }, { 0x2399, 0x0003 },
		{ 0x23a4, 0x00b5 }, { 0x23a5, 0x0001 }, { 0x23ba, 0x0094 }
	}},
	{ 0x39, 18, {
		{ 0x23e1, 0x0000 }, { 0x2012, 0x006f }, { 0x2014, 0x0000 },
		{ 0x201b, 0x0002 }, { 0x201d, 0x0002 }, { 0x201f, 0x00fd },
		{ 0x2021, 0x0001 }, { 0x2022, 0x0010 }, { 0x203d, 0x0005 },
		{ 0x203f, 0x0003 }, { 0x2050, 0x002c }, { 0x2076, 0x000e },
		{ 0x207c, 0x004a }, { 0x2081, 0x0003 }, { 0x2399, 0x0003 },
		{ 0x23a4, 0x00b5 }, { 0x23a5, 0x0001 }, { 0x23ba, 0x0094 }
	}},
	{ 0x3c, 15, {
		{ 0x23e1, 0x0000 }, { 0x2012, 0x006f }, { 0x2014, 0x0000 },
		{ 0x201b, 0x0001 }, { 0x201d, 0x0001 }, { 0x201f, 0x00fe },
		{ 0x2021, 0x0000 }, { 0x2022, 0x0010 }, { 0x203d, 0x0005 },
		{ 0x203f, 0x0003 }, { 0x2050, 0x002c }, { 0x2076, 0x000e },
		{ 0x207c, 0x004a }, { 0x2081, 0x0003 }, { 0x23ba, 0x008d }
	}},
	{ 0x3d, 15, {
		{ 0x23e1, 0x0000 }, { 0x2012, 0x006f }, { 0x2014, 0x0000 },
		{ 0x201b, 0x0002 }, { 0x201d, 0x0002 }, { 0x201f, 0x00fd },
		{ 0x2021, 0x0001 }, { 0x2022, 0x0010 }, { 0x203d, 0x0005 },
		{ 0x203f, 0x0003 }, { 0x2050, 0x002c }, { 0x2076, 0x000e },
		{ 0x207c, 0x004a }, { 0x2081, 0x0003 }, { 0x23ba, 0x008d }
	}}
};

static void alc298_samsung_v2_enable_amps(struct hda_codec *codec)
{
	struct alc_spec *spec = codec->spec;
	static const unsigned short enable_seq[][2] = {
		{ 0x203a, 0x0081 }, { 0x23ff, 0x0001 },
	};
	int i, j;

	for (i = 0; i < spec->num_speaker_amps; i++) {
		alc_write_coef_idx(codec, 0x22, alc298_samsung_v2_amp_desc_tbl[i].nid);
		for (j = 0; j < ARRAY_SIZE(enable_seq); j++)
			alc298_samsung_write_coef_pack(codec, enable_seq[j]);
		codec_dbg(codec, "alc298_samsung_v2: Enabled speaker amp 0x%02x\n",
				alc298_samsung_v2_amp_desc_tbl[i].nid);
	}
}

static void alc298_samsung_v2_disable_amps(struct hda_codec *codec)
{
	struct alc_spec *spec = codec->spec;
	static const unsigned short disable_seq[][2] = {
		{ 0x23ff, 0x0000 }, { 0x203a, 0x0080 },
	};
	int i, j;

	for (i = 0; i < spec->num_speaker_amps; i++) {
		alc_write_coef_idx(codec, 0x22, alc298_samsung_v2_amp_desc_tbl[i].nid);
		for (j = 0; j < ARRAY_SIZE(disable_seq); j++)
			alc298_samsung_write_coef_pack(codec, disable_seq[j]);
		codec_dbg(codec, "alc298_samsung_v2: Disabled speaker amp 0x%02x\n",
				alc298_samsung_v2_amp_desc_tbl[i].nid);
	}
}

static void alc298_samsung_v2_playback_hook(struct hda_pcm_stream *hinfo,
				struct hda_codec *codec,
				struct snd_pcm_substream *substream,
				int action)
{
	/* Dynamically enable/disable speaker amps before and after playback */
	if (action == HDA_GEN_PCM_ACT_OPEN)
		alc298_samsung_v2_enable_amps(codec);
	if (action == HDA_GEN_PCM_ACT_CLOSE)
		alc298_samsung_v2_disable_amps(codec);
}

static void alc298_samsung_v2_init_amps(struct hda_codec *codec,
				int num_speaker_amps)
{
	struct alc_spec *spec = codec->spec;
	int i, j;

	/* Set spec's num_speaker_amps before doing anything else */
	spec->num_speaker_amps = num_speaker_amps;

	/* Disable speaker amps before init to prevent any physical damage */
	alc298_samsung_v2_disable_amps(codec);

	/* Initialize the speaker amps */
	for (i = 0; i < spec->num_speaker_amps; i++) {
		alc_write_coef_idx(codec, 0x22, alc298_samsung_v2_amp_desc_tbl[i].nid);
		for (j = 0; j < alc298_samsung_v2_amp_desc_tbl[i].init_seq_size; j++) {
			alc298_samsung_write_coef_pack(codec,
					alc298_samsung_v2_amp_desc_tbl[i].init_seq[j]);
		}
		alc_write_coef_idx(codec, 0x89, 0x0);
		codec_dbg(codec, "alc298_samsung_v2: Initialized speaker amp 0x%02x\n",
				alc298_samsung_v2_amp_desc_tbl[i].nid);
	}

	/* register hook to enable speaker amps only when they are needed */
	spec->gen.pcm_playback_hook = alc298_samsung_v2_playback_hook;
}

static void alc298_fixup_samsung_amp_v2_2_amps(struct hda_codec *codec,
				const struct hda_fixup *fix, int action)
{
	if (action == HDA_FIXUP_ACT_PROBE)
		alc298_samsung_v2_init_amps(codec, 2);
}

static void alc298_fixup_samsung_amp_v2_4_amps(struct hda_codec *codec,
				const struct hda_fixup *fix, int action)
{
	if (action == HDA_FIXUP_ACT_PROBE)
		alc298_samsung_v2_init_amps(codec, 4);
}

static void gpio2_mic_hotkey_event(struct hda_codec *codec,
				   struct hda_jack_callback *event)
{
	struct alc_spec *spec = codec->spec;

	/* GPIO2 just toggles on a keypress/keyrelease cycle. Therefore
	   send both key on and key off event for every interrupt. */
	input_report_key(spec->kb_dev, spec->alc_mute_keycode_map[ALC_KEY_MICMUTE_INDEX], 1);
	input_sync(spec->kb_dev);
	input_report_key(spec->kb_dev, spec->alc_mute_keycode_map[ALC_KEY_MICMUTE_INDEX], 0);
	input_sync(spec->kb_dev);
}

static int alc_register_micmute_input_device(struct hda_codec *codec)
{
	struct alc_spec *spec = codec->spec;
	int i;

	spec->kb_dev = input_allocate_device();
	if (!spec->kb_dev) {
		codec_err(codec, "Out of memory (input_allocate_device)\n");
		return -ENOMEM;
	}

	spec->alc_mute_keycode_map[ALC_KEY_MICMUTE_INDEX] = KEY_MICMUTE;

	spec->kb_dev->name = "Microphone Mute Button";
	spec->kb_dev->evbit[0] = BIT_MASK(EV_KEY);
	spec->kb_dev->keycodesize = sizeof(spec->alc_mute_keycode_map[0]);
	spec->kb_dev->keycodemax = ARRAY_SIZE(spec->alc_mute_keycode_map);
	spec->kb_dev->keycode = spec->alc_mute_keycode_map;
	for (i = 0; i < ARRAY_SIZE(spec->alc_mute_keycode_map); i++)
		set_bit(spec->alc_mute_keycode_map[i], spec->kb_dev->keybit);

	if (input_register_device(spec->kb_dev)) {
		codec_err(codec, "input_register_device failed\n");
		input_free_device(spec->kb_dev);
		spec->kb_dev = NULL;
		return -ENOMEM;
	}

	return 0;
}

/* GPIO1 = set according to SKU external amp
 * GPIO2 = mic mute hotkey
 * GPIO3 = mute LED
 * GPIO4 = mic mute LED
 */
static void alc280_fixup_hp_gpio2_mic_hotkey(struct hda_codec *codec,
					     const struct hda_fixup *fix, int action)
{
	struct alc_spec *spec = codec->spec;

	alc_fixup_hp_gpio_led(codec, action, 0x08, 0x10);
	if (action == HDA_FIXUP_ACT_PRE_PROBE) {
		spec->init_amp = ALC_INIT_DEFAULT;
		if (alc_register_micmute_input_device(codec) != 0)
			return;

		spec->gpio_mask |= 0x06;
		spec->gpio_dir |= 0x02;
		spec->gpio_data |= 0x02;
		snd_hda_codec_write_cache(codec, codec->core.afg, 0,
					  AC_VERB_SET_GPIO_UNSOLICITED_RSP_MASK, 0x04);
		snd_hda_jack_detect_enable_callback(codec, codec->core.afg,
						    gpio2_mic_hotkey_event);
		return;
	}

	if (!spec->kb_dev)
		return;

	switch (action) {
	case HDA_FIXUP_ACT_FREE:
		input_unregister_device(spec->kb_dev);
		spec->kb_dev = NULL;
	}
}

/* Line2 = mic mute hotkey
 * GPIO2 = mic mute LED
 */
static void alc233_fixup_lenovo_line2_mic_hotkey(struct hda_codec *codec,
					     const struct hda_fixup *fix, int action)
{
	struct alc_spec *spec = codec->spec;

	alc_fixup_hp_gpio_led(codec, action, 0, 0x04);
	if (action == HDA_FIXUP_ACT_PRE_PROBE) {
		spec->init_amp = ALC_INIT_DEFAULT;
		if (alc_register_micmute_input_device(codec) != 0)
			return;

		snd_hda_jack_detect_enable_callback(codec, 0x1b,
						    gpio2_mic_hotkey_event);
		return;
	}

	if (!spec->kb_dev)
		return;

	switch (action) {
	case HDA_FIXUP_ACT_FREE:
		input_unregister_device(spec->kb_dev);
		spec->kb_dev = NULL;
	}
}

static void alc269_fixup_hp_line1_mic1_led(struct hda_codec *codec,
				const struct hda_fixup *fix, int action)
{
	struct alc_spec *spec = codec->spec;

	alc269_fixup_hp_mute_led_micx(codec, fix, action, 0x1a);
	if (action == HDA_FIXUP_ACT_PRE_PROBE) {
		spec->cap_mute_led_nid = 0x18;
		snd_hda_gen_add_micmute_led_cdev(codec, vref_micmute_led_set);
	}
}

static void alc233_fixup_lenovo_low_en_micmute_led(struct hda_codec *codec,
				const struct hda_fixup *fix, int action)
{
	struct alc_spec *spec = codec->spec;

	if (action == HDA_FIXUP_ACT_PRE_PROBE)
		spec->micmute_led_polarity = 1;
	alc233_fixup_lenovo_line2_mic_hotkey(codec, fix, action);
}

static void alc255_set_default_jack_type(struct hda_codec *codec)
{
	/* Set to iphone type */
	static const struct coef_fw alc255fw[] = {
		WRITE_COEF(0x1b, 0x880b),
		WRITE_COEF(0x45, 0xd089),
		WRITE_COEF(0x1b, 0x080b),
		WRITE_COEF(0x46, 0x0004),
		WRITE_COEF(0x1b, 0x0c0b),
		{}
	};
	static const struct coef_fw alc256fw[] = {
		WRITE_COEF(0x1b, 0x884b),
		WRITE_COEF(0x45, 0xd089),
		WRITE_COEF(0x1b, 0x084b),
		WRITE_COEF(0x46, 0x0004),
		WRITE_COEF(0x1b, 0x0c4b),
		{}
	};
	switch (codec->core.vendor_id) {
	case 0x10ec0255:
		alc_process_coef_fw(codec, alc255fw);
		break;
	case 0x10ec0230:
	case 0x10ec0236:
	case 0x10ec0256:
	case 0x19e58326:
		alc_process_coef_fw(codec, alc256fw);
		break;
	}
	msleep(30);
}

static void alc_fixup_headset_mode_alc255(struct hda_codec *codec,
				const struct hda_fixup *fix, int action)
{
	if (action == HDA_FIXUP_ACT_PRE_PROBE) {
		alc255_set_default_jack_type(codec);
	}
	alc_fixup_headset_mode(codec, fix, action);
}

static void alc_fixup_headset_mode_alc255_no_hp_mic(struct hda_codec *codec,
				const struct hda_fixup *fix, int action)
{
	if (action == HDA_FIXUP_ACT_PRE_PROBE) {
		struct alc_spec *spec = codec->spec;
		spec->parse_flags |= HDA_PINCFG_HEADSET_MIC;
		alc255_set_default_jack_type(codec);
	}
	else
		alc_fixup_headset_mode(codec, fix, action);
}

static void alc288_update_headset_jack_cb(struct hda_codec *codec,
				       struct hda_jack_callback *jack)
{
	struct alc_spec *spec = codec->spec;

	alc_update_headset_jack_cb(codec, jack);
	/* Headset Mic enable or disable, only for Dell Dino */
	alc_update_gpio_data(codec, 0x40, spec->gen.hp_jack_present);
}

static void alc_fixup_headset_mode_dell_alc288(struct hda_codec *codec,
				const struct hda_fixup *fix, int action)
{
	alc_fixup_headset_mode(codec, fix, action);
	if (action == HDA_FIXUP_ACT_PROBE) {
		struct alc_spec *spec = codec->spec;
		/* toggled via hp_automute_hook */
		spec->gpio_mask |= 0x40;
		spec->gpio_dir |= 0x40;
		spec->gen.hp_automute_hook = alc288_update_headset_jack_cb;
	}
}

static void alc_fixup_no_shutup(struct hda_codec *codec,
				const struct hda_fixup *fix, int action)
{
	if (action == HDA_FIXUP_ACT_PRE_PROBE) {
		struct alc_spec *spec = codec->spec;
		spec->no_shutup_pins = 1;
	}
}

/* fixup for Thinkpad docks: add dock pins, avoid HP parser fixup */
static void alc_fixup_tpt440_dock(struct hda_codec *codec,
				  const struct hda_fixup *fix, int action)
{
	static const struct hda_pintbl pincfgs[] = {
		{ 0x16, 0x21211010 }, /* dock headphone */
		{ 0x19, 0x21a11010 }, /* dock mic */
		{ }
	};
	struct alc_spec *spec = codec->spec;

	if (action == HDA_FIXUP_ACT_PRE_PROBE) {
		spec->parse_flags = HDA_PINCFG_NO_HP_FIXUP;
		codec->power_save_node = 0; /* avoid click noises */
		snd_hda_apply_pincfgs(codec, pincfgs);
	}
}

static void alc_fixup_tpt470_dock(struct hda_codec *codec,
				  const struct hda_fixup *fix, int action)
{
	static const struct hda_pintbl pincfgs[] = {
		{ 0x17, 0x21211010 }, /* dock headphone */
		{ 0x19, 0x21a11010 }, /* dock mic */
		{ }
	};
	struct alc_spec *spec = codec->spec;

	if (action == HDA_FIXUP_ACT_PRE_PROBE) {
		spec->parse_flags = HDA_PINCFG_NO_HP_FIXUP;
		snd_hda_apply_pincfgs(codec, pincfgs);
	} else if (action == HDA_FIXUP_ACT_INIT) {
		/* Enable DOCK device */
		snd_hda_codec_write(codec, 0x17, 0,
			    AC_VERB_SET_CONFIG_DEFAULT_BYTES_3, 0);
		/* Enable DOCK device */
		snd_hda_codec_write(codec, 0x19, 0,
			    AC_VERB_SET_CONFIG_DEFAULT_BYTES_3, 0);
	}
}

static void alc_fixup_tpt470_dacs(struct hda_codec *codec,
				  const struct hda_fixup *fix, int action)
{
	/* Assure the speaker pin to be coupled with DAC NID 0x03; otherwise
	 * the speaker output becomes too low by some reason on Thinkpads with
	 * ALC298 codec
	 */
	static const hda_nid_t preferred_pairs[] = {
		0x14, 0x03, 0x17, 0x02, 0x21, 0x02,
		0
	};
	struct alc_spec *spec = codec->spec;

	if (action == HDA_FIXUP_ACT_PRE_PROBE)
		spec->gen.preferred_dacs = preferred_pairs;
}

static void alc295_fixup_asus_dacs(struct hda_codec *codec,
				   const struct hda_fixup *fix, int action)
{
	static const hda_nid_t preferred_pairs[] = {
		0x17, 0x02, 0x21, 0x03, 0
	};
	struct alc_spec *spec = codec->spec;

	if (action == HDA_FIXUP_ACT_PRE_PROBE)
		spec->gen.preferred_dacs = preferred_pairs;
}

static void alc271_hp_gate_mic_jack(struct hda_codec *codec,
				    const struct hda_fixup *fix,
				    int action)
{
	struct alc_spec *spec = codec->spec;

	if (action == HDA_FIXUP_ACT_PROBE) {
		int mic_pin = alc_find_ext_mic_pin(codec);
		int hp_pin = alc_get_hp_pin(spec);

		if (snd_BUG_ON(!mic_pin || !hp_pin))
			return;
		snd_hda_jack_set_gating_jack(codec, mic_pin, hp_pin);
	}
}

static void alc269_fixup_limit_int_mic_boost(struct hda_codec *codec,
					     const struct hda_fixup *fix,
					     int action)
{
	struct alc_spec *spec = codec->spec;
	struct auto_pin_cfg *cfg = &spec->gen.autocfg;
	int i;

	/* The mic boosts on level 2 and 3 are too noisy
	   on the internal mic input.
	   Therefore limit the boost to 0 or 1. */

	if (action != HDA_FIXUP_ACT_PROBE)
		return;

	for (i = 0; i < cfg->num_inputs; i++) {
		hda_nid_t nid = cfg->inputs[i].pin;
		unsigned int defcfg;
		if (cfg->inputs[i].type != AUTO_PIN_MIC)
			continue;
		defcfg = snd_hda_codec_get_pincfg(codec, nid);
		if (snd_hda_get_input_pin_attr(defcfg) != INPUT_PIN_ATTR_INT)
			continue;

		snd_hda_override_amp_caps(codec, nid, HDA_INPUT,
					  (0x00 << AC_AMPCAP_OFFSET_SHIFT) |
					  (0x01 << AC_AMPCAP_NUM_STEPS_SHIFT) |
					  (0x2f << AC_AMPCAP_STEP_SIZE_SHIFT) |
					  (0 << AC_AMPCAP_MUTE_SHIFT));
	}
}

static void alc283_hp_automute_hook(struct hda_codec *codec,
				    struct hda_jack_callback *jack)
{
	struct alc_spec *spec = codec->spec;
	int vref;

	msleep(200);
	snd_hda_gen_hp_automute(codec, jack);

	vref = spec->gen.hp_jack_present ? PIN_VREF80 : 0;

	msleep(600);
	snd_hda_codec_write(codec, 0x19, 0, AC_VERB_SET_PIN_WIDGET_CONTROL,
			    vref);
}

static void alc283_fixup_chromebook(struct hda_codec *codec,
				    const struct hda_fixup *fix, int action)
{
	struct alc_spec *spec = codec->spec;

	switch (action) {
	case HDA_FIXUP_ACT_PRE_PROBE:
		snd_hda_override_wcaps(codec, 0x03, 0);
		/* Disable AA-loopback as it causes white noise */
		spec->gen.mixer_nid = 0;
		break;
	case HDA_FIXUP_ACT_INIT:
		/* MIC2-VREF control */
		/* Set to manual mode */
		alc_update_coef_idx(codec, 0x06, 0x000c, 0);
		/* Enable Line1 input control by verb */
		alc_update_coef_idx(codec, 0x1a, 0, 1 << 4);
		break;
	}
}

static void alc283_fixup_sense_combo_jack(struct hda_codec *codec,
				    const struct hda_fixup *fix, int action)
{
	struct alc_spec *spec = codec->spec;

	switch (action) {
	case HDA_FIXUP_ACT_PRE_PROBE:
		spec->gen.hp_automute_hook = alc283_hp_automute_hook;
		break;
	case HDA_FIXUP_ACT_INIT:
		/* MIC2-VREF control */
		/* Set to manual mode */
		alc_update_coef_idx(codec, 0x06, 0x000c, 0);
		break;
	}
}

/* mute tablet speaker pin (0x14) via dock plugging in addition */
static void asus_tx300_automute(struct hda_codec *codec)
{
	struct alc_spec *spec = codec->spec;
	snd_hda_gen_update_outputs(codec);
	if (snd_hda_jack_detect(codec, 0x1b))
		spec->gen.mute_bits |= (1ULL << 0x14);
}

static void alc282_fixup_asus_tx300(struct hda_codec *codec,
				    const struct hda_fixup *fix, int action)
{
	struct alc_spec *spec = codec->spec;
	static const struct hda_pintbl dock_pins[] = {
		{ 0x1b, 0x21114000 }, /* dock speaker pin */
		{}
	};

	switch (action) {
	case HDA_FIXUP_ACT_PRE_PROBE:
		spec->init_amp = ALC_INIT_DEFAULT;
		/* TX300 needs to set up GPIO2 for the speaker amp */
		alc_setup_gpio(codec, 0x04);
		snd_hda_apply_pincfgs(codec, dock_pins);
		spec->gen.auto_mute_via_amp = 1;
		spec->gen.automute_hook = asus_tx300_automute;
		snd_hda_jack_detect_enable_callback(codec, 0x1b,
						    snd_hda_gen_hp_automute);
		break;
	case HDA_FIXUP_ACT_PROBE:
		spec->init_amp = ALC_INIT_DEFAULT;
		break;
	case HDA_FIXUP_ACT_BUILD:
		/* this is a bit tricky; give more sane names for the main
		 * (tablet) speaker and the dock speaker, respectively
		 */
		rename_ctl(codec, "Speaker Playback Switch",
			   "Dock Speaker Playback Switch");
		rename_ctl(codec, "Bass Speaker Playback Switch",
			   "Speaker Playback Switch");
		break;
	}
}

static void alc290_fixup_mono_speakers(struct hda_codec *codec,
				       const struct hda_fixup *fix, int action)
{
	if (action == HDA_FIXUP_ACT_PRE_PROBE) {
		/* DAC node 0x03 is giving mono output. We therefore want to
		   make sure 0x14 (front speaker) and 0x15 (headphones) use the
		   stereo DAC, while leaving 0x17 (bass speaker) for node 0x03. */
		static const hda_nid_t conn1[] = { 0x0c };
		snd_hda_override_conn_list(codec, 0x14, ARRAY_SIZE(conn1), conn1);
		snd_hda_override_conn_list(codec, 0x15, ARRAY_SIZE(conn1), conn1);
	}
}

static void alc298_fixup_speaker_volume(struct hda_codec *codec,
					const struct hda_fixup *fix, int action)
{
	if (action == HDA_FIXUP_ACT_PRE_PROBE) {
		/* The speaker is routed to the Node 0x06 by a mistake, as a result
		   we can't adjust the speaker's volume since this node does not has
		   Amp-out capability. we change the speaker's route to:
		   Node 0x02 (Audio Output) -> Node 0x0c (Audio Mixer) -> Node 0x17 (
		   Pin Complex), since Node 0x02 has Amp-out caps, we can adjust
		   speaker's volume now. */

		static const hda_nid_t conn1[] = { 0x0c };
		snd_hda_override_conn_list(codec, 0x17, ARRAY_SIZE(conn1), conn1);
	}
}

/* disable DAC3 (0x06) selection on NID 0x17 as it has no volume amp control */
static void alc295_fixup_disable_dac3(struct hda_codec *codec,
				      const struct hda_fixup *fix, int action)
{
	if (action == HDA_FIXUP_ACT_PRE_PROBE) {
		static const hda_nid_t conn[] = { 0x02, 0x03 };
		snd_hda_override_conn_list(codec, 0x17, ARRAY_SIZE(conn), conn);
	}
}

/* force NID 0x17 (Bass Speaker) to DAC1 to share it with the main speaker */
static void alc285_fixup_speaker2_to_dac1(struct hda_codec *codec,
					  const struct hda_fixup *fix, int action)
{
	if (action == HDA_FIXUP_ACT_PRE_PROBE) {
		static const hda_nid_t conn[] = { 0x02 };
		snd_hda_override_conn_list(codec, 0x17, ARRAY_SIZE(conn), conn);
	}
}

/* disable DAC3 (0x06) selection on NID 0x15 - share Speaker/Bass Speaker DAC 0x03 */
static void alc294_fixup_bass_speaker_15(struct hda_codec *codec,
					 const struct hda_fixup *fix, int action)
{
	if (action == HDA_FIXUP_ACT_PRE_PROBE) {
		static const hda_nid_t conn[] = { 0x02, 0x03 };
		snd_hda_override_conn_list(codec, 0x15, ARRAY_SIZE(conn), conn);
		snd_hda_gen_add_micmute_led_cdev(codec, NULL);
	}
}

/* Hook to update amp GPIO4 for automute */
static void alc280_hp_gpio4_automute_hook(struct hda_codec *codec,
					  struct hda_jack_callback *jack)
{
	struct alc_spec *spec = codec->spec;

	snd_hda_gen_hp_automute(codec, jack);
	/* mute_led_polarity is set to 0, so we pass inverted value here */
	alc_update_gpio_led(codec, 0x10, spec->mute_led_polarity,
			    !spec->gen.hp_jack_present);
}

/* Manage GPIOs for HP EliteBook Folio 9480m.
 *
 * GPIO4 is the headphone amplifier power control
 * GPIO3 is the audio output mute indicator LED
 */

static void alc280_fixup_hp_9480m(struct hda_codec *codec,
				  const struct hda_fixup *fix,
				  int action)
{
	struct alc_spec *spec = codec->spec;

	alc_fixup_hp_gpio_led(codec, action, 0x08, 0);
	if (action == HDA_FIXUP_ACT_PRE_PROBE) {
		/* amp at GPIO4; toggled via alc280_hp_gpio4_automute_hook() */
		spec->gpio_mask |= 0x10;
		spec->gpio_dir |= 0x10;
		spec->gen.hp_automute_hook = alc280_hp_gpio4_automute_hook;
	}
}

static void alc275_fixup_gpio4_off(struct hda_codec *codec,
				   const struct hda_fixup *fix,
				   int action)
{
	struct alc_spec *spec = codec->spec;

	if (action == HDA_FIXUP_ACT_PRE_PROBE) {
		spec->gpio_mask |= 0x04;
		spec->gpio_dir |= 0x04;
		/* set data bit low */
	}
}

/* Quirk for Thinkpad X1 7th and 8th Gen
 * The following fixed routing needed
 * DAC1 (NID 0x02) -> Speaker (NID 0x14); some eq applied secretly
 * DAC2 (NID 0x03) -> Bass (NID 0x17) & Headphone (NID 0x21); sharing a DAC
 * DAC3 (NID 0x06) -> Unused, due to the lack of volume amp
 */
static void alc285_fixup_thinkpad_x1_gen7(struct hda_codec *codec,
					  const struct hda_fixup *fix, int action)
{
	static const hda_nid_t conn[] = { 0x02, 0x03 }; /* exclude 0x06 */
	static const hda_nid_t preferred_pairs[] = {
		0x14, 0x02, 0x17, 0x03, 0x21, 0x03, 0
	};
	struct alc_spec *spec = codec->spec;

	switch (action) {
	case HDA_FIXUP_ACT_PRE_PROBE:
		snd_hda_override_conn_list(codec, 0x17, ARRAY_SIZE(conn), conn);
		spec->gen.preferred_dacs = preferred_pairs;
		break;
	case HDA_FIXUP_ACT_BUILD:
		/* The generic parser creates somewhat unintuitive volume ctls
		 * with the fixed routing above, and the shared DAC2 may be
		 * confusing for PA.
		 * Rename those to unique names so that PA doesn't touch them
		 * and use only Master volume.
		 */
		rename_ctl(codec, "Front Playback Volume", "DAC1 Playback Volume");
		rename_ctl(codec, "Bass Speaker Playback Volume", "DAC2 Playback Volume");
		break;
	}
}

static void alc225_fixup_s3_pop_noise(struct hda_codec *codec,
				      const struct hda_fixup *fix, int action)
{
	if (action != HDA_FIXUP_ACT_PRE_PROBE)
		return;

	codec->power_save_node = 1;
}

/* Forcibly assign NID 0x03 to HP/LO while NID 0x02 to SPK for EQ */
static void alc274_fixup_bind_dacs(struct hda_codec *codec,
				    const struct hda_fixup *fix, int action)
{
	struct alc_spec *spec = codec->spec;
	static const hda_nid_t preferred_pairs[] = {
		0x21, 0x03, 0x1b, 0x03, 0x16, 0x02,
		0
	};

	if (action != HDA_FIXUP_ACT_PRE_PROBE)
		return;

	spec->gen.preferred_dacs = preferred_pairs;
	spec->gen.auto_mute_via_amp = 1;
	codec->power_save_node = 0;
}

/* avoid DAC 0x06 for speaker switch 0x17; it has no volume control */
static void alc274_fixup_hp_aio_bind_dacs(struct hda_codec *codec,
				    const struct hda_fixup *fix, int action)
{
	static const hda_nid_t conn[] = { 0x02, 0x03 }; /* exclude 0x06 */
	/* The speaker is routed to the Node 0x06 by a mistake, thus the
	 * speaker's volume can't be adjusted since the node doesn't have
	 * Amp-out capability. Assure the speaker and lineout pin to be
	 * coupled with DAC NID 0x02.
	 */
	static const hda_nid_t preferred_pairs[] = {
		0x16, 0x02, 0x17, 0x02, 0x21, 0x03, 0
	};
	struct alc_spec *spec = codec->spec;

	snd_hda_override_conn_list(codec, 0x17, ARRAY_SIZE(conn), conn);
	spec->gen.preferred_dacs = preferred_pairs;
}

/* avoid DAC 0x06 for bass speaker 0x17; it has no volume control */
static void alc289_fixup_asus_ga401(struct hda_codec *codec,
				    const struct hda_fixup *fix, int action)
{
	static const hda_nid_t preferred_pairs[] = {
		0x14, 0x02, 0x17, 0x02, 0x21, 0x03, 0
	};
	struct alc_spec *spec = codec->spec;

	if (action == HDA_FIXUP_ACT_PRE_PROBE)
		spec->gen.preferred_dacs = preferred_pairs;
}

/* The DAC of NID 0x3 will introduce click/pop noise on headphones, so invalidate it */
static void alc285_fixup_invalidate_dacs(struct hda_codec *codec,
			      const struct hda_fixup *fix, int action)
{
	if (action != HDA_FIXUP_ACT_PRE_PROBE)
		return;

	snd_hda_override_wcaps(codec, 0x03, 0);
}

static void alc_combo_jack_hp_jd_restart(struct hda_codec *codec)
{
	switch (codec->core.vendor_id) {
	case 0x10ec0274:
	case 0x10ec0294:
	case 0x10ec0225:
	case 0x10ec0295:
	case 0x10ec0299:
		alc_update_coef_idx(codec, 0x4a, 0x8000, 1 << 15); /* Reset HP JD */
		alc_update_coef_idx(codec, 0x4a, 0x8000, 0 << 15);
		break;
	case 0x10ec0230:
	case 0x10ec0235:
	case 0x10ec0236:
	case 0x10ec0255:
	case 0x10ec0256:
	case 0x10ec0257:
	case 0x19e58326:
		alc_update_coef_idx(codec, 0x1b, 0x8000, 1 << 15); /* Reset HP JD */
		alc_update_coef_idx(codec, 0x1b, 0x8000, 0 << 15);
		break;
	}
}

static void alc295_fixup_chromebook(struct hda_codec *codec,
				    const struct hda_fixup *fix, int action)
{
	struct alc_spec *spec = codec->spec;

	switch (action) {
	case HDA_FIXUP_ACT_PRE_PROBE:
		spec->ultra_low_power = true;
		break;
	case HDA_FIXUP_ACT_INIT:
		alc_combo_jack_hp_jd_restart(codec);
		break;
	}
}

static void alc256_fixup_chromebook(struct hda_codec *codec,
				    const struct hda_fixup *fix, int action)
{
	struct alc_spec *spec = codec->spec;

	switch (action) {
	case HDA_FIXUP_ACT_PRE_PROBE:
		if (codec->core.subsystem_id == 0x10280d76)
			spec->gen.suppress_auto_mute = 0;
		else
			spec->gen.suppress_auto_mute = 1;
		spec->gen.suppress_auto_mic = 1;
		spec->en_3kpull_low = false;
		break;
	}
}

static void alc_fixup_disable_mic_vref(struct hda_codec *codec,
				  const struct hda_fixup *fix, int action)
{
	if (action == HDA_FIXUP_ACT_PRE_PROBE)
		snd_hda_codec_set_pin_target(codec, 0x19, PIN_VREFHIZ);
}


static void alc294_gx502_toggle_output(struct hda_codec *codec,
					struct hda_jack_callback *cb)
{
	/* The Windows driver sets the codec up in a very different way where
	 * it appears to leave 0x10 = 0x8a20 set. For Linux we need to toggle it
	 */
	if (snd_hda_jack_detect_state(codec, 0x21) == HDA_JACK_PRESENT)
		alc_write_coef_idx(codec, 0x10, 0x8a20);
	else
		alc_write_coef_idx(codec, 0x10, 0x0a20);
}

static void alc294_fixup_gx502_hp(struct hda_codec *codec,
					const struct hda_fixup *fix, int action)
{
	/* Pin 0x21: headphones/headset mic */
	if (!is_jack_detectable(codec, 0x21))
		return;

	switch (action) {
	case HDA_FIXUP_ACT_PRE_PROBE:
		snd_hda_jack_detect_enable_callback(codec, 0x21,
				alc294_gx502_toggle_output);
		break;
	case HDA_FIXUP_ACT_INIT:
		/* Make sure to start in a correct state, i.e. if
		 * headphones have been plugged in before powering up the system
		 */
		alc294_gx502_toggle_output(codec, NULL);
		break;
	}
}

static void alc294_gu502_toggle_output(struct hda_codec *codec,
				       struct hda_jack_callback *cb)
{
	/* Windows sets 0x10 to 0x8420 for Node 0x20 which is
	 * responsible from changes between speakers and headphones
	 */
	if (snd_hda_jack_detect_state(codec, 0x21) == HDA_JACK_PRESENT)
		alc_write_coef_idx(codec, 0x10, 0x8420);
	else
		alc_write_coef_idx(codec, 0x10, 0x0a20);
}

static void alc294_fixup_gu502_hp(struct hda_codec *codec,
				  const struct hda_fixup *fix, int action)
{
	if (!is_jack_detectable(codec, 0x21))
		return;

	switch (action) {
	case HDA_FIXUP_ACT_PRE_PROBE:
		snd_hda_jack_detect_enable_callback(codec, 0x21,
				alc294_gu502_toggle_output);
		break;
	case HDA_FIXUP_ACT_INIT:
		alc294_gu502_toggle_output(codec, NULL);
		break;
	}
}

static void  alc285_fixup_hp_gpio_amp_init(struct hda_codec *codec,
			      const struct hda_fixup *fix, int action)
{
	if (action != HDA_FIXUP_ACT_INIT)
		return;

	msleep(100);
	alc_write_coef_idx(codec, 0x65, 0x0);
}

static void alc274_fixup_hp_headset_mic(struct hda_codec *codec,
				    const struct hda_fixup *fix, int action)
{
	switch (action) {
	case HDA_FIXUP_ACT_INIT:
		alc_combo_jack_hp_jd_restart(codec);
		break;
	}
}

static void alc_fixup_no_int_mic(struct hda_codec *codec,
				    const struct hda_fixup *fix, int action)
{
	struct alc_spec *spec = codec->spec;

	switch (action) {
	case HDA_FIXUP_ACT_PRE_PROBE:
		/* Mic RING SLEEVE swap for combo jack */
		alc_update_coef_idx(codec, 0x45, 0xf<<12 | 1<<10, 5<<12);
		spec->no_internal_mic_pin = true;
		break;
	case HDA_FIXUP_ACT_INIT:
		alc_combo_jack_hp_jd_restart(codec);
		break;
	}
}

/* GPIO1 = amplifier on/off
 * GPIO3 = mic mute LED
 */
static void alc285_fixup_hp_spectre_x360_eb1(struct hda_codec *codec,
					  const struct hda_fixup *fix, int action)
{
	static const hda_nid_t conn[] = { 0x02 };

	struct alc_spec *spec = codec->spec;
	static const struct hda_pintbl pincfgs[] = {
		{ 0x14, 0x90170110 },  /* front/high speakers */
		{ 0x17, 0x90170130 },  /* back/bass speakers */
		{ }
	};

	//enable micmute led
	alc_fixup_hp_gpio_led(codec, action, 0x00, 0x04);

	switch (action) {
	case HDA_FIXUP_ACT_PRE_PROBE:
		spec->micmute_led_polarity = 1;
		/* needed for amp of back speakers */
		spec->gpio_mask |= 0x01;
		spec->gpio_dir |= 0x01;
		snd_hda_apply_pincfgs(codec, pincfgs);
		/* share DAC to have unified volume control */
		snd_hda_override_conn_list(codec, 0x14, ARRAY_SIZE(conn), conn);
		snd_hda_override_conn_list(codec, 0x17, ARRAY_SIZE(conn), conn);
		break;
	case HDA_FIXUP_ACT_INIT:
		/* need to toggle GPIO to enable the amp of back speakers */
		alc_update_gpio_data(codec, 0x01, true);
		msleep(100);
		alc_update_gpio_data(codec, 0x01, false);
		break;
	}
}

/* GPIO1 = amplifier on/off */
static void alc285_fixup_hp_spectre_x360_df1(struct hda_codec *codec,
					     const struct hda_fixup *fix,
					     int action)
{
	struct alc_spec *spec = codec->spec;
	static const hda_nid_t conn[] = { 0x02 };
	static const struct hda_pintbl pincfgs[] = {
		{ 0x14, 0x90170110 },  /* front/high speakers */
		{ 0x17, 0x90170130 },  /* back/bass speakers */
		{ }
	};

	// enable mute led
	alc285_fixup_hp_mute_led_coefbit(codec, fix, action);

	switch (action) {
	case HDA_FIXUP_ACT_PRE_PROBE:
		/* needed for amp of back speakers */
		spec->gpio_mask |= 0x01;
		spec->gpio_dir |= 0x01;
		snd_hda_apply_pincfgs(codec, pincfgs);
		/* share DAC to have unified volume control */
		snd_hda_override_conn_list(codec, 0x14, ARRAY_SIZE(conn), conn);
		snd_hda_override_conn_list(codec, 0x17, ARRAY_SIZE(conn), conn);
		break;
	case HDA_FIXUP_ACT_INIT:
		/* need to toggle GPIO to enable the amp of back speakers */
		alc_update_gpio_data(codec, 0x01, true);
		msleep(100);
		alc_update_gpio_data(codec, 0x01, false);
		break;
	}
}

static void alc285_fixup_hp_spectre_x360(struct hda_codec *codec,
					  const struct hda_fixup *fix, int action)
{
	static const hda_nid_t conn[] = { 0x02 };
	static const struct hda_pintbl pincfgs[] = {
		{ 0x14, 0x90170110 },  /* rear speaker */
		{ }
	};

	switch (action) {
	case HDA_FIXUP_ACT_PRE_PROBE:
		snd_hda_apply_pincfgs(codec, pincfgs);
		/* force front speaker to DAC1 */
		snd_hda_override_conn_list(codec, 0x17, ARRAY_SIZE(conn), conn);
		break;
	}
}

static void alc285_fixup_hp_envy_x360(struct hda_codec *codec,
				      const struct hda_fixup *fix,
				      int action)
{
	static const struct coef_fw coefs[] = {
		WRITE_COEF(0x08, 0x6a0c), WRITE_COEF(0x0d, 0xa023),
		WRITE_COEF(0x10, 0x0320), WRITE_COEF(0x1a, 0x8c03),
		WRITE_COEF(0x25, 0x1800), WRITE_COEF(0x26, 0x003a),
		WRITE_COEF(0x28, 0x1dfe), WRITE_COEF(0x29, 0xb014),
		WRITE_COEF(0x2b, 0x1dfe), WRITE_COEF(0x37, 0xfe15),
		WRITE_COEF(0x38, 0x7909), WRITE_COEF(0x45, 0xd489),
		WRITE_COEF(0x46, 0x00f4), WRITE_COEF(0x4a, 0x21e0),
		WRITE_COEF(0x66, 0x03f0), WRITE_COEF(0x67, 0x1000),
		WRITE_COEF(0x6e, 0x1005), { }
	};

	static const struct hda_pintbl pincfgs[] = {
		{ 0x12, 0xb7a60130 },  /* Internal microphone*/
		{ 0x14, 0x90170150 },  /* B&O soundbar speakers */
		{ 0x17, 0x90170153 },  /* Side speakers */
		{ 0x19, 0x03a11040 },  /* Headset microphone */
		{ }
	};

	switch (action) {
	case HDA_FIXUP_ACT_PRE_PROBE:
		snd_hda_apply_pincfgs(codec, pincfgs);

		/* Fixes volume control problem for side speakers */
		alc295_fixup_disable_dac3(codec, fix, action);

		/* Fixes no sound from headset speaker */
		snd_hda_codec_amp_stereo(codec, 0x21, HDA_OUTPUT, 0, -1, 0);

		/* Auto-enable headset mic when plugged */
		snd_hda_jack_set_gating_jack(codec, 0x19, 0x21);

		/* Headset mic volume enhancement */
		snd_hda_codec_set_pin_target(codec, 0x19, PIN_VREF50);
		break;
	case HDA_FIXUP_ACT_INIT:
		alc_process_coef_fw(codec, coefs);
		break;
	case HDA_FIXUP_ACT_BUILD:
		rename_ctl(codec, "Bass Speaker Playback Volume",
			   "B&O-Tuned Playback Volume");
		rename_ctl(codec, "Front Playback Switch",
			   "B&O Soundbar Playback Switch");
		rename_ctl(codec, "Bass Speaker Playback Switch",
			   "Side Speaker Playback Switch");
		break;
	}
}

static void alc285_fixup_hp_beep(struct hda_codec *codec,
				 const struct hda_fixup *fix, int action)
{
	if (action == HDA_FIXUP_ACT_PRE_PROBE) {
		codec->beep_just_power_on = true;
	} else  if (action == HDA_FIXUP_ACT_INIT) {
#ifdef CONFIG_SND_HDA_INPUT_BEEP
		/*
		 * Just enable loopback to internal speaker and headphone jack.
		 * Disable amplification to get about the same beep volume as
		 * was on pure BIOS setup before loading the driver.
		 */
		alc_update_coef_idx(codec, 0x36, 0x7070, BIT(13));

		snd_hda_enable_beep_device(codec, 1);

#if !IS_ENABLED(CONFIG_INPUT_PCSPKR)
		dev_warn_once(hda_codec_dev(codec),
			      "enable CONFIG_INPUT_PCSPKR to get PC beeps\n");
#endif
#endif
	}
}

/* for hda_fixup_thinkpad_acpi() */
#include "../helpers/thinkpad.c"

static void alc_fixup_thinkpad_acpi(struct hda_codec *codec,
				    const struct hda_fixup *fix, int action)
{
	alc_fixup_no_shutup(codec, fix, action); /* reduce click noise */
	hda_fixup_thinkpad_acpi(codec, fix, action);
}

/* for hda_fixup_ideapad_acpi() */
#include "../helpers/ideapad_hotkey_led.c"

static void alc_fixup_ideapad_acpi(struct hda_codec *codec,
				   const struct hda_fixup *fix, int action)
{
	hda_fixup_ideapad_acpi(codec, fix, action);
}

/* Fixup for Lenovo Legion 15IMHg05 speaker output on headset removal. */
static void alc287_fixup_legion_15imhg05_speakers(struct hda_codec *codec,
						  const struct hda_fixup *fix,
						  int action)
{
	struct alc_spec *spec = codec->spec;

	switch (action) {
	case HDA_FIXUP_ACT_PRE_PROBE:
		spec->gen.suppress_auto_mute = 1;
		break;
	}
}

static void comp_acpi_device_notify(acpi_handle handle, u32 event, void *data)
{
	struct hda_codec *cdc = data;
	struct alc_spec *spec = cdc->spec;

	codec_info(cdc, "ACPI Notification %d\n", event);

	hda_component_acpi_device_notify(&spec->comps, handle, event, data);
}

static int comp_bind(struct device *dev)
{
	struct hda_codec *cdc = dev_to_hda_codec(dev);
	struct alc_spec *spec = cdc->spec;
	int ret;

	ret = hda_component_manager_bind(cdc, &spec->comps);
	if (ret)
		return ret;

	return hda_component_manager_bind_acpi_notifications(cdc,
							     &spec->comps,
							     comp_acpi_device_notify, cdc);
}

static void comp_unbind(struct device *dev)
{
	struct hda_codec *cdc = dev_to_hda_codec(dev);
	struct alc_spec *spec = cdc->spec;

	hda_component_manager_unbind_acpi_notifications(cdc, &spec->comps, comp_acpi_device_notify);
	hda_component_manager_unbind(cdc, &spec->comps);
}

static const struct component_master_ops comp_master_ops = {
	.bind = comp_bind,
	.unbind = comp_unbind,
};

static void comp_generic_playback_hook(struct hda_pcm_stream *hinfo, struct hda_codec *cdc,
				       struct snd_pcm_substream *sub, int action)
{
	struct alc_spec *spec = cdc->spec;

	hda_component_manager_playback_hook(&spec->comps, action);
}

static void comp_generic_fixup(struct hda_codec *cdc, int action, const char *bus,
			       const char *hid, const char *match_str, int count)
{
	struct alc_spec *spec = cdc->spec;
	int ret;

	switch (action) {
	case HDA_FIXUP_ACT_PRE_PROBE:
		ret = hda_component_manager_init(cdc, &spec->comps, count, bus, hid,
						 match_str, &comp_master_ops);
		if (ret)
			return;

		spec->gen.pcm_playback_hook = comp_generic_playback_hook;
		break;
	case HDA_FIXUP_ACT_FREE:
		hda_component_manager_free(&spec->comps, &comp_master_ops);
		break;
	}
}

static void find_cirrus_companion_amps(struct hda_codec *cdc)
{
	struct device *dev = hda_codec_dev(cdc);
	struct acpi_device *adev;
	struct fwnode_handle *fwnode __free(fwnode_handle) = NULL;
	const char *bus = NULL;
	static const struct {
		const char *hid;
		const char *name;
	} acpi_ids[] = {{ "CSC3554", "cs35l54-hda" },
			{ "CSC3556", "cs35l56-hda" },
			{ "CSC3557", "cs35l57-hda" }};
	char *match;
	int i, count = 0, count_devindex = 0;

	for (i = 0; i < ARRAY_SIZE(acpi_ids); ++i) {
		adev = acpi_dev_get_first_match_dev(acpi_ids[i].hid, NULL, -1);
		if (adev)
			break;
	}
	if (!adev) {
		codec_dbg(cdc, "Did not find ACPI entry for a Cirrus Amp\n");
		return;
	}

	count = i2c_acpi_client_count(adev);
	if (count > 0) {
		bus = "i2c";
	} else {
		count = acpi_spi_count_resources(adev);
		if (count > 0)
			bus = "spi";
	}

	fwnode = fwnode_handle_get(acpi_fwnode_handle(adev));
	acpi_dev_put(adev);

	if (!bus) {
		codec_err(cdc, "Did not find any buses for %s\n", acpi_ids[i].hid);
		return;
	}

	if (!fwnode) {
		codec_err(cdc, "Could not get fwnode for %s\n", acpi_ids[i].hid);
		return;
	}

	/*
	 * When available the cirrus,dev-index property is an accurate
	 * count of the amps in a system and is used in preference to
	 * the count of bus devices that can contain additional address
	 * alias entries.
	 */
	count_devindex = fwnode_property_count_u32(fwnode, "cirrus,dev-index");
	if (count_devindex > 0)
		count = count_devindex;

	match = devm_kasprintf(dev, GFP_KERNEL, "-%%s:00-%s.%%d", acpi_ids[i].name);
	if (!match)
		return;
	codec_info(cdc, "Found %d %s on %s (%s)\n", count, acpi_ids[i].hid, bus, match);
	comp_generic_fixup(cdc, HDA_FIXUP_ACT_PRE_PROBE, bus, acpi_ids[i].hid, match, count);
}

static void cs35l41_fixup_i2c_two(struct hda_codec *cdc, const struct hda_fixup *fix, int action)
{
	comp_generic_fixup(cdc, action, "i2c", "CSC3551", "-%s:00-cs35l41-hda.%d", 2);
}

static void cs35l41_fixup_i2c_four(struct hda_codec *cdc, const struct hda_fixup *fix, int action)
{
	comp_generic_fixup(cdc, action, "i2c", "CSC3551", "-%s:00-cs35l41-hda.%d", 4);
}

static void cs35l41_fixup_spi_two(struct hda_codec *codec, const struct hda_fixup *fix, int action)
{
	comp_generic_fixup(codec, action, "spi", "CSC3551", "-%s:00-cs35l41-hda.%d", 2);
}

static void cs35l41_fixup_spi_one(struct hda_codec *codec, const struct hda_fixup *fix, int action)
{
	comp_generic_fixup(codec, action, "spi", "CSC3551", "-%s:00-cs35l41-hda.%d", 1);
}

static void cs35l41_fixup_spi_four(struct hda_codec *codec, const struct hda_fixup *fix, int action)
{
	comp_generic_fixup(codec, action, "spi", "CSC3551", "-%s:00-cs35l41-hda.%d", 4);
}

static void alc287_fixup_legion_16achg6_speakers(struct hda_codec *cdc, const struct hda_fixup *fix,
						 int action)
{
	comp_generic_fixup(cdc, action, "i2c", "CLSA0100", "-%s:00-cs35l41-hda.%d", 2);
}

static void alc287_fixup_legion_16ithg6_speakers(struct hda_codec *cdc, const struct hda_fixup *fix,
						 int action)
{
	comp_generic_fixup(cdc, action, "i2c", "CLSA0101", "-%s:00-cs35l41-hda.%d", 2);
}

static void alc285_fixup_asus_ga403u(struct hda_codec *cdc, const struct hda_fixup *fix, int action)
{
	/*
	 * The same SSID has been re-used in different hardware, they have
	 * different codecs and the newer GA403U has a ALC285.
	 */
	if (cdc->core.vendor_id != 0x10ec0285)
		alc_fixup_inv_dmic(cdc, fix, action);
}

static void tas2781_fixup_tias_i2c(struct hda_codec *cdc,
	const struct hda_fixup *fix, int action)
{
	comp_generic_fixup(cdc, action, "i2c", "TIAS2781", "-%s:00", 1);
}

static void tas2781_fixup_spi(struct hda_codec *cdc, const struct hda_fixup *fix, int action)
{
	comp_generic_fixup(cdc, action, "spi", "TXNW2781", "-%s:00-tas2781-hda.%d", 2);
}

static void tas2781_fixup_txnw_i2c(struct hda_codec *cdc,
	const struct hda_fixup *fix, int action)
{
	comp_generic_fixup(cdc, action, "i2c", "TXNW2781", "-%s:00-tas2781-hda.%d", 1);
}

static void yoga7_14arb7_fixup_i2c(struct hda_codec *cdc,
	const struct hda_fixup *fix, int action)
{
	comp_generic_fixup(cdc, action, "i2c", "INT8866", "-%s:00", 1);
}

static void alc256_fixup_acer_sfg16_micmute_led(struct hda_codec *codec,
	const struct hda_fixup *fix, int action)
{
	alc_fixup_hp_gpio_led(codec, action, 0, 0x04);
}


/* for alc295_fixup_hp_top_speakers */
#include "../helpers/hp_x360.c"

/* for alc285_fixup_ideapad_s740_coef() */
#include "../helpers/ideapad_s740.c"

static const struct coef_fw alc256_fixup_set_coef_defaults_coefs[] = {
	WRITE_COEF(0x10, 0x0020), WRITE_COEF(0x24, 0x0000),
	WRITE_COEF(0x26, 0x0000), WRITE_COEF(0x29, 0x3000),
	WRITE_COEF(0x37, 0xfe05), WRITE_COEF(0x45, 0x5089),
	{}
};

static void alc256_fixup_set_coef_defaults(struct hda_codec *codec,
					   const struct hda_fixup *fix,
					   int action)
{
	/*
	 * A certain other OS sets these coeffs to different values. On at least
	 * one TongFang barebone these settings might survive even a cold
	 * reboot. So to restore a clean slate the values are explicitly reset
	 * to default here. Without this, the external microphone is always in a
	 * plugged-in state, while the internal microphone is always in an
	 * unplugged state, breaking the ability to use the internal microphone.
	 */
	alc_process_coef_fw(codec, alc256_fixup_set_coef_defaults_coefs);
}

static const struct coef_fw alc233_fixup_no_audio_jack_coefs[] = {
	WRITE_COEF(0x1a, 0x9003), WRITE_COEF(0x1b, 0x0e2b), WRITE_COEF(0x37, 0xfe06),
	WRITE_COEF(0x38, 0x4981), WRITE_COEF(0x45, 0xd489), WRITE_COEF(0x46, 0x0074),
	WRITE_COEF(0x49, 0x0149),
	{}
};

static void alc233_fixup_no_audio_jack(struct hda_codec *codec,
				       const struct hda_fixup *fix,
				       int action)
{
	/*
	 * The audio jack input and output is not detected on the ASRock NUC Box
	 * 1100 series when cold booting without this fix. Warm rebooting from a
	 * certain other OS makes the audio functional, as COEF settings are
	 * preserved in this case. This fix sets these altered COEF values as
	 * the default.
	 */
	alc_process_coef_fw(codec, alc233_fixup_no_audio_jack_coefs);
}

static void alc256_fixup_mic_no_presence_and_resume(struct hda_codec *codec,
						    const struct hda_fixup *fix,
						    int action)
{
	/*
	 * The Clevo NJ51CU comes either with the ALC293 or the ALC256 codec,
	 * but uses the 0x8686 subproduct id in both cases. The ALC256 codec
	 * needs an additional quirk for sound working after suspend and resume.
	 */
	if (codec->core.vendor_id == 0x10ec0256) {
		alc_update_coef_idx(codec, 0x10, 1<<9, 0);
		snd_hda_codec_set_pincfg(codec, 0x19, 0x04a11120);
	} else {
		snd_hda_codec_set_pincfg(codec, 0x1a, 0x04a1113c);
	}
}

static void alc256_decrease_headphone_amp_val(struct hda_codec *codec,
					      const struct hda_fixup *fix, int action)
{
	u32 caps;
	u8 nsteps, offs;

	if (action != HDA_FIXUP_ACT_PRE_PROBE)
		return;

	caps = query_amp_caps(codec, 0x3, HDA_OUTPUT);
	nsteps = ((caps & AC_AMPCAP_NUM_STEPS) >> AC_AMPCAP_NUM_STEPS_SHIFT) - 10;
	offs = ((caps & AC_AMPCAP_OFFSET) >> AC_AMPCAP_OFFSET_SHIFT) - 10;
	caps &= ~AC_AMPCAP_NUM_STEPS & ~AC_AMPCAP_OFFSET;
	caps |= (nsteps << AC_AMPCAP_NUM_STEPS_SHIFT) | (offs << AC_AMPCAP_OFFSET_SHIFT);

	if (snd_hda_override_amp_caps(codec, 0x3, HDA_OUTPUT, caps))
		codec_warn(codec, "failed to override amp caps for NID 0x3\n");
}

static void alc_fixup_dell4_mic_no_presence_quiet(struct hda_codec *codec,
						  const struct hda_fixup *fix,
						  int action)
{
	struct alc_spec *spec = codec->spec;
	struct hda_input_mux *imux = &spec->gen.input_mux;
	int i;

	alc269_fixup_limit_int_mic_boost(codec, fix, action);

	switch (action) {
	case HDA_FIXUP_ACT_PRE_PROBE:
		/**
		 * Set the vref of pin 0x19 (Headset Mic) and pin 0x1b (Headphone Mic)
		 * to Hi-Z to avoid pop noises at startup and when plugging and
		 * unplugging headphones.
		 */
		snd_hda_codec_set_pin_target(codec, 0x19, PIN_VREFHIZ);
		snd_hda_codec_set_pin_target(codec, 0x1b, PIN_VREFHIZ);
		break;
	case HDA_FIXUP_ACT_PROBE:
		/**
		 * Make the internal mic (0x12) the default input source to
		 * prevent pop noises on cold boot.
		 */
		for (i = 0; i < imux->num_items; i++) {
			if (spec->gen.imux_pins[i] == 0x12) {
				spec->gen.cur_mux[0] = i;
				break;
			}
		}
		break;
	}
}

static void alc287_fixup_yoga9_14iap7_bass_spk_pin(struct hda_codec *codec,
					  const struct hda_fixup *fix, int action)
{
	/*
	 * The Pin Complex 0x17 for the bass speakers is wrongly reported as
	 * unconnected.
	 */
	static const struct hda_pintbl pincfgs[] = {
		{ 0x17, 0x90170121 },
		{ }
	};
	/*
	 * Avoid DAC 0x06 and 0x08, as they have no volume controls.
	 * DAC 0x02 and 0x03 would be fine.
	 */
	static const hda_nid_t conn[] = { 0x02, 0x03 };
	/*
	 * Prefer both speakerbar (0x14) and bass speakers (0x17) connected to DAC 0x02.
	 * Headphones (0x21) are connected to DAC 0x03.
	 */
	static const hda_nid_t preferred_pairs[] = {
		0x14, 0x02,
		0x17, 0x02,
		0x21, 0x03,
		0
	};
	struct alc_spec *spec = codec->spec;

	/* Support Audio mute LED and Mic mute LED on keyboard */
	hda_fixup_ideapad_acpi(codec, fix, action);

	switch (action) {
	case HDA_FIXUP_ACT_PRE_PROBE:
		snd_hda_apply_pincfgs(codec, pincfgs);
		snd_hda_override_conn_list(codec, 0x17, ARRAY_SIZE(conn), conn);
		spec->gen.preferred_dacs = preferred_pairs;
		break;
	}
}

static void alc295_fixup_dell_inspiron_top_speakers(struct hda_codec *codec,
					  const struct hda_fixup *fix, int action)
{
	static const struct hda_pintbl pincfgs[] = {
		{ 0x14, 0x90170151 },
		{ 0x17, 0x90170150 },
		{ }
	};
	static const hda_nid_t conn[] = { 0x02, 0x03 };
	static const hda_nid_t preferred_pairs[] = {
		0x14, 0x02,
		0x17, 0x03,
		0x21, 0x02,
		0
	};
	struct alc_spec *spec = codec->spec;

	alc_fixup_no_shutup(codec, fix, action);

	switch (action) {
	case HDA_FIXUP_ACT_PRE_PROBE:
		snd_hda_apply_pincfgs(codec, pincfgs);
		snd_hda_override_conn_list(codec, 0x17, ARRAY_SIZE(conn), conn);
		spec->gen.preferred_dacs = preferred_pairs;
		break;
	}
}

/* Forcibly assign NID 0x03 to HP while NID 0x02 to SPK */
static void alc287_fixup_bind_dacs(struct hda_codec *codec,
				    const struct hda_fixup *fix, int action)
{
	struct alc_spec *spec = codec->spec;
	static const hda_nid_t conn[] = { 0x02, 0x03 }; /* exclude 0x06 */
	static const hda_nid_t preferred_pairs[] = {
		0x17, 0x02, 0x21, 0x03, 0
	};

	if (action != HDA_FIXUP_ACT_PRE_PROBE)
		return;

	snd_hda_override_conn_list(codec, 0x17, ARRAY_SIZE(conn), conn);
	spec->gen.preferred_dacs = preferred_pairs;
	spec->gen.auto_mute_via_amp = 1;
	if (spec->gen.autocfg.speaker_pins[0] != 0x14) {
		snd_hda_codec_write_cache(codec, 0x14, 0, AC_VERB_SET_PIN_WIDGET_CONTROL,
					0x0); /* Make sure 0x14 was disable */
	}
}

/* Fix none verb table of Headset Mic pin */
static void alc2xx_fixup_headset_mic(struct hda_codec *codec,
				     const struct hda_fixup *fix, int action)
{
	struct alc_spec *spec = codec->spec;
	static const struct hda_pintbl pincfgs[] = {
		{ 0x19, 0x03a1103c },
		{ }
	};

	switch (action) {
	case HDA_FIXUP_ACT_PRE_PROBE:
		snd_hda_apply_pincfgs(codec, pincfgs);
		alc_update_coef_idx(codec, 0x45, 0xf<<12 | 1<<10, 5<<12);
		spec->parse_flags |= HDA_PINCFG_HEADSET_MIC;
		break;
	}
}

static void alc245_fixup_hp_spectre_x360_eu0xxx(struct hda_codec *codec,
					  const struct hda_fixup *fix, int action)
{
	/*
	 * The Pin Complex 0x14 for the treble speakers is wrongly reported as
	 * unconnected.
	 * The Pin Complex 0x17 for the bass speakers has the lowest association
	 * and sequence values so shift it up a bit to squeeze 0x14 in.
	 */
	static const struct hda_pintbl pincfgs[] = {
		{ 0x14, 0x90170110 }, // top/treble
		{ 0x17, 0x90170111 }, // bottom/bass
		{ }
	};

	/*
	 * Force DAC 0x02 for the bass speakers 0x17.
	 */
	static const hda_nid_t conn[] = { 0x02 };

	switch (action) {
	case HDA_FIXUP_ACT_PRE_PROBE:
		snd_hda_apply_pincfgs(codec, pincfgs);
		snd_hda_override_conn_list(codec, 0x17, ARRAY_SIZE(conn), conn);
		break;
	}

	cs35l41_fixup_i2c_two(codec, fix, action);
	alc245_fixup_hp_mute_led_coefbit(codec, fix, action);
	alc245_fixup_hp_gpio_led(codec, fix, action);
}

/* some changes for Spectre x360 16, 2024 model */
static void alc245_fixup_hp_spectre_x360_16_aa0xxx(struct hda_codec *codec,
					  const struct hda_fixup *fix, int action)
{
	/*
	 * The Pin Complex 0x14 for the treble speakers is wrongly reported as
	 * unconnected.
	 * The Pin Complex 0x17 for the bass speakers has the lowest association
	 * and sequence values so shift it up a bit to squeeze 0x14 in.
	 */
	struct alc_spec *spec = codec->spec;
	static const struct hda_pintbl pincfgs[] = {
		{ 0x14, 0x90170110 }, // top/treble
		{ 0x17, 0x90170111 }, // bottom/bass
		{ }
	};

	/*
	 * Force DAC 0x02 for the bass speakers 0x17.
	 */
	static const hda_nid_t conn[] = { 0x02 };

	switch (action) {
	case HDA_FIXUP_ACT_PRE_PROBE:
		/* needed for amp of back speakers */
		spec->gpio_mask |= 0x01;
		spec->gpio_dir |= 0x01;
		snd_hda_apply_pincfgs(codec, pincfgs);
		snd_hda_override_conn_list(codec, 0x17, ARRAY_SIZE(conn), conn);
		break;
	case HDA_FIXUP_ACT_INIT:
		/* need to toggle GPIO to enable the amp of back speakers */
		alc_update_gpio_data(codec, 0x01, true);
		msleep(100);
		alc_update_gpio_data(codec, 0x01, false);
		break;
	}

	cs35l41_fixup_i2c_two(codec, fix, action);
	alc245_fixup_hp_mute_led_coefbit(codec, fix, action);
	alc245_fixup_hp_gpio_led(codec, fix, action);
}

static void alc245_fixup_hp_zbook_firefly_g12a(struct hda_codec *codec,
					  const struct hda_fixup *fix, int action)
{
	struct alc_spec *spec = codec->spec;
	static const hda_nid_t conn[] = { 0x02 };

	switch (action) {
	case HDA_FIXUP_ACT_PRE_PROBE:
		spec->gen.auto_mute_via_amp = 1;
		snd_hda_override_conn_list(codec, 0x17, ARRAY_SIZE(conn), conn);
		break;
	}

	cs35l41_fixup_i2c_two(codec, fix, action);
	alc245_fixup_hp_mute_led_coefbit(codec, fix, action);
	alc285_fixup_hp_coef_micmute_led(codec, fix, action);
}

/*
 * ALC287 PCM hooks
 */
static void alc287_alc1318_playback_pcm_hook(struct hda_pcm_stream *hinfo,
				   struct hda_codec *codec,
				   struct snd_pcm_substream *substream,
				   int action)
{
	switch (action) {
	case HDA_GEN_PCM_ACT_OPEN:
		alc_write_coefex_idx(codec, 0x5a, 0x00, 0x954f); /* write gpio3 to high */
		break;
	case HDA_GEN_PCM_ACT_CLOSE:
		alc_write_coefex_idx(codec, 0x5a, 0x00, 0x554f); /* write gpio3 as default value */
		break;
	}
}

static void alc287_s4_power_gpio3_default(struct hda_codec *codec)
{
	if (is_s4_suspend(codec)) {
		alc_write_coefex_idx(codec, 0x5a, 0x00, 0x554f); /* write gpio3 as default value */
	}
}

static void alc287_fixup_lenovo_thinkpad_with_alc1318(struct hda_codec *codec,
			       const struct hda_fixup *fix, int action)
{
	struct alc_spec *spec = codec->spec;
	static const struct coef_fw coefs[] = {
		WRITE_COEF(0x24, 0x0013), WRITE_COEF(0x25, 0x0000), WRITE_COEF(0x26, 0xC300),
		WRITE_COEF(0x28, 0x0001), WRITE_COEF(0x29, 0xb023),
		WRITE_COEF(0x24, 0x0013), WRITE_COEF(0x25, 0x0000), WRITE_COEF(0x26, 0xC301),
		WRITE_COEF(0x28, 0x0001), WRITE_COEF(0x29, 0xb023),
	};

	if (action != HDA_FIXUP_ACT_PRE_PROBE)
		return;
	alc_update_coef_idx(codec, 0x10, 1<<11, 1<<11);
	alc_process_coef_fw(codec, coefs);
	spec->power_hook = alc287_s4_power_gpio3_default;
	spec->gen.pcm_playback_hook = alc287_alc1318_playback_pcm_hook;
}

/*
 * Clear COEF 0x0d (PCBEEP passthrough) bit 0x40 where BIOS sets it wrongly
 * at PM resume
 */
static void alc283_fixup_dell_hp_resume(struct hda_codec *codec,
					const struct hda_fixup *fix, int action)
{
	if (action == HDA_FIXUP_ACT_INIT)
		alc_write_coef_idx(codec, 0xd, 0x2800);
}

enum {
	ALC269_FIXUP_GPIO2,
	ALC269_FIXUP_SONY_VAIO,
	ALC275_FIXUP_SONY_VAIO_GPIO2,
	ALC269_FIXUP_DELL_M101Z,
	ALC269_FIXUP_SKU_IGNORE,
	ALC269_FIXUP_ASUS_G73JW,
	ALC269_FIXUP_ASUS_N7601ZM_PINS,
	ALC269_FIXUP_ASUS_N7601ZM,
	ALC269_FIXUP_LENOVO_EAPD,
	ALC275_FIXUP_SONY_HWEQ,
	ALC275_FIXUP_SONY_DISABLE_AAMIX,
	ALC271_FIXUP_DMIC,
	ALC269_FIXUP_PCM_44K,
	ALC269_FIXUP_STEREO_DMIC,
	ALC269_FIXUP_HEADSET_MIC,
	ALC269_FIXUP_QUANTA_MUTE,
	ALC269_FIXUP_LIFEBOOK,
	ALC269_FIXUP_LIFEBOOK_EXTMIC,
	ALC269_FIXUP_LIFEBOOK_HP_PIN,
	ALC269_FIXUP_LIFEBOOK_NO_HP_TO_LINEOUT,
	ALC255_FIXUP_LIFEBOOK_U7x7_HEADSET_MIC,
	ALC269_FIXUP_AMIC,
	ALC269_FIXUP_DMIC,
	ALC269VB_FIXUP_AMIC,
	ALC269VB_FIXUP_DMIC,
	ALC269_FIXUP_HP_MUTE_LED,
	ALC269_FIXUP_HP_MUTE_LED_MIC1,
	ALC269_FIXUP_HP_MUTE_LED_MIC2,
	ALC269_FIXUP_HP_MUTE_LED_MIC3,
	ALC269_FIXUP_HP_GPIO_LED,
	ALC269_FIXUP_HP_GPIO_MIC1_LED,
	ALC269_FIXUP_HP_LINE1_MIC1_LED,
	ALC269_FIXUP_INV_DMIC,
	ALC269_FIXUP_LENOVO_DOCK,
	ALC269_FIXUP_LENOVO_DOCK_LIMIT_BOOST,
	ALC269_FIXUP_NO_SHUTUP,
	ALC286_FIXUP_SONY_MIC_NO_PRESENCE,
	ALC269_FIXUP_PINCFG_NO_HP_TO_LINEOUT,
	ALC269_FIXUP_DELL1_MIC_NO_PRESENCE,
	ALC269_FIXUP_DELL1_LIMIT_INT_MIC_BOOST,
	ALC269_FIXUP_DELL2_MIC_NO_PRESENCE,
	ALC269_FIXUP_DELL3_MIC_NO_PRESENCE,
	ALC269_FIXUP_DELL4_MIC_NO_PRESENCE,
	ALC269_FIXUP_DELL4_MIC_NO_PRESENCE_QUIET,
	ALC269_FIXUP_HEADSET_MODE,
	ALC269_FIXUP_HEADSET_MODE_NO_HP_MIC,
	ALC269_FIXUP_ASPIRE_HEADSET_MIC,
	ALC269_FIXUP_ASUS_X101_FUNC,
	ALC269_FIXUP_ASUS_X101_VERB,
	ALC269_FIXUP_ASUS_X101,
	ALC271_FIXUP_AMIC_MIC2,
	ALC271_FIXUP_HP_GATE_MIC_JACK,
	ALC271_FIXUP_HP_GATE_MIC_JACK_E1_572,
	ALC269_FIXUP_ACER_AC700,
	ALC269_FIXUP_LIMIT_INT_MIC_BOOST,
	ALC269VB_FIXUP_ASUS_ZENBOOK,
	ALC269VB_FIXUP_ASUS_ZENBOOK_UX31A,
	ALC269VB_FIXUP_ASUS_MIC_NO_PRESENCE,
	ALC269_FIXUP_LIMIT_INT_MIC_BOOST_MUTE_LED,
	ALC269VB_FIXUP_ORDISSIMO_EVE2,
	ALC283_FIXUP_CHROME_BOOK,
	ALC283_FIXUP_SENSE_COMBO_JACK,
	ALC282_FIXUP_ASUS_TX300,
	ALC283_FIXUP_INT_MIC,
	ALC290_FIXUP_MONO_SPEAKERS,
	ALC290_FIXUP_MONO_SPEAKERS_HSJACK,
	ALC290_FIXUP_SUBWOOFER,
	ALC290_FIXUP_SUBWOOFER_HSJACK,
	ALC295_FIXUP_HP_MUTE_LED_COEFBIT11,
	ALC269_FIXUP_THINKPAD_ACPI,
	ALC269_FIXUP_LENOVO_XPAD_ACPI,
	ALC269_FIXUP_DMIC_THINKPAD_ACPI,
	ALC269VB_FIXUP_INFINIX_ZERO_BOOK_13,
	ALC269VC_FIXUP_INFINIX_Y4_MAX,
	ALC269VB_FIXUP_CHUWI_COREBOOK_XPRO,
	ALC255_FIXUP_ACER_MIC_NO_PRESENCE,
	ALC255_FIXUP_ASUS_MIC_NO_PRESENCE,
	ALC255_FIXUP_DELL1_MIC_NO_PRESENCE,
	ALC255_FIXUP_DELL1_LIMIT_INT_MIC_BOOST,
	ALC255_FIXUP_DELL2_MIC_NO_PRESENCE,
	ALC255_FIXUP_HEADSET_MODE,
	ALC255_FIXUP_HEADSET_MODE_NO_HP_MIC,
	ALC293_FIXUP_DELL1_MIC_NO_PRESENCE,
	ALC292_FIXUP_TPT440_DOCK,
	ALC292_FIXUP_TPT440,
	ALC283_FIXUP_HEADSET_MIC,
	ALC255_FIXUP_MIC_MUTE_LED,
	ALC282_FIXUP_ASPIRE_V5_PINS,
	ALC269VB_FIXUP_ASPIRE_E1_COEF,
	ALC280_FIXUP_HP_GPIO4,
	ALC286_FIXUP_HP_GPIO_LED,
	ALC280_FIXUP_HP_GPIO2_MIC_HOTKEY,
	ALC280_FIXUP_HP_DOCK_PINS,
	ALC269_FIXUP_HP_DOCK_GPIO_MIC1_LED,
	ALC280_FIXUP_HP_9480M,
	ALC245_FIXUP_HP_X360_AMP,
	ALC285_FIXUP_HP_SPECTRE_X360_EB1,
	ALC285_FIXUP_HP_SPECTRE_X360_DF1,
	ALC285_FIXUP_HP_ENVY_X360,
	ALC288_FIXUP_DELL_HEADSET_MODE,
	ALC288_FIXUP_DELL1_MIC_NO_PRESENCE,
	ALC288_FIXUP_DELL_XPS_13,
	ALC288_FIXUP_DISABLE_AAMIX,
	ALC292_FIXUP_DELL_E7X_AAMIX,
	ALC292_FIXUP_DELL_E7X,
	ALC292_FIXUP_DISABLE_AAMIX,
	ALC293_FIXUP_DISABLE_AAMIX_MULTIJACK,
	ALC298_FIXUP_ALIENWARE_MIC_NO_PRESENCE,
	ALC298_FIXUP_DELL1_MIC_NO_PRESENCE,
	ALC298_FIXUP_DELL_AIO_MIC_NO_PRESENCE,
	ALC275_FIXUP_DELL_XPS,
	ALC293_FIXUP_LENOVO_SPK_NOISE,
	ALC233_FIXUP_LENOVO_LINE2_MIC_HOTKEY,
	ALC233_FIXUP_LENOVO_L2MH_LOW_ENLED,
	ALC255_FIXUP_DELL_SPK_NOISE,
	ALC225_FIXUP_DISABLE_MIC_VREF,
	ALC225_FIXUP_DELL1_MIC_NO_PRESENCE,
	ALC295_FIXUP_DISABLE_DAC3,
	ALC285_FIXUP_SPEAKER2_TO_DAC1,
	ALC285_FIXUP_ASUS_SPEAKER2_TO_DAC1,
	ALC285_FIXUP_ASUS_HEADSET_MIC,
	ALC285_FIXUP_ASUS_SPI_REAR_SPEAKERS,
	ALC285_FIXUP_ASUS_I2C_SPEAKER2_TO_DAC1,
	ALC285_FIXUP_ASUS_I2C_HEADSET_MIC,
	ALC280_FIXUP_HP_HEADSET_MIC,
	ALC221_FIXUP_HP_FRONT_MIC,
	ALC292_FIXUP_TPT460,
	ALC298_FIXUP_SPK_VOLUME,
	ALC298_FIXUP_LENOVO_SPK_VOLUME,
	ALC256_FIXUP_DELL_INSPIRON_7559_SUBWOOFER,
	ALC269_FIXUP_ATIV_BOOK_8,
	ALC221_FIXUP_HP_288PRO_MIC_NO_PRESENCE,
	ALC221_FIXUP_HP_MIC_NO_PRESENCE,
	ALC256_FIXUP_ASUS_HEADSET_MODE,
	ALC256_FIXUP_ASUS_MIC,
	ALC256_FIXUP_ASUS_AIO_GPIO2,
	ALC233_FIXUP_ASUS_MIC_NO_PRESENCE,
	ALC233_FIXUP_EAPD_COEF_AND_MIC_NO_PRESENCE,
	ALC233_FIXUP_LENOVO_MULTI_CODECS,
	ALC233_FIXUP_ACER_HEADSET_MIC,
	ALC294_FIXUP_LENOVO_MIC_LOCATION,
	ALC225_FIXUP_DELL_WYSE_MIC_NO_PRESENCE,
	ALC225_FIXUP_S3_POP_NOISE,
	ALC700_FIXUP_INTEL_REFERENCE,
	ALC274_FIXUP_DELL_BIND_DACS,
	ALC274_FIXUP_DELL_AIO_LINEOUT_VERB,
	ALC298_FIXUP_TPT470_DOCK_FIX,
	ALC298_FIXUP_TPT470_DOCK,
	ALC255_FIXUP_DUMMY_LINEOUT_VERB,
	ALC255_FIXUP_DELL_HEADSET_MIC,
	ALC256_FIXUP_HUAWEI_MACH_WX9_PINS,
	ALC298_FIXUP_HUAWEI_MBX_STEREO,
	ALC295_FIXUP_HP_X360,
	ALC221_FIXUP_HP_HEADSET_MIC,
	ALC285_FIXUP_LENOVO_HEADPHONE_NOISE,
	ALC295_FIXUP_HP_AUTO_MUTE,
	ALC286_FIXUP_ACER_AIO_MIC_NO_PRESENCE,
	ALC294_FIXUP_ASUS_MIC,
	ALC294_FIXUP_ASUS_HEADSET_MIC,
	ALC294_FIXUP_ASUS_I2C_HEADSET_MIC,
	ALC294_FIXUP_ASUS_SPK,
	ALC293_FIXUP_SYSTEM76_MIC_NO_PRESENCE,
	ALC285_FIXUP_LENOVO_PC_BEEP_IN_NOISE,
	ALC255_FIXUP_ACER_HEADSET_MIC,
	ALC295_FIXUP_CHROME_BOOK,
	ALC225_FIXUP_HEADSET_JACK,
	ALC225_FIXUP_DELL_WYSE_AIO_MIC_NO_PRESENCE,
	ALC225_FIXUP_WYSE_AUTO_MUTE,
	ALC225_FIXUP_WYSE_DISABLE_MIC_VREF,
	ALC286_FIXUP_ACER_AIO_HEADSET_MIC,
	ALC256_FIXUP_ASUS_HEADSET_MIC,
	ALC256_FIXUP_ASUS_MIC_NO_PRESENCE,
	ALC255_FIXUP_PREDATOR_SUBWOOFER,
	ALC299_FIXUP_PREDATOR_SPK,
	ALC256_FIXUP_MEDION_HEADSET_NO_PRESENCE,
	ALC289_FIXUP_DELL_SPK1,
	ALC289_FIXUP_DELL_SPK2,
	ALC289_FIXUP_DUAL_SPK,
	ALC289_FIXUP_RTK_AMP_DUAL_SPK,
	ALC294_FIXUP_SPK2_TO_DAC1,
	ALC294_FIXUP_ASUS_DUAL_SPK,
	ALC285_FIXUP_THINKPAD_X1_GEN7,
	ALC285_FIXUP_THINKPAD_HEADSET_JACK,
	ALC294_FIXUP_ASUS_ALLY,
	ALC294_FIXUP_ASUS_ALLY_PINS,
	ALC294_FIXUP_ASUS_ALLY_VERBS,
	ALC294_FIXUP_ASUS_ALLY_SPEAKER,
	ALC294_FIXUP_ASUS_HPE,
	ALC294_FIXUP_ASUS_COEF_1B,
	ALC294_FIXUP_ASUS_GX502_HP,
	ALC294_FIXUP_ASUS_GX502_PINS,
	ALC294_FIXUP_ASUS_GX502_VERBS,
	ALC294_FIXUP_ASUS_GU502_HP,
	ALC294_FIXUP_ASUS_GU502_PINS,
	ALC294_FIXUP_ASUS_GU502_VERBS,
	ALC294_FIXUP_ASUS_G513_PINS,
	ALC285_FIXUP_ASUS_G533Z_PINS,
	ALC285_FIXUP_HP_GPIO_LED,
	ALC285_FIXUP_HP_MUTE_LED,
	ALC285_FIXUP_HP_SPECTRE_X360_MUTE_LED,
	ALC285_FIXUP_HP_BEEP_MICMUTE_LED,
	ALC236_FIXUP_HP_MUTE_LED_COEFBIT2,
	ALC236_FIXUP_HP_GPIO_LED,
	ALC236_FIXUP_HP_MUTE_LED,
	ALC236_FIXUP_HP_MUTE_LED_MICMUTE_VREF,
	ALC236_FIXUP_LENOVO_INV_DMIC,
	ALC298_FIXUP_SAMSUNG_AMP,
	ALC298_FIXUP_SAMSUNG_AMP_V2_2_AMPS,
	ALC298_FIXUP_SAMSUNG_AMP_V2_4_AMPS,
	ALC298_FIXUP_SAMSUNG_HEADPHONE_VERY_QUIET,
	ALC256_FIXUP_SAMSUNG_HEADPHONE_VERY_QUIET,
	ALC295_FIXUP_ASUS_MIC_NO_PRESENCE,
	ALC269VC_FIXUP_ACER_VCOPPERBOX_PINS,
	ALC269VC_FIXUP_ACER_HEADSET_MIC,
	ALC269VC_FIXUP_ACER_MIC_NO_PRESENCE,
	ALC289_FIXUP_ASUS_GA401,
	ALC289_FIXUP_ASUS_GA502,
	ALC256_FIXUP_ACER_MIC_NO_PRESENCE,
	ALC285_FIXUP_HP_GPIO_AMP_INIT,
	ALC269_FIXUP_CZC_B20,
	ALC269_FIXUP_CZC_TMI,
	ALC269_FIXUP_CZC_L101,
	ALC269_FIXUP_LEMOTE_A1802,
	ALC269_FIXUP_LEMOTE_A190X,
	ALC256_FIXUP_INTEL_NUC8_RUGGED,
	ALC233_FIXUP_INTEL_NUC8_DMIC,
	ALC233_FIXUP_INTEL_NUC8_BOOST,
	ALC256_FIXUP_INTEL_NUC10,
	ALC255_FIXUP_XIAOMI_HEADSET_MIC,
	ALC274_FIXUP_HP_MIC,
	ALC274_FIXUP_HP_HEADSET_MIC,
	ALC274_FIXUP_HP_ENVY_GPIO,
	ALC274_FIXUP_ASUS_ZEN_AIO_27,
	ALC256_FIXUP_ASUS_HPE,
	ALC285_FIXUP_THINKPAD_NO_BASS_SPK_HEADSET_JACK,
	ALC287_FIXUP_HP_GPIO_LED,
	ALC256_FIXUP_HP_HEADSET_MIC,
	ALC245_FIXUP_HP_GPIO_LED,
	ALC236_FIXUP_DELL_AIO_HEADSET_MIC,
	ALC282_FIXUP_ACER_DISABLE_LINEOUT,
	ALC255_FIXUP_ACER_LIMIT_INT_MIC_BOOST,
	ALC256_FIXUP_ACER_HEADSET_MIC,
	ALC285_FIXUP_IDEAPAD_S740_COEF,
	ALC285_FIXUP_HP_LIMIT_INT_MIC_BOOST,
	ALC295_FIXUP_ASUS_DACS,
	ALC295_FIXUP_HP_OMEN,
	ALC285_FIXUP_HP_SPECTRE_X360,
	ALC287_FIXUP_IDEAPAD_BASS_SPK_AMP,
	ALC623_FIXUP_LENOVO_THINKSTATION_P340,
	ALC255_FIXUP_ACER_HEADPHONE_AND_MIC,
	ALC236_FIXUP_HP_LIMIT_INT_MIC_BOOST,
	ALC287_FIXUP_LEGION_15IMHG05_SPEAKERS,
	ALC287_FIXUP_LEGION_15IMHG05_AUTOMUTE,
	ALC287_FIXUP_YOGA7_14ITL_SPEAKERS,
	ALC298_FIXUP_LENOVO_C940_DUET7,
	ALC287_FIXUP_13S_GEN2_SPEAKERS,
	ALC256_FIXUP_SET_COEF_DEFAULTS,
	ALC256_FIXUP_SYSTEM76_MIC_NO_PRESENCE,
	ALC233_FIXUP_NO_AUDIO_JACK,
	ALC256_FIXUP_MIC_NO_PRESENCE_AND_RESUME,
	ALC285_FIXUP_LEGION_Y9000X_SPEAKERS,
	ALC285_FIXUP_LEGION_Y9000X_AUTOMUTE,
	ALC287_FIXUP_LEGION_16ACHG6,
	ALC287_FIXUP_CS35L41_I2C_2,
	ALC287_FIXUP_CS35L41_I2C_2_HP_GPIO_LED,
	ALC287_FIXUP_CS35L41_I2C_4,
	ALC245_FIXUP_CS35L41_SPI_1,
	ALC245_FIXUP_CS35L41_SPI_2,
	ALC245_FIXUP_CS35L41_SPI_2_HP_GPIO_LED,
	ALC245_FIXUP_CS35L41_SPI_4,
	ALC245_FIXUP_CS35L41_SPI_4_HP_GPIO_LED,
	ALC285_FIXUP_HP_SPEAKERS_MICMUTE_LED,
	ALC295_FIXUP_FRAMEWORK_LAPTOP_MIC_NO_PRESENCE,
	ALC287_FIXUP_LEGION_16ITHG6,
	ALC287_FIXUP_YOGA9_14IAP7_BASS_SPK,
	ALC287_FIXUP_YOGA9_14IAP7_BASS_SPK_PIN,
	ALC287_FIXUP_YOGA9_14IMH9_BASS_SPK_PIN,
	ALC295_FIXUP_DELL_INSPIRON_TOP_SPEAKERS,
	ALC236_FIXUP_DELL_DUAL_CODECS,
	ALC287_FIXUP_CS35L41_I2C_2_THINKPAD_ACPI,
	ALC287_FIXUP_TAS2781_I2C,
	ALC295_FIXUP_DELL_TAS2781_I2C,
	ALC245_FIXUP_TAS2781_SPI_2,
	ALC287_FIXUP_TXNW2781_I2C,
	ALC287_FIXUP_YOGA7_14ARB7_I2C,
	ALC245_FIXUP_HP_MUTE_LED_COEFBIT,
	ALC245_FIXUP_HP_MUTE_LED_V1_COEFBIT,
	ALC245_FIXUP_HP_X360_MUTE_LEDS,
	ALC287_FIXUP_THINKPAD_I2S_SPK,
	ALC287_FIXUP_MG_RTKC_CSAMP_CS35L41_I2C_THINKPAD,
	ALC2XX_FIXUP_HEADSET_MIC,
	ALC289_FIXUP_DELL_CS35L41_SPI_2,
	ALC294_FIXUP_CS35L41_I2C_2,
	ALC256_FIXUP_ACER_SFG16_MICMUTE_LED,
	ALC256_FIXUP_HEADPHONE_AMP_VOL,
	ALC245_FIXUP_HP_SPECTRE_X360_EU0XXX,
	ALC245_FIXUP_HP_SPECTRE_X360_16_AA0XXX,
	ALC245_FIXUP_HP_ZBOOK_FIREFLY_G12A,
	ALC285_FIXUP_ASUS_GA403U,
	ALC285_FIXUP_ASUS_GA403U_HEADSET_MIC,
	ALC285_FIXUP_ASUS_GA403U_I2C_SPEAKER2_TO_DAC1,
	ALC285_FIXUP_ASUS_GU605_SPI_2_HEADSET_MIC,
	ALC285_FIXUP_ASUS_GU605_SPI_SPEAKER2_TO_DAC1,
	ALC287_FIXUP_LENOVO_THKPAD_WH_ALC1318,
	ALC256_FIXUP_CHROME_BOOK,
	ALC245_FIXUP_CLEVO_NOISY_MIC,
	ALC269_FIXUP_VAIO_VJFH52_MIC_NO_PRESENCE,
	ALC233_FIXUP_MEDION_MTL_SPK,
	ALC294_FIXUP_BASS_SPEAKER_15,
	ALC283_FIXUP_DELL_HP_RESUME,
	ALC294_FIXUP_ASUS_CS35L41_SPI_2,
	ALC274_FIXUP_HP_AIO_BIND_DACS,
	ALC287_FIXUP_PREDATOR_SPK_CS35L41_I2C_2,
	ALC285_FIXUP_ASUS_GA605K_HEADSET_MIC,
	ALC285_FIXUP_ASUS_GA605K_I2C_SPEAKER2_TO_DAC1,
	ALC269_FIXUP_POSITIVO_P15X_HEADSET_MIC,
	ALC289_FIXUP_ASUS_ZEPHYRUS_DUAL_SPK,
<<<<<<< HEAD
=======
	ALC256_FIXUP_VAIO_RPL_MIC_NO_PRESENCE,
>>>>>>> 3b86c87f
};

/* A special fixup for Lenovo C940 and Yoga Duet 7;
 * both have the very same PCI SSID, and we need to apply different fixups
 * depending on the codec ID
 */
static void alc298_fixup_lenovo_c940_duet7(struct hda_codec *codec,
					   const struct hda_fixup *fix,
					   int action)
{
	int id;

	if (codec->core.vendor_id == 0x10ec0298)
		id = ALC298_FIXUP_LENOVO_SPK_VOLUME; /* C940 */
	else
		id = ALC287_FIXUP_YOGA7_14ITL_SPEAKERS; /* Duet 7 */
	__snd_hda_apply_fixup(codec, id, action, 0);
}

static const struct hda_fixup alc269_fixups[] = {
	[ALC269_FIXUP_GPIO2] = {
		.type = HDA_FIXUP_FUNC,
		.v.func = alc_fixup_gpio2,
	},
	[ALC269_FIXUP_SONY_VAIO] = {
		.type = HDA_FIXUP_PINCTLS,
		.v.pins = (const struct hda_pintbl[]) {
			{0x19, PIN_VREFGRD},
			{}
		}
	},
	[ALC275_FIXUP_SONY_VAIO_GPIO2] = {
		.type = HDA_FIXUP_FUNC,
		.v.func = alc275_fixup_gpio4_off,
		.chained = true,
		.chain_id = ALC269_FIXUP_SONY_VAIO
	},
	[ALC269_FIXUP_DELL_M101Z] = {
		.type = HDA_FIXUP_VERBS,
		.v.verbs = (const struct hda_verb[]) {
			/* Enables internal speaker */
			{0x20, AC_VERB_SET_COEF_INDEX, 13},
			{0x20, AC_VERB_SET_PROC_COEF, 0x4040},
			{}
		}
	},
	[ALC269_FIXUP_SKU_IGNORE] = {
		.type = HDA_FIXUP_FUNC,
		.v.func = alc_fixup_sku_ignore,
	},
	[ALC269_FIXUP_ASUS_G73JW] = {
		.type = HDA_FIXUP_PINS,
		.v.pins = (const struct hda_pintbl[]) {
			{ 0x17, 0x99130111 }, /* subwoofer */
			{ }
		}
	},
	[ALC269_FIXUP_ASUS_N7601ZM_PINS] = {
		.type = HDA_FIXUP_PINS,
		.v.pins = (const struct hda_pintbl[]) {
			{ 0x19, 0x03A11050 },
			{ 0x1a, 0x03A11C30 },
			{ 0x21, 0x03211420 },
			{ }
		}
	},
	[ALC269_FIXUP_ASUS_N7601ZM] = {
		.type = HDA_FIXUP_VERBS,
		.v.verbs = (const struct hda_verb[]) {
			{0x20, AC_VERB_SET_COEF_INDEX, 0x62},
			{0x20, AC_VERB_SET_PROC_COEF, 0xa007},
			{0x20, AC_VERB_SET_COEF_INDEX, 0x10},
			{0x20, AC_VERB_SET_PROC_COEF, 0x8420},
			{0x20, AC_VERB_SET_COEF_INDEX, 0x0f},
			{0x20, AC_VERB_SET_PROC_COEF, 0x7774},
			{ }
		},
		.chained = true,
		.chain_id = ALC269_FIXUP_ASUS_N7601ZM_PINS,
	},
	[ALC269_FIXUP_LENOVO_EAPD] = {
		.type = HDA_FIXUP_VERBS,
		.v.verbs = (const struct hda_verb[]) {
			{0x14, AC_VERB_SET_EAPD_BTLENABLE, 0},
			{}
		}
	},
	[ALC275_FIXUP_SONY_HWEQ] = {
		.type = HDA_FIXUP_FUNC,
		.v.func = alc269_fixup_hweq,
		.chained = true,
		.chain_id = ALC275_FIXUP_SONY_VAIO_GPIO2
	},
	[ALC275_FIXUP_SONY_DISABLE_AAMIX] = {
		.type = HDA_FIXUP_FUNC,
		.v.func = alc_fixup_disable_aamix,
		.chained = true,
		.chain_id = ALC269_FIXUP_SONY_VAIO
	},
	[ALC271_FIXUP_DMIC] = {
		.type = HDA_FIXUP_FUNC,
		.v.func = alc271_fixup_dmic,
	},
	[ALC269_FIXUP_PCM_44K] = {
		.type = HDA_FIXUP_FUNC,
		.v.func = alc269_fixup_pcm_44k,
		.chained = true,
		.chain_id = ALC269_FIXUP_QUANTA_MUTE
	},
	[ALC269_FIXUP_STEREO_DMIC] = {
		.type = HDA_FIXUP_FUNC,
		.v.func = alc269_fixup_stereo_dmic,
	},
	[ALC269_FIXUP_HEADSET_MIC] = {
		.type = HDA_FIXUP_FUNC,
		.v.func = alc_fixup_headset_mic,
	},
	[ALC269_FIXUP_QUANTA_MUTE] = {
		.type = HDA_FIXUP_FUNC,
		.v.func = alc269_fixup_quanta_mute,
	},
	[ALC269_FIXUP_LIFEBOOK] = {
		.type = HDA_FIXUP_PINS,
		.v.pins = (const struct hda_pintbl[]) {
			{ 0x1a, 0x2101103f }, /* dock line-out */
			{ 0x1b, 0x23a11040 }, /* dock mic-in */
			{ }
		},
		.chained = true,
		.chain_id = ALC269_FIXUP_QUANTA_MUTE
	},
	[ALC269_FIXUP_LIFEBOOK_EXTMIC] = {
		.type = HDA_FIXUP_PINS,
		.v.pins = (const struct hda_pintbl[]) {
			{ 0x19, 0x01a1903c }, /* headset mic, with jack detect */
			{ }
		},
	},
	[ALC269_FIXUP_LIFEBOOK_HP_PIN] = {
		.type = HDA_FIXUP_PINS,
		.v.pins = (const struct hda_pintbl[]) {
			{ 0x21, 0x0221102f }, /* HP out */
			{ }
		},
	},
	[ALC269_FIXUP_LIFEBOOK_NO_HP_TO_LINEOUT] = {
		.type = HDA_FIXUP_FUNC,
		.v.func = alc269_fixup_pincfg_no_hp_to_lineout,
	},
	[ALC255_FIXUP_LIFEBOOK_U7x7_HEADSET_MIC] = {
		.type = HDA_FIXUP_FUNC,
		.v.func = alc269_fixup_pincfg_U7x7_headset_mic,
	},
	[ALC269VB_FIXUP_INFINIX_ZERO_BOOK_13] = {
		.type = HDA_FIXUP_PINS,
		.v.pins = (const struct hda_pintbl[]) {
			{ 0x14, 0x90170151 }, /* use as internal speaker (LFE) */
			{ 0x1b, 0x90170152 }, /* use as internal speaker (back) */
			{ }
		},
		.chained = true,
		.chain_id = ALC269_FIXUP_LIMIT_INT_MIC_BOOST
	},
	[ALC269VC_FIXUP_INFINIX_Y4_MAX] = {
		.type = HDA_FIXUP_PINS,
		.v.pins = (const struct hda_pintbl[]) {
			{ 0x1b, 0x90170150 }, /* use as internal speaker */
			{ }
		},
		.chained = true,
		.chain_id = ALC269_FIXUP_LIMIT_INT_MIC_BOOST
	},
	[ALC269VB_FIXUP_CHUWI_COREBOOK_XPRO] = {
		.type = HDA_FIXUP_PINS,
		.v.pins = (const struct hda_pintbl[]) {
			{ 0x18, 0x03a19020 }, /* headset mic */
			{ 0x1b, 0x90170150 }, /* speaker */
			{ }
		},
	},
	[ALC269_FIXUP_AMIC] = {
		.type = HDA_FIXUP_PINS,
		.v.pins = (const struct hda_pintbl[]) {
			{ 0x14, 0x99130110 }, /* speaker */
			{ 0x15, 0x0121401f }, /* HP out */
			{ 0x18, 0x01a19c20 }, /* mic */
			{ 0x19, 0x99a3092f }, /* int-mic */
			{ }
		},
	},
	[ALC269_FIXUP_DMIC] = {
		.type = HDA_FIXUP_PINS,
		.v.pins = (const struct hda_pintbl[]) {
			{ 0x12, 0x99a3092f }, /* int-mic */
			{ 0x14, 0x99130110 }, /* speaker */
			{ 0x15, 0x0121401f }, /* HP out */
			{ 0x18, 0x01a19c20 }, /* mic */
			{ }
		},
	},
	[ALC269VB_FIXUP_AMIC] = {
		.type = HDA_FIXUP_PINS,
		.v.pins = (const struct hda_pintbl[]) {
			{ 0x14, 0x99130110 }, /* speaker */
			{ 0x18, 0x01a19c20 }, /* mic */
			{ 0x19, 0x99a3092f }, /* int-mic */
			{ 0x21, 0x0121401f }, /* HP out */
			{ }
		},
	},
	[ALC269VB_FIXUP_DMIC] = {
		.type = HDA_FIXUP_PINS,
		.v.pins = (const struct hda_pintbl[]) {
			{ 0x12, 0x99a3092f }, /* int-mic */
			{ 0x14, 0x99130110 }, /* speaker */
			{ 0x18, 0x01a19c20 }, /* mic */
			{ 0x21, 0x0121401f }, /* HP out */
			{ }
		},
	},
	[ALC269_FIXUP_HP_MUTE_LED] = {
		.type = HDA_FIXUP_FUNC,
		.v.func = alc269_fixup_hp_mute_led,
	},
	[ALC269_FIXUP_HP_MUTE_LED_MIC1] = {
		.type = HDA_FIXUP_FUNC,
		.v.func = alc269_fixup_hp_mute_led_mic1,
	},
	[ALC269_FIXUP_HP_MUTE_LED_MIC2] = {
		.type = HDA_FIXUP_FUNC,
		.v.func = alc269_fixup_hp_mute_led_mic2,
	},
	[ALC269_FIXUP_HP_MUTE_LED_MIC3] = {
		.type = HDA_FIXUP_FUNC,
		.v.func = alc269_fixup_hp_mute_led_mic3,
		.chained = true,
		.chain_id = ALC295_FIXUP_HP_AUTO_MUTE
	},
	[ALC269_FIXUP_HP_GPIO_LED] = {
		.type = HDA_FIXUP_FUNC,
		.v.func = alc269_fixup_hp_gpio_led,
	},
	[ALC269_FIXUP_HP_GPIO_MIC1_LED] = {
		.type = HDA_FIXUP_FUNC,
		.v.func = alc269_fixup_hp_gpio_mic1_led,
	},
	[ALC269_FIXUP_HP_LINE1_MIC1_LED] = {
		.type = HDA_FIXUP_FUNC,
		.v.func = alc269_fixup_hp_line1_mic1_led,
	},
	[ALC269_FIXUP_INV_DMIC] = {
		.type = HDA_FIXUP_FUNC,
		.v.func = alc_fixup_inv_dmic,
	},
	[ALC269_FIXUP_NO_SHUTUP] = {
		.type = HDA_FIXUP_FUNC,
		.v.func = alc_fixup_no_shutup,
	},
	[ALC269_FIXUP_LENOVO_DOCK] = {
		.type = HDA_FIXUP_PINS,
		.v.pins = (const struct hda_pintbl[]) {
			{ 0x19, 0x23a11040 }, /* dock mic */
			{ 0x1b, 0x2121103f }, /* dock headphone */
			{ }
		},
		.chained = true,
		.chain_id = ALC269_FIXUP_PINCFG_NO_HP_TO_LINEOUT
	},
	[ALC269_FIXUP_LENOVO_DOCK_LIMIT_BOOST] = {
		.type = HDA_FIXUP_FUNC,
		.v.func = alc269_fixup_limit_int_mic_boost,
		.chained = true,
		.chain_id = ALC269_FIXUP_LENOVO_DOCK,
	},
	[ALC269_FIXUP_PINCFG_NO_HP_TO_LINEOUT] = {
		.type = HDA_FIXUP_FUNC,
		.v.func = alc269_fixup_pincfg_no_hp_to_lineout,
		.chained = true,
		.chain_id = ALC269_FIXUP_THINKPAD_ACPI,
	},
	[ALC269_FIXUP_DELL1_MIC_NO_PRESENCE] = {
		.type = HDA_FIXUP_PINS,
		.v.pins = (const struct hda_pintbl[]) {
			{ 0x19, 0x01a1913c }, /* use as headset mic, without its own jack detect */
			{ 0x1a, 0x01a1913d }, /* use as headphone mic, without its own jack detect */
			{ }
		},
		.chained = true,
		.chain_id = ALC269_FIXUP_HEADSET_MODE
	},
	[ALC269_FIXUP_DELL1_LIMIT_INT_MIC_BOOST] = {
		.type = HDA_FIXUP_FUNC,
		.v.func = alc269_fixup_limit_int_mic_boost,
		.chained = true,
		.chain_id = ALC269_FIXUP_DELL1_MIC_NO_PRESENCE
	},
	[ALC269_FIXUP_DELL2_MIC_NO_PRESENCE] = {
		.type = HDA_FIXUP_PINS,
		.v.pins = (const struct hda_pintbl[]) {
			{ 0x16, 0x21014020 }, /* dock line out */
			{ 0x19, 0x21a19030 }, /* dock mic */
			{ 0x1a, 0x01a1913c }, /* use as headset mic, without its own jack detect */
			{ }
		},
		.chained = true,
		.chain_id = ALC269_FIXUP_HEADSET_MODE_NO_HP_MIC
	},
	[ALC269_FIXUP_DELL3_MIC_NO_PRESENCE] = {
		.type = HDA_FIXUP_PINS,
		.v.pins = (const struct hda_pintbl[]) {
			{ 0x1a, 0x01a1913c }, /* use as headset mic, without its own jack detect */
			{ }
		},
		.chained = true,
		.chain_id = ALC269_FIXUP_HEADSET_MODE_NO_HP_MIC
	},
	[ALC269_FIXUP_DELL4_MIC_NO_PRESENCE] = {
		.type = HDA_FIXUP_PINS,
		.v.pins = (const struct hda_pintbl[]) {
			{ 0x19, 0x01a1913c }, /* use as headset mic, without its own jack detect */
			{ 0x1b, 0x01a1913d }, /* use as headphone mic, without its own jack detect */
			{ }
		},
		.chained = true,
		.chain_id = ALC269_FIXUP_HEADSET_MODE
	},
	[ALC269_FIXUP_HEADSET_MODE] = {
		.type = HDA_FIXUP_FUNC,
		.v.func = alc_fixup_headset_mode,
		.chained = true,
		.chain_id = ALC255_FIXUP_MIC_MUTE_LED
	},
	[ALC269_FIXUP_HEADSET_MODE_NO_HP_MIC] = {
		.type = HDA_FIXUP_FUNC,
		.v.func = alc_fixup_headset_mode_no_hp_mic,
	},
	[ALC269_FIXUP_ASPIRE_HEADSET_MIC] = {
		.type = HDA_FIXUP_PINS,
		.v.pins = (const struct hda_pintbl[]) {
			{ 0x19, 0x01a1913c }, /* headset mic w/o jack detect */
			{ }
		},
		.chained = true,
		.chain_id = ALC269_FIXUP_HEADSET_MODE,
	},
	[ALC286_FIXUP_SONY_MIC_NO_PRESENCE] = {
		.type = HDA_FIXUP_PINS,
		.v.pins = (const struct hda_pintbl[]) {
			{ 0x18, 0x01a1913c }, /* use as headset mic, without its own jack detect */
			{ }
		},
		.chained = true,
		.chain_id = ALC269_FIXUP_HEADSET_MIC
	},
	[ALC256_FIXUP_HUAWEI_MACH_WX9_PINS] = {
		.type = HDA_FIXUP_PINS,
		.v.pins = (const struct hda_pintbl[]) {
			{0x12, 0x90a60130},
			{0x13, 0x40000000},
			{0x14, 0x90170110},
			{0x18, 0x411111f0},
			{0x19, 0x04a11040},
			{0x1a, 0x411111f0},
			{0x1b, 0x90170112},
			{0x1d, 0x40759a05},
			{0x1e, 0x411111f0},
			{0x21, 0x04211020},
			{ }
		},
		.chained = true,
		.chain_id = ALC255_FIXUP_MIC_MUTE_LED
	},
	[ALC298_FIXUP_HUAWEI_MBX_STEREO] = {
		.type = HDA_FIXUP_FUNC,
		.v.func = alc298_fixup_huawei_mbx_stereo,
		.chained = true,
		.chain_id = ALC255_FIXUP_MIC_MUTE_LED
	},
	[ALC269_FIXUP_ASUS_X101_FUNC] = {
		.type = HDA_FIXUP_FUNC,
		.v.func = alc269_fixup_x101_headset_mic,
	},
	[ALC269_FIXUP_ASUS_X101_VERB] = {
		.type = HDA_FIXUP_VERBS,
		.v.verbs = (const struct hda_verb[]) {
			{0x18, AC_VERB_SET_PIN_WIDGET_CONTROL, 0},
			{0x20, AC_VERB_SET_COEF_INDEX, 0x08},
			{0x20, AC_VERB_SET_PROC_COEF,  0x0310},
			{ }
		},
		.chained = true,
		.chain_id = ALC269_FIXUP_ASUS_X101_FUNC
	},
	[ALC269_FIXUP_ASUS_X101] = {
		.type = HDA_FIXUP_PINS,
		.v.pins = (const struct hda_pintbl[]) {
			{ 0x18, 0x04a1182c }, /* Headset mic */
			{ }
		},
		.chained = true,
		.chain_id = ALC269_FIXUP_ASUS_X101_VERB
	},
	[ALC271_FIXUP_AMIC_MIC2] = {
		.type = HDA_FIXUP_PINS,
		.v.pins = (const struct hda_pintbl[]) {
			{ 0x14, 0x99130110 }, /* speaker */
			{ 0x19, 0x01a19c20 }, /* mic */
			{ 0x1b, 0x99a7012f }, /* int-mic */
			{ 0x21, 0x0121401f }, /* HP out */
			{ }
		},
	},
	[ALC271_FIXUP_HP_GATE_MIC_JACK] = {
		.type = HDA_FIXUP_FUNC,
		.v.func = alc271_hp_gate_mic_jack,
		.chained = true,
		.chain_id = ALC271_FIXUP_AMIC_MIC2,
	},
	[ALC271_FIXUP_HP_GATE_MIC_JACK_E1_572] = {
		.type = HDA_FIXUP_FUNC,
		.v.func = alc269_fixup_limit_int_mic_boost,
		.chained = true,
		.chain_id = ALC271_FIXUP_HP_GATE_MIC_JACK,
	},
	[ALC269_FIXUP_ACER_AC700] = {
		.type = HDA_FIXUP_PINS,
		.v.pins = (const struct hda_pintbl[]) {
			{ 0x12, 0x99a3092f }, /* int-mic */
			{ 0x14, 0x99130110 }, /* speaker */
			{ 0x18, 0x03a11c20 }, /* mic */
			{ 0x1e, 0x0346101e }, /* SPDIF1 */
			{ 0x21, 0x0321101f }, /* HP out */
			{ }
		},
		.chained = true,
		.chain_id = ALC271_FIXUP_DMIC,
	},
	[ALC269_FIXUP_LIMIT_INT_MIC_BOOST] = {
		.type = HDA_FIXUP_FUNC,
		.v.func = alc269_fixup_limit_int_mic_boost,
		.chained = true,
		.chain_id = ALC269_FIXUP_THINKPAD_ACPI,
	},
	[ALC269VB_FIXUP_ASUS_ZENBOOK] = {
		.type = HDA_FIXUP_FUNC,
		.v.func = alc269_fixup_limit_int_mic_boost,
		.chained = true,
		.chain_id = ALC269VB_FIXUP_DMIC,
	},
	[ALC269VB_FIXUP_ASUS_ZENBOOK_UX31A] = {
		.type = HDA_FIXUP_VERBS,
		.v.verbs = (const struct hda_verb[]) {
			/* class-D output amp +5dB */
			{ 0x20, AC_VERB_SET_COEF_INDEX, 0x12 },
			{ 0x20, AC_VERB_SET_PROC_COEF, 0x2800 },
			{}
		},
		.chained = true,
		.chain_id = ALC269VB_FIXUP_ASUS_ZENBOOK,
	},
	[ALC269VB_FIXUP_ASUS_MIC_NO_PRESENCE] = {
		.type = HDA_FIXUP_PINS,
		.v.pins = (const struct hda_pintbl[]) {
			{ 0x18, 0x01a110f0 },  /* use as headset mic */
			{ }
		},
		.chained = true,
		.chain_id = ALC269_FIXUP_HEADSET_MIC
	},
	[ALC269_FIXUP_LIMIT_INT_MIC_BOOST_MUTE_LED] = {
		.type = HDA_FIXUP_FUNC,
		.v.func = alc269_fixup_limit_int_mic_boost,
		.chained = true,
		.chain_id = ALC269_FIXUP_HP_MUTE_LED_MIC1,
	},
	[ALC269VB_FIXUP_ORDISSIMO_EVE2] = {
		.type = HDA_FIXUP_PINS,
		.v.pins = (const struct hda_pintbl[]) {
			{ 0x12, 0x99a3092f }, /* int-mic */
			{ 0x18, 0x03a11d20 }, /* mic */
			{ 0x19, 0x411111f0 }, /* Unused bogus pin */
			{ }
		},
	},
	[ALC283_FIXUP_CHROME_BOOK] = {
		.type = HDA_FIXUP_FUNC,
		.v.func = alc283_fixup_chromebook,
	},
	[ALC283_FIXUP_SENSE_COMBO_JACK] = {
		.type = HDA_FIXUP_FUNC,
		.v.func = alc283_fixup_sense_combo_jack,
		.chained = true,
		.chain_id = ALC283_FIXUP_CHROME_BOOK,
	},
	[ALC282_FIXUP_ASUS_TX300] = {
		.type = HDA_FIXUP_FUNC,
		.v.func = alc282_fixup_asus_tx300,
	},
	[ALC283_FIXUP_INT_MIC] = {
		.type = HDA_FIXUP_VERBS,
		.v.verbs = (const struct hda_verb[]) {
			{0x20, AC_VERB_SET_COEF_INDEX, 0x1a},
			{0x20, AC_VERB_SET_PROC_COEF, 0x0011},
			{ }
		},
		.chained = true,
		.chain_id = ALC269_FIXUP_LIMIT_INT_MIC_BOOST
	},
	[ALC290_FIXUP_SUBWOOFER_HSJACK] = {
		.type = HDA_FIXUP_PINS,
		.v.pins = (const struct hda_pintbl[]) {
			{ 0x17, 0x90170112 }, /* subwoofer */
			{ }
		},
		.chained = true,
		.chain_id = ALC290_FIXUP_MONO_SPEAKERS_HSJACK,
	},
	[ALC290_FIXUP_SUBWOOFER] = {
		.type = HDA_FIXUP_PINS,
		.v.pins = (const struct hda_pintbl[]) {
			{ 0x17, 0x90170112 }, /* subwoofer */
			{ }
		},
		.chained = true,
		.chain_id = ALC290_FIXUP_MONO_SPEAKERS,
	},
	[ALC290_FIXUP_MONO_SPEAKERS] = {
		.type = HDA_FIXUP_FUNC,
		.v.func = alc290_fixup_mono_speakers,
	},
	[ALC290_FIXUP_MONO_SPEAKERS_HSJACK] = {
		.type = HDA_FIXUP_FUNC,
		.v.func = alc290_fixup_mono_speakers,
		.chained = true,
		.chain_id = ALC269_FIXUP_DELL3_MIC_NO_PRESENCE,
	},
	[ALC269_FIXUP_THINKPAD_ACPI] = {
		.type = HDA_FIXUP_FUNC,
		.v.func = alc_fixup_thinkpad_acpi,
		.chained = true,
		.chain_id = ALC269_FIXUP_SKU_IGNORE,
	},
	[ALC269_FIXUP_LENOVO_XPAD_ACPI] = {
		.type = HDA_FIXUP_FUNC,
		.v.func = alc_fixup_ideapad_acpi,
		.chained = true,
		.chain_id = ALC269_FIXUP_THINKPAD_ACPI,
	},
	[ALC269_FIXUP_DMIC_THINKPAD_ACPI] = {
		.type = HDA_FIXUP_FUNC,
		.v.func = alc_fixup_inv_dmic,
		.chained = true,
		.chain_id = ALC269_FIXUP_THINKPAD_ACPI,
	},
	[ALC255_FIXUP_ACER_MIC_NO_PRESENCE] = {
		.type = HDA_FIXUP_PINS,
		.v.pins = (const struct hda_pintbl[]) {
			{ 0x19, 0x01a1913c }, /* use as headset mic, without its own jack detect */
			{ }
		},
		.chained = true,
		.chain_id = ALC255_FIXUP_HEADSET_MODE
	},
	[ALC255_FIXUP_ASUS_MIC_NO_PRESENCE] = {
		.type = HDA_FIXUP_PINS,
		.v.pins = (const struct hda_pintbl[]) {
			{ 0x19, 0x01a1913c }, /* use as headset mic, without its own jack detect */
			{ }
		},
		.chained = true,
		.chain_id = ALC255_FIXUP_HEADSET_MODE
	},
	[ALC255_FIXUP_DELL1_MIC_NO_PRESENCE] = {
		.type = HDA_FIXUP_PINS,
		.v.pins = (const struct hda_pintbl[]) {
			{ 0x19, 0x01a1913c }, /* use as headset mic, without its own jack detect */
			{ 0x1a, 0x01a1913d }, /* use as headphone mic, without its own jack detect */
			{ }
		},
		.chained = true,
		.chain_id = ALC255_FIXUP_HEADSET_MODE
	},
	[ALC255_FIXUP_DELL1_LIMIT_INT_MIC_BOOST] = {
		.type = HDA_FIXUP_FUNC,
		.v.func = alc269_fixup_limit_int_mic_boost,
		.chained = true,
		.chain_id = ALC255_FIXUP_DELL1_MIC_NO_PRESENCE
	},
	[ALC255_FIXUP_DELL2_MIC_NO_PRESENCE] = {
		.type = HDA_FIXUP_PINS,
		.v.pins = (const struct hda_pintbl[]) {
			{ 0x19, 0x01a1913c }, /* use as headset mic, without its own jack detect */
			{ }
		},
		.chained = true,
		.chain_id = ALC255_FIXUP_HEADSET_MODE_NO_HP_MIC
	},
	[ALC255_FIXUP_HEADSET_MODE] = {
		.type = HDA_FIXUP_FUNC,
		.v.func = alc_fixup_headset_mode_alc255,
		.chained = true,
		.chain_id = ALC255_FIXUP_MIC_MUTE_LED
	},
	[ALC255_FIXUP_HEADSET_MODE_NO_HP_MIC] = {
		.type = HDA_FIXUP_FUNC,
		.v.func = alc_fixup_headset_mode_alc255_no_hp_mic,
	},
	[ALC293_FIXUP_DELL1_MIC_NO_PRESENCE] = {
		.type = HDA_FIXUP_PINS,
		.v.pins = (const struct hda_pintbl[]) {
			{ 0x18, 0x01a1913d }, /* use as headphone mic, without its own jack detect */
			{ 0x1a, 0x01a1913c }, /* use as headset mic, without its own jack detect */
			{ }
		},
		.chained = true,
		.chain_id = ALC269_FIXUP_HEADSET_MODE
	},
	[ALC292_FIXUP_TPT440_DOCK] = {
		.type = HDA_FIXUP_FUNC,
		.v.func = alc_fixup_tpt440_dock,
		.chained = true,
		.chain_id = ALC269_FIXUP_LIMIT_INT_MIC_BOOST
	},
	[ALC292_FIXUP_TPT440] = {
		.type = HDA_FIXUP_FUNC,
		.v.func = alc_fixup_disable_aamix,
		.chained = true,
		.chain_id = ALC292_FIXUP_TPT440_DOCK,
	},
	[ALC283_FIXUP_HEADSET_MIC] = {
		.type = HDA_FIXUP_PINS,
		.v.pins = (const struct hda_pintbl[]) {
			{ 0x19, 0x04a110f0 },
			{ },
		},
	},
	[ALC255_FIXUP_MIC_MUTE_LED] = {
		.type = HDA_FIXUP_FUNC,
		.v.func = alc_fixup_micmute_led,
	},
	[ALC282_FIXUP_ASPIRE_V5_PINS] = {
		.type = HDA_FIXUP_PINS,
		.v.pins = (const struct hda_pintbl[]) {
			{ 0x12, 0x90a60130 },
			{ 0x14, 0x90170110 },
			{ 0x17, 0x40000008 },
			{ 0x18, 0x411111f0 },
			{ 0x19, 0x01a1913c },
			{ 0x1a, 0x411111f0 },
			{ 0x1b, 0x411111f0 },
			{ 0x1d, 0x40f89b2d },
			{ 0x1e, 0x411111f0 },
			{ 0x21, 0x0321101f },
			{ },
		},
	},
	[ALC269VB_FIXUP_ASPIRE_E1_COEF] = {
		.type = HDA_FIXUP_FUNC,
		.v.func = alc269vb_fixup_aspire_e1_coef,
	},
	[ALC280_FIXUP_HP_GPIO4] = {
		.type = HDA_FIXUP_FUNC,
		.v.func = alc280_fixup_hp_gpio4,
	},
	[ALC286_FIXUP_HP_GPIO_LED] = {
		.type = HDA_FIXUP_FUNC,
		.v.func = alc286_fixup_hp_gpio_led,
	},
	[ALC280_FIXUP_HP_GPIO2_MIC_HOTKEY] = {
		.type = HDA_FIXUP_FUNC,
		.v.func = alc280_fixup_hp_gpio2_mic_hotkey,
	},
	[ALC280_FIXUP_HP_DOCK_PINS] = {
		.type = HDA_FIXUP_PINS,
		.v.pins = (const struct hda_pintbl[]) {
			{ 0x1b, 0x21011020 }, /* line-out */
			{ 0x1a, 0x01a1903c }, /* headset mic */
			{ 0x18, 0x2181103f }, /* line-in */
			{ },
		},
		.chained = true,
		.chain_id = ALC280_FIXUP_HP_GPIO4
	},
	[ALC269_FIXUP_HP_DOCK_GPIO_MIC1_LED] = {
		.type = HDA_FIXUP_PINS,
		.v.pins = (const struct hda_pintbl[]) {
			{ 0x1b, 0x21011020 }, /* line-out */
			{ 0x18, 0x2181103f }, /* line-in */
			{ },
		},
		.chained = true,
		.chain_id = ALC269_FIXUP_HP_GPIO_MIC1_LED
	},
	[ALC280_FIXUP_HP_9480M] = {
		.type = HDA_FIXUP_FUNC,
		.v.func = alc280_fixup_hp_9480m,
	},
	[ALC245_FIXUP_HP_X360_AMP] = {
		.type = HDA_FIXUP_FUNC,
		.v.func = alc245_fixup_hp_x360_amp,
		.chained = true,
		.chain_id = ALC245_FIXUP_HP_GPIO_LED
	},
	[ALC288_FIXUP_DELL_HEADSET_MODE] = {
		.type = HDA_FIXUP_FUNC,
		.v.func = alc_fixup_headset_mode_dell_alc288,
		.chained = true,
		.chain_id = ALC255_FIXUP_MIC_MUTE_LED
	},
	[ALC288_FIXUP_DELL1_MIC_NO_PRESENCE] = {
		.type = HDA_FIXUP_PINS,
		.v.pins = (const struct hda_pintbl[]) {
			{ 0x18, 0x01a1913c }, /* use as headset mic, without its own jack detect */
			{ 0x1a, 0x01a1913d }, /* use as headphone mic, without its own jack detect */
			{ }
		},
		.chained = true,
		.chain_id = ALC288_FIXUP_DELL_HEADSET_MODE
	},
	[ALC288_FIXUP_DISABLE_AAMIX] = {
		.type = HDA_FIXUP_FUNC,
		.v.func = alc_fixup_disable_aamix,
		.chained = true,
		.chain_id = ALC288_FIXUP_DELL1_MIC_NO_PRESENCE
	},
	[ALC288_FIXUP_DELL_XPS_13] = {
		.type = HDA_FIXUP_FUNC,
		.v.func = alc_fixup_dell_xps13,
		.chained = true,
		.chain_id = ALC288_FIXUP_DISABLE_AAMIX
	},
	[ALC292_FIXUP_DISABLE_AAMIX] = {
		.type = HDA_FIXUP_FUNC,
		.v.func = alc_fixup_disable_aamix,
		.chained = true,
		.chain_id = ALC269_FIXUP_DELL2_MIC_NO_PRESENCE
	},
	[ALC293_FIXUP_DISABLE_AAMIX_MULTIJACK] = {
		.type = HDA_FIXUP_FUNC,
		.v.func = alc_fixup_disable_aamix,
		.chained = true,
		.chain_id = ALC293_FIXUP_DELL1_MIC_NO_PRESENCE
	},
	[ALC292_FIXUP_DELL_E7X_AAMIX] = {
		.type = HDA_FIXUP_FUNC,
		.v.func = alc_fixup_dell_xps13,
		.chained = true,
		.chain_id = ALC292_FIXUP_DISABLE_AAMIX
	},
	[ALC292_FIXUP_DELL_E7X] = {
		.type = HDA_FIXUP_FUNC,
		.v.func = alc_fixup_micmute_led,
		/* micmute fixup must be applied at last */
		.chained_before = true,
		.chain_id = ALC292_FIXUP_DELL_E7X_AAMIX,
	},
	[ALC298_FIXUP_ALIENWARE_MIC_NO_PRESENCE] = {
		.type = HDA_FIXUP_PINS,
		.v.pins = (const struct hda_pintbl[]) {
			{ 0x18, 0x01a1913c }, /* headset mic w/o jack detect */
			{ }
		},
		.chained_before = true,
		.chain_id = ALC269_FIXUP_HEADSET_MODE,
	},
	[ALC298_FIXUP_DELL1_MIC_NO_PRESENCE] = {
		.type = HDA_FIXUP_PINS,
		.v.pins = (const struct hda_pintbl[]) {
			{ 0x18, 0x01a1913c }, /* use as headset mic, without its own jack detect */
			{ 0x1a, 0x01a1913d }, /* use as headphone mic, without its own jack detect */
			{ }
		},
		.chained = true,
		.chain_id = ALC269_FIXUP_HEADSET_MODE
	},
	[ALC298_FIXUP_DELL_AIO_MIC_NO_PRESENCE] = {
		.type = HDA_FIXUP_PINS,
		.v.pins = (const struct hda_pintbl[]) {
			{ 0x18, 0x01a1913c }, /* use as headset mic, without its own jack detect */
			{ }
		},
		.chained = true,
		.chain_id = ALC269_FIXUP_HEADSET_MODE
	},
	[ALC275_FIXUP_DELL_XPS] = {
		.type = HDA_FIXUP_VERBS,
		.v.verbs = (const struct hda_verb[]) {
			/* Enables internal speaker */
			{0x20, AC_VERB_SET_COEF_INDEX, 0x1f},
			{0x20, AC_VERB_SET_PROC_COEF, 0x00c0},
			{0x20, AC_VERB_SET_COEF_INDEX, 0x30},
			{0x20, AC_VERB_SET_PROC_COEF, 0x00b1},
			{}
		}
	},
	[ALC293_FIXUP_LENOVO_SPK_NOISE] = {
		.type = HDA_FIXUP_FUNC,
		.v.func = alc_fixup_disable_aamix,
		.chained = true,
		.chain_id = ALC269_FIXUP_THINKPAD_ACPI
	},
	[ALC233_FIXUP_LENOVO_LINE2_MIC_HOTKEY] = {
		.type = HDA_FIXUP_FUNC,
		.v.func = alc233_fixup_lenovo_line2_mic_hotkey,
	},
	[ALC233_FIXUP_LENOVO_L2MH_LOW_ENLED] = {
		.type = HDA_FIXUP_FUNC,
		.v.func = alc233_fixup_lenovo_low_en_micmute_led,
	},
	[ALC233_FIXUP_INTEL_NUC8_DMIC] = {
		.type = HDA_FIXUP_FUNC,
		.v.func = alc_fixup_inv_dmic,
		.chained = true,
		.chain_id = ALC233_FIXUP_INTEL_NUC8_BOOST,
	},
	[ALC233_FIXUP_INTEL_NUC8_BOOST] = {
		.type = HDA_FIXUP_FUNC,
		.v.func = alc269_fixup_limit_int_mic_boost
	},
	[ALC255_FIXUP_DELL_SPK_NOISE] = {
		.type = HDA_FIXUP_FUNC,
		.v.func = alc_fixup_disable_aamix,
		.chained = true,
		.chain_id = ALC255_FIXUP_DELL1_MIC_NO_PRESENCE
	},
	[ALC225_FIXUP_DISABLE_MIC_VREF] = {
		.type = HDA_FIXUP_FUNC,
		.v.func = alc_fixup_disable_mic_vref,
		.chained = true,
		.chain_id = ALC269_FIXUP_DELL1_MIC_NO_PRESENCE
	},
	[ALC225_FIXUP_DELL1_MIC_NO_PRESENCE] = {
		.type = HDA_FIXUP_VERBS,
		.v.verbs = (const struct hda_verb[]) {
			/* Disable pass-through path for FRONT 14h */
			{ 0x20, AC_VERB_SET_COEF_INDEX, 0x36 },
			{ 0x20, AC_VERB_SET_PROC_COEF, 0x57d7 },
			{}
		},
		.chained = true,
		.chain_id = ALC225_FIXUP_DISABLE_MIC_VREF
	},
	[ALC280_FIXUP_HP_HEADSET_MIC] = {
		.type = HDA_FIXUP_FUNC,
		.v.func = alc_fixup_disable_aamix,
		.chained = true,
		.chain_id = ALC269_FIXUP_HEADSET_MIC,
	},
	[ALC221_FIXUP_HP_FRONT_MIC] = {
		.type = HDA_FIXUP_PINS,
		.v.pins = (const struct hda_pintbl[]) {
			{ 0x19, 0x02a19020 }, /* Front Mic */
			{ }
		},
	},
	[ALC292_FIXUP_TPT460] = {
		.type = HDA_FIXUP_FUNC,
		.v.func = alc_fixup_tpt440_dock,
		.chained = true,
		.chain_id = ALC293_FIXUP_LENOVO_SPK_NOISE,
	},
	[ALC298_FIXUP_SPK_VOLUME] = {
		.type = HDA_FIXUP_FUNC,
		.v.func = alc298_fixup_speaker_volume,
		.chained = true,
		.chain_id = ALC298_FIXUP_DELL_AIO_MIC_NO_PRESENCE,
	},
	[ALC298_FIXUP_LENOVO_SPK_VOLUME] = {
		.type = HDA_FIXUP_FUNC,
		.v.func = alc298_fixup_speaker_volume,
	},
	[ALC295_FIXUP_DISABLE_DAC3] = {
		.type = HDA_FIXUP_FUNC,
		.v.func = alc295_fixup_disable_dac3,
	},
	[ALC285_FIXUP_SPEAKER2_TO_DAC1] = {
		.type = HDA_FIXUP_FUNC,
		.v.func = alc285_fixup_speaker2_to_dac1,
		.chained = true,
		.chain_id = ALC269_FIXUP_THINKPAD_ACPI
	},
	[ALC285_FIXUP_ASUS_SPEAKER2_TO_DAC1] = {
		.type = HDA_FIXUP_FUNC,
		.v.func = alc285_fixup_speaker2_to_dac1,
		.chained = true,
		.chain_id = ALC245_FIXUP_CS35L41_SPI_2
	},
	[ALC285_FIXUP_ASUS_HEADSET_MIC] = {
		.type = HDA_FIXUP_PINS,
		.v.pins = (const struct hda_pintbl[]) {
			{ 0x19, 0x03a11050 },
			{ 0x1b, 0x03a11c30 },
			{ }
		},
		.chained = true,
		.chain_id = ALC285_FIXUP_ASUS_SPEAKER2_TO_DAC1
	},
	[ALC285_FIXUP_ASUS_SPI_REAR_SPEAKERS] = {
		.type = HDA_FIXUP_PINS,
		.v.pins = (const struct hda_pintbl[]) {
			{ 0x14, 0x90170120 },
			{ }
		},
		.chained = true,
		.chain_id = ALC285_FIXUP_ASUS_HEADSET_MIC
	},
	[ALC285_FIXUP_ASUS_I2C_SPEAKER2_TO_DAC1] = {
		.type = HDA_FIXUP_FUNC,
		.v.func = alc285_fixup_speaker2_to_dac1,
		.chained = true,
		.chain_id = ALC287_FIXUP_CS35L41_I2C_2
	},
	[ALC285_FIXUP_ASUS_I2C_HEADSET_MIC] = {
		.type = HDA_FIXUP_PINS,
		.v.pins = (const struct hda_pintbl[]) {
			{ 0x19, 0x03a11050 },
			{ 0x1b, 0x03a11c30 },
			{ }
		},
		.chained = true,
		.chain_id = ALC285_FIXUP_ASUS_I2C_SPEAKER2_TO_DAC1
	},
	[ALC256_FIXUP_DELL_INSPIRON_7559_SUBWOOFER] = {
		.type = HDA_FIXUP_PINS,
		.v.pins = (const struct hda_pintbl[]) {
			{ 0x1b, 0x90170151 },
			{ }
		},
		.chained = true,
		.chain_id = ALC255_FIXUP_DELL1_MIC_NO_PRESENCE
	},
	[ALC269_FIXUP_ATIV_BOOK_8] = {
		.type = HDA_FIXUP_FUNC,
		.v.func = alc_fixup_auto_mute_via_amp,
		.chained = true,
		.chain_id = ALC269_FIXUP_NO_SHUTUP
	},
	[ALC221_FIXUP_HP_288PRO_MIC_NO_PRESENCE] = {
		.type = HDA_FIXUP_PINS,
		.v.pins = (const struct hda_pintbl[]) {
			{ 0x19, 0x01a1913c }, /* use as headset mic, without its own jack detect */
			{ 0x1a, 0x01813030 }, /* use as headphone mic, without its own jack detect */
			{ }
		},
		.chained = true,
		.chain_id = ALC269_FIXUP_HEADSET_MODE
	},
	[ALC221_FIXUP_HP_MIC_NO_PRESENCE] = {
		.type = HDA_FIXUP_PINS,
		.v.pins = (const struct hda_pintbl[]) {
			{ 0x18, 0x01a1913c }, /* use as headset mic, without its own jack detect */
			{ 0x1a, 0x01a1913d }, /* use as headphone mic, without its own jack detect */
			{ }
		},
		.chained = true,
		.chain_id = ALC269_FIXUP_HEADSET_MODE
	},
	[ALC256_FIXUP_ASUS_HEADSET_MODE] = {
		.type = HDA_FIXUP_FUNC,
		.v.func = alc_fixup_headset_mode,
	},
	[ALC256_FIXUP_ASUS_MIC] = {
		.type = HDA_FIXUP_PINS,
		.v.pins = (const struct hda_pintbl[]) {
			{ 0x13, 0x90a60160 }, /* use as internal mic */
			{ 0x19, 0x04a11120 }, /* use as headset mic, without its own jack detect */
			{ }
		},
		.chained = true,
		.chain_id = ALC256_FIXUP_ASUS_HEADSET_MODE
	},
	[ALC256_FIXUP_ASUS_AIO_GPIO2] = {
		.type = HDA_FIXUP_FUNC,
		/* Set up GPIO2 for the speaker amp */
		.v.func = alc_fixup_gpio4,
	},
	[ALC233_FIXUP_ASUS_MIC_NO_PRESENCE] = {
		.type = HDA_FIXUP_PINS,
		.v.pins = (const struct hda_pintbl[]) {
			{ 0x19, 0x01a1913c }, /* use as headset mic, without its own jack detect */
			{ }
		},
		.chained = true,
		.chain_id = ALC269_FIXUP_HEADSET_MIC
	},
	[ALC233_FIXUP_EAPD_COEF_AND_MIC_NO_PRESENCE] = {
		.type = HDA_FIXUP_VERBS,
		.v.verbs = (const struct hda_verb[]) {
			/* Enables internal speaker */
			{0x20, AC_VERB_SET_COEF_INDEX, 0x40},
			{0x20, AC_VERB_SET_PROC_COEF, 0x8800},
			{}
		},
		.chained = true,
		.chain_id = ALC233_FIXUP_ASUS_MIC_NO_PRESENCE
	},
	[ALC233_FIXUP_LENOVO_MULTI_CODECS] = {
		.type = HDA_FIXUP_FUNC,
		.v.func = alc233_alc662_fixup_lenovo_dual_codecs,
		.chained = true,
		.chain_id = ALC269_FIXUP_GPIO2
	},
	[ALC233_FIXUP_ACER_HEADSET_MIC] = {
		.type = HDA_FIXUP_VERBS,
		.v.verbs = (const struct hda_verb[]) {
			{ 0x20, AC_VERB_SET_COEF_INDEX, 0x45 },
			{ 0x20, AC_VERB_SET_PROC_COEF, 0x5089 },
			{ }
		},
		.chained = true,
		.chain_id = ALC233_FIXUP_ASUS_MIC_NO_PRESENCE
	},
	[ALC294_FIXUP_LENOVO_MIC_LOCATION] = {
		.type = HDA_FIXUP_PINS,
		.v.pins = (const struct hda_pintbl[]) {
			/* Change the mic location from front to right, otherwise there are
			   two front mics with the same name, pulseaudio can't handle them.
			   This is just a temporary workaround, after applying this fixup,
			   there will be one "Front Mic" and one "Mic" in this machine.
			 */
			{ 0x1a, 0x04a19040 },
			{ }
		},
	},
	[ALC225_FIXUP_DELL_WYSE_MIC_NO_PRESENCE] = {
		.type = HDA_FIXUP_PINS,
		.v.pins = (const struct hda_pintbl[]) {
			{ 0x16, 0x0101102f }, /* Rear Headset HP */
			{ 0x19, 0x02a1913c }, /* use as Front headset mic, without its own jack detect */
			{ 0x1a, 0x01a19030 }, /* Rear Headset MIC */
			{ 0x1b, 0x02011020 },
			{ }
		},
		.chained = true,
		.chain_id = ALC225_FIXUP_S3_POP_NOISE
	},
	[ALC225_FIXUP_S3_POP_NOISE] = {
		.type = HDA_FIXUP_FUNC,
		.v.func = alc225_fixup_s3_pop_noise,
		.chained = true,
		.chain_id = ALC269_FIXUP_HEADSET_MODE_NO_HP_MIC
	},
	[ALC700_FIXUP_INTEL_REFERENCE] = {
		.type = HDA_FIXUP_VERBS,
		.v.verbs = (const struct hda_verb[]) {
			/* Enables internal speaker */
			{0x20, AC_VERB_SET_COEF_INDEX, 0x45},
			{0x20, AC_VERB_SET_PROC_COEF, 0x5289},
			{0x20, AC_VERB_SET_COEF_INDEX, 0x4A},
			{0x20, AC_VERB_SET_PROC_COEF, 0x001b},
			{0x58, AC_VERB_SET_COEF_INDEX, 0x00},
			{0x58, AC_VERB_SET_PROC_COEF, 0x3888},
			{0x20, AC_VERB_SET_COEF_INDEX, 0x6f},
			{0x20, AC_VERB_SET_PROC_COEF, 0x2c0b},
			{}
		}
	},
	[ALC274_FIXUP_DELL_BIND_DACS] = {
		.type = HDA_FIXUP_FUNC,
		.v.func = alc274_fixup_bind_dacs,
		.chained = true,
		.chain_id = ALC269_FIXUP_DELL1_MIC_NO_PRESENCE
	},
	[ALC274_FIXUP_DELL_AIO_LINEOUT_VERB] = {
		.type = HDA_FIXUP_PINS,
		.v.pins = (const struct hda_pintbl[]) {
			{ 0x1b, 0x0401102f },
			{ }
		},
		.chained = true,
		.chain_id = ALC274_FIXUP_DELL_BIND_DACS
	},
	[ALC298_FIXUP_TPT470_DOCK_FIX] = {
		.type = HDA_FIXUP_FUNC,
		.v.func = alc_fixup_tpt470_dock,
		.chained = true,
		.chain_id = ALC293_FIXUP_LENOVO_SPK_NOISE
	},
	[ALC298_FIXUP_TPT470_DOCK] = {
		.type = HDA_FIXUP_FUNC,
		.v.func = alc_fixup_tpt470_dacs,
		.chained = true,
		.chain_id = ALC298_FIXUP_TPT470_DOCK_FIX
	},
	[ALC255_FIXUP_DUMMY_LINEOUT_VERB] = {
		.type = HDA_FIXUP_PINS,
		.v.pins = (const struct hda_pintbl[]) {
			{ 0x14, 0x0201101f },
			{ }
		},
		.chained = true,
		.chain_id = ALC255_FIXUP_DELL1_MIC_NO_PRESENCE
	},
	[ALC255_FIXUP_DELL_HEADSET_MIC] = {
		.type = HDA_FIXUP_PINS,
		.v.pins = (const struct hda_pintbl[]) {
			{ 0x19, 0x01a1913c }, /* use as headset mic, without its own jack detect */
			{ }
		},
		.chained = true,
		.chain_id = ALC269_FIXUP_HEADSET_MIC
	},
	[ALC295_FIXUP_HP_X360] = {
		.type = HDA_FIXUP_FUNC,
		.v.func = alc295_fixup_hp_top_speakers,
		.chained = true,
		.chain_id = ALC269_FIXUP_HP_MUTE_LED_MIC3
	},
	[ALC221_FIXUP_HP_HEADSET_MIC] = {
		.type = HDA_FIXUP_PINS,
		.v.pins = (const struct hda_pintbl[]) {
			{ 0x19, 0x0181313f},
			{ }
		},
		.chained = true,
		.chain_id = ALC269_FIXUP_HEADSET_MIC
	},
	[ALC285_FIXUP_LENOVO_HEADPHONE_NOISE] = {
		.type = HDA_FIXUP_FUNC,
		.v.func = alc285_fixup_invalidate_dacs,
		.chained = true,
		.chain_id = ALC269_FIXUP_THINKPAD_ACPI
	},
	[ALC295_FIXUP_HP_AUTO_MUTE] = {
		.type = HDA_FIXUP_FUNC,
		.v.func = alc_fixup_auto_mute_via_amp,
	},
	[ALC286_FIXUP_ACER_AIO_MIC_NO_PRESENCE] = {
		.type = HDA_FIXUP_PINS,
		.v.pins = (const struct hda_pintbl[]) {
			{ 0x18, 0x01a1913c }, /* use as headset mic, without its own jack detect */
			{ }
		},
		.chained = true,
		.chain_id = ALC269_FIXUP_HEADSET_MIC
	},
	[ALC294_FIXUP_ASUS_MIC] = {
		.type = HDA_FIXUP_PINS,
		.v.pins = (const struct hda_pintbl[]) {
			{ 0x13, 0x90a60160 }, /* use as internal mic */
			{ 0x19, 0x04a11120 }, /* use as headset mic, without its own jack detect */
			{ }
		},
		.chained = true,
		.chain_id = ALC269_FIXUP_HEADSET_MIC
	},
	[ALC294_FIXUP_ASUS_HEADSET_MIC] = {
		.type = HDA_FIXUP_PINS,
		.v.pins = (const struct hda_pintbl[]) {
			{ 0x19, 0x01a1103c }, /* use as headset mic */
			{ }
		},
		.chained = true,
		.chain_id = ALC269_FIXUP_HEADSET_MIC
	},
	[ALC294_FIXUP_ASUS_I2C_HEADSET_MIC] = {
		.type = HDA_FIXUP_PINS,
		.v.pins = (const struct hda_pintbl[]) {
			{ 0x19, 0x03a19020 }, /* use as headset mic */
			{ }
		},
		.chained = true,
		.chain_id = ALC287_FIXUP_CS35L41_I2C_2
	},
	[ALC294_FIXUP_ASUS_SPK] = {
		.type = HDA_FIXUP_VERBS,
		.v.verbs = (const struct hda_verb[]) {
			/* Set EAPD high */
			{ 0x20, AC_VERB_SET_COEF_INDEX, 0x40 },
			{ 0x20, AC_VERB_SET_PROC_COEF, 0x8800 },
			{ 0x20, AC_VERB_SET_COEF_INDEX, 0x0f },
			{ 0x20, AC_VERB_SET_PROC_COEF, 0x7774 },
			{ }
		},
		.chained = true,
		.chain_id = ALC294_FIXUP_ASUS_HEADSET_MIC
	},
	[ALC295_FIXUP_CHROME_BOOK] = {
		.type = HDA_FIXUP_FUNC,
		.v.func = alc295_fixup_chromebook,
		.chained = true,
		.chain_id = ALC225_FIXUP_HEADSET_JACK
	},
	[ALC225_FIXUP_HEADSET_JACK] = {
		.type = HDA_FIXUP_FUNC,
		.v.func = alc_fixup_headset_jack,
	},
	[ALC293_FIXUP_SYSTEM76_MIC_NO_PRESENCE] = {
		.type = HDA_FIXUP_PINS,
		.v.pins = (const struct hda_pintbl[]) {
			{ 0x1a, 0x01a1913c }, /* use as headset mic, without its own jack detect */
			{ }
		},
		.chained = true,
		.chain_id = ALC269_FIXUP_HEADSET_MODE_NO_HP_MIC
	},
	[ALC285_FIXUP_LENOVO_PC_BEEP_IN_NOISE] = {
		.type = HDA_FIXUP_VERBS,
		.v.verbs = (const struct hda_verb[]) {
			/* Disable PCBEEP-IN passthrough */
			{ 0x20, AC_VERB_SET_COEF_INDEX, 0x36 },
			{ 0x20, AC_VERB_SET_PROC_COEF, 0x57d7 },
			{ }
		},
		.chained = true,
		.chain_id = ALC285_FIXUP_LENOVO_HEADPHONE_NOISE
	},
	[ALC255_FIXUP_ACER_HEADSET_MIC] = {
		.type = HDA_FIXUP_PINS,
		.v.pins = (const struct hda_pintbl[]) {
			{ 0x19, 0x03a11130 },
			{ 0x1a, 0x90a60140 }, /* use as internal mic */
			{ }
		},
		.chained = true,
		.chain_id = ALC255_FIXUP_HEADSET_MODE_NO_HP_MIC
	},
	[ALC225_FIXUP_DELL_WYSE_AIO_MIC_NO_PRESENCE] = {
		.type = HDA_FIXUP_PINS,
		.v.pins = (const struct hda_pintbl[]) {
			{ 0x16, 0x01011020 }, /* Rear Line out */
			{ 0x19, 0x01a1913c }, /* use as Front headset mic, without its own jack detect */
			{ }
		},
		.chained = true,
		.chain_id = ALC225_FIXUP_WYSE_AUTO_MUTE
	},
	[ALC225_FIXUP_WYSE_AUTO_MUTE] = {
		.type = HDA_FIXUP_FUNC,
		.v.func = alc_fixup_auto_mute_via_amp,
		.chained = true,
		.chain_id = ALC225_FIXUP_WYSE_DISABLE_MIC_VREF
	},
	[ALC225_FIXUP_WYSE_DISABLE_MIC_VREF] = {
		.type = HDA_FIXUP_FUNC,
		.v.func = alc_fixup_disable_mic_vref,
		.chained = true,
		.chain_id = ALC269_FIXUP_HEADSET_MODE_NO_HP_MIC
	},
	[ALC286_FIXUP_ACER_AIO_HEADSET_MIC] = {
		.type = HDA_FIXUP_VERBS,
		.v.verbs = (const struct hda_verb[]) {
			{ 0x20, AC_VERB_SET_COEF_INDEX, 0x4f },
			{ 0x20, AC_VERB_SET_PROC_COEF, 0x5029 },
			{ }
		},
		.chained = true,
		.chain_id = ALC286_FIXUP_ACER_AIO_MIC_NO_PRESENCE
	},
	[ALC256_FIXUP_ASUS_HEADSET_MIC] = {
		.type = HDA_FIXUP_PINS,
		.v.pins = (const struct hda_pintbl[]) {
			{ 0x19, 0x03a11020 }, /* headset mic with jack detect */
			{ }
		},
		.chained = true,
		.chain_id = ALC256_FIXUP_ASUS_HEADSET_MODE
	},
	[ALC256_FIXUP_ASUS_MIC_NO_PRESENCE] = {
		.type = HDA_FIXUP_PINS,
		.v.pins = (const struct hda_pintbl[]) {
			{ 0x19, 0x04a11120 }, /* use as headset mic, without its own jack detect */
			{ }
		},
		.chained = true,
		.chain_id = ALC256_FIXUP_ASUS_HEADSET_MODE
	},
	[ALC255_FIXUP_PREDATOR_SUBWOOFER] = {
		.type = HDA_FIXUP_PINS,
		.v.pins = (const struct hda_pintbl[]) {
			{ 0x17, 0x90170151 }, /* use as internal speaker (LFE) */
			{ 0x1b, 0x90170152 } /* use as internal speaker (back) */
		}
	},
	[ALC299_FIXUP_PREDATOR_SPK] = {
		.type = HDA_FIXUP_PINS,
		.v.pins = (const struct hda_pintbl[]) {
			{ 0x21, 0x90170150 }, /* use as headset mic, without its own jack detect */
			{ }
		}
	},
	[ALC287_FIXUP_PREDATOR_SPK_CS35L41_I2C_2] = {
		.type = HDA_FIXUP_FUNC,
		.v.func = cs35l41_fixup_i2c_two,
		.chained = true,
		.chain_id = ALC255_FIXUP_PREDATOR_SUBWOOFER
	},
	[ALC256_FIXUP_MEDION_HEADSET_NO_PRESENCE] = {
		.type = HDA_FIXUP_PINS,
		.v.pins = (const struct hda_pintbl[]) {
			{ 0x19, 0x04a11040 },
			{ 0x21, 0x04211020 },
			{ }
		},
		.chained = true,
		.chain_id = ALC256_FIXUP_ASUS_HEADSET_MODE
	},
	[ALC289_FIXUP_DELL_SPK1] = {
		.type = HDA_FIXUP_PINS,
		.v.pins = (const struct hda_pintbl[]) {
			{ 0x14, 0x90170140 },
			{ }
		},
		.chained = true,
		.chain_id = ALC269_FIXUP_DELL4_MIC_NO_PRESENCE
	},
	[ALC289_FIXUP_DELL_SPK2] = {
		.type = HDA_FIXUP_PINS,
		.v.pins = (const struct hda_pintbl[]) {
			{ 0x17, 0x90170130 }, /* bass spk */
			{ }
		},
		.chained = true,
		.chain_id = ALC269_FIXUP_DELL4_MIC_NO_PRESENCE
	},
	[ALC289_FIXUP_DUAL_SPK] = {
		.type = HDA_FIXUP_FUNC,
		.v.func = alc285_fixup_speaker2_to_dac1,
		.chained = true,
		.chain_id = ALC289_FIXUP_DELL_SPK2
	},
	[ALC289_FIXUP_RTK_AMP_DUAL_SPK] = {
		.type = HDA_FIXUP_FUNC,
		.v.func = alc285_fixup_speaker2_to_dac1,
		.chained = true,
		.chain_id = ALC289_FIXUP_DELL_SPK1
	},
	[ALC294_FIXUP_SPK2_TO_DAC1] = {
		.type = HDA_FIXUP_FUNC,
		.v.func = alc285_fixup_speaker2_to_dac1,
		.chained = true,
		.chain_id = ALC294_FIXUP_ASUS_HEADSET_MIC
	},
	[ALC294_FIXUP_ASUS_DUAL_SPK] = {
		.type = HDA_FIXUP_FUNC,
		/* The GPIO must be pulled to initialize the AMP */
		.v.func = alc_fixup_gpio4,
		.chained = true,
		.chain_id = ALC294_FIXUP_SPK2_TO_DAC1
	},
	[ALC294_FIXUP_ASUS_ALLY] = {
		.type = HDA_FIXUP_FUNC,
		.v.func = cs35l41_fixup_i2c_two,
		.chained = true,
		.chain_id = ALC294_FIXUP_ASUS_ALLY_PINS
	},
	[ALC294_FIXUP_ASUS_ALLY_PINS] = {
		.type = HDA_FIXUP_PINS,
		.v.pins = (const struct hda_pintbl[]) {
			{ 0x19, 0x03a11050 },
			{ 0x1a, 0x03a11c30 },
			{ 0x21, 0x03211420 },
			{ }
		},
		.chained = true,
		.chain_id = ALC294_FIXUP_ASUS_ALLY_VERBS
	},
	[ALC294_FIXUP_ASUS_ALLY_VERBS] = {
		.type = HDA_FIXUP_VERBS,
		.v.verbs = (const struct hda_verb[]) {
			{ 0x20, AC_VERB_SET_COEF_INDEX, 0x45 },
			{ 0x20, AC_VERB_SET_PROC_COEF, 0x5089 },
			{ 0x20, AC_VERB_SET_COEF_INDEX, 0x46 },
			{ 0x20, AC_VERB_SET_PROC_COEF, 0x0004 },
			{ 0x20, AC_VERB_SET_COEF_INDEX, 0x47 },
			{ 0x20, AC_VERB_SET_PROC_COEF, 0xa47a },
			{ 0x20, AC_VERB_SET_COEF_INDEX, 0x49 },
			{ 0x20, AC_VERB_SET_PROC_COEF, 0x0049},
			{ 0x20, AC_VERB_SET_COEF_INDEX, 0x4a },
			{ 0x20, AC_VERB_SET_PROC_COEF, 0x201b },
			{ 0x20, AC_VERB_SET_COEF_INDEX, 0x6b },
			{ 0x20, AC_VERB_SET_PROC_COEF, 0x4278},
			{ }
		},
		.chained = true,
		.chain_id = ALC294_FIXUP_ASUS_ALLY_SPEAKER
	},
	[ALC294_FIXUP_ASUS_ALLY_SPEAKER] = {
		.type = HDA_FIXUP_FUNC,
		.v.func = alc285_fixup_speaker2_to_dac1,
	},
	[ALC285_FIXUP_THINKPAD_X1_GEN7] = {
		.type = HDA_FIXUP_FUNC,
		.v.func = alc285_fixup_thinkpad_x1_gen7,
		.chained = true,
		.chain_id = ALC269_FIXUP_THINKPAD_ACPI
	},
	[ALC285_FIXUP_THINKPAD_HEADSET_JACK] = {
		.type = HDA_FIXUP_FUNC,
		.v.func = alc_fixup_headset_jack,
		.chained = true,
		.chain_id = ALC285_FIXUP_THINKPAD_X1_GEN7
	},
	[ALC294_FIXUP_ASUS_HPE] = {
		.type = HDA_FIXUP_VERBS,
		.v.verbs = (const struct hda_verb[]) {
			/* Set EAPD high */
			{ 0x20, AC_VERB_SET_COEF_INDEX, 0x0f },
			{ 0x20, AC_VERB_SET_PROC_COEF, 0x7774 },
			{ }
		},
		.chained = true,
		.chain_id = ALC294_FIXUP_ASUS_HEADSET_MIC
	},
	[ALC294_FIXUP_ASUS_GX502_PINS] = {
		.type = HDA_FIXUP_PINS,
		.v.pins = (const struct hda_pintbl[]) {
			{ 0x19, 0x03a11050 }, /* front HP mic */
			{ 0x1a, 0x01a11830 }, /* rear external mic */
			{ 0x21, 0x03211020 }, /* front HP out */
			{ }
		},
		.chained = true,
		.chain_id = ALC294_FIXUP_ASUS_GX502_VERBS
	},
	[ALC294_FIXUP_ASUS_GX502_VERBS] = {
		.type = HDA_FIXUP_VERBS,
		.v.verbs = (const struct hda_verb[]) {
			/* set 0x15 to HP-OUT ctrl */
			{ 0x15, AC_VERB_SET_PIN_WIDGET_CONTROL, 0xc0 },
			/* unmute the 0x15 amp */
			{ 0x15, AC_VERB_SET_AMP_GAIN_MUTE, 0xb000 },
			{ }
		},
		.chained = true,
		.chain_id = ALC294_FIXUP_ASUS_GX502_HP
	},
	[ALC294_FIXUP_ASUS_GX502_HP] = {
		.type = HDA_FIXUP_FUNC,
		.v.func = alc294_fixup_gx502_hp,
	},
	[ALC295_FIXUP_DELL_TAS2781_I2C] = {
		.type = HDA_FIXUP_FUNC,
		.v.func = tas2781_fixup_tias_i2c,
		.chained = true,
		.chain_id = ALC289_FIXUP_DUAL_SPK
	},
	[ALC294_FIXUP_ASUS_GU502_PINS] = {
		.type = HDA_FIXUP_PINS,
		.v.pins = (const struct hda_pintbl[]) {
			{ 0x19, 0x01a11050 }, /* rear HP mic */
			{ 0x1a, 0x01a11830 }, /* rear external mic */
			{ 0x21, 0x012110f0 }, /* rear HP out */
			{ }
		},
		.chained = true,
		.chain_id = ALC294_FIXUP_ASUS_GU502_VERBS
	},
	[ALC294_FIXUP_ASUS_GU502_VERBS] = {
		.type = HDA_FIXUP_VERBS,
		.v.verbs = (const struct hda_verb[]) {
			/* set 0x15 to HP-OUT ctrl */
			{ 0x15, AC_VERB_SET_PIN_WIDGET_CONTROL, 0xc0 },
			/* unmute the 0x15 amp */
			{ 0x15, AC_VERB_SET_AMP_GAIN_MUTE, 0xb000 },
			/* set 0x1b to HP-OUT */
			{ 0x1b, AC_VERB_SET_PIN_WIDGET_CONTROL, 0x24 },
			{ }
		},
		.chained = true,
		.chain_id = ALC294_FIXUP_ASUS_GU502_HP
	},
	[ALC294_FIXUP_ASUS_GU502_HP] = {
		.type = HDA_FIXUP_FUNC,
		.v.func = alc294_fixup_gu502_hp,
	},
	 [ALC294_FIXUP_ASUS_G513_PINS] = {
		.type = HDA_FIXUP_PINS,
		.v.pins = (const struct hda_pintbl[]) {
				{ 0x19, 0x03a11050 }, /* front HP mic */
				{ 0x1a, 0x03a11c30 }, /* rear external mic */
				{ 0x21, 0x03211420 }, /* front HP out */
				{ }
		},
	},
	[ALC285_FIXUP_ASUS_G533Z_PINS] = {
		.type = HDA_FIXUP_PINS,
		.v.pins = (const struct hda_pintbl[]) {
			{ 0x14, 0x90170152 }, /* Speaker Surround Playback Switch */
			{ 0x19, 0x03a19020 }, /* Mic Boost Volume */
			{ 0x1a, 0x03a11c30 }, /* Mic Boost Volume */
			{ 0x1e, 0x90170151 }, /* Rear jack, IN OUT EAPD Detect */
			{ 0x21, 0x03211420 },
			{ }
		},
	},
	[ALC294_FIXUP_ASUS_COEF_1B] = {
		.type = HDA_FIXUP_VERBS,
		.v.verbs = (const struct hda_verb[]) {
			/* Set bit 10 to correct noisy output after reboot from
			 * Windows 10 (due to pop noise reduction?)
			 */
			{ 0x20, AC_VERB_SET_COEF_INDEX, 0x1b },
			{ 0x20, AC_VERB_SET_PROC_COEF, 0x4e4b },
			{ }
		},
		.chained = true,
		.chain_id = ALC289_FIXUP_ASUS_GA401,
	},
	[ALC285_FIXUP_HP_GPIO_LED] = {
		.type = HDA_FIXUP_FUNC,
		.v.func = alc285_fixup_hp_gpio_led,
	},
	[ALC285_FIXUP_HP_MUTE_LED] = {
		.type = HDA_FIXUP_FUNC,
		.v.func = alc285_fixup_hp_mute_led,
	},
	[ALC285_FIXUP_HP_SPECTRE_X360_MUTE_LED] = {
		.type = HDA_FIXUP_FUNC,
		.v.func = alc285_fixup_hp_spectre_x360_mute_led,
	},
	[ALC285_FIXUP_HP_BEEP_MICMUTE_LED] = {
		.type = HDA_FIXUP_FUNC,
		.v.func = alc285_fixup_hp_beep,
		.chained = true,
		.chain_id = ALC285_FIXUP_HP_MUTE_LED,
	},
	[ALC236_FIXUP_HP_MUTE_LED_COEFBIT2] = {
	    .type = HDA_FIXUP_FUNC,
	    .v.func = alc236_fixup_hp_mute_led_coefbit2,
	},
	[ALC236_FIXUP_HP_GPIO_LED] = {
		.type = HDA_FIXUP_FUNC,
		.v.func = alc236_fixup_hp_gpio_led,
	},
	[ALC236_FIXUP_HP_MUTE_LED] = {
		.type = HDA_FIXUP_FUNC,
		.v.func = alc236_fixup_hp_mute_led,
	},
	[ALC236_FIXUP_HP_MUTE_LED_MICMUTE_VREF] = {
		.type = HDA_FIXUP_FUNC,
		.v.func = alc236_fixup_hp_mute_led_micmute_vref,
	},
	[ALC236_FIXUP_LENOVO_INV_DMIC] = {
		.type = HDA_FIXUP_FUNC,
		.v.func = alc_fixup_inv_dmic,
		.chained = true,
		.chain_id = ALC283_FIXUP_INT_MIC,
	},
	[ALC295_FIXUP_HP_MUTE_LED_COEFBIT11] = {
		.type = HDA_FIXUP_FUNC,
		.v.func = alc295_fixup_hp_mute_led_coefbit11,
	},
	[ALC298_FIXUP_SAMSUNG_AMP] = {
		.type = HDA_FIXUP_FUNC,
		.v.func = alc298_fixup_samsung_amp,
		.chained = true,
		.chain_id = ALC298_FIXUP_SAMSUNG_HEADPHONE_VERY_QUIET
	},
	[ALC298_FIXUP_SAMSUNG_AMP_V2_2_AMPS] = {
		.type = HDA_FIXUP_FUNC,
		.v.func = alc298_fixup_samsung_amp_v2_2_amps
	},
	[ALC298_FIXUP_SAMSUNG_AMP_V2_4_AMPS] = {
		.type = HDA_FIXUP_FUNC,
		.v.func = alc298_fixup_samsung_amp_v2_4_amps
	},
	[ALC298_FIXUP_SAMSUNG_HEADPHONE_VERY_QUIET] = {
		.type = HDA_FIXUP_VERBS,
		.v.verbs = (const struct hda_verb[]) {
			{ 0x1a, AC_VERB_SET_PIN_WIDGET_CONTROL, 0xc5 },
			{ }
		},
	},
	[ALC256_FIXUP_SAMSUNG_HEADPHONE_VERY_QUIET] = {
		.type = HDA_FIXUP_VERBS,
		.v.verbs = (const struct hda_verb[]) {
			{ 0x20, AC_VERB_SET_COEF_INDEX, 0x08},
			{ 0x20, AC_VERB_SET_PROC_COEF, 0x2fcf},
			{ }
		},
	},
	[ALC295_FIXUP_ASUS_MIC_NO_PRESENCE] = {
		.type = HDA_FIXUP_PINS,
		.v.pins = (const struct hda_pintbl[]) {
			{ 0x19, 0x01a1913c }, /* use as headset mic, without its own jack detect */
			{ }
		},
		.chained = true,
		.chain_id = ALC269_FIXUP_HEADSET_MODE
	},
	[ALC269VC_FIXUP_ACER_VCOPPERBOX_PINS] = {
		.type = HDA_FIXUP_PINS,
		.v.pins = (const struct hda_pintbl[]) {
			{ 0x14, 0x90100120 }, /* use as internal speaker */
			{ 0x18, 0x02a111f0 }, /* use as headset mic, without its own jack detect */
			{ 0x1a, 0x01011020 }, /* use as line out */
			{ },
		},
		.chained = true,
		.chain_id = ALC269_FIXUP_HEADSET_MIC
	},
	[ALC269VC_FIXUP_ACER_HEADSET_MIC] = {
		.type = HDA_FIXUP_PINS,
		.v.pins = (const struct hda_pintbl[]) {
			{ 0x18, 0x02a11030 }, /* use as headset mic */
			{ }
		},
		.chained = true,
		.chain_id = ALC269_FIXUP_HEADSET_MIC
	},
	[ALC269VC_FIXUP_ACER_MIC_NO_PRESENCE] = {
		.type = HDA_FIXUP_PINS,
		.v.pins = (const struct hda_pintbl[]) {
			{ 0x18, 0x01a11130 }, /* use as headset mic, without its own jack detect */
			{ }
		},
		.chained = true,
		.chain_id = ALC269_FIXUP_HEADSET_MIC
	},
	[ALC289_FIXUP_ASUS_GA401] = {
		.type = HDA_FIXUP_FUNC,
		.v.func = alc289_fixup_asus_ga401,
		.chained = true,
		.chain_id = ALC289_FIXUP_ASUS_GA502,
	},
	[ALC289_FIXUP_ASUS_GA502] = {
		.type = HDA_FIXUP_PINS,
		.v.pins = (const struct hda_pintbl[]) {
			{ 0x19, 0x03a11020 }, /* headset mic with jack detect */
			{ }
		},
	},
	[ALC256_FIXUP_ACER_MIC_NO_PRESENCE] = {
		.type = HDA_FIXUP_PINS,
		.v.pins = (const struct hda_pintbl[]) {
			{ 0x19, 0x02a11120 }, /* use as headset mic, without its own jack detect */
			{ }
		},
		.chained = true,
		.chain_id = ALC256_FIXUP_ASUS_HEADSET_MODE
	},
	[ALC285_FIXUP_HP_GPIO_AMP_INIT] = {
		.type = HDA_FIXUP_FUNC,
		.v.func = alc285_fixup_hp_gpio_amp_init,
		.chained = true,
		.chain_id = ALC285_FIXUP_HP_GPIO_LED
	},
	[ALC269_FIXUP_CZC_B20] = {
		.type = HDA_FIXUP_PINS,
		.v.pins = (const struct hda_pintbl[]) {
			{ 0x12, 0x411111f0 },
			{ 0x14, 0x90170110 }, /* speaker */
			{ 0x15, 0x032f1020 }, /* HP out */
			{ 0x17, 0x411111f0 },
			{ 0x18, 0x03ab1040 }, /* mic */
			{ 0x19, 0xb7a7013f },
			{ 0x1a, 0x0181305f },
			{ 0x1b, 0x411111f0 },
			{ 0x1d, 0x411111f0 },
			{ 0x1e, 0x411111f0 },
			{ }
		},
		.chain_id = ALC269_FIXUP_DMIC,
	},
	[ALC269_FIXUP_CZC_TMI] = {
		.type = HDA_FIXUP_PINS,
		.v.pins = (const struct hda_pintbl[]) {
			{ 0x12, 0x4000c000 },
			{ 0x14, 0x90170110 }, /* speaker */
			{ 0x15, 0x0421401f }, /* HP out */
			{ 0x17, 0x411111f0 },
			{ 0x18, 0x04a19020 }, /* mic */
			{ 0x19, 0x411111f0 },
			{ 0x1a, 0x411111f0 },
			{ 0x1b, 0x411111f0 },
			{ 0x1d, 0x40448505 },
			{ 0x1e, 0x411111f0 },
			{ 0x20, 0x8000ffff },
			{ }
		},
		.chain_id = ALC269_FIXUP_DMIC,
	},
	[ALC269_FIXUP_CZC_L101] = {
		.type = HDA_FIXUP_PINS,
		.v.pins = (const struct hda_pintbl[]) {
			{ 0x12, 0x40000000 },
			{ 0x14, 0x01014010 }, /* speaker */
			{ 0x15, 0x411111f0 }, /* HP out */
			{ 0x16, 0x411111f0 },
			{ 0x18, 0x01a19020 }, /* mic */
			{ 0x19, 0x02a19021 },
			{ 0x1a, 0x0181302f },
			{ 0x1b, 0x0221401f },
			{ 0x1c, 0x411111f0 },
			{ 0x1d, 0x4044c601 },
			{ 0x1e, 0x411111f0 },
			{ }
		},
		.chain_id = ALC269_FIXUP_DMIC,
	},
	[ALC269_FIXUP_LEMOTE_A1802] = {
		.type = HDA_FIXUP_PINS,
		.v.pins = (const struct hda_pintbl[]) {
			{ 0x12, 0x40000000 },
			{ 0x14, 0x90170110 }, /* speaker */
			{ 0x17, 0x411111f0 },
			{ 0x18, 0x03a19040 }, /* mic1 */
			{ 0x19, 0x90a70130 }, /* mic2 */
			{ 0x1a, 0x411111f0 },
			{ 0x1b, 0x411111f0 },
			{ 0x1d, 0x40489d2d },
			{ 0x1e, 0x411111f0 },
			{ 0x20, 0x0003ffff },
			{ 0x21, 0x03214020 },
			{ }
		},
		.chain_id = ALC269_FIXUP_DMIC,
	},
	[ALC269_FIXUP_LEMOTE_A190X] = {
		.type = HDA_FIXUP_PINS,
		.v.pins = (const struct hda_pintbl[]) {
			{ 0x14, 0x99130110 }, /* speaker */
			{ 0x15, 0x0121401f }, /* HP out */
			{ 0x18, 0x01a19c20 }, /* rear  mic */
			{ 0x19, 0x99a3092f }, /* front mic */
			{ 0x1b, 0x0201401f }, /* front lineout */
			{ }
		},
		.chain_id = ALC269_FIXUP_DMIC,
	},
	[ALC256_FIXUP_INTEL_NUC8_RUGGED] = {
		.type = HDA_FIXUP_PINS,
		.v.pins = (const struct hda_pintbl[]) {
			{ 0x1b, 0x01a1913c }, /* use as headset mic, without its own jack detect */
			{ }
		},
		.chained = true,
		.chain_id = ALC269_FIXUP_HEADSET_MODE
	},
	[ALC256_FIXUP_INTEL_NUC10] = {
		.type = HDA_FIXUP_PINS,
		.v.pins = (const struct hda_pintbl[]) {
			{ 0x19, 0x01a1913c }, /* use as headset mic, without its own jack detect */
			{ }
		},
		.chained = true,
		.chain_id = ALC269_FIXUP_HEADSET_MODE
	},
	[ALC255_FIXUP_XIAOMI_HEADSET_MIC] = {
		.type = HDA_FIXUP_VERBS,
		.v.verbs = (const struct hda_verb[]) {
			{ 0x20, AC_VERB_SET_COEF_INDEX, 0x45 },
			{ 0x20, AC_VERB_SET_PROC_COEF, 0x5089 },
			{ }
		},
		.chained = true,
		.chain_id = ALC289_FIXUP_ASUS_GA502
	},
	[ALC274_FIXUP_HP_MIC] = {
		.type = HDA_FIXUP_VERBS,
		.v.verbs = (const struct hda_verb[]) {
			{ 0x20, AC_VERB_SET_COEF_INDEX, 0x45 },
			{ 0x20, AC_VERB_SET_PROC_COEF, 0x5089 },
			{ }
		},
	},
	[ALC274_FIXUP_HP_HEADSET_MIC] = {
		.type = HDA_FIXUP_FUNC,
		.v.func = alc274_fixup_hp_headset_mic,
		.chained = true,
		.chain_id = ALC274_FIXUP_HP_MIC
	},
	[ALC274_FIXUP_HP_ENVY_GPIO] = {
		.type = HDA_FIXUP_FUNC,
		.v.func = alc274_fixup_hp_envy_gpio,
	},
	[ALC274_FIXUP_ASUS_ZEN_AIO_27] = {
		.type = HDA_FIXUP_VERBS,
		.v.verbs = (const struct hda_verb[]) {
			{ 0x20, AC_VERB_SET_COEF_INDEX, 0x10 },
			{ 0x20, AC_VERB_SET_PROC_COEF, 0xc420 },
			{ 0x20, AC_VERB_SET_COEF_INDEX, 0x40 },
			{ 0x20, AC_VERB_SET_PROC_COEF, 0x8800 },
			{ 0x20, AC_VERB_SET_COEF_INDEX, 0x49 },
			{ 0x20, AC_VERB_SET_PROC_COEF, 0x0249 },
			{ 0x20, AC_VERB_SET_COEF_INDEX, 0x4a },
			{ 0x20, AC_VERB_SET_PROC_COEF, 0x202b },
			{ 0x20, AC_VERB_SET_COEF_INDEX, 0x62 },
			{ 0x20, AC_VERB_SET_PROC_COEF, 0xa007 },
			{ 0x20, AC_VERB_SET_COEF_INDEX, 0x6b },
			{ 0x20, AC_VERB_SET_PROC_COEF, 0x5060 },
			{}
		},
		.chained = true,
		.chain_id = ALC2XX_FIXUP_HEADSET_MIC,
	},
	[ALC256_FIXUP_ASUS_HPE] = {
		.type = HDA_FIXUP_VERBS,
		.v.verbs = (const struct hda_verb[]) {
			/* Set EAPD high */
			{ 0x20, AC_VERB_SET_COEF_INDEX, 0x0f },
			{ 0x20, AC_VERB_SET_PROC_COEF, 0x7778 },
			{ }
		},
		.chained = true,
		.chain_id = ALC294_FIXUP_ASUS_HEADSET_MIC
	},
	[ALC285_FIXUP_THINKPAD_NO_BASS_SPK_HEADSET_JACK] = {
		.type = HDA_FIXUP_FUNC,
		.v.func = alc_fixup_headset_jack,
		.chained = true,
		.chain_id = ALC269_FIXUP_THINKPAD_ACPI
	},
	[ALC287_FIXUP_HP_GPIO_LED] = {
		.type = HDA_FIXUP_FUNC,
		.v.func = alc287_fixup_hp_gpio_led,
	},
	[ALC256_FIXUP_HP_HEADSET_MIC] = {
		.type = HDA_FIXUP_FUNC,
		.v.func = alc274_fixup_hp_headset_mic,
	},
	[ALC236_FIXUP_DELL_AIO_HEADSET_MIC] = {
		.type = HDA_FIXUP_FUNC,
		.v.func = alc_fixup_no_int_mic,
		.chained = true,
		.chain_id = ALC255_FIXUP_DELL1_MIC_NO_PRESENCE
	},
	[ALC282_FIXUP_ACER_DISABLE_LINEOUT] = {
		.type = HDA_FIXUP_PINS,
		.v.pins = (const struct hda_pintbl[]) {
			{ 0x1b, 0x411111f0 },
			{ 0x18, 0x01a1913c }, /* use as headset mic, without its own jack detect */
			{ },
		},
		.chained = true,
		.chain_id = ALC269_FIXUP_HEADSET_MODE
	},
	[ALC255_FIXUP_ACER_LIMIT_INT_MIC_BOOST] = {
		.type = HDA_FIXUP_FUNC,
		.v.func = alc269_fixup_limit_int_mic_boost,
		.chained = true,
		.chain_id = ALC255_FIXUP_ACER_MIC_NO_PRESENCE,
	},
	[ALC256_FIXUP_ACER_HEADSET_MIC] = {
		.type = HDA_FIXUP_PINS,
		.v.pins = (const struct hda_pintbl[]) {
			{ 0x19, 0x02a1113c }, /* use as headset mic, without its own jack detect */
			{ 0x1a, 0x90a1092f }, /* use as internal mic */
			{ }
		},
		.chained = true,
		.chain_id = ALC269_FIXUP_HEADSET_MODE_NO_HP_MIC
	},
	[ALC285_FIXUP_IDEAPAD_S740_COEF] = {
		.type = HDA_FIXUP_FUNC,
		.v.func = alc285_fixup_ideapad_s740_coef,
		.chained = true,
		.chain_id = ALC269_FIXUP_THINKPAD_ACPI,
	},
	[ALC285_FIXUP_HP_LIMIT_INT_MIC_BOOST] = {
		.type = HDA_FIXUP_FUNC,
		.v.func = alc269_fixup_limit_int_mic_boost,
		.chained = true,
		.chain_id = ALC285_FIXUP_HP_MUTE_LED,
	},
	[ALC295_FIXUP_ASUS_DACS] = {
		.type = HDA_FIXUP_FUNC,
		.v.func = alc295_fixup_asus_dacs,
	},
	[ALC295_FIXUP_HP_OMEN] = {
		.type = HDA_FIXUP_PINS,
		.v.pins = (const struct hda_pintbl[]) {
			{ 0x12, 0xb7a60130 },
			{ 0x13, 0x40000000 },
			{ 0x14, 0x411111f0 },
			{ 0x16, 0x411111f0 },
			{ 0x17, 0x90170110 },
			{ 0x18, 0x411111f0 },
			{ 0x19, 0x02a11030 },
			{ 0x1a, 0x411111f0 },
			{ 0x1b, 0x04a19030 },
			{ 0x1d, 0x40600001 },
			{ 0x1e, 0x411111f0 },
			{ 0x21, 0x03211020 },
			{}
		},
		.chained = true,
		.chain_id = ALC269_FIXUP_HP_LINE1_MIC1_LED,
	},
	[ALC285_FIXUP_HP_SPECTRE_X360] = {
		.type = HDA_FIXUP_FUNC,
		.v.func = alc285_fixup_hp_spectre_x360,
	},
	[ALC285_FIXUP_HP_SPECTRE_X360_EB1] = {
		.type = HDA_FIXUP_FUNC,
		.v.func = alc285_fixup_hp_spectre_x360_eb1
	},
	[ALC285_FIXUP_HP_SPECTRE_X360_DF1] = {
		.type = HDA_FIXUP_FUNC,
		.v.func = alc285_fixup_hp_spectre_x360_df1
	},
	[ALC285_FIXUP_HP_ENVY_X360] = {
		.type = HDA_FIXUP_FUNC,
		.v.func = alc285_fixup_hp_envy_x360,
		.chained = true,
		.chain_id = ALC285_FIXUP_HP_GPIO_AMP_INIT,
	},
	[ALC287_FIXUP_IDEAPAD_BASS_SPK_AMP] = {
		.type = HDA_FIXUP_FUNC,
		.v.func = alc285_fixup_ideapad_s740_coef,
		.chained = true,
		.chain_id = ALC285_FIXUP_THINKPAD_HEADSET_JACK,
	},
	[ALC623_FIXUP_LENOVO_THINKSTATION_P340] = {
		.type = HDA_FIXUP_FUNC,
		.v.func = alc_fixup_no_shutup,
		.chained = true,
		.chain_id = ALC283_FIXUP_HEADSET_MIC,
	},
	[ALC255_FIXUP_ACER_HEADPHONE_AND_MIC] = {
		.type = HDA_FIXUP_PINS,
		.v.pins = (const struct hda_pintbl[]) {
			{ 0x21, 0x03211030 }, /* Change the Headphone location to Left */
			{ }
		},
		.chained = true,
		.chain_id = ALC255_FIXUP_XIAOMI_HEADSET_MIC
	},
	[ALC236_FIXUP_HP_LIMIT_INT_MIC_BOOST] = {
		.type = HDA_FIXUP_FUNC,
		.v.func = alc269_fixup_limit_int_mic_boost,
		.chained = true,
		.chain_id = ALC236_FIXUP_HP_MUTE_LED_MICMUTE_VREF,
	},
	[ALC285_FIXUP_LEGION_Y9000X_SPEAKERS] = {
		.type = HDA_FIXUP_FUNC,
		.v.func = alc285_fixup_ideapad_s740_coef,
		.chained = true,
		.chain_id = ALC285_FIXUP_LEGION_Y9000X_AUTOMUTE,
	},
	[ALC285_FIXUP_LEGION_Y9000X_AUTOMUTE] = {
		.type = HDA_FIXUP_FUNC,
		.v.func = alc287_fixup_legion_15imhg05_speakers,
		.chained = true,
		.chain_id = ALC269_FIXUP_THINKPAD_ACPI,
	},
	[ALC287_FIXUP_LEGION_15IMHG05_SPEAKERS] = {
		.type = HDA_FIXUP_VERBS,
		//.v.verbs = legion_15imhg05_coefs,
		.v.verbs = (const struct hda_verb[]) {
			 // set left speaker Legion 7i.
			 { 0x20, AC_VERB_SET_COEF_INDEX, 0x24 },
			 { 0x20, AC_VERB_SET_PROC_COEF, 0x41 },

			 { 0x20, AC_VERB_SET_COEF_INDEX, 0x26 },
			 { 0x20, AC_VERB_SET_PROC_COEF, 0xc },
			 { 0x20, AC_VERB_SET_PROC_COEF, 0x0 },
			 { 0x20, AC_VERB_SET_PROC_COEF, 0x1a },
			 { 0x20, AC_VERB_SET_PROC_COEF, 0xb020 },

			 { 0x20, AC_VERB_SET_COEF_INDEX, 0x26 },
			 { 0x20, AC_VERB_SET_PROC_COEF, 0x2 },
			 { 0x20, AC_VERB_SET_PROC_COEF, 0x0 },
			 { 0x20, AC_VERB_SET_PROC_COEF, 0x0 },
			 { 0x20, AC_VERB_SET_PROC_COEF, 0xb020 },

			 // set right speaker Legion 7i.
			 { 0x20, AC_VERB_SET_COEF_INDEX, 0x24 },
			 { 0x20, AC_VERB_SET_PROC_COEF, 0x42 },

			 { 0x20, AC_VERB_SET_COEF_INDEX, 0x26 },
			 { 0x20, AC_VERB_SET_PROC_COEF, 0xc },
			 { 0x20, AC_VERB_SET_PROC_COEF, 0x0 },
			 { 0x20, AC_VERB_SET_PROC_COEF, 0x2a },
			 { 0x20, AC_VERB_SET_PROC_COEF, 0xb020 },

			 { 0x20, AC_VERB_SET_COEF_INDEX, 0x26 },
			 { 0x20, AC_VERB_SET_PROC_COEF, 0x2 },
			 { 0x20, AC_VERB_SET_PROC_COEF, 0x0 },
			 { 0x20, AC_VERB_SET_PROC_COEF, 0x0 },
			 { 0x20, AC_VERB_SET_PROC_COEF, 0xb020 },
			 {}
		},
		.chained = true,
		.chain_id = ALC287_FIXUP_LEGION_15IMHG05_AUTOMUTE,
	},
	[ALC287_FIXUP_LEGION_15IMHG05_AUTOMUTE] = {
		.type = HDA_FIXUP_FUNC,
		.v.func = alc287_fixup_legion_15imhg05_speakers,
		.chained = true,
		.chain_id = ALC269_FIXUP_HEADSET_MODE,
	},
	[ALC287_FIXUP_YOGA7_14ITL_SPEAKERS] = {
		.type = HDA_FIXUP_VERBS,
		.v.verbs = (const struct hda_verb[]) {
			 // set left speaker Yoga 7i.
			 { 0x20, AC_VERB_SET_COEF_INDEX, 0x24 },
			 { 0x20, AC_VERB_SET_PROC_COEF, 0x41 },

			 { 0x20, AC_VERB_SET_COEF_INDEX, 0x26 },
			 { 0x20, AC_VERB_SET_PROC_COEF, 0xc },
			 { 0x20, AC_VERB_SET_PROC_COEF, 0x0 },
			 { 0x20, AC_VERB_SET_PROC_COEF, 0x1a },
			 { 0x20, AC_VERB_SET_PROC_COEF, 0xb020 },

			 { 0x20, AC_VERB_SET_COEF_INDEX, 0x26 },
			 { 0x20, AC_VERB_SET_PROC_COEF, 0x2 },
			 { 0x20, AC_VERB_SET_PROC_COEF, 0x0 },
			 { 0x20, AC_VERB_SET_PROC_COEF, 0x0 },
			 { 0x20, AC_VERB_SET_PROC_COEF, 0xb020 },

			 // set right speaker Yoga 7i.
			 { 0x20, AC_VERB_SET_COEF_INDEX, 0x24 },
			 { 0x20, AC_VERB_SET_PROC_COEF, 0x46 },

			 { 0x20, AC_VERB_SET_COEF_INDEX, 0x26 },
			 { 0x20, AC_VERB_SET_PROC_COEF, 0xc },
			 { 0x20, AC_VERB_SET_PROC_COEF, 0x0 },
			 { 0x20, AC_VERB_SET_PROC_COEF, 0x2a },
			 { 0x20, AC_VERB_SET_PROC_COEF, 0xb020 },

			 { 0x20, AC_VERB_SET_COEF_INDEX, 0x26 },
			 { 0x20, AC_VERB_SET_PROC_COEF, 0x2 },
			 { 0x20, AC_VERB_SET_PROC_COEF, 0x0 },
			 { 0x20, AC_VERB_SET_PROC_COEF, 0x0 },
			 { 0x20, AC_VERB_SET_PROC_COEF, 0xb020 },
			 {}
		},
		.chained = true,
		.chain_id = ALC269_FIXUP_HEADSET_MODE,
	},
	[ALC298_FIXUP_LENOVO_C940_DUET7] = {
		.type = HDA_FIXUP_FUNC,
		.v.func = alc298_fixup_lenovo_c940_duet7,
	},
	[ALC287_FIXUP_13S_GEN2_SPEAKERS] = {
		.type = HDA_FIXUP_VERBS,
		.v.verbs = (const struct hda_verb[]) {
			{ 0x20, AC_VERB_SET_COEF_INDEX, 0x24 },
			{ 0x20, AC_VERB_SET_PROC_COEF, 0x41 },
			{ 0x20, AC_VERB_SET_COEF_INDEX, 0x26 },
			{ 0x20, AC_VERB_SET_PROC_COEF, 0x2 },
			{ 0x20, AC_VERB_SET_PROC_COEF, 0x0 },
			{ 0x20, AC_VERB_SET_PROC_COEF, 0x0 },
			{ 0x20, AC_VERB_SET_PROC_COEF, 0xb020 },
			{ 0x20, AC_VERB_SET_COEF_INDEX, 0x24 },
			{ 0x20, AC_VERB_SET_PROC_COEF, 0x42 },
			{ 0x20, AC_VERB_SET_COEF_INDEX, 0x26 },
			{ 0x20, AC_VERB_SET_PROC_COEF, 0x2 },
			{ 0x20, AC_VERB_SET_PROC_COEF, 0x0 },
			{ 0x20, AC_VERB_SET_PROC_COEF, 0x0 },
			{ 0x20, AC_VERB_SET_PROC_COEF, 0xb020 },
			{}
		},
		.chained = true,
		.chain_id = ALC269_FIXUP_HEADSET_MODE,
	},
	[ALC256_FIXUP_SET_COEF_DEFAULTS] = {
		.type = HDA_FIXUP_FUNC,
		.v.func = alc256_fixup_set_coef_defaults,
	},
	[ALC245_FIXUP_HP_GPIO_LED] = {
		.type = HDA_FIXUP_FUNC,
		.v.func = alc245_fixup_hp_gpio_led,
	},
	[ALC256_FIXUP_SYSTEM76_MIC_NO_PRESENCE] = {
		.type = HDA_FIXUP_PINS,
		.v.pins = (const struct hda_pintbl[]) {
			{ 0x19, 0x03a11120 }, /* use as headset mic, without its own jack detect */
			{ }
		},
		.chained = true,
		.chain_id = ALC269_FIXUP_HEADSET_MODE_NO_HP_MIC,
	},
	[ALC233_FIXUP_NO_AUDIO_JACK] = {
		.type = HDA_FIXUP_FUNC,
		.v.func = alc233_fixup_no_audio_jack,
	},
	[ALC256_FIXUP_MIC_NO_PRESENCE_AND_RESUME] = {
		.type = HDA_FIXUP_FUNC,
		.v.func = alc256_fixup_mic_no_presence_and_resume,
		.chained = true,
		.chain_id = ALC269_FIXUP_HEADSET_MODE_NO_HP_MIC
	},
	[ALC287_FIXUP_LEGION_16ACHG6] = {
		.type = HDA_FIXUP_FUNC,
		.v.func = alc287_fixup_legion_16achg6_speakers,
	},
	[ALC287_FIXUP_CS35L41_I2C_2] = {
		.type = HDA_FIXUP_FUNC,
		.v.func = cs35l41_fixup_i2c_two,
	},
	[ALC287_FIXUP_CS35L41_I2C_2_HP_GPIO_LED] = {
		.type = HDA_FIXUP_FUNC,
		.v.func = cs35l41_fixup_i2c_two,
		.chained = true,
		.chain_id = ALC285_FIXUP_HP_MUTE_LED,
	},
	[ALC287_FIXUP_CS35L41_I2C_4] = {
		.type = HDA_FIXUP_FUNC,
		.v.func = cs35l41_fixup_i2c_four,
	},
	[ALC245_FIXUP_CS35L41_SPI_2] = {
		.type = HDA_FIXUP_FUNC,
		.v.func = cs35l41_fixup_spi_two,
	},
	[ALC245_FIXUP_CS35L41_SPI_1] = {
		.type = HDA_FIXUP_FUNC,
		.v.func = cs35l41_fixup_spi_one,
	},
	[ALC245_FIXUP_CS35L41_SPI_2_HP_GPIO_LED] = {
		.type = HDA_FIXUP_FUNC,
		.v.func = cs35l41_fixup_spi_two,
		.chained = true,
		.chain_id = ALC285_FIXUP_HP_GPIO_LED,
	},
	[ALC245_FIXUP_CS35L41_SPI_4] = {
		.type = HDA_FIXUP_FUNC,
		.v.func = cs35l41_fixup_spi_four,
	},
	[ALC245_FIXUP_CS35L41_SPI_4_HP_GPIO_LED] = {
		.type = HDA_FIXUP_FUNC,
		.v.func = cs35l41_fixup_spi_four,
		.chained = true,
		.chain_id = ALC285_FIXUP_HP_GPIO_LED,
	},
	[ALC285_FIXUP_HP_SPEAKERS_MICMUTE_LED] = {
		.type = HDA_FIXUP_VERBS,
		.v.verbs = (const struct hda_verb[]) {
			 { 0x20, AC_VERB_SET_COEF_INDEX, 0x19 },
			 { 0x20, AC_VERB_SET_PROC_COEF, 0x8e11 },
			 { }
		},
		.chained = true,
		.chain_id = ALC285_FIXUP_HP_MUTE_LED,
	},
	[ALC269_FIXUP_DELL4_MIC_NO_PRESENCE_QUIET] = {
		.type = HDA_FIXUP_FUNC,
		.v.func = alc_fixup_dell4_mic_no_presence_quiet,
		.chained = true,
		.chain_id = ALC269_FIXUP_DELL4_MIC_NO_PRESENCE,
	},
	[ALC295_FIXUP_FRAMEWORK_LAPTOP_MIC_NO_PRESENCE] = {
		.type = HDA_FIXUP_PINS,
		.v.pins = (const struct hda_pintbl[]) {
			{ 0x19, 0x02a1112c }, /* use as headset mic, without its own jack detect */
			{ }
		},
		.chained = true,
		.chain_id = ALC269_FIXUP_HEADSET_MODE_NO_HP_MIC
	},
	[ALC287_FIXUP_LEGION_16ITHG6] = {
		.type = HDA_FIXUP_FUNC,
		.v.func = alc287_fixup_legion_16ithg6_speakers,
	},
	[ALC287_FIXUP_YOGA9_14IAP7_BASS_SPK] = {
		.type = HDA_FIXUP_VERBS,
		.v.verbs = (const struct hda_verb[]) {
			// enable left speaker
			{ 0x20, AC_VERB_SET_COEF_INDEX, 0x24 },
			{ 0x20, AC_VERB_SET_PROC_COEF, 0x41 },

			{ 0x20, AC_VERB_SET_COEF_INDEX, 0x26 },
			{ 0x20, AC_VERB_SET_PROC_COEF, 0xc },
			{ 0x20, AC_VERB_SET_PROC_COEF, 0x0 },
			{ 0x20, AC_VERB_SET_PROC_COEF, 0x1a },
			{ 0x20, AC_VERB_SET_PROC_COEF, 0xb020 },

			{ 0x20, AC_VERB_SET_COEF_INDEX, 0x26 },
			{ 0x20, AC_VERB_SET_PROC_COEF, 0xf },
			{ 0x20, AC_VERB_SET_PROC_COEF, 0x0 },
			{ 0x20, AC_VERB_SET_PROC_COEF, 0x42 },
			{ 0x20, AC_VERB_SET_PROC_COEF, 0xb020 },

			{ 0x20, AC_VERB_SET_COEF_INDEX, 0x26 },
			{ 0x20, AC_VERB_SET_PROC_COEF, 0x10 },
			{ 0x20, AC_VERB_SET_PROC_COEF, 0x0 },
			{ 0x20, AC_VERB_SET_PROC_COEF, 0x40 },
			{ 0x20, AC_VERB_SET_PROC_COEF, 0xb020 },

			{ 0x20, AC_VERB_SET_COEF_INDEX, 0x26 },
			{ 0x20, AC_VERB_SET_PROC_COEF, 0x2 },
			{ 0x20, AC_VERB_SET_PROC_COEF, 0x0 },
			{ 0x20, AC_VERB_SET_PROC_COEF, 0x0 },
			{ 0x20, AC_VERB_SET_PROC_COEF, 0xb020 },

			// enable right speaker
			{ 0x20, AC_VERB_SET_COEF_INDEX, 0x24 },
			{ 0x20, AC_VERB_SET_PROC_COEF, 0x46 },

			{ 0x20, AC_VERB_SET_COEF_INDEX, 0x26 },
			{ 0x20, AC_VERB_SET_PROC_COEF, 0xc },
			{ 0x20, AC_VERB_SET_PROC_COEF, 0x0 },
			{ 0x20, AC_VERB_SET_PROC_COEF, 0x2a },
			{ 0x20, AC_VERB_SET_PROC_COEF, 0xb020 },

			{ 0x20, AC_VERB_SET_COEF_INDEX, 0x26 },
			{ 0x20, AC_VERB_SET_PROC_COEF, 0xf },
			{ 0x20, AC_VERB_SET_PROC_COEF, 0x0 },
			{ 0x20, AC_VERB_SET_PROC_COEF, 0x46 },
			{ 0x20, AC_VERB_SET_PROC_COEF, 0xb020 },

			{ 0x20, AC_VERB_SET_COEF_INDEX, 0x26 },
			{ 0x20, AC_VERB_SET_PROC_COEF, 0x10 },
			{ 0x20, AC_VERB_SET_PROC_COEF, 0x0 },
			{ 0x20, AC_VERB_SET_PROC_COEF, 0x44 },
			{ 0x20, AC_VERB_SET_PROC_COEF, 0xb020 },

			{ 0x20, AC_VERB_SET_COEF_INDEX, 0x26 },
			{ 0x20, AC_VERB_SET_PROC_COEF, 0x2 },
			{ 0x20, AC_VERB_SET_PROC_COEF, 0x0 },
			{ 0x20, AC_VERB_SET_PROC_COEF, 0x0 },
			{ 0x20, AC_VERB_SET_PROC_COEF, 0xb020 },

			{ },
		},
	},
	[ALC287_FIXUP_YOGA9_14IAP7_BASS_SPK_PIN] = {
		.type = HDA_FIXUP_FUNC,
		.v.func = alc287_fixup_yoga9_14iap7_bass_spk_pin,
		.chained = true,
		.chain_id = ALC287_FIXUP_YOGA9_14IAP7_BASS_SPK,
	},
	[ALC287_FIXUP_YOGA9_14IMH9_BASS_SPK_PIN] = {
		.type = HDA_FIXUP_FUNC,
		.v.func = alc287_fixup_yoga9_14iap7_bass_spk_pin,
		.chained = true,
		.chain_id = ALC287_FIXUP_CS35L41_I2C_2,
	},
	[ALC295_FIXUP_DELL_INSPIRON_TOP_SPEAKERS] = {
		.type = HDA_FIXUP_FUNC,
		.v.func = alc295_fixup_dell_inspiron_top_speakers,
		.chained = true,
		.chain_id = ALC269_FIXUP_DELL4_MIC_NO_PRESENCE,
	},
	[ALC236_FIXUP_DELL_DUAL_CODECS] = {
		.type = HDA_FIXUP_PINS,
		.v.func = alc1220_fixup_gb_dual_codecs,
		.chained = true,
		.chain_id = ALC255_FIXUP_DELL1_MIC_NO_PRESENCE,
	},
	[ALC287_FIXUP_CS35L41_I2C_2_THINKPAD_ACPI] = {
		.type = HDA_FIXUP_FUNC,
		.v.func = cs35l41_fixup_i2c_two,
		.chained = true,
		.chain_id = ALC285_FIXUP_THINKPAD_NO_BASS_SPK_HEADSET_JACK,
	},
	[ALC287_FIXUP_TAS2781_I2C] = {
		.type = HDA_FIXUP_FUNC,
		.v.func = tas2781_fixup_tias_i2c,
		.chained = true,
		.chain_id = ALC285_FIXUP_THINKPAD_HEADSET_JACK,
	},
	[ALC245_FIXUP_TAS2781_SPI_2] = {
		.type = HDA_FIXUP_FUNC,
		.v.func = tas2781_fixup_spi,
		.chained = true,
		.chain_id = ALC285_FIXUP_HP_GPIO_LED,
	},
	[ALC287_FIXUP_TXNW2781_I2C] = {
		.type = HDA_FIXUP_FUNC,
		.v.func = tas2781_fixup_txnw_i2c,
		.chained = true,
		.chain_id = ALC285_FIXUP_THINKPAD_HEADSET_JACK,
	},
	[ALC287_FIXUP_YOGA7_14ARB7_I2C] = {
		.type = HDA_FIXUP_FUNC,
		.v.func = yoga7_14arb7_fixup_i2c,
		.chained = true,
		.chain_id = ALC285_FIXUP_THINKPAD_HEADSET_JACK,
	},
	[ALC245_FIXUP_HP_MUTE_LED_COEFBIT] = {
		.type = HDA_FIXUP_FUNC,
		.v.func = alc245_fixup_hp_mute_led_coefbit,
	},
	[ALC245_FIXUP_HP_MUTE_LED_V1_COEFBIT] = {
		.type = HDA_FIXUP_FUNC,
		.v.func = alc245_fixup_hp_mute_led_v1_coefbit,
	},
	[ALC245_FIXUP_HP_X360_MUTE_LEDS] = {
		.type = HDA_FIXUP_FUNC,
		.v.func = alc245_fixup_hp_mute_led_coefbit,
		.chained = true,
		.chain_id = ALC245_FIXUP_HP_GPIO_LED
	},
	[ALC287_FIXUP_THINKPAD_I2S_SPK] = {
		.type = HDA_FIXUP_FUNC,
		.v.func = alc287_fixup_bind_dacs,
		.chained = true,
		.chain_id = ALC285_FIXUP_THINKPAD_NO_BASS_SPK_HEADSET_JACK,
	},
	[ALC287_FIXUP_MG_RTKC_CSAMP_CS35L41_I2C_THINKPAD] = {
		.type = HDA_FIXUP_FUNC,
		.v.func = alc287_fixup_bind_dacs,
		.chained = true,
		.chain_id = ALC287_FIXUP_CS35L41_I2C_2_THINKPAD_ACPI,
	},
	[ALC2XX_FIXUP_HEADSET_MIC] = {
		.type = HDA_FIXUP_FUNC,
		.v.func = alc2xx_fixup_headset_mic,
	},
	[ALC289_FIXUP_DELL_CS35L41_SPI_2] = {
		.type = HDA_FIXUP_FUNC,
		.v.func = cs35l41_fixup_spi_two,
		.chained = true,
		.chain_id = ALC289_FIXUP_DUAL_SPK
	},
	[ALC294_FIXUP_CS35L41_I2C_2] = {
		.type = HDA_FIXUP_FUNC,
		.v.func = cs35l41_fixup_i2c_two,
	},
	[ALC256_FIXUP_ACER_SFG16_MICMUTE_LED] = {
		.type = HDA_FIXUP_FUNC,
		.v.func = alc256_fixup_acer_sfg16_micmute_led,
	},
	[ALC256_FIXUP_HEADPHONE_AMP_VOL] = {
		.type = HDA_FIXUP_FUNC,
		.v.func = alc256_decrease_headphone_amp_val,
	},
	[ALC245_FIXUP_HP_SPECTRE_X360_EU0XXX] = {
		.type = HDA_FIXUP_FUNC,
		.v.func = alc245_fixup_hp_spectre_x360_eu0xxx,
	},
	[ALC245_FIXUP_HP_SPECTRE_X360_16_AA0XXX] = {
		.type = HDA_FIXUP_FUNC,
		.v.func = alc245_fixup_hp_spectre_x360_16_aa0xxx,
	},
	[ALC245_FIXUP_HP_ZBOOK_FIREFLY_G12A] = {
		.type = HDA_FIXUP_FUNC,
		.v.func = alc245_fixup_hp_zbook_firefly_g12a,
	},
	[ALC285_FIXUP_ASUS_GA403U] = {
		.type = HDA_FIXUP_FUNC,
		.v.func = alc285_fixup_asus_ga403u,
	},
	[ALC285_FIXUP_ASUS_GA403U_HEADSET_MIC] = {
		.type = HDA_FIXUP_PINS,
		.v.pins = (const struct hda_pintbl[]) {
			{ 0x19, 0x03a11050 },
			{ 0x1b, 0x03a11c30 },
			{ }
		},
		.chained = true,
		.chain_id = ALC285_FIXUP_ASUS_GA403U_I2C_SPEAKER2_TO_DAC1
	},
	[ALC285_FIXUP_ASUS_GU605_SPI_SPEAKER2_TO_DAC1] = {
		.type = HDA_FIXUP_FUNC,
		.v.func = alc285_fixup_speaker2_to_dac1,
		.chained = true,
		.chain_id = ALC285_FIXUP_ASUS_GU605_SPI_2_HEADSET_MIC,
	},
	[ALC285_FIXUP_ASUS_GU605_SPI_2_HEADSET_MIC] = {
		.type = HDA_FIXUP_PINS,
		.v.pins = (const struct hda_pintbl[]) {
			{ 0x19, 0x03a11050 },
			{ 0x1b, 0x03a11c30 },
			{ }
		},
	},
	[ALC285_FIXUP_ASUS_GA403U_I2C_SPEAKER2_TO_DAC1] = {
		.type = HDA_FIXUP_FUNC,
		.v.func = alc285_fixup_speaker2_to_dac1,
		.chained = true,
		.chain_id = ALC285_FIXUP_ASUS_GA403U,
	},
	[ALC287_FIXUP_LENOVO_THKPAD_WH_ALC1318] = {
		.type = HDA_FIXUP_FUNC,
		.v.func = alc287_fixup_lenovo_thinkpad_with_alc1318,
		.chained = true,
		.chain_id = ALC269_FIXUP_THINKPAD_ACPI
	},
	[ALC256_FIXUP_CHROME_BOOK] = {
		.type = HDA_FIXUP_FUNC,
		.v.func = alc256_fixup_chromebook,
		.chained = true,
		.chain_id = ALC225_FIXUP_HEADSET_JACK
	},
	[ALC245_FIXUP_CLEVO_NOISY_MIC] = {
		.type = HDA_FIXUP_FUNC,
		.v.func = alc269_fixup_limit_int_mic_boost,
		.chained = true,
		.chain_id = ALC256_FIXUP_SYSTEM76_MIC_NO_PRESENCE,
	},
	[ALC269_FIXUP_VAIO_VJFH52_MIC_NO_PRESENCE] = {
		.type = HDA_FIXUP_PINS,
		.v.pins = (const struct hda_pintbl[]) {
			{ 0x19, 0x03a1113c }, /* use as headset mic, without its own jack detect */
			{ 0x1b, 0x20a11040 }, /* dock mic */
			{ }
		},
		.chained = true,
		.chain_id = ALC269_FIXUP_LIMIT_INT_MIC_BOOST
	},
	[ALC233_FIXUP_MEDION_MTL_SPK] = {
		.type = HDA_FIXUP_PINS,
		.v.pins = (const struct hda_pintbl[]) {
			{ 0x1b, 0x90170110 },
			{ }
		},
	},
	[ALC294_FIXUP_BASS_SPEAKER_15] = {
		.type = HDA_FIXUP_FUNC,
		.v.func = alc294_fixup_bass_speaker_15,
	},
	[ALC283_FIXUP_DELL_HP_RESUME] = {
		.type = HDA_FIXUP_FUNC,
		.v.func = alc283_fixup_dell_hp_resume,
	},
	[ALC294_FIXUP_ASUS_CS35L41_SPI_2] = {
		.type = HDA_FIXUP_FUNC,
		.v.func = cs35l41_fixup_spi_two,
		.chained = true,
		.chain_id = ALC294_FIXUP_ASUS_HEADSET_MIC,
	},
	[ALC274_FIXUP_HP_AIO_BIND_DACS] = {
		.type = HDA_FIXUP_FUNC,
		.v.func = alc274_fixup_hp_aio_bind_dacs,
	},
	[ALC285_FIXUP_ASUS_GA605K_HEADSET_MIC] = {
		.type = HDA_FIXUP_PINS,
		.v.pins = (const struct hda_pintbl[]) {
			{ 0x19, 0x03a11050 },
			{ 0x1b, 0x03a11c30 },
			{ }
		},
		.chained = true,
		.chain_id = ALC285_FIXUP_ASUS_GA605K_I2C_SPEAKER2_TO_DAC1
	},
	[ALC285_FIXUP_ASUS_GA605K_I2C_SPEAKER2_TO_DAC1] = {
		.type = HDA_FIXUP_FUNC,
		.v.func = alc285_fixup_speaker2_to_dac1,
	},
	[ALC269_FIXUP_POSITIVO_P15X_HEADSET_MIC] = {
		.type = HDA_FIXUP_FUNC,
		.v.func = alc269_fixup_limit_int_mic_boost,
		.chained = true,
		.chain_id = ALC269VC_FIXUP_ACER_MIC_NO_PRESENCE,
	},
	[ALC289_FIXUP_ASUS_ZEPHYRUS_DUAL_SPK] = {
		.type = HDA_FIXUP_PINS,
		.v.pins = (const struct hda_pintbl[]) {
			{ 0x17, 0x90170151 }, /* Internal Speaker LFE */
			{ 0x1e, 0x90170150 }, /* Internal Speaker */
			{ }
		},
<<<<<<< HEAD
=======
	},
	[ALC256_FIXUP_VAIO_RPL_MIC_NO_PRESENCE] = {
		.type = HDA_FIXUP_PINS,
		.v.pins = (const struct hda_pintbl[]) {
			{ 0x19, 0x03a1113c }, /* use as headset mic, without its own jack detect */
			{ 0x1a, 0x22a190a0 }, /* dock mic */
			{ }
		},
		.chained = true,
		.chain_id = ALC269_FIXUP_LIMIT_INT_MIC_BOOST
>>>>>>> 3b86c87f
	}
};

static const struct hda_quirk alc269_fixup_tbl[] = {
	SND_PCI_QUIRK(0x1025, 0x0283, "Acer TravelMate 8371", ALC269_FIXUP_INV_DMIC),
	SND_PCI_QUIRK(0x1025, 0x029b, "Acer 1810TZ", ALC269_FIXUP_INV_DMIC),
	SND_PCI_QUIRK(0x1025, 0x0349, "Acer AOD260", ALC269_FIXUP_INV_DMIC),
	SND_PCI_QUIRK(0x1025, 0x047c, "Acer AC700", ALC269_FIXUP_ACER_AC700),
	SND_PCI_QUIRK(0x1025, 0x072d, "Acer Aspire V5-571G", ALC269_FIXUP_ASPIRE_HEADSET_MIC),
	SND_PCI_QUIRK(0x1025, 0x0740, "Acer AO725", ALC271_FIXUP_HP_GATE_MIC_JACK),
	SND_PCI_QUIRK(0x1025, 0x0742, "Acer AO756", ALC271_FIXUP_HP_GATE_MIC_JACK),
	SND_PCI_QUIRK(0x1025, 0x0762, "Acer Aspire E1-472", ALC271_FIXUP_HP_GATE_MIC_JACK_E1_572),
	SND_PCI_QUIRK(0x1025, 0x0775, "Acer Aspire E1-572", ALC271_FIXUP_HP_GATE_MIC_JACK_E1_572),
	SND_PCI_QUIRK(0x1025, 0x079b, "Acer Aspire V5-573G", ALC282_FIXUP_ASPIRE_V5_PINS),
	SND_PCI_QUIRK(0x1025, 0x080d, "Acer Aspire V5-122P", ALC269_FIXUP_ASPIRE_HEADSET_MIC),
	SND_PCI_QUIRK(0x1025, 0x0840, "Acer Aspire E1", ALC269VB_FIXUP_ASPIRE_E1_COEF),
	SND_PCI_QUIRK(0x1025, 0x100c, "Acer Aspire E5-574G", ALC255_FIXUP_ACER_LIMIT_INT_MIC_BOOST),
	SND_PCI_QUIRK(0x1025, 0x101c, "Acer Veriton N2510G", ALC269_FIXUP_LIFEBOOK),
	SND_PCI_QUIRK(0x1025, 0x102b, "Acer Aspire C24-860", ALC286_FIXUP_ACER_AIO_MIC_NO_PRESENCE),
	SND_PCI_QUIRK(0x1025, 0x1065, "Acer Aspire C20-820", ALC269VC_FIXUP_ACER_HEADSET_MIC),
	SND_PCI_QUIRK(0x1025, 0x106d, "Acer Cloudbook 14", ALC283_FIXUP_CHROME_BOOK),
	SND_PCI_QUIRK(0x1025, 0x1094, "Acer Aspire E5-575T", ALC255_FIXUP_ACER_LIMIT_INT_MIC_BOOST),
	SND_PCI_QUIRK(0x1025, 0x1099, "Acer Aspire E5-523G", ALC255_FIXUP_ACER_MIC_NO_PRESENCE),
	SND_PCI_QUIRK(0x1025, 0x110e, "Acer Aspire ES1-432", ALC255_FIXUP_ACER_MIC_NO_PRESENCE),
	SND_PCI_QUIRK(0x1025, 0x1166, "Acer Veriton N4640G", ALC269_FIXUP_LIFEBOOK),
	SND_PCI_QUIRK(0x1025, 0x1167, "Acer Veriton N6640G", ALC269_FIXUP_LIFEBOOK),
	SND_PCI_QUIRK(0x1025, 0x1177, "Acer Predator G9-593", ALC255_FIXUP_PREDATOR_SUBWOOFER),
	SND_PCI_QUIRK(0x1025, 0x1178, "Acer Predator G9-593", ALC255_FIXUP_PREDATOR_SUBWOOFER),
	SND_PCI_QUIRK(0x1025, 0x1246, "Acer Predator Helios 500", ALC299_FIXUP_PREDATOR_SPK),
	SND_PCI_QUIRK(0x1025, 0x1247, "Acer vCopperbox", ALC269VC_FIXUP_ACER_VCOPPERBOX_PINS),
	SND_PCI_QUIRK(0x1025, 0x1248, "Acer Veriton N4660G", ALC269VC_FIXUP_ACER_MIC_NO_PRESENCE),
	SND_PCI_QUIRK(0x1025, 0x1269, "Acer SWIFT SF314-54", ALC256_FIXUP_ACER_HEADSET_MIC),
	SND_PCI_QUIRK(0x1025, 0x126a, "Acer Swift SF114-32", ALC256_FIXUP_ACER_MIC_NO_PRESENCE),
	SND_PCI_QUIRK(0x1025, 0x128f, "Acer Veriton Z6860G", ALC286_FIXUP_ACER_AIO_HEADSET_MIC),
	SND_PCI_QUIRK(0x1025, 0x1290, "Acer Veriton Z4860G", ALC286_FIXUP_ACER_AIO_HEADSET_MIC),
	SND_PCI_QUIRK(0x1025, 0x1291, "Acer Veriton Z4660G", ALC286_FIXUP_ACER_AIO_HEADSET_MIC),
	SND_PCI_QUIRK(0x1025, 0x129c, "Acer SWIFT SF314-55", ALC256_FIXUP_ACER_HEADSET_MIC),
	SND_PCI_QUIRK(0x1025, 0x129d, "Acer SWIFT SF313-51", ALC256_FIXUP_ACER_MIC_NO_PRESENCE),
	SND_PCI_QUIRK(0x1025, 0x1300, "Acer SWIFT SF314-56", ALC256_FIXUP_ACER_MIC_NO_PRESENCE),
	SND_PCI_QUIRK(0x1025, 0x1308, "Acer Aspire Z24-890", ALC286_FIXUP_ACER_AIO_HEADSET_MIC),
	SND_PCI_QUIRK(0x1025, 0x132a, "Acer TravelMate B114-21", ALC233_FIXUP_ACER_HEADSET_MIC),
	SND_PCI_QUIRK(0x1025, 0x1330, "Acer TravelMate X514-51T", ALC255_FIXUP_ACER_HEADSET_MIC),
	SND_PCI_QUIRK(0x1025, 0x1360, "Acer Aspire A115", ALC255_FIXUP_ACER_MIC_NO_PRESENCE),
	SND_PCI_QUIRK(0x1025, 0x141f, "Acer Spin SP513-54N", ALC255_FIXUP_ACER_MIC_NO_PRESENCE),
	SND_PCI_QUIRK(0x1025, 0x142b, "Acer Swift SF314-42", ALC255_FIXUP_ACER_MIC_NO_PRESENCE),
	SND_PCI_QUIRK(0x1025, 0x1430, "Acer TravelMate B311R-31", ALC256_FIXUP_ACER_MIC_NO_PRESENCE),
	SND_PCI_QUIRK(0x1025, 0x1466, "Acer Aspire A515-56", ALC255_FIXUP_ACER_HEADPHONE_AND_MIC),
	SND_PCI_QUIRK(0x1025, 0x1534, "Acer Predator PH315-54", ALC255_FIXUP_ACER_MIC_NO_PRESENCE),
	SND_PCI_QUIRK(0x1025, 0x159c, "Acer Nitro 5 AN515-58", ALC2XX_FIXUP_HEADSET_MIC),
	SND_PCI_QUIRK(0x1025, 0x169a, "Acer Swift SFG16", ALC256_FIXUP_ACER_SFG16_MICMUTE_LED),
	SND_PCI_QUIRK(0x1025, 0x1826, "Acer Helios ZPC", ALC287_FIXUP_PREDATOR_SPK_CS35L41_I2C_2),
	SND_PCI_QUIRK(0x1025, 0x182c, "Acer Helios ZPD", ALC287_FIXUP_PREDATOR_SPK_CS35L41_I2C_2),
	SND_PCI_QUIRK(0x1025, 0x1844, "Acer Helios ZPS", ALC287_FIXUP_PREDATOR_SPK_CS35L41_I2C_2),
	SND_PCI_QUIRK(0x1028, 0x0470, "Dell M101z", ALC269_FIXUP_DELL_M101Z),
	SND_PCI_QUIRK(0x1028, 0x053c, "Dell Latitude E5430", ALC292_FIXUP_DELL_E7X),
	SND_PCI_QUIRK(0x1028, 0x054b, "Dell XPS one 2710", ALC275_FIXUP_DELL_XPS),
	SND_PCI_QUIRK(0x1028, 0x05bd, "Dell Latitude E6440", ALC292_FIXUP_DELL_E7X),
	SND_PCI_QUIRK(0x1028, 0x05be, "Dell Latitude E6540", ALC292_FIXUP_DELL_E7X),
	SND_PCI_QUIRK(0x1028, 0x05ca, "Dell Latitude E7240", ALC292_FIXUP_DELL_E7X),
	SND_PCI_QUIRK(0x1028, 0x05cb, "Dell Latitude E7440", ALC292_FIXUP_DELL_E7X),
	SND_PCI_QUIRK(0x1028, 0x05da, "Dell Vostro 5460", ALC290_FIXUP_SUBWOOFER),
	SND_PCI_QUIRK(0x1028, 0x05f4, "Dell", ALC269_FIXUP_DELL1_MIC_NO_PRESENCE),
	SND_PCI_QUIRK(0x1028, 0x05f5, "Dell", ALC269_FIXUP_DELL1_MIC_NO_PRESENCE),
	SND_PCI_QUIRK(0x1028, 0x05f6, "Dell", ALC269_FIXUP_DELL1_MIC_NO_PRESENCE),
	SND_PCI_QUIRK(0x1028, 0x0604, "Dell Venue 11 Pro 7130", ALC283_FIXUP_DELL_HP_RESUME),
	SND_PCI_QUIRK(0x1028, 0x0615, "Dell Vostro 5470", ALC290_FIXUP_SUBWOOFER_HSJACK),
	SND_PCI_QUIRK(0x1028, 0x0616, "Dell Vostro 5470", ALC290_FIXUP_SUBWOOFER_HSJACK),
	SND_PCI_QUIRK(0x1028, 0x062c, "Dell Latitude E5550", ALC292_FIXUP_DELL_E7X),
	SND_PCI_QUIRK(0x1028, 0x062e, "Dell Latitude E7450", ALC292_FIXUP_DELL_E7X),
	SND_PCI_QUIRK(0x1028, 0x0638, "Dell Inspiron 5439", ALC290_FIXUP_MONO_SPEAKERS_HSJACK),
	SND_PCI_QUIRK(0x1028, 0x064a, "Dell", ALC293_FIXUP_DELL1_MIC_NO_PRESENCE),
	SND_PCI_QUIRK(0x1028, 0x064b, "Dell", ALC293_FIXUP_DELL1_MIC_NO_PRESENCE),
	SND_PCI_QUIRK(0x1028, 0x0665, "Dell XPS 13", ALC288_FIXUP_DELL_XPS_13),
	SND_PCI_QUIRK(0x1028, 0x0669, "Dell Optiplex 9020m", ALC255_FIXUP_DELL1_MIC_NO_PRESENCE),
	SND_PCI_QUIRK(0x1028, 0x069a, "Dell Vostro 5480", ALC290_FIXUP_SUBWOOFER_HSJACK),
	SND_PCI_QUIRK(0x1028, 0x06c7, "Dell", ALC255_FIXUP_DELL1_MIC_NO_PRESENCE),
	SND_PCI_QUIRK(0x1028, 0x06d9, "Dell", ALC293_FIXUP_DELL1_MIC_NO_PRESENCE),
	SND_PCI_QUIRK(0x1028, 0x06da, "Dell", ALC293_FIXUP_DELL1_MIC_NO_PRESENCE),
	SND_PCI_QUIRK(0x1028, 0x06db, "Dell", ALC293_FIXUP_DISABLE_AAMIX_MULTIJACK),
	SND_PCI_QUIRK(0x1028, 0x06dd, "Dell", ALC293_FIXUP_DISABLE_AAMIX_MULTIJACK),
	SND_PCI_QUIRK(0x1028, 0x06de, "Dell", ALC293_FIXUP_DISABLE_AAMIX_MULTIJACK),
	SND_PCI_QUIRK(0x1028, 0x06df, "Dell", ALC293_FIXUP_DISABLE_AAMIX_MULTIJACK),
	SND_PCI_QUIRK(0x1028, 0x06e0, "Dell", ALC293_FIXUP_DISABLE_AAMIX_MULTIJACK),
	SND_PCI_QUIRK(0x1028, 0x0706, "Dell Inspiron 7559", ALC256_FIXUP_DELL_INSPIRON_7559_SUBWOOFER),
	SND_PCI_QUIRK(0x1028, 0x0725, "Dell Inspiron 3162", ALC255_FIXUP_DELL_SPK_NOISE),
	SND_PCI_QUIRK(0x1028, 0x0738, "Dell Precision 5820", ALC269_FIXUP_NO_SHUTUP),
	SND_PCI_QUIRK(0x1028, 0x075c, "Dell XPS 27 7760", ALC298_FIXUP_SPK_VOLUME),
	SND_PCI_QUIRK(0x1028, 0x075d, "Dell AIO", ALC298_FIXUP_SPK_VOLUME),
	SND_PCI_QUIRK(0x1028, 0x0798, "Dell Inspiron 17 7000 Gaming", ALC256_FIXUP_DELL_INSPIRON_7559_SUBWOOFER),
	SND_PCI_QUIRK(0x1028, 0x07b0, "Dell Precision 7520", ALC295_FIXUP_DISABLE_DAC3),
	SND_PCI_QUIRK(0x1028, 0x080c, "Dell WYSE", ALC225_FIXUP_DELL_WYSE_MIC_NO_PRESENCE),
	SND_PCI_QUIRK(0x1028, 0x084b, "Dell", ALC274_FIXUP_DELL_AIO_LINEOUT_VERB),
	SND_PCI_QUIRK(0x1028, 0x084e, "Dell", ALC274_FIXUP_DELL_AIO_LINEOUT_VERB),
	SND_PCI_QUIRK(0x1028, 0x0871, "Dell Precision 3630", ALC255_FIXUP_DELL_HEADSET_MIC),
	SND_PCI_QUIRK(0x1028, 0x0872, "Dell Precision 3630", ALC255_FIXUP_DELL_HEADSET_MIC),
	SND_PCI_QUIRK(0x1028, 0x0873, "Dell Precision 3930", ALC255_FIXUP_DUMMY_LINEOUT_VERB),
	SND_PCI_QUIRK(0x1028, 0x0879, "Dell Latitude 5420 Rugged", ALC269_FIXUP_DELL4_MIC_NO_PRESENCE),
	SND_PCI_QUIRK(0x1028, 0x08ad, "Dell WYSE AIO", ALC225_FIXUP_DELL_WYSE_AIO_MIC_NO_PRESENCE),
	SND_PCI_QUIRK(0x1028, 0x08ae, "Dell WYSE NB", ALC225_FIXUP_DELL1_MIC_NO_PRESENCE),
	SND_PCI_QUIRK(0x1028, 0x0935, "Dell", ALC274_FIXUP_DELL_AIO_LINEOUT_VERB),
	SND_PCI_QUIRK(0x1028, 0x097d, "Dell Precision", ALC289_FIXUP_DUAL_SPK),
	SND_PCI_QUIRK(0x1028, 0x097e, "Dell Precision", ALC289_FIXUP_DUAL_SPK),
	SND_PCI_QUIRK(0x1028, 0x098d, "Dell Precision", ALC233_FIXUP_ASUS_MIC_NO_PRESENCE),
	SND_PCI_QUIRK(0x1028, 0x09bf, "Dell Precision", ALC233_FIXUP_ASUS_MIC_NO_PRESENCE),
	SND_PCI_QUIRK(0x1028, 0x0a2e, "Dell", ALC236_FIXUP_DELL_AIO_HEADSET_MIC),
	SND_PCI_QUIRK(0x1028, 0x0a30, "Dell", ALC236_FIXUP_DELL_AIO_HEADSET_MIC),
	SND_PCI_QUIRK(0x1028, 0x0a38, "Dell Latitude 7520", ALC269_FIXUP_DELL4_MIC_NO_PRESENCE_QUIET),
	SND_PCI_QUIRK(0x1028, 0x0a58, "Dell", ALC255_FIXUP_DELL_HEADSET_MIC),
	SND_PCI_QUIRK(0x1028, 0x0a61, "Dell XPS 15 9510", ALC289_FIXUP_DUAL_SPK),
	SND_PCI_QUIRK(0x1028, 0x0a62, "Dell Precision 5560", ALC289_FIXUP_DUAL_SPK),
	SND_PCI_QUIRK(0x1028, 0x0a9d, "Dell Latitude 5430", ALC269_FIXUP_DELL4_MIC_NO_PRESENCE),
	SND_PCI_QUIRK(0x1028, 0x0a9e, "Dell Latitude 5430", ALC269_FIXUP_DELL4_MIC_NO_PRESENCE),
	SND_PCI_QUIRK(0x1028, 0x0b19, "Dell XPS 15 9520", ALC289_FIXUP_DUAL_SPK),
	SND_PCI_QUIRK(0x1028, 0x0b1a, "Dell Precision 5570", ALC289_FIXUP_DUAL_SPK),
	SND_PCI_QUIRK(0x1028, 0x0b27, "Dell", ALC245_FIXUP_CS35L41_SPI_2),
	SND_PCI_QUIRK(0x1028, 0x0b28, "Dell", ALC245_FIXUP_CS35L41_SPI_2),
	SND_PCI_QUIRK(0x1028, 0x0b37, "Dell Inspiron 16 Plus 7620 2-in-1", ALC295_FIXUP_DELL_INSPIRON_TOP_SPEAKERS),
	SND_PCI_QUIRK(0x1028, 0x0b71, "Dell Inspiron 16 Plus 7620", ALC295_FIXUP_DELL_INSPIRON_TOP_SPEAKERS),
	SND_PCI_QUIRK(0x1028, 0x0beb, "Dell XPS 15 9530 (2023)", ALC289_FIXUP_DELL_CS35L41_SPI_2),
	SND_PCI_QUIRK(0x1028, 0x0c03, "Dell Precision 5340", ALC269_FIXUP_DELL4_MIC_NO_PRESENCE),
	SND_PCI_QUIRK(0x1028, 0x0c0b, "Dell Oasis 14 RPL-P", ALC289_FIXUP_RTK_AMP_DUAL_SPK),
	SND_PCI_QUIRK(0x1028, 0x0c0d, "Dell Oasis", ALC289_FIXUP_RTK_AMP_DUAL_SPK),
	SND_PCI_QUIRK(0x1028, 0x0c0e, "Dell Oasis 16", ALC289_FIXUP_RTK_AMP_DUAL_SPK),
	SND_PCI_QUIRK(0x1028, 0x0c19, "Dell Precision 3340", ALC236_FIXUP_DELL_DUAL_CODECS),
	SND_PCI_QUIRK(0x1028, 0x0c1a, "Dell Precision 3340", ALC236_FIXUP_DELL_DUAL_CODECS),
	SND_PCI_QUIRK(0x1028, 0x0c1b, "Dell Precision 3440", ALC236_FIXUP_DELL_DUAL_CODECS),
	SND_PCI_QUIRK(0x1028, 0x0c1c, "Dell Precision 3540", ALC236_FIXUP_DELL_DUAL_CODECS),
	SND_PCI_QUIRK(0x1028, 0x0c1d, "Dell Precision 3440", ALC236_FIXUP_DELL_DUAL_CODECS),
	SND_PCI_QUIRK(0x1028, 0x0c1e, "Dell Precision 3540", ALC236_FIXUP_DELL_DUAL_CODECS),
	SND_PCI_QUIRK(0x1028, 0x0c28, "Dell Inspiron 16 Plus 7630", ALC295_FIXUP_DELL_INSPIRON_TOP_SPEAKERS),
	SND_PCI_QUIRK(0x1028, 0x0c4d, "Dell", ALC287_FIXUP_CS35L41_I2C_4),
	SND_PCI_QUIRK(0x1028, 0x0c94, "Dell Polaris 3 metal", ALC295_FIXUP_DELL_TAS2781_I2C),
	SND_PCI_QUIRK(0x1028, 0x0c96, "Dell Polaris 2in1", ALC295_FIXUP_DELL_TAS2781_I2C),
	SND_PCI_QUIRK(0x1028, 0x0cbd, "Dell Oasis 13 CS MTL-U", ALC289_FIXUP_DELL_CS35L41_SPI_2),
	SND_PCI_QUIRK(0x1028, 0x0cbe, "Dell Oasis 13 2-IN-1 MTL-U", ALC289_FIXUP_DELL_CS35L41_SPI_2),
	SND_PCI_QUIRK(0x1028, 0x0cbf, "Dell Oasis 13 Low Weight MTU-L", ALC289_FIXUP_DELL_CS35L41_SPI_2),
	SND_PCI_QUIRK(0x1028, 0x0cc0, "Dell Oasis 13", ALC289_FIXUP_RTK_AMP_DUAL_SPK),
	SND_PCI_QUIRK(0x1028, 0x0cc1, "Dell Oasis 14 MTL-H/U", ALC289_FIXUP_DELL_CS35L41_SPI_2),
	SND_PCI_QUIRK(0x1028, 0x0cc2, "Dell Oasis 14 2-in-1 MTL-H/U", ALC289_FIXUP_DELL_CS35L41_SPI_2),
	SND_PCI_QUIRK(0x1028, 0x0cc3, "Dell Oasis 14 Low Weight MTL-U", ALC289_FIXUP_DELL_CS35L41_SPI_2),
	SND_PCI_QUIRK(0x1028, 0x0cc4, "Dell Oasis 16 MTL-H/U", ALC289_FIXUP_DELL_CS35L41_SPI_2),
	SND_PCI_QUIRK(0x1028, 0x0cc5, "Dell Oasis 14", ALC289_FIXUP_RTK_AMP_DUAL_SPK),
	SND_PCI_QUIRK(0x1028, 0x164a, "Dell", ALC293_FIXUP_DELL1_MIC_NO_PRESENCE),
	SND_PCI_QUIRK(0x1028, 0x164b, "Dell", ALC293_FIXUP_DELL1_MIC_NO_PRESENCE),
	SND_PCI_QUIRK(0x103c, 0x1586, "HP", ALC269_FIXUP_HP_MUTE_LED_MIC2),
	SND_PCI_QUIRK(0x103c, 0x18e6, "HP", ALC269_FIXUP_HP_GPIO_LED),
	SND_PCI_QUIRK(0x103c, 0x218b, "HP", ALC269_FIXUP_LIMIT_INT_MIC_BOOST_MUTE_LED),
	SND_PCI_QUIRK(0x103c, 0x21f9, "HP", ALC269_FIXUP_HP_MUTE_LED_MIC1),
	SND_PCI_QUIRK(0x103c, 0x2210, "HP", ALC269_FIXUP_HP_MUTE_LED_MIC1),
	SND_PCI_QUIRK(0x103c, 0x2214, "HP", ALC269_FIXUP_HP_MUTE_LED_MIC1),
	SND_PCI_QUIRK(0x103c, 0x221b, "HP", ALC269_FIXUP_HP_GPIO_MIC1_LED),
	SND_PCI_QUIRK(0x103c, 0x221c, "HP EliteBook 755 G2", ALC280_FIXUP_HP_HEADSET_MIC),
	SND_PCI_QUIRK(0x103c, 0x2221, "HP", ALC269_FIXUP_HP_GPIO_MIC1_LED),
	SND_PCI_QUIRK(0x103c, 0x2225, "HP", ALC269_FIXUP_HP_GPIO_MIC1_LED),
	SND_PCI_QUIRK(0x103c, 0x2236, "HP", ALC269_FIXUP_HP_LINE1_MIC1_LED),
	SND_PCI_QUIRK(0x103c, 0x2237, "HP", ALC269_FIXUP_HP_LINE1_MIC1_LED),
	SND_PCI_QUIRK(0x103c, 0x2238, "HP", ALC269_FIXUP_HP_LINE1_MIC1_LED),
	SND_PCI_QUIRK(0x103c, 0x2239, "HP", ALC269_FIXUP_HP_LINE1_MIC1_LED),
	SND_PCI_QUIRK(0x103c, 0x224b, "HP", ALC269_FIXUP_HP_LINE1_MIC1_LED),
	SND_PCI_QUIRK(0x103c, 0x2253, "HP", ALC269_FIXUP_HP_GPIO_MIC1_LED),
	SND_PCI_QUIRK(0x103c, 0x2254, "HP", ALC269_FIXUP_HP_GPIO_MIC1_LED),
	SND_PCI_QUIRK(0x103c, 0x2255, "HP", ALC269_FIXUP_HP_GPIO_MIC1_LED),
	SND_PCI_QUIRK(0x103c, 0x2256, "HP", ALC269_FIXUP_HP_GPIO_MIC1_LED),
	SND_PCI_QUIRK(0x103c, 0x2257, "HP", ALC269_FIXUP_HP_GPIO_MIC1_LED),
	SND_PCI_QUIRK(0x103c, 0x2259, "HP", ALC269_FIXUP_HP_GPIO_MIC1_LED),
	SND_PCI_QUIRK(0x103c, 0x225a, "HP", ALC269_FIXUP_HP_DOCK_GPIO_MIC1_LED),
	SND_PCI_QUIRK(0x103c, 0x225f, "HP", ALC280_FIXUP_HP_GPIO2_MIC_HOTKEY),
	SND_PCI_QUIRK(0x103c, 0x2260, "HP", ALC269_FIXUP_HP_MUTE_LED_MIC1),
	SND_PCI_QUIRK(0x103c, 0x2263, "HP", ALC269_FIXUP_HP_MUTE_LED_MIC1),
	SND_PCI_QUIRK(0x103c, 0x2264, "HP", ALC269_FIXUP_HP_MUTE_LED_MIC1),
	SND_PCI_QUIRK(0x103c, 0x2265, "HP", ALC269_FIXUP_HP_MUTE_LED_MIC1),
	SND_PCI_QUIRK(0x103c, 0x2268, "HP", ALC269_FIXUP_HP_MUTE_LED_MIC1),
	SND_PCI_QUIRK(0x103c, 0x226a, "HP", ALC269_FIXUP_HP_MUTE_LED_MIC1),
	SND_PCI_QUIRK(0x103c, 0x226b, "HP", ALC269_FIXUP_HP_MUTE_LED_MIC1),
	SND_PCI_QUIRK(0x103c, 0x226e, "HP", ALC269_FIXUP_HP_MUTE_LED_MIC1),
	SND_PCI_QUIRK(0x103c, 0x2271, "HP", ALC286_FIXUP_HP_GPIO_LED),
	SND_PCI_QUIRK(0x103c, 0x2272, "HP", ALC269_FIXUP_HP_GPIO_MIC1_LED),
	SND_PCI_QUIRK(0x103c, 0x2272, "HP", ALC280_FIXUP_HP_DOCK_PINS),
	SND_PCI_QUIRK(0x103c, 0x2273, "HP", ALC269_FIXUP_HP_GPIO_MIC1_LED),
	SND_PCI_QUIRK(0x103c, 0x2273, "HP", ALC280_FIXUP_HP_DOCK_PINS),
	SND_PCI_QUIRK(0x103c, 0x2278, "HP", ALC269_FIXUP_HP_GPIO_MIC1_LED),
	SND_PCI_QUIRK(0x103c, 0x227f, "HP", ALC269_FIXUP_HP_MUTE_LED_MIC1),
	SND_PCI_QUIRK(0x103c, 0x2282, "HP", ALC269_FIXUP_HP_MUTE_LED_MIC1),
	SND_PCI_QUIRK(0x103c, 0x228b, "HP", ALC269_FIXUP_HP_MUTE_LED_MIC1),
	SND_PCI_QUIRK(0x103c, 0x228e, "HP", ALC269_FIXUP_HP_MUTE_LED_MIC1),
	SND_PCI_QUIRK(0x103c, 0x229e, "HP", ALC269_FIXUP_HP_MUTE_LED_MIC1),
	SND_PCI_QUIRK(0x103c, 0x22b2, "HP", ALC269_FIXUP_HP_MUTE_LED_MIC1),
	SND_PCI_QUIRK(0x103c, 0x22b7, "HP", ALC269_FIXUP_HP_MUTE_LED_MIC1),
	SND_PCI_QUIRK(0x103c, 0x22bf, "HP", ALC269_FIXUP_HP_MUTE_LED_MIC1),
	SND_PCI_QUIRK(0x103c, 0x22c4, "HP", ALC269_FIXUP_HP_MUTE_LED_MIC1),
	SND_PCI_QUIRK(0x103c, 0x22c5, "HP", ALC269_FIXUP_HP_MUTE_LED_MIC1),
	SND_PCI_QUIRK(0x103c, 0x22c7, "HP", ALC269_FIXUP_HP_MUTE_LED_MIC1),
	SND_PCI_QUIRK(0x103c, 0x22c8, "HP", ALC269_FIXUP_HP_MUTE_LED_MIC1),
	SND_PCI_QUIRK(0x103c, 0x22cf, "HP", ALC269_FIXUP_HP_MUTE_LED_MIC1),
	SND_PCI_QUIRK(0x103c, 0x22db, "HP", ALC280_FIXUP_HP_9480M),
	SND_PCI_QUIRK(0x103c, 0x22dc, "HP", ALC269_FIXUP_HP_GPIO_MIC1_LED),
	SND_PCI_QUIRK(0x103c, 0x22fb, "HP", ALC269_FIXUP_HP_GPIO_MIC1_LED),
	SND_PCI_QUIRK(0x103c, 0x2334, "HP", ALC269_FIXUP_HP_MUTE_LED_MIC1),
	SND_PCI_QUIRK(0x103c, 0x2335, "HP", ALC269_FIXUP_HP_MUTE_LED_MIC1),
	SND_PCI_QUIRK(0x103c, 0x2336, "HP", ALC269_FIXUP_HP_MUTE_LED_MIC1),
	SND_PCI_QUIRK(0x103c, 0x2337, "HP", ALC269_FIXUP_HP_MUTE_LED_MIC1),
	SND_PCI_QUIRK(0x103c, 0x2b5e, "HP 288 Pro G2 MT", ALC221_FIXUP_HP_288PRO_MIC_NO_PRESENCE),
	SND_PCI_QUIRK(0x103c, 0x802e, "HP Z240 SFF", ALC221_FIXUP_HP_MIC_NO_PRESENCE),
	SND_PCI_QUIRK(0x103c, 0x802f, "HP Z240", ALC221_FIXUP_HP_MIC_NO_PRESENCE),
	SND_PCI_QUIRK(0x103c, 0x8077, "HP", ALC256_FIXUP_HP_HEADSET_MIC),
	SND_PCI_QUIRK(0x103c, 0x8158, "HP", ALC256_FIXUP_HP_HEADSET_MIC),
	SND_PCI_QUIRK(0x103c, 0x820d, "HP Pavilion 15", ALC295_FIXUP_HP_X360),
	SND_PCI_QUIRK(0x103c, 0x8256, "HP", ALC221_FIXUP_HP_FRONT_MIC),
	SND_PCI_QUIRK(0x103c, 0x827e, "HP x360", ALC295_FIXUP_HP_X360),
	SND_PCI_QUIRK(0x103c, 0x827f, "HP x360", ALC269_FIXUP_HP_MUTE_LED_MIC3),
	SND_PCI_QUIRK(0x103c, 0x82bf, "HP G3 mini", ALC221_FIXUP_HP_MIC_NO_PRESENCE),
	SND_PCI_QUIRK(0x103c, 0x82c0, "HP G3 mini premium", ALC221_FIXUP_HP_MIC_NO_PRESENCE),
	SND_PCI_QUIRK(0x103c, 0x83b9, "HP Spectre x360", ALC269_FIXUP_HP_MUTE_LED_MIC3),
	SND_PCI_QUIRK(0x103c, 0x841c, "HP Pavilion 15-CK0xx", ALC269_FIXUP_HP_MUTE_LED_MIC3),
	SND_PCI_QUIRK(0x103c, 0x8497, "HP Envy x360", ALC269_FIXUP_HP_MUTE_LED_MIC3),
	SND_PCI_QUIRK(0x103c, 0x84a6, "HP 250 G7 Notebook PC", ALC269_FIXUP_HP_LINE1_MIC1_LED),
	SND_PCI_QUIRK(0x103c, 0x84ae, "HP 15-db0403ng", ALC236_FIXUP_HP_MUTE_LED_COEFBIT2),
	SND_PCI_QUIRK(0x103c, 0x84da, "HP OMEN dc0019-ur", ALC295_FIXUP_HP_OMEN),
	SND_PCI_QUIRK(0x103c, 0x84e7, "HP Pavilion 15", ALC269_FIXUP_HP_MUTE_LED_MIC3),
	SND_PCI_QUIRK(0x103c, 0x8519, "HP Spectre x360 15-df0xxx", ALC285_FIXUP_HP_SPECTRE_X360),
	SND_PCI_QUIRK(0x103c, 0x8537, "HP ProBook 440 G6", ALC236_FIXUP_HP_MUTE_LED_MICMUTE_VREF),
	SND_PCI_QUIRK(0x103c, 0x8548, "HP EliteBook x360 830 G6", ALC285_FIXUP_HP_GPIO_LED),
	SND_PCI_QUIRK(0x103c, 0x854a, "HP EliteBook 830 G6", ALC285_FIXUP_HP_GPIO_LED),
	SND_PCI_QUIRK(0x103c, 0x85c6, "HP Pavilion x360 Convertible 14-dy1xxx", ALC295_FIXUP_HP_MUTE_LED_COEFBIT11),
	SND_PCI_QUIRK(0x103c, 0x85de, "HP Envy x360 13-ar0xxx", ALC285_FIXUP_HP_ENVY_X360),
	SND_PCI_QUIRK(0x103c, 0x8603, "HP Omen 17-cb0xxx", ALC285_FIXUP_HP_MUTE_LED),
	SND_PCI_QUIRK(0x103c, 0x860c, "HP ZBook 17 G6", ALC285_FIXUP_HP_GPIO_AMP_INIT),
	SND_PCI_QUIRK(0x103c, 0x860f, "HP ZBook 15 G6", ALC285_FIXUP_HP_GPIO_AMP_INIT),
	SND_PCI_QUIRK(0x103c, 0x861f, "HP Elite Dragonfly G1", ALC285_FIXUP_HP_GPIO_AMP_INIT),
	SND_PCI_QUIRK(0x103c, 0x869d, "HP", ALC236_FIXUP_HP_MUTE_LED),
	SND_PCI_QUIRK(0x103c, 0x86c1, "HP Laptop 15-da3001TU", ALC236_FIXUP_HP_MUTE_LED_COEFBIT2),
	SND_PCI_QUIRK(0x103c, 0x86c7, "HP Envy AiO 32", ALC274_FIXUP_HP_ENVY_GPIO),
	SND_PCI_QUIRK(0x103c, 0x86e7, "HP Spectre x360 15-eb0xxx", ALC285_FIXUP_HP_SPECTRE_X360_EB1),
	SND_PCI_QUIRK(0x103c, 0x863e, "HP Spectre x360 15-df1xxx", ALC285_FIXUP_HP_SPECTRE_X360_DF1),
	SND_PCI_QUIRK(0x103c, 0x86e8, "HP Spectre x360 15-eb0xxx", ALC285_FIXUP_HP_SPECTRE_X360_EB1),
	SND_PCI_QUIRK(0x103c, 0x86f9, "HP Spectre x360 13-aw0xxx", ALC285_FIXUP_HP_SPECTRE_X360_MUTE_LED),
	SND_PCI_QUIRK(0x103c, 0x8716, "HP Elite Dragonfly G2 Notebook PC", ALC285_FIXUP_HP_GPIO_AMP_INIT),
	SND_PCI_QUIRK(0x103c, 0x8720, "HP EliteBook x360 1040 G8 Notebook PC", ALC285_FIXUP_HP_GPIO_AMP_INIT),
	SND_PCI_QUIRK(0x103c, 0x8724, "HP EliteBook 850 G7", ALC285_FIXUP_HP_GPIO_LED),
	SND_PCI_QUIRK(0x103c, 0x8728, "HP EliteBook 840 G7", ALC285_FIXUP_HP_GPIO_LED),
	SND_PCI_QUIRK(0x103c, 0x8729, "HP", ALC285_FIXUP_HP_GPIO_LED),
	SND_PCI_QUIRK(0x103c, 0x8730, "HP ProBook 445 G7", ALC236_FIXUP_HP_MUTE_LED_MICMUTE_VREF),
	SND_PCI_QUIRK(0x103c, 0x8735, "HP ProBook 435 G7", ALC236_FIXUP_HP_MUTE_LED_MICMUTE_VREF),
	SND_PCI_QUIRK(0x103c, 0x8736, "HP", ALC285_FIXUP_HP_GPIO_AMP_INIT),
	SND_PCI_QUIRK(0x103c, 0x8760, "HP EliteBook 8{4,5}5 G7", ALC285_FIXUP_HP_BEEP_MICMUTE_LED),
	SND_PCI_QUIRK(0x103c, 0x876e, "HP ENVY x360 Convertible 13-ay0xxx", ALC245_FIXUP_HP_X360_MUTE_LEDS),
	SND_PCI_QUIRK(0x103c, 0x877a, "HP", ALC285_FIXUP_HP_MUTE_LED),
	SND_PCI_QUIRK(0x103c, 0x877d, "HP", ALC236_FIXUP_HP_MUTE_LED),
	SND_PCI_QUIRK(0x103c, 0x8780, "HP ZBook Fury 17 G7 Mobile Workstation",
		      ALC285_FIXUP_HP_GPIO_AMP_INIT),
	SND_PCI_QUIRK(0x103c, 0x8783, "HP ZBook Fury 15 G7 Mobile Workstation",
		      ALC285_FIXUP_HP_GPIO_AMP_INIT),
	SND_PCI_QUIRK(0x103c, 0x8786, "HP OMEN 15", ALC285_FIXUP_HP_MUTE_LED),
	SND_PCI_QUIRK(0x103c, 0x8787, "HP OMEN 15", ALC285_FIXUP_HP_MUTE_LED),
	SND_PCI_QUIRK(0x103c, 0x8788, "HP OMEN 15", ALC285_FIXUP_HP_MUTE_LED),
	SND_PCI_QUIRK(0x103c, 0x87b7, "HP Laptop 14-fq0xxx", ALC236_FIXUP_HP_MUTE_LED_COEFBIT2),
	SND_PCI_QUIRK(0x103c, 0x87c8, "HP", ALC287_FIXUP_HP_GPIO_LED),
	SND_PCI_QUIRK(0x103c, 0x87cc, "HP Pavilion 15-eg0xxx", ALC287_FIXUP_HP_GPIO_LED),
	SND_PCI_QUIRK(0x103c, 0x87d3, "HP Laptop 15-gw0xxx", ALC236_FIXUP_HP_MUTE_LED_COEFBIT2),
	SND_PCI_QUIRK(0x103c, 0x87df, "HP ProBook 430 G8 Notebook PC", ALC236_FIXUP_HP_GPIO_LED),
	SND_PCI_QUIRK(0x103c, 0x87e5, "HP ProBook 440 G8 Notebook PC", ALC236_FIXUP_HP_GPIO_LED),
	SND_PCI_QUIRK(0x103c, 0x87e7, "HP ProBook 450 G8 Notebook PC", ALC236_FIXUP_HP_GPIO_LED),
	SND_PCI_QUIRK(0x103c, 0x87f1, "HP ProBook 630 G8 Notebook PC", ALC236_FIXUP_HP_GPIO_LED),
	SND_PCI_QUIRK(0x103c, 0x87f2, "HP ProBook 640 G8 Notebook PC", ALC236_FIXUP_HP_GPIO_LED),
	SND_PCI_QUIRK(0x103c, 0x87f4, "HP", ALC287_FIXUP_HP_GPIO_LED),
	SND_PCI_QUIRK(0x103c, 0x87f5, "HP", ALC287_FIXUP_HP_GPIO_LED),
	SND_PCI_QUIRK(0x103c, 0x87f6, "HP Spectre x360 14", ALC245_FIXUP_HP_X360_AMP),
	SND_PCI_QUIRK(0x103c, 0x87f7, "HP Spectre x360 14", ALC245_FIXUP_HP_X360_AMP),
	SND_PCI_QUIRK(0x103c, 0x87fd, "HP Laptop 14-dq2xxx", ALC236_FIXUP_HP_MUTE_LED_COEFBIT2),
	SND_PCI_QUIRK(0x103c, 0x87fe, "HP Laptop 15s-fq2xxx", ALC236_FIXUP_HP_MUTE_LED_COEFBIT2),
	SND_PCI_QUIRK(0x103c, 0x8805, "HP ProBook 650 G8 Notebook PC", ALC236_FIXUP_HP_GPIO_LED),
	SND_PCI_QUIRK(0x103c, 0x880d, "HP EliteBook 830 G8 Notebook PC", ALC285_FIXUP_HP_GPIO_LED),
	SND_PCI_QUIRK(0x103c, 0x8811, "HP Spectre x360 15-eb1xxx", ALC285_FIXUP_HP_SPECTRE_X360_EB1),
	SND_PCI_QUIRK(0x103c, 0x8812, "HP Spectre x360 15-eb1xxx", ALC285_FIXUP_HP_SPECTRE_X360_EB1),
	SND_PCI_QUIRK(0x103c, 0x881d, "HP 250 G8 Notebook PC", ALC236_FIXUP_HP_MUTE_LED_COEFBIT2),
	SND_PCI_QUIRK(0x103c, 0x881e, "HP Laptop 15s-du3xxx", ALC236_FIXUP_HP_MUTE_LED_COEFBIT2),
	SND_PCI_QUIRK(0x103c, 0x8846, "HP EliteBook 850 G8 Notebook PC", ALC285_FIXUP_HP_GPIO_LED),
	SND_PCI_QUIRK(0x103c, 0x8847, "HP EliteBook x360 830 G8 Notebook PC", ALC285_FIXUP_HP_GPIO_LED),
	SND_PCI_QUIRK(0x103c, 0x884b, "HP EliteBook 840 Aero G8 Notebook PC", ALC285_FIXUP_HP_GPIO_LED),
	SND_PCI_QUIRK(0x103c, 0x884c, "HP EliteBook 840 G8 Notebook PC", ALC285_FIXUP_HP_GPIO_LED),
	SND_PCI_QUIRK(0x103c, 0x8862, "HP ProBook 445 G8 Notebook PC", ALC236_FIXUP_HP_LIMIT_INT_MIC_BOOST),
	SND_PCI_QUIRK(0x103c, 0x8863, "HP ProBook 445 G8 Notebook PC", ALC236_FIXUP_HP_LIMIT_INT_MIC_BOOST),
	SND_PCI_QUIRK(0x103c, 0x886d, "HP ZBook Fury 17.3 Inch G8 Mobile Workstation PC", ALC285_FIXUP_HP_GPIO_AMP_INIT),
	SND_PCI_QUIRK(0x103c, 0x8870, "HP ZBook Fury 15.6 Inch G8 Mobile Workstation PC", ALC285_FIXUP_HP_GPIO_AMP_INIT),
	SND_PCI_QUIRK(0x103c, 0x8873, "HP ZBook Studio 15.6 Inch G8 Mobile Workstation PC", ALC285_FIXUP_HP_GPIO_AMP_INIT),
	SND_PCI_QUIRK(0x103c, 0x887a, "HP Laptop 15s-eq2xxx", ALC236_FIXUP_HP_MUTE_LED_COEFBIT2),
	SND_PCI_QUIRK(0x103c, 0x887c, "HP Laptop 14s-fq1xxx", ALC236_FIXUP_HP_MUTE_LED_COEFBIT2),
	SND_PCI_QUIRK(0x103c, 0x888a, "HP ENVY x360 Convertible 15-eu0xxx", ALC245_FIXUP_HP_X360_MUTE_LEDS),
	SND_PCI_QUIRK(0x103c, 0x888d, "HP ZBook Power 15.6 inch G8 Mobile Workstation PC", ALC236_FIXUP_HP_GPIO_LED),
	SND_PCI_QUIRK(0x103c, 0x8895, "HP EliteBook 855 G8 Notebook PC", ALC285_FIXUP_HP_SPEAKERS_MICMUTE_LED),
	SND_PCI_QUIRK(0x103c, 0x8896, "HP EliteBook 855 G8 Notebook PC", ALC285_FIXUP_HP_MUTE_LED),
	SND_PCI_QUIRK(0x103c, 0x8898, "HP EliteBook 845 G8 Notebook PC", ALC285_FIXUP_HP_LIMIT_INT_MIC_BOOST),
	SND_PCI_QUIRK(0x103c, 0x88d0, "HP Pavilion 15-eh1xxx (mainboard 88D0)", ALC287_FIXUP_HP_GPIO_LED),
	SND_PCI_QUIRK(0x103c, 0x88dd, "HP Pavilion 15z-ec200", ALC285_FIXUP_HP_MUTE_LED),
	SND_PCI_QUIRK(0x103c, 0x8902, "HP OMEN 16", ALC285_FIXUP_HP_MUTE_LED),
	SND_PCI_QUIRK(0x103c, 0x890e, "HP 255 G8 Notebook PC", ALC236_FIXUP_HP_MUTE_LED_COEFBIT2),
	SND_PCI_QUIRK(0x103c, 0x8919, "HP Pavilion Aero Laptop 13-be0xxx", ALC287_FIXUP_HP_GPIO_LED),
	SND_PCI_QUIRK(0x103c, 0x896d, "HP ZBook Firefly 16 G9", ALC245_FIXUP_CS35L41_SPI_2_HP_GPIO_LED),
	SND_PCI_QUIRK(0x103c, 0x896e, "HP EliteBook x360 830 G9", ALC245_FIXUP_CS35L41_SPI_2_HP_GPIO_LED),
	SND_PCI_QUIRK(0x103c, 0x8971, "HP EliteBook 830 G9", ALC245_FIXUP_CS35L41_SPI_2_HP_GPIO_LED),
	SND_PCI_QUIRK(0x103c, 0x8972, "HP EliteBook 840 G9", ALC245_FIXUP_CS35L41_SPI_2_HP_GPIO_LED),
	SND_PCI_QUIRK(0x103c, 0x8973, "HP EliteBook 860 G9", ALC245_FIXUP_CS35L41_SPI_2_HP_GPIO_LED),
	SND_PCI_QUIRK(0x103c, 0x8974, "HP EliteBook 840 Aero G9", ALC245_FIXUP_CS35L41_SPI_2_HP_GPIO_LED),
	SND_PCI_QUIRK(0x103c, 0x8975, "HP EliteBook x360 840 Aero G9", ALC245_FIXUP_CS35L41_SPI_2_HP_GPIO_LED),
	SND_PCI_QUIRK(0x103c, 0x897d, "HP mt440 Mobile Thin Client U74", ALC236_FIXUP_HP_GPIO_LED),
	SND_PCI_QUIRK(0x103c, 0x8981, "HP Elite Dragonfly G3", ALC245_FIXUP_CS35L41_SPI_4),
	SND_PCI_QUIRK(0x103c, 0x898a, "HP Pavilion 15-eg100", ALC287_FIXUP_HP_GPIO_LED),
	SND_PCI_QUIRK(0x103c, 0x898e, "HP EliteBook 835 G9", ALC287_FIXUP_CS35L41_I2C_2),
	SND_PCI_QUIRK(0x103c, 0x898f, "HP EliteBook 835 G9", ALC287_FIXUP_CS35L41_I2C_2),
	SND_PCI_QUIRK(0x103c, 0x8991, "HP EliteBook 845 G9", ALC287_FIXUP_CS35L41_I2C_2_HP_GPIO_LED),
	SND_PCI_QUIRK(0x103c, 0x8992, "HP EliteBook 845 G9", ALC287_FIXUP_CS35L41_I2C_2),
	SND_PCI_QUIRK(0x103c, 0x8994, "HP EliteBook 855 G9", ALC287_FIXUP_CS35L41_I2C_2_HP_GPIO_LED),
	SND_PCI_QUIRK(0x103c, 0x8995, "HP EliteBook 855 G9", ALC287_FIXUP_CS35L41_I2C_2),
	SND_PCI_QUIRK(0x103c, 0x89a0, "HP Laptop 15-dw4xxx", ALC236_FIXUP_HP_MUTE_LED_COEFBIT2),
	SND_PCI_QUIRK(0x103c, 0x89a4, "HP ProBook 440 G9", ALC236_FIXUP_HP_GPIO_LED),
	SND_PCI_QUIRK(0x103c, 0x89a6, "HP ProBook 450 G9", ALC236_FIXUP_HP_GPIO_LED),
	SND_PCI_QUIRK(0x103c, 0x89aa, "HP EliteBook 630 G9", ALC236_FIXUP_HP_GPIO_LED),
	SND_PCI_QUIRK(0x103c, 0x89ac, "HP EliteBook 640 G9", ALC236_FIXUP_HP_GPIO_LED),
	SND_PCI_QUIRK(0x103c, 0x89ae, "HP EliteBook 650 G9", ALC236_FIXUP_HP_GPIO_LED),
	SND_PCI_QUIRK(0x103c, 0x89c0, "HP ZBook Power 15.6 G9", ALC245_FIXUP_CS35L41_SPI_2_HP_GPIO_LED),
	SND_PCI_QUIRK(0x103c, 0x89c3, "Zbook Studio G9", ALC245_FIXUP_CS35L41_SPI_4_HP_GPIO_LED),
	SND_PCI_QUIRK(0x103c, 0x89c6, "Zbook Fury 17 G9", ALC245_FIXUP_CS35L41_SPI_2_HP_GPIO_LED),
	SND_PCI_QUIRK(0x103c, 0x89ca, "HP", ALC236_FIXUP_HP_MUTE_LED_MICMUTE_VREF),
	SND_PCI_QUIRK(0x103c, 0x89d3, "HP EliteBook 645 G9 (MB 89D2)", ALC236_FIXUP_HP_MUTE_LED_MICMUTE_VREF),
	SND_PCI_QUIRK(0x103c, 0x89da, "HP Spectre x360 14t-ea100", ALC245_FIXUP_HP_SPECTRE_X360_EU0XXX),
	SND_PCI_QUIRK(0x103c, 0x89e7, "HP Elite x2 G9", ALC245_FIXUP_CS35L41_SPI_2_HP_GPIO_LED),
	SND_PCI_QUIRK(0x103c, 0x8a0f, "HP Pavilion 14-ec1xxx", ALC287_FIXUP_HP_GPIO_LED),
	SND_PCI_QUIRK(0x103c, 0x8a20, "HP Laptop 15s-fq5xxx", ALC236_FIXUP_HP_MUTE_LED_COEFBIT2),
	SND_PCI_QUIRK(0x103c, 0x8a25, "HP Victus 16-d1xxx (MB 8A25)", ALC245_FIXUP_HP_MUTE_LED_COEFBIT),
	SND_PCI_QUIRK(0x103c, 0x8a26, "HP Victus 16-d1xxx (MB 8A26)", ALC245_FIXUP_HP_MUTE_LED_COEFBIT),
	SND_PCI_QUIRK(0x103c, 0x8a28, "HP Envy 13", ALC287_FIXUP_CS35L41_I2C_2),
	SND_PCI_QUIRK(0x103c, 0x8a29, "HP Envy 15", ALC287_FIXUP_CS35L41_I2C_2),
	SND_PCI_QUIRK(0x103c, 0x8a2a, "HP Envy 15", ALC287_FIXUP_CS35L41_I2C_2),
	SND_PCI_QUIRK(0x103c, 0x8a2b, "HP Envy 15", ALC287_FIXUP_CS35L41_I2C_2),
	SND_PCI_QUIRK(0x103c, 0x8a2c, "HP Envy 16", ALC287_FIXUP_CS35L41_I2C_2),
	SND_PCI_QUIRK(0x103c, 0x8a2d, "HP Envy 16", ALC287_FIXUP_CS35L41_I2C_2),
	SND_PCI_QUIRK(0x103c, 0x8a2e, "HP Envy 16", ALC287_FIXUP_CS35L41_I2C_2),
	SND_PCI_QUIRK(0x103c, 0x8a30, "HP Envy 17", ALC287_FIXUP_CS35L41_I2C_2),
	SND_PCI_QUIRK(0x103c, 0x8a31, "HP Envy 15", ALC287_FIXUP_CS35L41_I2C_2),
	SND_PCI_QUIRK(0x103c, 0x8a4f, "HP Victus 15-fa0xxx (MB 8A4F)", ALC245_FIXUP_HP_MUTE_LED_COEFBIT),
	SND_PCI_QUIRK(0x103c, 0x8a6e, "HP EDNA 360", ALC287_FIXUP_CS35L41_I2C_4),
	SND_PCI_QUIRK(0x103c, 0x8a74, "HP ProBook 440 G8 Notebook PC", ALC236_FIXUP_HP_GPIO_LED),
	SND_PCI_QUIRK(0x103c, 0x8a78, "HP Dev One", ALC285_FIXUP_HP_LIMIT_INT_MIC_BOOST),
	SND_PCI_QUIRK(0x103c, 0x8aa0, "HP ProBook 440 G9 (MB 8A9E)", ALC236_FIXUP_HP_GPIO_LED),
	SND_PCI_QUIRK(0x103c, 0x8aa3, "HP ProBook 450 G9 (MB 8AA1)", ALC236_FIXUP_HP_GPIO_LED),
	SND_PCI_QUIRK(0x103c, 0x8aa8, "HP EliteBook 640 G9 (MB 8AA6)", ALC236_FIXUP_HP_GPIO_LED),
	SND_PCI_QUIRK(0x103c, 0x8aab, "HP EliteBook 650 G9 (MB 8AA9)", ALC236_FIXUP_HP_GPIO_LED),
	SND_PCI_QUIRK(0x103c, 0x8ab9, "HP EliteBook 840 G8 (MB 8AB8)", ALC285_FIXUP_HP_GPIO_LED),
	SND_PCI_QUIRK(0x103c, 0x8abb, "HP ZBook Firefly 14 G9", ALC245_FIXUP_CS35L41_SPI_2_HP_GPIO_LED),
	SND_PCI_QUIRK(0x103c, 0x8ad1, "HP EliteBook 840 14 inch G9 Notebook PC", ALC245_FIXUP_CS35L41_SPI_2_HP_GPIO_LED),
	SND_PCI_QUIRK(0x103c, 0x8ad2, "HP EliteBook 860 16 inch G9 Notebook PC", ALC245_FIXUP_CS35L41_SPI_2_HP_GPIO_LED),
	SND_PCI_QUIRK(0x103c, 0x8ad8, "HP 800 G9", ALC245_FIXUP_CS35L41_SPI_2_HP_GPIO_LED),
	SND_PCI_QUIRK(0x103c, 0x8b0f, "HP Elite mt645 G7 Mobile Thin Client U81", ALC236_FIXUP_HP_MUTE_LED_MICMUTE_VREF),
	SND_PCI_QUIRK(0x103c, 0x8b2f, "HP 255 15.6 inch G10 Notebook PC", ALC236_FIXUP_HP_MUTE_LED_COEFBIT2),
	SND_PCI_QUIRK(0x103c, 0x8b3a, "HP Envy 15", ALC287_FIXUP_CS35L41_I2C_2),
	SND_PCI_QUIRK(0x103c, 0x8b3f, "HP mt440 Mobile Thin Client U91", ALC236_FIXUP_HP_GPIO_LED),
	SND_PCI_QUIRK(0x103c, 0x8b42, "HP", ALC245_FIXUP_CS35L41_SPI_2_HP_GPIO_LED),
	SND_PCI_QUIRK(0x103c, 0x8b43, "HP", ALC245_FIXUP_CS35L41_SPI_2_HP_GPIO_LED),
	SND_PCI_QUIRK(0x103c, 0x8b44, "HP", ALC245_FIXUP_CS35L41_SPI_2_HP_GPIO_LED),
	SND_PCI_QUIRK(0x103c, 0x8b45, "HP", ALC245_FIXUP_CS35L41_SPI_2_HP_GPIO_LED),
	SND_PCI_QUIRK(0x103c, 0x8b46, "HP", ALC245_FIXUP_CS35L41_SPI_2_HP_GPIO_LED),
	SND_PCI_QUIRK(0x103c, 0x8b47, "HP", ALC245_FIXUP_CS35L41_SPI_2_HP_GPIO_LED),
	SND_PCI_QUIRK(0x103c, 0x8b59, "HP Elite mt645 G7 Mobile Thin Client U89", ALC236_FIXUP_HP_MUTE_LED_MICMUTE_VREF),
	SND_PCI_QUIRK(0x103c, 0x8b5d, "HP", ALC236_FIXUP_HP_MUTE_LED_MICMUTE_VREF),
	SND_PCI_QUIRK(0x103c, 0x8b5e, "HP", ALC236_FIXUP_HP_MUTE_LED_MICMUTE_VREF),
	SND_PCI_QUIRK(0x103c, 0x8b5f, "HP", ALC236_FIXUP_HP_MUTE_LED_MICMUTE_VREF),
	SND_PCI_QUIRK(0x103c, 0x8b63, "HP Elite Dragonfly 13.5 inch G4", ALC245_FIXUP_CS35L41_SPI_4_HP_GPIO_LED),
	SND_PCI_QUIRK(0x103c, 0x8b65, "HP ProBook 455 15.6 inch G10 Notebook PC", ALC236_FIXUP_HP_MUTE_LED_MICMUTE_VREF),
	SND_PCI_QUIRK(0x103c, 0x8b66, "HP", ALC236_FIXUP_HP_MUTE_LED_MICMUTE_VREF),
	SND_PCI_QUIRK(0x103c, 0x8b70, "HP EliteBook 835 G10", ALC287_FIXUP_CS35L41_I2C_2_HP_GPIO_LED),
	SND_PCI_QUIRK(0x103c, 0x8b72, "HP EliteBook 845 G10", ALC287_FIXUP_CS35L41_I2C_2_HP_GPIO_LED),
	SND_PCI_QUIRK(0x103c, 0x8b74, "HP EliteBook 845W G10", ALC287_FIXUP_CS35L41_I2C_2_HP_GPIO_LED),
	SND_PCI_QUIRK(0x103c, 0x8b77, "HP ElieBook 865 G10", ALC287_FIXUP_CS35L41_I2C_2),
	SND_PCI_QUIRK(0x103c, 0x8b7a, "HP", ALC236_FIXUP_HP_GPIO_LED),
	SND_PCI_QUIRK(0x103c, 0x8b7d, "HP", ALC236_FIXUP_HP_GPIO_LED),
	SND_PCI_QUIRK(0x103c, 0x8b87, "HP", ALC236_FIXUP_HP_GPIO_LED),
	SND_PCI_QUIRK(0x103c, 0x8b8a, "HP", ALC236_FIXUP_HP_GPIO_LED),
	SND_PCI_QUIRK(0x103c, 0x8b8b, "HP", ALC236_FIXUP_HP_GPIO_LED),
	SND_PCI_QUIRK(0x103c, 0x8b8d, "HP", ALC236_FIXUP_HP_GPIO_LED),
	SND_PCI_QUIRK(0x103c, 0x8b8f, "HP", ALC245_FIXUP_CS35L41_SPI_4_HP_GPIO_LED),
	SND_PCI_QUIRK(0x103c, 0x8b92, "HP", ALC245_FIXUP_CS35L41_SPI_2_HP_GPIO_LED),
	SND_PCI_QUIRK(0x103c, 0x8b96, "HP", ALC236_FIXUP_HP_MUTE_LED_MICMUTE_VREF),
	SND_PCI_QUIRK(0x103c, 0x8b97, "HP", ALC236_FIXUP_HP_MUTE_LED_MICMUTE_VREF),
	SND_PCI_QUIRK(0x103c, 0x8bb3, "HP Slim OMEN", ALC287_FIXUP_CS35L41_I2C_2),
	SND_PCI_QUIRK(0x103c, 0x8bb4, "HP Slim OMEN", ALC287_FIXUP_CS35L41_I2C_2),
	SND_PCI_QUIRK(0x103c, 0x8bbe, "HP Victus 16-r0xxx (MB 8BBE)", ALC245_FIXUP_HP_MUTE_LED_COEFBIT),
	SND_PCI_QUIRK(0x103c, 0x8bc8, "HP Victus 15-fa1xxx", ALC245_FIXUP_HP_MUTE_LED_COEFBIT),
	SND_PCI_QUIRK(0x103c, 0x8bcd, "HP Omen 16-xd0xxx", ALC245_FIXUP_HP_MUTE_LED_V1_COEFBIT),
	SND_PCI_QUIRK(0x103c, 0x8bd4, "HP Victus 16-s0xxx (MB 8BD4)", ALC245_FIXUP_HP_MUTE_LED_COEFBIT),
	SND_PCI_QUIRK(0x103c, 0x8bdd, "HP Envy 17", ALC287_FIXUP_CS35L41_I2C_2),
	SND_PCI_QUIRK(0x103c, 0x8bde, "HP Envy 17", ALC287_FIXUP_CS35L41_I2C_2),
	SND_PCI_QUIRK(0x103c, 0x8bdf, "HP Envy 15", ALC287_FIXUP_CS35L41_I2C_2),
	SND_PCI_QUIRK(0x103c, 0x8be0, "HP Envy 15", ALC287_FIXUP_CS35L41_I2C_2),
	SND_PCI_QUIRK(0x103c, 0x8be1, "HP Envy 15", ALC287_FIXUP_CS35L41_I2C_2),
	SND_PCI_QUIRK(0x103c, 0x8be2, "HP Envy 15", ALC287_FIXUP_CS35L41_I2C_2),
	SND_PCI_QUIRK(0x103c, 0x8be3, "HP Envy 15", ALC287_FIXUP_CS35L41_I2C_2),
	SND_PCI_QUIRK(0x103c, 0x8be5, "HP Envy 16", ALC287_FIXUP_CS35L41_I2C_2),
	SND_PCI_QUIRK(0x103c, 0x8be6, "HP Envy 16", ALC287_FIXUP_CS35L41_I2C_2),
	SND_PCI_QUIRK(0x103c, 0x8be7, "HP Envy 17", ALC287_FIXUP_CS35L41_I2C_2),
	SND_PCI_QUIRK(0x103c, 0x8be8, "HP Envy 17", ALC287_FIXUP_CS35L41_I2C_2),
	SND_PCI_QUIRK(0x103c, 0x8be9, "HP Envy 15", ALC287_FIXUP_CS35L41_I2C_2),
	SND_PCI_QUIRK(0x103c, 0x8bf0, "HP", ALC236_FIXUP_HP_GPIO_LED),
	SND_PCI_QUIRK(0x103c, 0x8c15, "HP Spectre x360 2-in-1 Laptop 14-eu0xxx", ALC245_FIXUP_HP_SPECTRE_X360_EU0XXX),
	SND_PCI_QUIRK(0x103c, 0x8c16, "HP Spectre x360 2-in-1 Laptop 16-aa0xxx", ALC245_FIXUP_HP_SPECTRE_X360_16_AA0XXX),
	SND_PCI_QUIRK(0x103c, 0x8c17, "HP Spectre 16", ALC287_FIXUP_CS35L41_I2C_2),
	SND_PCI_QUIRK(0x103c, 0x8c21, "HP Pavilion Plus Laptop 14-ey0XXX", ALC245_FIXUP_HP_X360_MUTE_LEDS),
	SND_PCI_QUIRK(0x103c, 0x8c2d, "HP Victus 15-fa1xxx (MB 8C2D)", ALC245_FIXUP_HP_MUTE_LED_COEFBIT),
	SND_PCI_QUIRK(0x103c, 0x8c30, "HP Victus 15-fb1xxx", ALC245_FIXUP_HP_MUTE_LED_COEFBIT),
	SND_PCI_QUIRK(0x103c, 0x8c46, "HP EliteBook 830 G11", ALC245_FIXUP_CS35L41_SPI_2_HP_GPIO_LED),
	SND_PCI_QUIRK(0x103c, 0x8c47, "HP EliteBook 840 G11", ALC245_FIXUP_CS35L41_SPI_2_HP_GPIO_LED),
	SND_PCI_QUIRK(0x103c, 0x8c48, "HP EliteBook 860 G11", ALC245_FIXUP_CS35L41_SPI_2_HP_GPIO_LED),
	SND_PCI_QUIRK(0x103c, 0x8c49, "HP Elite x360 830 2-in-1 G11", ALC245_FIXUP_CS35L41_SPI_2_HP_GPIO_LED),
	SND_PCI_QUIRK(0x103c, 0x8c4d, "HP Omen", ALC287_FIXUP_CS35L41_I2C_2),
	SND_PCI_QUIRK(0x103c, 0x8c4e, "HP Omen", ALC287_FIXUP_CS35L41_I2C_2),
	SND_PCI_QUIRK(0x103c, 0x8c4f, "HP Envy 15", ALC287_FIXUP_CS35L41_I2C_2),
	SND_PCI_QUIRK(0x103c, 0x8c50, "HP Envy 17", ALC287_FIXUP_CS35L41_I2C_2),
	SND_PCI_QUIRK(0x103c, 0x8c51, "HP Envy 17", ALC287_FIXUP_CS35L41_I2C_2),
	SND_PCI_QUIRK(0x103c, 0x8c52, "HP EliteBook 1040 G11", ALC285_FIXUP_HP_GPIO_LED),
	SND_PCI_QUIRK(0x103c, 0x8c53, "HP Elite x360 1040 2-in-1 G11", ALC285_FIXUP_HP_GPIO_LED),
	SND_PCI_QUIRK(0x103c, 0x8c66, "HP Envy 16", ALC287_FIXUP_CS35L41_I2C_2),
	SND_PCI_QUIRK(0x103c, 0x8c67, "HP Envy 17", ALC287_FIXUP_CS35L41_I2C_2),
	SND_PCI_QUIRK(0x103c, 0x8c68, "HP Envy 17", ALC287_FIXUP_CS35L41_I2C_2),
	SND_PCI_QUIRK(0x103c, 0x8c6a, "HP Envy 16", ALC287_FIXUP_CS35L41_I2C_2),
	SND_PCI_QUIRK(0x103c, 0x8c70, "HP EliteBook 835 G11", ALC287_FIXUP_CS35L41_I2C_2_HP_GPIO_LED),
	SND_PCI_QUIRK(0x103c, 0x8c71, "HP EliteBook 845 G11", ALC287_FIXUP_CS35L41_I2C_2_HP_GPIO_LED),
	SND_PCI_QUIRK(0x103c, 0x8c72, "HP EliteBook 865 G11", ALC287_FIXUP_CS35L41_I2C_2_HP_GPIO_LED),
	SND_PCI_QUIRK(0x103c, 0x8c7b, "HP ProBook 445 G11", ALC236_FIXUP_HP_MUTE_LED_MICMUTE_VREF),
	SND_PCI_QUIRK(0x103c, 0x8c7c, "HP ProBook 445 G11", ALC236_FIXUP_HP_MUTE_LED_MICMUTE_VREF),
	SND_PCI_QUIRK(0x103c, 0x8c7d, "HP ProBook 465 G11", ALC236_FIXUP_HP_MUTE_LED_MICMUTE_VREF),
	SND_PCI_QUIRK(0x103c, 0x8c7e, "HP ProBook 465 G11", ALC236_FIXUP_HP_MUTE_LED_MICMUTE_VREF),
	SND_PCI_QUIRK(0x103c, 0x8c7f, "HP EliteBook 645 G11", ALC236_FIXUP_HP_MUTE_LED_MICMUTE_VREF),
	SND_PCI_QUIRK(0x103c, 0x8c80, "HP EliteBook 645 G11", ALC236_FIXUP_HP_MUTE_LED_MICMUTE_VREF),
	SND_PCI_QUIRK(0x103c, 0x8c81, "HP EliteBook 665 G11", ALC236_FIXUP_HP_MUTE_LED_MICMUTE_VREF),
	SND_PCI_QUIRK(0x103c, 0x8c89, "HP ProBook 460 G11", ALC236_FIXUP_HP_GPIO_LED),
	SND_PCI_QUIRK(0x103c, 0x8c8a, "HP EliteBook 630", ALC236_FIXUP_HP_GPIO_LED),
	SND_PCI_QUIRK(0x103c, 0x8c8c, "HP EliteBook 660", ALC236_FIXUP_HP_GPIO_LED),
	SND_PCI_QUIRK(0x103c, 0x8c8d, "HP ProBook 440 G11", ALC236_FIXUP_HP_GPIO_LED),
	SND_PCI_QUIRK(0x103c, 0x8c8e, "HP ProBook 460 G11", ALC236_FIXUP_HP_GPIO_LED),
	SND_PCI_QUIRK(0x103c, 0x8c90, "HP EliteBook 640", ALC236_FIXUP_HP_GPIO_LED),
	SND_PCI_QUIRK(0x103c, 0x8c91, "HP EliteBook 660", ALC236_FIXUP_HP_GPIO_LED),
	SND_PCI_QUIRK(0x103c, 0x8c96, "HP", ALC236_FIXUP_HP_MUTE_LED_MICMUTE_VREF),
	SND_PCI_QUIRK(0x103c, 0x8c97, "HP ZBook", ALC236_FIXUP_HP_MUTE_LED_MICMUTE_VREF),
	SND_PCI_QUIRK(0x103c, 0x8c99, "HP Victus 16-r1xxx (MB 8C99)", ALC245_FIXUP_HP_MUTE_LED_COEFBIT),
	SND_PCI_QUIRK(0x103c, 0x8c9c, "HP Victus 16-s1xxx (MB 8C9C)", ALC245_FIXUP_HP_MUTE_LED_COEFBIT),
	SND_PCI_QUIRK(0x103c, 0x8ca1, "HP ZBook Power", ALC236_FIXUP_HP_GPIO_LED),
	SND_PCI_QUIRK(0x103c, 0x8ca2, "HP ZBook Power", ALC236_FIXUP_HP_GPIO_LED),
	SND_PCI_QUIRK(0x103c, 0x8ca4, "HP ZBook Fury", ALC245_FIXUP_CS35L41_SPI_2_HP_GPIO_LED),
	SND_PCI_QUIRK(0x103c, 0x8ca7, "HP ZBook Fury", ALC245_FIXUP_CS35L41_SPI_2_HP_GPIO_LED),
	SND_PCI_QUIRK(0x103c, 0x8caf, "HP Elite mt645 G8 Mobile Thin Client", ALC236_FIXUP_HP_MUTE_LED_MICMUTE_VREF),
	SND_PCI_QUIRK(0x103c, 0x8cbd, "HP Pavilion Aero Laptop 13-bg0xxx", ALC245_FIXUP_HP_X360_MUTE_LEDS),
	SND_PCI_QUIRK(0x103c, 0x8cdd, "HP Spectre", ALC245_FIXUP_HP_SPECTRE_X360_EU0XXX),
	SND_PCI_QUIRK(0x103c, 0x8cde, "HP OmniBook Ultra Flip Laptop 14t", ALC245_FIXUP_HP_SPECTRE_X360_EU0XXX),
	SND_PCI_QUIRK(0x103c, 0x8cdf, "HP SnowWhite", ALC287_FIXUP_CS35L41_I2C_2_HP_GPIO_LED),
	SND_PCI_QUIRK(0x103c, 0x8ce0, "HP SnowWhite", ALC287_FIXUP_CS35L41_I2C_2_HP_GPIO_LED),
	SND_PCI_QUIRK(0x103c, 0x8cf5, "HP ZBook Studio 16", ALC245_FIXUP_CS35L41_SPI_4_HP_GPIO_LED),
	SND_PCI_QUIRK(0x103c, 0x8d01, "HP ZBook Power 14 G12", ALC285_FIXUP_HP_GPIO_LED),
	SND_PCI_QUIRK(0x103c, 0x8d07, "HP Victus 15-fb2xxx (MB 8D07)", ALC245_FIXUP_HP_MUTE_LED_COEFBIT),
	SND_PCI_QUIRK(0x103c, 0x8d18, "HP EliteStudio 8 AIO", ALC274_FIXUP_HP_AIO_BIND_DACS),
	SND_PCI_QUIRK(0x103c, 0x8d84, "HP EliteBook X G1i", ALC285_FIXUP_HP_GPIO_LED),
	SND_PCI_QUIRK(0x103c, 0x8d85, "HP EliteBook 14 G12", ALC285_FIXUP_HP_GPIO_LED),
	SND_PCI_QUIRK(0x103c, 0x8d86, "HP Elite X360 14 G12", ALC285_FIXUP_HP_GPIO_LED),
	SND_PCI_QUIRK(0x103c, 0x8d8c, "HP EliteBook 13 G12", ALC285_FIXUP_HP_GPIO_LED),
	SND_PCI_QUIRK(0x103c, 0x8d8d, "HP Elite X360 13 G12", ALC285_FIXUP_HP_GPIO_LED),
	SND_PCI_QUIRK(0x103c, 0x8d8e, "HP EliteBook 14 G12", ALC285_FIXUP_HP_GPIO_LED),
	SND_PCI_QUIRK(0x103c, 0x8d8f, "HP EliteBook 14 G12", ALC285_FIXUP_HP_GPIO_LED),
	SND_PCI_QUIRK(0x103c, 0x8d90, "HP EliteBook 16 G12", ALC285_FIXUP_HP_GPIO_LED),
	SND_PCI_QUIRK(0x103c, 0x8d91, "HP ZBook Firefly 14 G12", ALC285_FIXUP_HP_GPIO_LED),
	SND_PCI_QUIRK(0x103c, 0x8d92, "HP ZBook Firefly 16 G12", ALC285_FIXUP_HP_GPIO_LED),
	SND_PCI_QUIRK(0x103c, 0x8d9b, "HP 17 Turbine OmniBook 7 UMA", ALC287_FIXUP_CS35L41_I2C_2),
	SND_PCI_QUIRK(0x103c, 0x8d9c, "HP 17 Turbine OmniBook 7 DIS", ALC287_FIXUP_CS35L41_I2C_2),
	SND_PCI_QUIRK(0x103c, 0x8d9d, "HP 17 Turbine OmniBook X UMA", ALC287_FIXUP_CS35L41_I2C_2),
	SND_PCI_QUIRK(0x103c, 0x8d9e, "HP 17 Turbine OmniBook X DIS", ALC287_FIXUP_CS35L41_I2C_2),
	SND_PCI_QUIRK(0x103c, 0x8d9f, "HP 14 Cadet (x360)", ALC287_FIXUP_CS35L41_I2C_2),
	SND_PCI_QUIRK(0x103c, 0x8da0, "HP 16 Clipper OmniBook 7(X360)", ALC287_FIXUP_CS35L41_I2C_2),
	SND_PCI_QUIRK(0x103c, 0x8da1, "HP 16 Clipper OmniBook X", ALC287_FIXUP_CS35L41_I2C_2),
	SND_PCI_QUIRK(0x103c, 0x8da7, "HP 14 Enstrom OmniBook X", ALC287_FIXUP_CS35L41_I2C_2),
	SND_PCI_QUIRK(0x103c, 0x8da8, "HP 16 Piston OmniBook X", ALC287_FIXUP_CS35L41_I2C_2),
	SND_PCI_QUIRK(0x103c, 0x8dd4, "HP EliteStudio 8 AIO", ALC274_FIXUP_HP_AIO_BIND_DACS),
	SND_PCI_QUIRK(0x103c, 0x8de8, "HP Gemtree", ALC245_FIXUP_TAS2781_SPI_2),
	SND_PCI_QUIRK(0x103c, 0x8de9, "HP Gemtree", ALC245_FIXUP_TAS2781_SPI_2),
	SND_PCI_QUIRK(0x103c, 0x8dec, "HP EliteBook 640 G12", ALC236_FIXUP_HP_GPIO_LED),
	SND_PCI_QUIRK(0x103c, 0x8ded, "HP EliteBook 640 G12", ALC236_FIXUP_HP_GPIO_LED),
	SND_PCI_QUIRK(0x103c, 0x8dee, "HP EliteBook 660 G12", ALC236_FIXUP_HP_GPIO_LED),
	SND_PCI_QUIRK(0x103c, 0x8def, "HP EliteBook 660 G12", ALC236_FIXUP_HP_GPIO_LED),
	SND_PCI_QUIRK(0x103c, 0x8df0, "HP EliteBook 630 G12", ALC236_FIXUP_HP_GPIO_LED),
	SND_PCI_QUIRK(0x103c, 0x8df1, "HP EliteBook 630 G12", ALC236_FIXUP_HP_GPIO_LED),
	SND_PCI_QUIRK(0x103c, 0x8dfb, "HP EliteBook 6 G1a 14", ALC236_FIXUP_HP_MUTE_LED_MICMUTE_VREF),
	SND_PCI_QUIRK(0x103c, 0x8dfc, "HP EliteBook 645 G12", ALC236_FIXUP_HP_GPIO_LED),
	SND_PCI_QUIRK(0x103c, 0x8dfd, "HP EliteBook 6 G1a 16", ALC236_FIXUP_HP_MUTE_LED_MICMUTE_VREF),
	SND_PCI_QUIRK(0x103c, 0x8dfe, "HP EliteBook 665 G12", ALC236_FIXUP_HP_GPIO_LED),
	SND_PCI_QUIRK(0x103c, 0x8e11, "HP Trekker", ALC287_FIXUP_CS35L41_I2C_2),
	SND_PCI_QUIRK(0x103c, 0x8e12, "HP Trekker", ALC287_FIXUP_CS35L41_I2C_2),
	SND_PCI_QUIRK(0x103c, 0x8e13, "HP Trekker", ALC287_FIXUP_CS35L41_I2C_2),
	SND_PCI_QUIRK(0x103c, 0x8e14, "HP ZBook Firefly 14 G12", ALC245_FIXUP_HP_ZBOOK_FIREFLY_G12A),
	SND_PCI_QUIRK(0x103c, 0x8e15, "HP ZBook Firefly 14 G12", ALC245_FIXUP_HP_ZBOOK_FIREFLY_G12A),
	SND_PCI_QUIRK(0x103c, 0x8e16, "HP ZBook Firefly 14 G12", ALC245_FIXUP_HP_ZBOOK_FIREFLY_G12A),
	SND_PCI_QUIRK(0x103c, 0x8e17, "HP ZBook Firefly 14 G12", ALC245_FIXUP_HP_ZBOOK_FIREFLY_G12A),
	SND_PCI_QUIRK(0x103c, 0x8e18, "HP ZBook Firefly 14 G12A", ALC245_FIXUP_HP_ZBOOK_FIREFLY_G12A),
	SND_PCI_QUIRK(0x103c, 0x8e19, "HP ZBook Firefly 14 G12A", ALC245_FIXUP_HP_ZBOOK_FIREFLY_G12A),
	SND_PCI_QUIRK(0x103c, 0x8e1a, "HP ZBook Firefly 14 G12A", ALC245_FIXUP_HP_ZBOOK_FIREFLY_G12A),
	SND_PCI_QUIRK(0x103c, 0x8e1b, "HP EliteBook G12", ALC245_FIXUP_HP_ZBOOK_FIREFLY_G12A),
	SND_PCI_QUIRK(0x103c, 0x8e1c, "HP EliteBook G12", ALC245_FIXUP_HP_ZBOOK_FIREFLY_G12A),
	SND_PCI_QUIRK(0x103c, 0x8e1d, "HP ZBook X Gli 16 G12", ALC236_FIXUP_HP_GPIO_LED),
	SND_PCI_QUIRK(0x103c, 0x8e2c, "HP EliteBook 16 G12", ALC285_FIXUP_HP_GPIO_LED),
	SND_PCI_QUIRK(0x103c, 0x8e36, "HP 14 Enstrom OmniBook X", ALC287_FIXUP_CS35L41_I2C_2),
	SND_PCI_QUIRK(0x103c, 0x8e37, "HP 16 Piston OmniBook X", ALC287_FIXUP_CS35L41_I2C_2),
	SND_PCI_QUIRK(0x103c, 0x8e3a, "HP Agusta", ALC287_FIXUP_CS35L41_I2C_2),
	SND_PCI_QUIRK(0x103c, 0x8e3b, "HP Agusta", ALC287_FIXUP_CS35L41_I2C_2),
	SND_PCI_QUIRK(0x103c, 0x8e60, "HP Trekker ", ALC287_FIXUP_CS35L41_I2C_2),
	SND_PCI_QUIRK(0x103c, 0x8e61, "HP Trekker ", ALC287_FIXUP_CS35L41_I2C_2),
	SND_PCI_QUIRK(0x103c, 0x8e62, "HP Trekker ", ALC287_FIXUP_CS35L41_I2C_2),
	SND_PCI_QUIRK(0x103c, 0x8ed5, "HP Merino13X", ALC245_FIXUP_TAS2781_SPI_2),
	SND_PCI_QUIRK(0x103c, 0x8ed6, "HP Merino13", ALC245_FIXUP_TAS2781_SPI_2),
	SND_PCI_QUIRK(0x103c, 0x8ed7, "HP Merino14", ALC245_FIXUP_TAS2781_SPI_2),
	SND_PCI_QUIRK(0x103c, 0x8ed8, "HP Merino16", ALC245_FIXUP_TAS2781_SPI_2),
	SND_PCI_QUIRK(0x103c, 0x8ed9, "HP Merino14W", ALC245_FIXUP_TAS2781_SPI_2),
	SND_PCI_QUIRK(0x103c, 0x8eda, "HP Merino16W", ALC245_FIXUP_TAS2781_SPI_2),
	SND_PCI_QUIRK(0x103c, 0x8f40, "HP Lampas14", ALC287_FIXUP_TXNW2781_I2C),
	SND_PCI_QUIRK(0x103c, 0x8f41, "HP Lampas16", ALC287_FIXUP_TXNW2781_I2C),
	SND_PCI_QUIRK(0x103c, 0x8f42, "HP LampasW14", ALC287_FIXUP_TXNW2781_I2C),
	SND_PCI_QUIRK(0x1043, 0x1032, "ASUS VivoBook X513EA", ALC256_FIXUP_ASUS_MIC_NO_PRESENCE),
	SND_PCI_QUIRK(0x1043, 0x1034, "ASUS GU605C", ALC285_FIXUP_ASUS_GU605_SPI_SPEAKER2_TO_DAC1),
	SND_PCI_QUIRK(0x1043, 0x103e, "ASUS X540SA", ALC256_FIXUP_ASUS_MIC),
	SND_PCI_QUIRK(0x1043, 0x103f, "ASUS TX300", ALC282_FIXUP_ASUS_TX300),
	SND_PCI_QUIRK(0x1043, 0x1054, "ASUS G614FH/FM/FP", ALC287_FIXUP_CS35L41_I2C_2),
	SND_PCI_QUIRK(0x1043, 0x106d, "Asus K53BE", ALC269_FIXUP_LIMIT_INT_MIC_BOOST),
	SND_PCI_QUIRK(0x1043, 0x106f, "ASUS VivoBook X515UA", ALC256_FIXUP_ASUS_MIC_NO_PRESENCE),
	SND_PCI_QUIRK(0x1043, 0x1074, "ASUS G614PH/PM/PP", ALC287_FIXUP_CS35L41_I2C_2),
	SND_PCI_QUIRK(0x1043, 0x10a1, "ASUS UX391UA", ALC294_FIXUP_ASUS_SPK),
	SND_PCI_QUIRK(0x1043, 0x10a4, "ASUS TP3407SA", ALC287_FIXUP_TAS2781_I2C),
	SND_PCI_QUIRK(0x1043, 0x10c0, "ASUS X540SA", ALC256_FIXUP_ASUS_MIC),
	SND_PCI_QUIRK(0x1043, 0x10d0, "ASUS X540LA/X540LJ", ALC255_FIXUP_ASUS_MIC_NO_PRESENCE),
	SND_PCI_QUIRK(0x1043, 0x10d3, "ASUS K6500ZC", ALC294_FIXUP_ASUS_SPK),
	SND_PCI_QUIRK(0x1043, 0x1154, "ASUS TP3607SH", ALC287_FIXUP_TAS2781_I2C),
	SND_PCI_QUIRK(0x1043, 0x115d, "Asus 1015E", ALC269_FIXUP_LIMIT_INT_MIC_BOOST),
	SND_PCI_QUIRK(0x1043, 0x1194, "ASUS UM3406KA", ALC287_FIXUP_CS35L41_I2C_2),
	SND_PCI_QUIRK(0x1043, 0x11c0, "ASUS X556UR", ALC255_FIXUP_ASUS_MIC_NO_PRESENCE),
	SND_PCI_QUIRK(0x1043, 0x1204, "ASUS Strix G615JHR_JMR_JPR", ALC287_FIXUP_TAS2781_I2C),
	SND_PCI_QUIRK(0x1043, 0x1214, "ASUS Strix G615LH_LM_LP", ALC287_FIXUP_TAS2781_I2C),
	SND_PCI_QUIRK(0x1043, 0x125e, "ASUS Q524UQK", ALC255_FIXUP_ASUS_MIC_NO_PRESENCE),
	SND_PCI_QUIRK(0x1043, 0x1271, "ASUS X430UN", ALC256_FIXUP_ASUS_MIC_NO_PRESENCE),
	SND_PCI_QUIRK(0x1043, 0x1290, "ASUS X441SA", ALC233_FIXUP_EAPD_COEF_AND_MIC_NO_PRESENCE),
	SND_PCI_QUIRK(0x1043, 0x1294, "ASUS B3405CVA", ALC245_FIXUP_CS35L41_SPI_2),
	SND_PCI_QUIRK(0x1043, 0x12a0, "ASUS X441UV", ALC233_FIXUP_EAPD_COEF_AND_MIC_NO_PRESENCE),
	SND_PCI_QUIRK(0x1043, 0x12a3, "Asus N7691ZM", ALC269_FIXUP_ASUS_N7601ZM),
	SND_PCI_QUIRK(0x1043, 0x12af, "ASUS UX582ZS", ALC245_FIXUP_CS35L41_SPI_2),
	SND_PCI_QUIRK(0x1043, 0x12b4, "ASUS B3405CCA / P3405CCA", ALC294_FIXUP_ASUS_CS35L41_SPI_2),
	SND_PCI_QUIRK(0x1043, 0x12e0, "ASUS X541SA", ALC256_FIXUP_ASUS_MIC_NO_PRESENCE),
	SND_PCI_QUIRK(0x1043, 0x12f0, "ASUS X541UV", ALC256_FIXUP_ASUS_MIC_NO_PRESENCE),
	SND_PCI_QUIRK(0x1043, 0x1313, "Asus K42JZ", ALC269VB_FIXUP_ASUS_MIC_NO_PRESENCE),
	SND_PCI_QUIRK(0x1043, 0x1314, "ASUS GA605K", ALC285_FIXUP_ASUS_GA605K_HEADSET_MIC),
	SND_PCI_QUIRK(0x1043, 0x13b0, "ASUS Z550SA", ALC256_FIXUP_ASUS_MIC_NO_PRESENCE),
	SND_PCI_QUIRK(0x1043, 0x1427, "Asus Zenbook UX31E", ALC269VB_FIXUP_ASUS_ZENBOOK),
	SND_PCI_QUIRK(0x1043, 0x1433, "ASUS GX650PY/PZ/PV/PU/PYV/PZV/PIV/PVV", ALC285_FIXUP_ASUS_I2C_HEADSET_MIC),
	SND_PCI_QUIRK(0x1043, 0x1454, "ASUS PM3406CKA", ALC287_FIXUP_CS35L41_I2C_2),
	SND_PCI_QUIRK(0x1043, 0x1460, "Asus VivoBook 15", ALC256_FIXUP_ASUS_MIC_NO_PRESENCE),
	SND_PCI_QUIRK(0x1043, 0x1463, "Asus GA402X/GA402N", ALC285_FIXUP_ASUS_I2C_HEADSET_MIC),
	SND_PCI_QUIRK(0x1043, 0x1473, "ASUS GU604VI/VC/VE/VG/VJ/VQ/VU/VV/VY/VZ", ALC285_FIXUP_ASUS_HEADSET_MIC),
	SND_PCI_QUIRK(0x1043, 0x1483, "ASUS GU603VQ/VU/VV/VJ/VI", ALC285_FIXUP_ASUS_HEADSET_MIC),
	SND_PCI_QUIRK(0x1043, 0x1493, "ASUS GV601VV/VU/VJ/VQ/VI", ALC285_FIXUP_ASUS_HEADSET_MIC),
	SND_PCI_QUIRK(0x1043, 0x14d3, "ASUS G614JY/JZ/JG", ALC245_FIXUP_CS35L41_SPI_2),
	SND_PCI_QUIRK(0x1043, 0x14e3, "ASUS G513PI/PU/PV", ALC287_FIXUP_CS35L41_I2C_2),
	SND_PCI_QUIRK(0x1043, 0x14f2, "ASUS VivoBook X515JA", ALC256_FIXUP_ASUS_MIC_NO_PRESENCE),
	SND_PCI_QUIRK(0x1043, 0x1503, "ASUS G733PY/PZ/PZV/PYV", ALC287_FIXUP_CS35L41_I2C_2),
	SND_PCI_QUIRK(0x1043, 0x1517, "Asus Zenbook UX31A", ALC269VB_FIXUP_ASUS_ZENBOOK_UX31A),
	SND_PCI_QUIRK(0x1043, 0x1533, "ASUS GV302XA/XJ/XQ/XU/XV/XI", ALC287_FIXUP_CS35L41_I2C_2),
	SND_PCI_QUIRK(0x1043, 0x1573, "ASUS GZ301VV/VQ/VU/VJ/VA/VC/VE/VVC/VQC/VUC/VJC/VEC/VCC", ALC285_FIXUP_ASUS_HEADSET_MIC),
	SND_PCI_QUIRK(0x1043, 0x1652, "ASUS ROG Zephyrus Do 15 SE", ALC289_FIXUP_ASUS_ZEPHYRUS_DUAL_SPK),
	SND_PCI_QUIRK(0x1043, 0x1662, "ASUS GV301QH", ALC294_FIXUP_ASUS_DUAL_SPK),
	SND_PCI_QUIRK(0x1043, 0x1663, "ASUS GU603ZI/ZJ/ZQ/ZU/ZV", ALC285_FIXUP_ASUS_HEADSET_MIC),
	SND_PCI_QUIRK(0x1043, 0x1683, "ASUS UM3402YAR", ALC287_FIXUP_CS35L41_I2C_2),
	SND_PCI_QUIRK(0x1043, 0x16a3, "ASUS UX3402VA", ALC245_FIXUP_CS35L41_SPI_2),
	SND_PCI_QUIRK(0x1043, 0x16b2, "ASUS GU603", ALC289_FIXUP_ASUS_GA401),
	SND_PCI_QUIRK(0x1043, 0x16d3, "ASUS UX5304VA", ALC245_FIXUP_CS35L41_SPI_2),
	SND_PCI_QUIRK(0x1043, 0x16e3, "ASUS UX50", ALC269_FIXUP_STEREO_DMIC),
	SND_PCI_QUIRK(0x1043, 0x16f3, "ASUS UX7602VI/BZ", ALC245_FIXUP_CS35L41_SPI_2),
	SND_PCI_QUIRK(0x1043, 0x1740, "ASUS UX430UA", ALC295_FIXUP_ASUS_DACS),
	SND_PCI_QUIRK(0x1043, 0x17d1, "ASUS UX431FL", ALC294_FIXUP_ASUS_DUAL_SPK),
	SND_PCI_QUIRK(0x1043, 0x17f3, "ROG Ally NR2301L/X", ALC294_FIXUP_ASUS_ALLY),
	SND_PCI_QUIRK(0x1043, 0x1863, "ASUS UX6404VI/VV", ALC245_FIXUP_CS35L41_SPI_2),
	SND_PCI_QUIRK(0x1043, 0x1881, "ASUS Zephyrus S/M", ALC294_FIXUP_ASUS_GX502_PINS),
	SND_PCI_QUIRK(0x1043, 0x18b1, "Asus MJ401TA", ALC256_FIXUP_ASUS_HEADSET_MIC),
	SND_PCI_QUIRK(0x1043, 0x18d3, "ASUS UM3504DA", ALC294_FIXUP_CS35L41_I2C_2),
	SND_PCI_QUIRK(0x1043, 0x18f1, "Asus FX505DT", ALC256_FIXUP_ASUS_HEADSET_MIC),
	SND_PCI_QUIRK(0x1043, 0x194e, "ASUS UX563FD", ALC294_FIXUP_ASUS_HPE),
	SND_PCI_QUIRK(0x1043, 0x1970, "ASUS UX550VE", ALC289_FIXUP_ASUS_GA401),
	SND_PCI_QUIRK(0x1043, 0x1982, "ASUS B1400CEPE", ALC256_FIXUP_ASUS_HPE),
	SND_PCI_QUIRK(0x1043, 0x19ce, "ASUS B9450FA", ALC294_FIXUP_ASUS_HPE),
	SND_PCI_QUIRK(0x1043, 0x19e1, "ASUS UX581LV", ALC295_FIXUP_ASUS_MIC_NO_PRESENCE),
	SND_PCI_QUIRK(0x1043, 0x1a13, "Asus G73Jw", ALC269_FIXUP_ASUS_G73JW),
	SND_PCI_QUIRK(0x1043, 0x1a63, "ASUS UX3405MA", ALC245_FIXUP_CS35L41_SPI_2),
	SND_PCI_QUIRK(0x1043, 0x1a83, "ASUS UM5302LA", ALC294_FIXUP_CS35L41_I2C_2),
	SND_PCI_QUIRK(0x1043, 0x1a8e, "ASUS G712LWS", ALC294_FIXUP_LENOVO_MIC_LOCATION),
	SND_PCI_QUIRK(0x1043, 0x1a8f, "ASUS UX582ZS", ALC245_FIXUP_CS35L41_SPI_2),
	SND_PCI_QUIRK(0x1043, 0x1b11, "ASUS UX431DA", ALC294_FIXUP_ASUS_COEF_1B),
	SND_PCI_QUIRK(0x1043, 0x1b13, "ASUS U41SV/GA403U", ALC285_FIXUP_ASUS_GA403U_HEADSET_MIC),
	SND_PCI_QUIRK(0x1043, 0x1b93, "ASUS G614JVR/JIR", ALC245_FIXUP_CS35L41_SPI_2),
	SND_PCI_QUIRK(0x1043, 0x1bbd, "ASUS Z550MA", ALC255_FIXUP_ASUS_MIC_NO_PRESENCE),
	SND_PCI_QUIRK(0x1043, 0x1c03, "ASUS UM3406HA", ALC294_FIXUP_ASUS_I2C_HEADSET_MIC),
	SND_PCI_QUIRK(0x1043, 0x1c23, "Asus X55U", ALC269_FIXUP_LIMIT_INT_MIC_BOOST),
	SND_PCI_QUIRK(0x1043, 0x1c33, "ASUS UX5304MA", ALC245_FIXUP_CS35L41_SPI_2),
	SND_PCI_QUIRK(0x1043, 0x1c43, "ASUS UX8406MA", ALC245_FIXUP_CS35L41_SPI_2),
	SND_PCI_QUIRK(0x1043, 0x1c62, "ASUS GU603", ALC289_FIXUP_ASUS_GA401),
	SND_PCI_QUIRK(0x1043, 0x1c63, "ASUS GU605M", ALC285_FIXUP_ASUS_GU605_SPI_SPEAKER2_TO_DAC1),
	SND_PCI_QUIRK(0x1043, 0x1c80, "ASUS VivoBook TP401", ALC256_FIXUP_ASUS_MIC_NO_PRESENCE),
	SND_PCI_QUIRK(0x1043, 0x1c92, "ASUS ROG Strix G15", ALC285_FIXUP_ASUS_G533Z_PINS),
	SND_PCI_QUIRK(0x1043, 0x1c9f, "ASUS G614JU/JV/JI", ALC285_FIXUP_ASUS_HEADSET_MIC),
	SND_PCI_QUIRK(0x1043, 0x1caf, "ASUS G634JY/JZ/JI/JG", ALC285_FIXUP_ASUS_SPI_REAR_SPEAKERS),
	SND_PCI_QUIRK(0x1043, 0x1ccd, "ASUS X555UB", ALC256_FIXUP_ASUS_MIC_NO_PRESENCE),
	SND_PCI_QUIRK(0x1043, 0x1ccf, "ASUS G814JU/JV/JI", ALC245_FIXUP_CS35L41_SPI_2),
	SND_PCI_QUIRK(0x1043, 0x1cdf, "ASUS G814JY/JZ/JG", ALC245_FIXUP_CS35L41_SPI_2),
	SND_PCI_QUIRK(0x1043, 0x1cef, "ASUS G834JY/JZ/JI/JG", ALC285_FIXUP_ASUS_HEADSET_MIC),
	SND_PCI_QUIRK(0x1043, 0x1d1f, "ASUS G713PI/PU/PV/PVN", ALC287_FIXUP_CS35L41_I2C_2),
	SND_PCI_QUIRK(0x1043, 0x1d42, "ASUS Zephyrus G14 2022", ALC289_FIXUP_ASUS_GA401),
	SND_PCI_QUIRK(0x1043, 0x1d4e, "ASUS TM420", ALC256_FIXUP_ASUS_HPE),
	SND_PCI_QUIRK(0x1043, 0x1da2, "ASUS UP6502ZA/ZD", ALC245_FIXUP_CS35L41_SPI_2),
	SND_PCI_QUIRK(0x1043, 0x1df3, "ASUS UM5606WA", ALC294_FIXUP_BASS_SPEAKER_15),
	SND_PCI_QUIRK(0x1043, 0x1264, "ASUS UM5606KA", ALC294_FIXUP_BASS_SPEAKER_15),
	SND_PCI_QUIRK(0x1043, 0x1e02, "ASUS UX3402ZA", ALC245_FIXUP_CS35L41_SPI_2),
	SND_PCI_QUIRK(0x1043, 0x1e10, "ASUS VivoBook X507UAR", ALC256_FIXUP_ASUS_MIC_NO_PRESENCE),
	SND_PCI_QUIRK(0x1043, 0x1e11, "ASUS Zephyrus G15", ALC289_FIXUP_ASUS_GA502),
	SND_PCI_QUIRK(0x1043, 0x1e12, "ASUS UM3402", ALC287_FIXUP_CS35L41_I2C_2),
	SND_PCI_QUIRK(0x1043, 0x1e1f, "ASUS Vivobook 15 X1504VAP", ALC2XX_FIXUP_HEADSET_MIC),
	SND_PCI_QUIRK(0x1043, 0x1e51, "ASUS Zephyrus M15", ALC294_FIXUP_ASUS_GU502_PINS),
	SND_PCI_QUIRK(0x1043, 0x1e5e, "ASUS ROG Strix G513", ALC294_FIXUP_ASUS_G513_PINS),
	SND_PCI_QUIRK(0x1043, 0x1e63, "ASUS H7606W", ALC285_FIXUP_ASUS_GU605_SPI_SPEAKER2_TO_DAC1),
	SND_PCI_QUIRK(0x1043, 0x1e83, "ASUS GA605W", ALC285_FIXUP_ASUS_GU605_SPI_SPEAKER2_TO_DAC1),
	SND_PCI_QUIRK(0x1043, 0x1e8e, "ASUS Zephyrus G15", ALC289_FIXUP_ASUS_GA401),
	SND_PCI_QUIRK(0x1043, 0x1e93, "ASUS ExpertBook B9403CVAR", ALC294_FIXUP_ASUS_HPE),
	SND_PCI_QUIRK(0x1043, 0x1eb3, "ASUS Ally RCLA72", ALC287_FIXUP_TAS2781_I2C),
	SND_PCI_QUIRK(0x1043, 0x1ed3, "ASUS HN7306W", ALC287_FIXUP_CS35L41_I2C_2),
	SND_PCI_QUIRK(0x1043, 0x1ee2, "ASUS UM6702RA/RC", ALC287_FIXUP_CS35L41_I2C_2),
	SND_PCI_QUIRK(0x1043, 0x1c52, "ASUS Zephyrus G15 2022", ALC289_FIXUP_ASUS_GA401),
	SND_PCI_QUIRK(0x1043, 0x1f11, "ASUS Zephyrus G14", ALC289_FIXUP_ASUS_GA401),
	SND_PCI_QUIRK(0x1043, 0x1f12, "ASUS UM5302", ALC287_FIXUP_CS35L41_I2C_2),
	SND_PCI_QUIRK(0x1043, 0x1f1f, "ASUS H7604JI/JV/J3D", ALC245_FIXUP_CS35L41_SPI_2),
	SND_PCI_QUIRK(0x1043, 0x1f62, "ASUS UX7602ZM", ALC245_FIXUP_CS35L41_SPI_2),
	SND_PCI_QUIRK(0x1043, 0x1f63, "ASUS P5405CSA", ALC245_FIXUP_CS35L41_SPI_2),
	SND_PCI_QUIRK(0x1043, 0x1f92, "ASUS ROG Flow X16", ALC289_FIXUP_ASUS_GA401),
	SND_PCI_QUIRK(0x1043, 0x1fb3, "ASUS ROG Flow Z13 GZ302EA", ALC287_FIXUP_CS35L41_I2C_2),
	SND_PCI_QUIRK(0x1043, 0x3011, "ASUS B5605CVA", ALC245_FIXUP_CS35L41_SPI_2),
	SND_PCI_QUIRK(0x1043, 0x3030, "ASUS ZN270IE", ALC256_FIXUP_ASUS_AIO_GPIO2),
	SND_PCI_QUIRK(0x1043, 0x3061, "ASUS B3405CCA", ALC294_FIXUP_ASUS_CS35L41_SPI_2),
	SND_PCI_QUIRK(0x1043, 0x3071, "ASUS B5405CCA", ALC294_FIXUP_ASUS_CS35L41_SPI_2),
	SND_PCI_QUIRK(0x1043, 0x30c1, "ASUS B3605CCA / P3605CCA", ALC294_FIXUP_ASUS_CS35L41_SPI_2),
	SND_PCI_QUIRK(0x1043, 0x30d1, "ASUS B5405CCA", ALC294_FIXUP_ASUS_CS35L41_SPI_2),
	SND_PCI_QUIRK(0x1043, 0x30e1, "ASUS B5605CCA", ALC294_FIXUP_ASUS_CS35L41_SPI_2),
	SND_PCI_QUIRK(0x1043, 0x31d0, "ASUS Zen AIO 27 Z272SD_A272SD", ALC274_FIXUP_ASUS_ZEN_AIO_27),
	SND_PCI_QUIRK(0x1043, 0x31e1, "ASUS B5605CCA", ALC294_FIXUP_ASUS_CS35L41_SPI_2),
	SND_PCI_QUIRK(0x1043, 0x31f1, "ASUS B3605CCA", ALC294_FIXUP_ASUS_CS35L41_SPI_2),
	SND_PCI_QUIRK(0x1043, 0x3391, "ASUS PM3606CKA", ALC287_FIXUP_CS35L41_I2C_2),
	SND_PCI_QUIRK(0x1043, 0x3a20, "ASUS G614JZR", ALC285_FIXUP_ASUS_SPI_REAR_SPEAKERS),
	SND_PCI_QUIRK(0x1043, 0x3a30, "ASUS G814JVR/JIR", ALC285_FIXUP_ASUS_SPI_REAR_SPEAKERS),
	SND_PCI_QUIRK(0x1043, 0x3a40, "ASUS G814JZR", ALC285_FIXUP_ASUS_SPI_REAR_SPEAKERS),
	SND_PCI_QUIRK(0x1043, 0x3a50, "ASUS G834JYR/JZR", ALC285_FIXUP_ASUS_SPI_REAR_SPEAKERS),
	SND_PCI_QUIRK(0x1043, 0x3a60, "ASUS G634JYR/JZR", ALC285_FIXUP_ASUS_SPI_REAR_SPEAKERS),
	SND_PCI_QUIRK(0x1043, 0x3d78, "ASUS GA603KH", ALC287_FIXUP_CS35L41_I2C_2),
	SND_PCI_QUIRK(0x1043, 0x3d88, "ASUS GA603KM", ALC287_FIXUP_CS35L41_I2C_2),
	SND_PCI_QUIRK(0x1043, 0x3e00, "ASUS G814FH/FM/FP", ALC287_FIXUP_CS35L41_I2C_2),
	SND_PCI_QUIRK(0x1043, 0x3e20, "ASUS G814PH/PM/PP", ALC287_FIXUP_CS35L41_I2C_2),
	SND_PCI_QUIRK(0x1043, 0x3e30, "ASUS TP3607SA", ALC287_FIXUP_TAS2781_I2C),
	SND_PCI_QUIRK(0x1043, 0x3ee0, "ASUS Strix G815_JHR_JMR_JPR", ALC287_FIXUP_TAS2781_I2C),
	SND_PCI_QUIRK(0x1043, 0x3ef0, "ASUS Strix G635LR_LW_LX", ALC287_FIXUP_TAS2781_I2C),
	SND_PCI_QUIRK(0x1043, 0x3f00, "ASUS Strix G815LH_LM_LP", ALC287_FIXUP_TAS2781_I2C),
	SND_PCI_QUIRK(0x1043, 0x3f10, "ASUS Strix G835LR_LW_LX", ALC287_FIXUP_TAS2781_I2C),
	SND_PCI_QUIRK(0x1043, 0x3f20, "ASUS Strix G615LR_LW", ALC287_FIXUP_TAS2781_I2C),
	SND_PCI_QUIRK(0x1043, 0x3f30, "ASUS Strix G815LR_LW", ALC287_FIXUP_TAS2781_I2C),
	SND_PCI_QUIRK(0x1043, 0x3fd0, "ASUS B3605CVA", ALC245_FIXUP_CS35L41_SPI_2),
	SND_PCI_QUIRK(0x1043, 0x3ff0, "ASUS B5405CVA", ALC245_FIXUP_CS35L41_SPI_2),
	SND_PCI_QUIRK(0x1043, 0x831a, "ASUS P901", ALC269_FIXUP_STEREO_DMIC),
	SND_PCI_QUIRK(0x1043, 0x834a, "ASUS S101", ALC269_FIXUP_STEREO_DMIC),
	SND_PCI_QUIRK(0x1043, 0x8398, "ASUS P1005", ALC269_FIXUP_STEREO_DMIC),
	SND_PCI_QUIRK(0x1043, 0x83ce, "ASUS P1005", ALC269_FIXUP_STEREO_DMIC),
	SND_PCI_QUIRK(0x1043, 0x8516, "ASUS X101CH", ALC269_FIXUP_ASUS_X101),
	SND_PCI_QUIRK(0x1043, 0x88f4, "ASUS NUC14LNS", ALC245_FIXUP_CS35L41_SPI_1),
	SND_PCI_QUIRK(0x104d, 0x9073, "Sony VAIO", ALC275_FIXUP_SONY_VAIO_GPIO2),
	SND_PCI_QUIRK(0x104d, 0x907b, "Sony VAIO", ALC275_FIXUP_SONY_HWEQ),
	SND_PCI_QUIRK(0x104d, 0x9084, "Sony VAIO", ALC275_FIXUP_SONY_HWEQ),
	SND_PCI_QUIRK(0x104d, 0x9099, "Sony VAIO S13", ALC275_FIXUP_SONY_DISABLE_AAMIX),
	SND_PCI_QUIRK(0x104d, 0x90b5, "Sony VAIO Pro 11", ALC286_FIXUP_SONY_MIC_NO_PRESENCE),
	SND_PCI_QUIRK(0x104d, 0x90b6, "Sony VAIO Pro 13", ALC286_FIXUP_SONY_MIC_NO_PRESENCE),
	SND_PCI_QUIRK(0x10cf, 0x1475, "Lifebook", ALC269_FIXUP_LIFEBOOK),
	SND_PCI_QUIRK(0x10cf, 0x159f, "Lifebook E780", ALC269_FIXUP_LIFEBOOK_NO_HP_TO_LINEOUT),
	SND_PCI_QUIRK(0x10cf, 0x15dc, "Lifebook T731", ALC269_FIXUP_LIFEBOOK_HP_PIN),
	SND_PCI_QUIRK(0x10cf, 0x1629, "Lifebook U7x7", ALC255_FIXUP_LIFEBOOK_U7x7_HEADSET_MIC),
	SND_PCI_QUIRK(0x10cf, 0x1757, "Lifebook E752", ALC269_FIXUP_LIFEBOOK_HP_PIN),
	SND_PCI_QUIRK(0x10cf, 0x1845, "Lifebook U904", ALC269_FIXUP_LIFEBOOK_EXTMIC),
	SND_PCI_QUIRK(0x10ec, 0x10f2, "Intel Reference board", ALC700_FIXUP_INTEL_REFERENCE),
	SND_PCI_QUIRK(0x10ec, 0x118c, "Medion EE4254 MD62100", ALC256_FIXUP_MEDION_HEADSET_NO_PRESENCE),
	SND_PCI_QUIRK(0x10ec, 0x119e, "Positivo SU C1400", ALC269_FIXUP_ASPIRE_HEADSET_MIC),
	SND_PCI_QUIRK(0x10ec, 0x11bc, "VAIO VJFE-IL", ALC269_FIXUP_LIMIT_INT_MIC_BOOST),
	SND_PCI_QUIRK(0x10ec, 0x1230, "Intel Reference board", ALC295_FIXUP_CHROME_BOOK),
	SND_PCI_QUIRK(0x10ec, 0x124c, "Intel Reference board", ALC295_FIXUP_CHROME_BOOK),
	SND_PCI_QUIRK(0x10ec, 0x1252, "Intel Reference board", ALC295_FIXUP_CHROME_BOOK),
	SND_PCI_QUIRK(0x10ec, 0x1254, "Intel Reference board", ALC295_FIXUP_CHROME_BOOK),
	SND_PCI_QUIRK(0x10ec, 0x12cc, "Intel Reference board", ALC295_FIXUP_CHROME_BOOK),
	SND_PCI_QUIRK(0x10ec, 0x12f6, "Intel Reference board", ALC295_FIXUP_CHROME_BOOK),
	SND_PCI_QUIRK(0x10f7, 0x8338, "Panasonic CF-SZ6", ALC269_FIXUP_ASPIRE_HEADSET_MIC),
	SND_PCI_QUIRK(0x144d, 0xc109, "Samsung Ativ book 9 (NP900X3G)", ALC269_FIXUP_INV_DMIC),
	SND_PCI_QUIRK(0x144d, 0xc169, "Samsung Notebook 9 Pen (NP930SBE-K01US)", ALC298_FIXUP_SAMSUNG_AMP),
	SND_PCI_QUIRK(0x144d, 0xc176, "Samsung Notebook 9 Pro (NP930MBE-K04US)", ALC298_FIXUP_SAMSUNG_AMP),
	SND_PCI_QUIRK(0x144d, 0xc189, "Samsung Galaxy Flex Book (NT950QCG-X716)", ALC298_FIXUP_SAMSUNG_AMP),
	SND_PCI_QUIRK(0x144d, 0xc18a, "Samsung Galaxy Book Ion (NP930XCJ-K01US)", ALC298_FIXUP_SAMSUNG_AMP),
	SND_PCI_QUIRK(0x144d, 0xc1a3, "Samsung Galaxy Book Pro (NP935XDB-KC1SE)", ALC298_FIXUP_SAMSUNG_AMP),
	SND_PCI_QUIRK(0x144d, 0xc1a4, "Samsung Galaxy Book Pro 360 (NT935QBD)", ALC298_FIXUP_SAMSUNG_AMP),
	SND_PCI_QUIRK(0x144d, 0xc1a6, "Samsung Galaxy Book Pro 360 (NP930QBD)", ALC298_FIXUP_SAMSUNG_AMP),
	SND_PCI_QUIRK(0x144d, 0xc740, "Samsung Ativ book 8 (NP870Z5G)", ALC269_FIXUP_ATIV_BOOK_8),
	SND_PCI_QUIRK(0x144d, 0xc812, "Samsung Notebook Pen S (NT950SBE-X58)", ALC298_FIXUP_SAMSUNG_AMP),
	SND_PCI_QUIRK(0x144d, 0xc830, "Samsung Galaxy Book Ion (NT950XCJ-X716A)", ALC298_FIXUP_SAMSUNG_AMP),
	SND_PCI_QUIRK(0x144d, 0xc832, "Samsung Galaxy Book Flex Alpha (NP730QCJ)", ALC256_FIXUP_SAMSUNG_HEADPHONE_VERY_QUIET),
	SND_PCI_QUIRK(0x144d, 0xca03, "Samsung Galaxy Book2 Pro 360 (NP930QED)", ALC298_FIXUP_SAMSUNG_AMP),
	SND_PCI_QUIRK(0x144d, 0xca06, "Samsung Galaxy Book3 360 (NP730QFG)", ALC298_FIXUP_SAMSUNG_HEADPHONE_VERY_QUIET),
	SND_PCI_QUIRK(0x144d, 0xc868, "Samsung Galaxy Book2 Pro (NP930XED)", ALC298_FIXUP_SAMSUNG_AMP),
	SND_PCI_QUIRK(0x144d, 0xc870, "Samsung Galaxy Book2 Pro (NP950XED)", ALC298_FIXUP_SAMSUNG_AMP_V2_2_AMPS),
	SND_PCI_QUIRK(0x144d, 0xc872, "Samsung Galaxy Book2 Pro (NP950XEE)", ALC298_FIXUP_SAMSUNG_AMP_V2_2_AMPS),
	SND_PCI_QUIRK(0x144d, 0xc886, "Samsung Galaxy Book3 Pro (NP964XFG)", ALC298_FIXUP_SAMSUNG_AMP_V2_4_AMPS),
	SND_PCI_QUIRK(0x144d, 0xc1ca, "Samsung Galaxy Book3 Pro 360 (NP960QFG)", ALC298_FIXUP_SAMSUNG_AMP_V2_4_AMPS),
	SND_PCI_QUIRK(0x144d, 0xc1cc, "Samsung Galaxy Book3 Ultra (NT960XFH)", ALC298_FIXUP_SAMSUNG_AMP_V2_4_AMPS),
	SND_PCI_QUIRK(0x1458, 0xfa53, "Gigabyte BXBT-2807", ALC283_FIXUP_HEADSET_MIC),
	SND_PCI_QUIRK(0x1462, 0xb120, "MSI Cubi MS-B120", ALC283_FIXUP_HEADSET_MIC),
	SND_PCI_QUIRK(0x1462, 0xb171, "Cubi N 8GL (MS-B171)", ALC283_FIXUP_HEADSET_MIC),
	SND_PCI_QUIRK(0x152d, 0x1082, "Quanta NL3", ALC269_FIXUP_LIFEBOOK),
	SND_PCI_QUIRK(0x152d, 0x1262, "Huawei NBLB-WAX9N", ALC2XX_FIXUP_HEADSET_MIC),
	SND_PCI_QUIRK(0x1558, 0x0353, "Clevo V35[05]SN[CDE]Q", ALC256_FIXUP_SYSTEM76_MIC_NO_PRESENCE),
	SND_PCI_QUIRK(0x1558, 0x1323, "Clevo N130ZU", ALC293_FIXUP_SYSTEM76_MIC_NO_PRESENCE),
	SND_PCI_QUIRK(0x1558, 0x1325, "Clevo N15[01][CW]U", ALC293_FIXUP_SYSTEM76_MIC_NO_PRESENCE),
	SND_PCI_QUIRK(0x1558, 0x1401, "Clevo L140[CZ]U", ALC293_FIXUP_SYSTEM76_MIC_NO_PRESENCE),
	SND_PCI_QUIRK(0x1558, 0x1403, "Clevo N140CU", ALC293_FIXUP_SYSTEM76_MIC_NO_PRESENCE),
	SND_PCI_QUIRK(0x1558, 0x1404, "Clevo N150CU", ALC293_FIXUP_SYSTEM76_MIC_NO_PRESENCE),
	SND_PCI_QUIRK(0x1558, 0x14a1, "Clevo L141MU", ALC293_FIXUP_SYSTEM76_MIC_NO_PRESENCE),
	SND_PCI_QUIRK(0x1558, 0x2624, "Clevo L240TU", ALC256_FIXUP_SYSTEM76_MIC_NO_PRESENCE),
	SND_PCI_QUIRK(0x1558, 0x28c1, "Clevo V370VND", ALC2XX_FIXUP_HEADSET_MIC),
	SND_PCI_QUIRK(0x1558, 0x35a1, "Clevo V3[56]0EN[CDE]", ALC256_FIXUP_SYSTEM76_MIC_NO_PRESENCE),
	SND_PCI_QUIRK(0x1558, 0x35b1, "Clevo V3[57]0WN[MNP]Q", ALC256_FIXUP_SYSTEM76_MIC_NO_PRESENCE),
	SND_PCI_QUIRK(0x1558, 0x4018, "Clevo NV40M[BE]", ALC293_FIXUP_SYSTEM76_MIC_NO_PRESENCE),
	SND_PCI_QUIRK(0x1558, 0x4019, "Clevo NV40MZ", ALC293_FIXUP_SYSTEM76_MIC_NO_PRESENCE),
	SND_PCI_QUIRK(0x1558, 0x4020, "Clevo NV40MB", ALC293_FIXUP_SYSTEM76_MIC_NO_PRESENCE),
	SND_PCI_QUIRK(0x1558, 0x4041, "Clevo NV4[15]PZ", ALC256_FIXUP_SYSTEM76_MIC_NO_PRESENCE),
	SND_PCI_QUIRK(0x1558, 0x40a1, "Clevo NL40GU", ALC293_FIXUP_SYSTEM76_MIC_NO_PRESENCE),
	SND_PCI_QUIRK(0x1558, 0x40c1, "Clevo NL40[CZ]U", ALC293_FIXUP_SYSTEM76_MIC_NO_PRESENCE),
	SND_PCI_QUIRK(0x1558, 0x40d1, "Clevo NL41DU", ALC293_FIXUP_SYSTEM76_MIC_NO_PRESENCE),
	SND_PCI_QUIRK(0x1558, 0x5015, "Clevo NH5[58]H[HJK]Q", ALC256_FIXUP_SYSTEM76_MIC_NO_PRESENCE),
	SND_PCI_QUIRK(0x1558, 0x5017, "Clevo NH7[79]H[HJK]Q", ALC256_FIXUP_SYSTEM76_MIC_NO_PRESENCE),
	SND_PCI_QUIRK(0x1558, 0x50a3, "Clevo NJ51GU", ALC293_FIXUP_SYSTEM76_MIC_NO_PRESENCE),
	SND_PCI_QUIRK(0x1558, 0x50b3, "Clevo NK50S[BEZ]", ALC293_FIXUP_SYSTEM76_MIC_NO_PRESENCE),
	SND_PCI_QUIRK(0x1558, 0x50b6, "Clevo NK50S5", ALC293_FIXUP_SYSTEM76_MIC_NO_PRESENCE),
	SND_PCI_QUIRK(0x1558, 0x50b8, "Clevo NK50SZ", ALC293_FIXUP_SYSTEM76_MIC_NO_PRESENCE),
	SND_PCI_QUIRK(0x1558, 0x50d5, "Clevo NP50D5", ALC293_FIXUP_SYSTEM76_MIC_NO_PRESENCE),
	SND_PCI_QUIRK(0x1558, 0x50e1, "Clevo NH5[58]HPQ", ALC256_FIXUP_SYSTEM76_MIC_NO_PRESENCE),
	SND_PCI_QUIRK(0x1558, 0x50e2, "Clevo NH7[79]HPQ", ALC256_FIXUP_SYSTEM76_MIC_NO_PRESENCE),
	SND_PCI_QUIRK(0x1558, 0x50f0, "Clevo NH50A[CDF]", ALC293_FIXUP_SYSTEM76_MIC_NO_PRESENCE),
	SND_PCI_QUIRK(0x1558, 0x50f2, "Clevo NH50E[PR]", ALC293_FIXUP_SYSTEM76_MIC_NO_PRESENCE),
	SND_PCI_QUIRK(0x1558, 0x50f3, "Clevo NH58DPQ", ALC293_FIXUP_SYSTEM76_MIC_NO_PRESENCE),
	SND_PCI_QUIRK(0x1558, 0x50f5, "Clevo NH55EPY", ALC293_FIXUP_SYSTEM76_MIC_NO_PRESENCE),
	SND_PCI_QUIRK(0x1558, 0x50f6, "Clevo NH55DPQ", ALC293_FIXUP_SYSTEM76_MIC_NO_PRESENCE),
	SND_PCI_QUIRK(0x1558, 0x5101, "Clevo S510WU", ALC293_FIXUP_SYSTEM76_MIC_NO_PRESENCE),
	SND_PCI_QUIRK(0x1558, 0x5157, "Clevo W517GU1", ALC293_FIXUP_SYSTEM76_MIC_NO_PRESENCE),
	SND_PCI_QUIRK(0x1558, 0x51a1, "Clevo NS50MU", ALC293_FIXUP_SYSTEM76_MIC_NO_PRESENCE),
	SND_PCI_QUIRK(0x1558, 0x51b1, "Clevo NS50AU", ALC256_FIXUP_SYSTEM76_MIC_NO_PRESENCE),
	SND_PCI_QUIRK(0x1558, 0x51b3, "Clevo NS70AU", ALC256_FIXUP_SYSTEM76_MIC_NO_PRESENCE),
	SND_PCI_QUIRK(0x1558, 0x5630, "Clevo NP50RNJS", ALC256_FIXUP_SYSTEM76_MIC_NO_PRESENCE),
	SND_PCI_QUIRK(0x1558, 0x5700, "Clevo X560WN[RST]", ALC256_FIXUP_SYSTEM76_MIC_NO_PRESENCE),
	SND_PCI_QUIRK(0x1558, 0x70a1, "Clevo NB70T[HJK]", ALC293_FIXUP_SYSTEM76_MIC_NO_PRESENCE),
	SND_PCI_QUIRK(0x1558, 0x70b3, "Clevo NK70SB", ALC293_FIXUP_SYSTEM76_MIC_NO_PRESENCE),
	SND_PCI_QUIRK(0x1558, 0x70f2, "Clevo NH79EPY", ALC293_FIXUP_SYSTEM76_MIC_NO_PRESENCE),
	SND_PCI_QUIRK(0x1558, 0x70f3, "Clevo NH77DPQ", ALC293_FIXUP_SYSTEM76_MIC_NO_PRESENCE),
	SND_PCI_QUIRK(0x1558, 0x70f4, "Clevo NH77EPY", ALC293_FIXUP_SYSTEM76_MIC_NO_PRESENCE),
	SND_PCI_QUIRK(0x1558, 0x70f6, "Clevo NH77DPQ-Y", ALC293_FIXUP_SYSTEM76_MIC_NO_PRESENCE),
	SND_PCI_QUIRK(0x1558, 0x7716, "Clevo NS50PU", ALC256_FIXUP_SYSTEM76_MIC_NO_PRESENCE),
	SND_PCI_QUIRK(0x1558, 0x7717, "Clevo NS70PU", ALC256_FIXUP_SYSTEM76_MIC_NO_PRESENCE),
	SND_PCI_QUIRK(0x1558, 0x7718, "Clevo L140PU", ALC256_FIXUP_SYSTEM76_MIC_NO_PRESENCE),
	SND_PCI_QUIRK(0x1558, 0x7724, "Clevo L140AU", ALC256_FIXUP_SYSTEM76_MIC_NO_PRESENCE),
	SND_PCI_QUIRK(0x1558, 0x8228, "Clevo NR40BU", ALC293_FIXUP_SYSTEM76_MIC_NO_PRESENCE),
	SND_PCI_QUIRK(0x1558, 0x8520, "Clevo NH50D[CD]", ALC293_FIXUP_SYSTEM76_MIC_NO_PRESENCE),
	SND_PCI_QUIRK(0x1558, 0x8521, "Clevo NH77D[CD]", ALC293_FIXUP_SYSTEM76_MIC_NO_PRESENCE),
	SND_PCI_QUIRK(0x1558, 0x8535, "Clevo NH50D[BE]", ALC293_FIXUP_SYSTEM76_MIC_NO_PRESENCE),
	SND_PCI_QUIRK(0x1558, 0x8536, "Clevo NH79D[BE]", ALC293_FIXUP_SYSTEM76_MIC_NO_PRESENCE),
	SND_PCI_QUIRK(0x1558, 0x8550, "Clevo NH[57][0-9][ER][ACDH]Q", ALC293_FIXUP_SYSTEM76_MIC_NO_PRESENCE),
	SND_PCI_QUIRK(0x1558, 0x8551, "Clevo NH[57][0-9][ER][ACDH]Q", ALC293_FIXUP_SYSTEM76_MIC_NO_PRESENCE),
	SND_PCI_QUIRK(0x1558, 0x8560, "Clevo NH[57][0-9][ER][ACDH]Q", ALC269_FIXUP_HEADSET_MIC),
	SND_PCI_QUIRK(0x1558, 0x8561, "Clevo NH[57][0-9][ER][ACDH]Q", ALC269_FIXUP_HEADSET_MIC),
	SND_PCI_QUIRK(0x1558, 0x8562, "Clevo NH[57][0-9]RZ[Q]", ALC269_FIXUP_DMIC),
	SND_PCI_QUIRK(0x1558, 0x8668, "Clevo NP50B[BE]", ALC293_FIXUP_SYSTEM76_MIC_NO_PRESENCE),
	SND_PCI_QUIRK(0x1558, 0x866d, "Clevo NP5[05]PN[HJK]", ALC256_FIXUP_SYSTEM76_MIC_NO_PRESENCE),
	SND_PCI_QUIRK(0x1558, 0x867c, "Clevo NP7[01]PNP", ALC256_FIXUP_SYSTEM76_MIC_NO_PRESENCE),
	SND_PCI_QUIRK(0x1558, 0x867d, "Clevo NP7[01]PN[HJK]", ALC256_FIXUP_SYSTEM76_MIC_NO_PRESENCE),
	SND_PCI_QUIRK(0x1558, 0x8680, "Clevo NJ50LU", ALC293_FIXUP_SYSTEM76_MIC_NO_PRESENCE),
	SND_PCI_QUIRK(0x1558, 0x8686, "Clevo NH50[CZ]U", ALC256_FIXUP_MIC_NO_PRESENCE_AND_RESUME),
	SND_PCI_QUIRK(0x1558, 0x8a20, "Clevo NH55DCQ-Y", ALC293_FIXUP_SYSTEM76_MIC_NO_PRESENCE),
	SND_PCI_QUIRK(0x1558, 0x8a51, "Clevo NH70RCQ-Y", ALC293_FIXUP_SYSTEM76_MIC_NO_PRESENCE),
	SND_PCI_QUIRK(0x1558, 0x8d50, "Clevo NH55RCQ-M", ALC293_FIXUP_SYSTEM76_MIC_NO_PRESENCE),
	SND_PCI_QUIRK(0x1558, 0x951d, "Clevo N950T[CDF]", ALC293_FIXUP_SYSTEM76_MIC_NO_PRESENCE),
	SND_PCI_QUIRK(0x1558, 0x9600, "Clevo N960K[PR]", ALC293_FIXUP_SYSTEM76_MIC_NO_PRESENCE),
	SND_PCI_QUIRK(0x1558, 0x961d, "Clevo N960S[CDF]", ALC293_FIXUP_SYSTEM76_MIC_NO_PRESENCE),
	SND_PCI_QUIRK(0x1558, 0x971d, "Clevo N970T[CDF]", ALC293_FIXUP_SYSTEM76_MIC_NO_PRESENCE),
	SND_PCI_QUIRK(0x1558, 0xa500, "Clevo NL5[03]RU", ALC293_FIXUP_SYSTEM76_MIC_NO_PRESENCE),
	SND_PCI_QUIRK(0x1558, 0xa554, "VAIO VJFH52", ALC269_FIXUP_VAIO_VJFH52_MIC_NO_PRESENCE),
	SND_PCI_QUIRK(0x1558, 0xa559, "VAIO RPL", ALC256_FIXUP_VAIO_RPL_MIC_NO_PRESENCE),
	SND_PCI_QUIRK(0x1558, 0xa600, "Clevo NL50NU", ALC293_FIXUP_SYSTEM76_MIC_NO_PRESENCE),
	SND_PCI_QUIRK(0x1558, 0xa650, "Clevo NP[567]0SN[CD]", ALC256_FIXUP_SYSTEM76_MIC_NO_PRESENCE),
	SND_PCI_QUIRK(0x1558, 0xa671, "Clevo NP70SN[CDE]", ALC256_FIXUP_SYSTEM76_MIC_NO_PRESENCE),
	SND_PCI_QUIRK(0x1558, 0xa741, "Clevo V54x_6x_TNE", ALC245_FIXUP_CLEVO_NOISY_MIC),
	SND_PCI_QUIRK(0x1558, 0xa743, "Clevo V54x_6x_TU", ALC245_FIXUP_CLEVO_NOISY_MIC),
	SND_PCI_QUIRK(0x1558, 0xa763, "Clevo V54x_6x_TU", ALC245_FIXUP_CLEVO_NOISY_MIC),
	SND_PCI_QUIRK(0x1558, 0xb018, "Clevo NP50D[BE]", ALC293_FIXUP_SYSTEM76_MIC_NO_PRESENCE),
	SND_PCI_QUIRK(0x1558, 0xb019, "Clevo NH77D[BE]Q", ALC293_FIXUP_SYSTEM76_MIC_NO_PRESENCE),
	SND_PCI_QUIRK(0x1558, 0xb022, "Clevo NH77D[DC][QW]", ALC293_FIXUP_SYSTEM76_MIC_NO_PRESENCE),
	SND_PCI_QUIRK(0x1558, 0xc018, "Clevo NP50D[BE]", ALC293_FIXUP_SYSTEM76_MIC_NO_PRESENCE),
	SND_PCI_QUIRK(0x1558, 0xc019, "Clevo NH77D[BE]Q", ALC293_FIXUP_SYSTEM76_MIC_NO_PRESENCE),
	SND_PCI_QUIRK(0x1558, 0xc022, "Clevo NH77[DC][QW]", ALC293_FIXUP_SYSTEM76_MIC_NO_PRESENCE),
	SND_PCI_QUIRK(0x17aa, 0x1036, "Lenovo P520", ALC233_FIXUP_LENOVO_MULTI_CODECS),
	SND_PCI_QUIRK(0x17aa, 0x1048, "ThinkCentre Station", ALC623_FIXUP_LENOVO_THINKSTATION_P340),
	SND_PCI_QUIRK(0x17aa, 0x20f2, "Thinkpad SL410/510", ALC269_FIXUP_SKU_IGNORE),
	SND_PCI_QUIRK(0x17aa, 0x215e, "Thinkpad L512", ALC269_FIXUP_SKU_IGNORE),
	SND_PCI_QUIRK(0x17aa, 0x21b8, "Thinkpad Edge 14", ALC269_FIXUP_SKU_IGNORE),
	SND_PCI_QUIRK(0x17aa, 0x21ca, "Thinkpad L412", ALC269_FIXUP_SKU_IGNORE),
	SND_PCI_QUIRK(0x17aa, 0x21e9, "Thinkpad Edge 15", ALC269_FIXUP_SKU_IGNORE),
	SND_PCI_QUIRK(0x17aa, 0x21f3, "Thinkpad T430", ALC269_FIXUP_LENOVO_DOCK),
	SND_PCI_QUIRK(0x17aa, 0x21f6, "Thinkpad T530", ALC269_FIXUP_LENOVO_DOCK_LIMIT_BOOST),
	SND_PCI_QUIRK(0x17aa, 0x21fa, "Thinkpad X230", ALC269_FIXUP_LENOVO_DOCK),
	SND_PCI_QUIRK(0x17aa, 0x21fb, "Thinkpad T430s", ALC269_FIXUP_LENOVO_DOCK),
	SND_PCI_QUIRK(0x17aa, 0x2203, "Thinkpad X230 Tablet", ALC269_FIXUP_LENOVO_DOCK),
	SND_PCI_QUIRK(0x17aa, 0x2208, "Thinkpad T431s", ALC269_FIXUP_LENOVO_DOCK),
	SND_PCI_QUIRK(0x17aa, 0x220c, "Thinkpad T440s", ALC292_FIXUP_TPT440),
	SND_PCI_QUIRK(0x17aa, 0x220e, "Thinkpad T440p", ALC292_FIXUP_TPT440_DOCK),
	SND_PCI_QUIRK(0x17aa, 0x2210, "Thinkpad T540p", ALC292_FIXUP_TPT440_DOCK),
	SND_PCI_QUIRK(0x17aa, 0x2211, "Thinkpad W541", ALC292_FIXUP_TPT440_DOCK),
	SND_PCI_QUIRK(0x17aa, 0x2212, "Thinkpad T440", ALC292_FIXUP_TPT440_DOCK),
	SND_PCI_QUIRK(0x17aa, 0x2214, "Thinkpad X240", ALC292_FIXUP_TPT440_DOCK),
	SND_PCI_QUIRK(0x17aa, 0x2215, "Thinkpad", ALC269_FIXUP_LIMIT_INT_MIC_BOOST),
	SND_PCI_QUIRK(0x17aa, 0x2218, "Thinkpad X1 Carbon 2nd", ALC292_FIXUP_TPT440_DOCK),
	SND_PCI_QUIRK(0x17aa, 0x2223, "ThinkPad T550", ALC292_FIXUP_TPT440_DOCK),
	SND_PCI_QUIRK(0x17aa, 0x2226, "ThinkPad X250", ALC292_FIXUP_TPT440_DOCK),
	SND_PCI_QUIRK(0x17aa, 0x222d, "Thinkpad", ALC298_FIXUP_TPT470_DOCK),
	SND_PCI_QUIRK(0x17aa, 0x222e, "Thinkpad", ALC298_FIXUP_TPT470_DOCK),
	SND_PCI_QUIRK(0x17aa, 0x2231, "Thinkpad T560", ALC292_FIXUP_TPT460),
	SND_PCI_QUIRK(0x17aa, 0x2233, "Thinkpad", ALC292_FIXUP_TPT460),
	SND_PCI_QUIRK(0x17aa, 0x2234, "Thinkpad ICE-1", ALC287_FIXUP_TAS2781_I2C),
	SND_PCI_QUIRK(0x17aa, 0x2245, "Thinkpad T470", ALC298_FIXUP_TPT470_DOCK),
	SND_PCI_QUIRK(0x17aa, 0x2246, "Thinkpad", ALC298_FIXUP_TPT470_DOCK),
	SND_PCI_QUIRK(0x17aa, 0x2247, "Thinkpad", ALC298_FIXUP_TPT470_DOCK),
	SND_PCI_QUIRK(0x17aa, 0x2249, "Thinkpad", ALC292_FIXUP_TPT460),
	SND_PCI_QUIRK(0x17aa, 0x224b, "Thinkpad", ALC298_FIXUP_TPT470_DOCK),
	SND_PCI_QUIRK(0x17aa, 0x224c, "Thinkpad", ALC298_FIXUP_TPT470_DOCK),
	SND_PCI_QUIRK(0x17aa, 0x224d, "Thinkpad", ALC298_FIXUP_TPT470_DOCK),
	SND_PCI_QUIRK(0x17aa, 0x225d, "Thinkpad T480", ALC269_FIXUP_LIMIT_INT_MIC_BOOST),
	SND_PCI_QUIRK(0x17aa, 0x2292, "Thinkpad X1 Carbon 7th", ALC285_FIXUP_THINKPAD_HEADSET_JACK),
	SND_PCI_QUIRK(0x17aa, 0x22be, "Thinkpad X1 Carbon 8th", ALC285_FIXUP_THINKPAD_HEADSET_JACK),
	SND_PCI_QUIRK(0x17aa, 0x22c1, "Thinkpad P1 Gen 3", ALC285_FIXUP_THINKPAD_NO_BASS_SPK_HEADSET_JACK),
	SND_PCI_QUIRK(0x17aa, 0x22c2, "Thinkpad X1 Extreme Gen 3", ALC285_FIXUP_THINKPAD_NO_BASS_SPK_HEADSET_JACK),
	SND_PCI_QUIRK(0x17aa, 0x22f1, "Thinkpad", ALC287_FIXUP_MG_RTKC_CSAMP_CS35L41_I2C_THINKPAD),
	SND_PCI_QUIRK(0x17aa, 0x22f2, "Thinkpad", ALC287_FIXUP_MG_RTKC_CSAMP_CS35L41_I2C_THINKPAD),
	SND_PCI_QUIRK(0x17aa, 0x22f3, "Thinkpad", ALC287_FIXUP_MG_RTKC_CSAMP_CS35L41_I2C_THINKPAD),
	SND_PCI_QUIRK(0x17aa, 0x2316, "Thinkpad P1 Gen 6", ALC287_FIXUP_MG_RTKC_CSAMP_CS35L41_I2C_THINKPAD),
	SND_PCI_QUIRK(0x17aa, 0x2317, "Thinkpad P1 Gen 6", ALC287_FIXUP_MG_RTKC_CSAMP_CS35L41_I2C_THINKPAD),
	SND_PCI_QUIRK(0x17aa, 0x2318, "Thinkpad Z13 Gen2", ALC287_FIXUP_MG_RTKC_CSAMP_CS35L41_I2C_THINKPAD),
	SND_PCI_QUIRK(0x17aa, 0x2319, "Thinkpad Z16 Gen2", ALC287_FIXUP_MG_RTKC_CSAMP_CS35L41_I2C_THINKPAD),
	SND_PCI_QUIRK(0x17aa, 0x231a, "Thinkpad Z16 Gen2", ALC287_FIXUP_MG_RTKC_CSAMP_CS35L41_I2C_THINKPAD),
	SND_PCI_QUIRK(0x17aa, 0x231e, "Thinkpad", ALC287_FIXUP_LENOVO_THKPAD_WH_ALC1318),
	SND_PCI_QUIRK(0x17aa, 0x231f, "Thinkpad", ALC287_FIXUP_LENOVO_THKPAD_WH_ALC1318),
	SND_PCI_QUIRK(0x17aa, 0x2326, "Hera2", ALC287_FIXUP_TAS2781_I2C),
	SND_PCI_QUIRK(0x17aa, 0x30bb, "ThinkCentre AIO", ALC233_FIXUP_LENOVO_LINE2_MIC_HOTKEY),
	SND_PCI_QUIRK(0x17aa, 0x30e2, "ThinkCentre AIO", ALC233_FIXUP_LENOVO_LINE2_MIC_HOTKEY),
	SND_PCI_QUIRK(0x17aa, 0x310c, "ThinkCentre Station", ALC294_FIXUP_LENOVO_MIC_LOCATION),
	SND_PCI_QUIRK(0x17aa, 0x3111, "ThinkCentre Station", ALC294_FIXUP_LENOVO_MIC_LOCATION),
	SND_PCI_QUIRK(0x17aa, 0x312a, "ThinkCentre Station", ALC294_FIXUP_LENOVO_MIC_LOCATION),
	SND_PCI_QUIRK(0x17aa, 0x312f, "ThinkCentre Station", ALC294_FIXUP_LENOVO_MIC_LOCATION),
	SND_PCI_QUIRK(0x17aa, 0x313c, "ThinkCentre Station", ALC294_FIXUP_LENOVO_MIC_LOCATION),
	SND_PCI_QUIRK(0x17aa, 0x3151, "ThinkCentre Station", ALC283_FIXUP_HEADSET_MIC),
	SND_PCI_QUIRK(0x17aa, 0x3176, "ThinkCentre Station", ALC283_FIXUP_HEADSET_MIC),
	SND_PCI_QUIRK(0x17aa, 0x3178, "ThinkCentre Station", ALC283_FIXUP_HEADSET_MIC),
	SND_PCI_QUIRK(0x17aa, 0x31af, "ThinkCentre Station", ALC623_FIXUP_LENOVO_THINKSTATION_P340),
	SND_PCI_QUIRK(0x17aa, 0x334b, "Lenovo ThinkCentre M70 Gen5", ALC283_FIXUP_HEADSET_MIC),
	SND_PCI_QUIRK(0x17aa, 0x3384, "ThinkCentre M90a PRO", ALC233_FIXUP_LENOVO_L2MH_LOW_ENLED),
	SND_PCI_QUIRK(0x17aa, 0x3386, "ThinkCentre M90a Gen6", ALC233_FIXUP_LENOVO_L2MH_LOW_ENLED),
	SND_PCI_QUIRK(0x17aa, 0x3387, "ThinkCentre M70a Gen6", ALC233_FIXUP_LENOVO_L2MH_LOW_ENLED),
	SND_PCI_QUIRK(0x17aa, 0x3801, "Lenovo Yoga9 14IAP7", ALC287_FIXUP_YOGA9_14IAP7_BASS_SPK_PIN),
	HDA_CODEC_QUIRK(0x17aa, 0x3802, "DuetITL 2021", ALC287_FIXUP_YOGA7_14ITL_SPEAKERS),
	SND_PCI_QUIRK(0x17aa, 0x3802, "Lenovo Yoga Pro 9 14IRP8", ALC287_FIXUP_TAS2781_I2C),
	SND_PCI_QUIRK(0x17aa, 0x3813, "Legion 7i 15IMHG05", ALC287_FIXUP_LEGION_15IMHG05_SPEAKERS),
	SND_PCI_QUIRK(0x17aa, 0x3818, "Lenovo C940 / Yoga Duet 7", ALC298_FIXUP_LENOVO_C940_DUET7),
	SND_PCI_QUIRK(0x17aa, 0x3819, "Lenovo 13s Gen2 ITL", ALC287_FIXUP_13S_GEN2_SPEAKERS),
	HDA_CODEC_QUIRK(0x17aa, 0x3820, "IdeaPad 330-17IKB 81DM", ALC269_FIXUP_ASPIRE_HEADSET_MIC),
	SND_PCI_QUIRK(0x17aa, 0x3820, "Yoga Duet 7 13ITL6", ALC287_FIXUP_YOGA7_14ITL_SPEAKERS),
	SND_PCI_QUIRK(0x17aa, 0x3824, "Legion Y9000X 2020", ALC285_FIXUP_LEGION_Y9000X_SPEAKERS),
	SND_PCI_QUIRK(0x17aa, 0x3827, "Ideapad S740", ALC285_FIXUP_IDEAPAD_S740_COEF),
	SND_PCI_QUIRK(0x17aa, 0x3834, "Lenovo IdeaPad Slim 9i 14ITL5", ALC287_FIXUP_YOGA7_14ITL_SPEAKERS),
	SND_PCI_QUIRK(0x17aa, 0x383d, "Legion Y9000X 2019", ALC285_FIXUP_LEGION_Y9000X_SPEAKERS),
	SND_PCI_QUIRK(0x17aa, 0x3843, "Yoga 9i", ALC287_FIXUP_IDEAPAD_BASS_SPK_AMP),
	SND_PCI_QUIRK(0x17aa, 0x3847, "Legion 7 16ACHG6", ALC287_FIXUP_LEGION_16ACHG6),
	SND_PCI_QUIRK(0x17aa, 0x384a, "Lenovo Yoga 7 15ITL5", ALC287_FIXUP_YOGA7_14ITL_SPEAKERS),
	SND_PCI_QUIRK(0x17aa, 0x3852, "Lenovo Yoga 7 14ITL5", ALC287_FIXUP_YOGA7_14ITL_SPEAKERS),
	SND_PCI_QUIRK(0x17aa, 0x3853, "Lenovo Yoga 7 15ITL5", ALC287_FIXUP_YOGA7_14ITL_SPEAKERS),
	SND_PCI_QUIRK(0x17aa, 0x3855, "Legion 7 16ITHG6", ALC287_FIXUP_LEGION_16ITHG6),
	SND_PCI_QUIRK(0x17aa, 0x3865, "Lenovo 13X", ALC287_FIXUP_CS35L41_I2C_2),
	SND_PCI_QUIRK(0x17aa, 0x3866, "Lenovo 13X", ALC287_FIXUP_CS35L41_I2C_2),
	SND_PCI_QUIRK(0x17aa, 0x3869, "Lenovo Yoga7 14IAL7", ALC287_FIXUP_YOGA9_14IAP7_BASS_SPK_PIN),
	HDA_CODEC_QUIRK(0x17aa, 0x386e, "Legion Y9000X 2022 IAH7", ALC287_FIXUP_CS35L41_I2C_2),
	SND_PCI_QUIRK(0x17aa, 0x386e, "Yoga Pro 7 14ARP8", ALC285_FIXUP_SPEAKER2_TO_DAC1),
	HDA_CODEC_QUIRK(0x17aa, 0x38a8, "Legion Pro 7 16ARX8H", ALC287_FIXUP_TAS2781_I2C), /* this must match before PCI SSID 17aa:386f below */
	SND_PCI_QUIRK(0x17aa, 0x386f, "Legion Pro 7i 16IAX7", ALC287_FIXUP_CS35L41_I2C_2),
	SND_PCI_QUIRK(0x17aa, 0x3870, "Lenovo Yoga 7 14ARB7", ALC287_FIXUP_YOGA7_14ARB7_I2C),
	SND_PCI_QUIRK(0x17aa, 0x3877, "Lenovo Legion 7 Slim 16ARHA7", ALC287_FIXUP_CS35L41_I2C_2),
	SND_PCI_QUIRK(0x17aa, 0x3878, "Lenovo Legion 7 Slim 16ARHA7", ALC287_FIXUP_CS35L41_I2C_2),
	SND_PCI_QUIRK(0x17aa, 0x387d, "Yoga S780-16 pro Quad AAC", ALC287_FIXUP_TAS2781_I2C),
	SND_PCI_QUIRK(0x17aa, 0x387e, "Yoga S780-16 pro Quad YC", ALC287_FIXUP_TAS2781_I2C),
	SND_PCI_QUIRK(0x17aa, 0x387f, "Yoga S780-16 pro dual LX", ALC287_FIXUP_TAS2781_I2C),
	SND_PCI_QUIRK(0x17aa, 0x3880, "Yoga S780-16 pro dual YC", ALC287_FIXUP_TAS2781_I2C),
	SND_PCI_QUIRK(0x17aa, 0x3881, "YB9 dual power mode2 YC", ALC287_FIXUP_TAS2781_I2C),
	SND_PCI_QUIRK(0x17aa, 0x3882, "Lenovo Yoga Pro 7 14APH8", ALC287_FIXUP_YOGA9_14IAP7_BASS_SPK_PIN),
	SND_PCI_QUIRK(0x17aa, 0x3884, "Y780 YG DUAL", ALC287_FIXUP_TAS2781_I2C),
	SND_PCI_QUIRK(0x17aa, 0x3886, "Y780 VECO DUAL", ALC287_FIXUP_TAS2781_I2C),
	SND_PCI_QUIRK(0x17aa, 0x3891, "Lenovo Yoga Pro 7 14AHP9", ALC287_FIXUP_YOGA9_14IAP7_BASS_SPK_PIN),
	SND_PCI_QUIRK(0x17aa, 0x38a5, "Y580P AMD dual", ALC287_FIXUP_TAS2781_I2C),
	SND_PCI_QUIRK(0x17aa, 0x38a7, "Y780P AMD YG dual", ALC287_FIXUP_TAS2781_I2C),
	SND_PCI_QUIRK(0x17aa, 0x38a8, "Y780P AMD VECO dual", ALC287_FIXUP_TAS2781_I2C),
	SND_PCI_QUIRK(0x17aa, 0x38a9, "Thinkbook 16P", ALC287_FIXUP_MG_RTKC_CSAMP_CS35L41_I2C_THINKPAD),
	SND_PCI_QUIRK(0x17aa, 0x38ab, "Thinkbook 16P", ALC287_FIXUP_MG_RTKC_CSAMP_CS35L41_I2C_THINKPAD),
	SND_PCI_QUIRK(0x17aa, 0x38b4, "Legion Slim 7 16IRH8", ALC287_FIXUP_CS35L41_I2C_2),
	HDA_CODEC_QUIRK(0x17aa, 0x391c, "Lenovo Yoga 7 2-in-1 14AKP10", ALC287_FIXUP_YOGA9_14IAP7_BASS_SPK_PIN),
	SND_PCI_QUIRK(0x17aa, 0x38b5, "Legion Slim 7 16IRH8", ALC287_FIXUP_CS35L41_I2C_2),
	SND_PCI_QUIRK(0x17aa, 0x38b6, "Legion Slim 7 16APH8", ALC287_FIXUP_CS35L41_I2C_2),
	SND_PCI_QUIRK(0x17aa, 0x38b7, "Legion Slim 7 16APH8", ALC287_FIXUP_CS35L41_I2C_2),
	SND_PCI_QUIRK(0x17aa, 0x38b8, "Yoga S780-14.5 proX AMD YC Dual", ALC287_FIXUP_TAS2781_I2C),
	SND_PCI_QUIRK(0x17aa, 0x38b9, "Yoga S780-14.5 proX AMD LX Dual", ALC287_FIXUP_TAS2781_I2C),
	SND_PCI_QUIRK(0x17aa, 0x38ba, "Yoga S780-14.5 Air AMD quad YC", ALC287_FIXUP_TAS2781_I2C),
	SND_PCI_QUIRK(0x17aa, 0x38bb, "Yoga S780-14.5 Air AMD quad AAC", ALC287_FIXUP_TAS2781_I2C),
	SND_PCI_QUIRK(0x17aa, 0x38be, "Yoga S980-14.5 proX YC Dual", ALC287_FIXUP_TAS2781_I2C),
	SND_PCI_QUIRK(0x17aa, 0x38bf, "Yoga S980-14.5 proX LX Dual", ALC287_FIXUP_TAS2781_I2C),
	SND_PCI_QUIRK(0x17aa, 0x38c3, "Y980 DUAL", ALC287_FIXUP_TAS2781_I2C),
	SND_PCI_QUIRK(0x17aa, 0x38c7, "Thinkbook 13x Gen 4", ALC287_FIXUP_MG_RTKC_CSAMP_CS35L41_I2C_THINKPAD),
	SND_PCI_QUIRK(0x17aa, 0x38c8, "Thinkbook 13x Gen 4", ALC287_FIXUP_MG_RTKC_CSAMP_CS35L41_I2C_THINKPAD),
	SND_PCI_QUIRK(0x17aa, 0x38cb, "Y790 YG DUAL", ALC287_FIXUP_TAS2781_I2C),
	SND_PCI_QUIRK(0x17aa, 0x38cd, "Y790 VECO DUAL", ALC287_FIXUP_TAS2781_I2C),
	SND_PCI_QUIRK(0x17aa, 0x38d2, "Lenovo Yoga 9 14IMH9", ALC287_FIXUP_YOGA9_14IMH9_BASS_SPK_PIN),
	SND_PCI_QUIRK(0x17aa, 0x38d3, "Yoga S990-16 Pro IMH YC Dual", ALC287_FIXUP_TAS2781_I2C),
	SND_PCI_QUIRK(0x17aa, 0x38d4, "Yoga S990-16 Pro IMH VECO Dual", ALC287_FIXUP_TAS2781_I2C),
	SND_PCI_QUIRK(0x17aa, 0x38d5, "Yoga S990-16 Pro IMH YC Quad", ALC287_FIXUP_TAS2781_I2C),
	SND_PCI_QUIRK(0x17aa, 0x38d6, "Yoga S990-16 Pro IMH VECO Quad", ALC287_FIXUP_TAS2781_I2C),
	SND_PCI_QUIRK(0x17aa, 0x38d7, "Lenovo Yoga 9 14IMH9", ALC287_FIXUP_YOGA9_14IMH9_BASS_SPK_PIN),
	SND_PCI_QUIRK(0x17aa, 0x38df, "Yoga Y990 Intel YC Dual", ALC287_FIXUP_TAS2781_I2C),
	SND_PCI_QUIRK(0x17aa, 0x38e0, "Yoga Y990 Intel VECO Dual", ALC287_FIXUP_TAS2781_I2C),
	SND_PCI_QUIRK(0x17aa, 0x38f8, "Yoga Book 9i", ALC287_FIXUP_TAS2781_I2C),
	SND_PCI_QUIRK(0x17aa, 0x38df, "Y990 YG DUAL", ALC287_FIXUP_TAS2781_I2C),
	SND_PCI_QUIRK(0x17aa, 0x38f9, "Thinkbook 16P Gen5", ALC287_FIXUP_MG_RTKC_CSAMP_CS35L41_I2C_THINKPAD),
	SND_PCI_QUIRK(0x17aa, 0x38fa, "Thinkbook 16P Gen5", ALC287_FIXUP_MG_RTKC_CSAMP_CS35L41_I2C_THINKPAD),
	SND_PCI_QUIRK(0x17aa, 0x38fd, "ThinkBook plus Gen5 Hybrid", ALC287_FIXUP_TAS2781_I2C),
	SND_PCI_QUIRK(0x17aa, 0x3902, "Lenovo E50-80", ALC269_FIXUP_DMIC_THINKPAD_ACPI),
	SND_PCI_QUIRK(0x17aa, 0x390d, "Lenovo Yoga Pro 7 14ASP10", ALC287_FIXUP_YOGA9_14IAP7_BASS_SPK_PIN),
	SND_PCI_QUIRK(0x17aa, 0x3913, "Lenovo 145", ALC236_FIXUP_LENOVO_INV_DMIC),
	SND_PCI_QUIRK(0x17aa, 0x391f, "Yoga S990-16 pro Quad YC Quad", ALC287_FIXUP_TXNW2781_I2C),
	SND_PCI_QUIRK(0x17aa, 0x3920, "Yoga S990-16 pro Quad VECO Quad", ALC287_FIXUP_TXNW2781_I2C),
	SND_PCI_QUIRK(0x17aa, 0x3929, "Thinkbook 13x Gen 5", ALC287_FIXUP_MG_RTKC_CSAMP_CS35L41_I2C_THINKPAD),
	SND_PCI_QUIRK(0x17aa, 0x392b, "Thinkbook 13x Gen 5", ALC287_FIXUP_MG_RTKC_CSAMP_CS35L41_I2C_THINKPAD),
	SND_PCI_QUIRK(0x17aa, 0x3977, "IdeaPad S210", ALC283_FIXUP_INT_MIC),
	SND_PCI_QUIRK(0x17aa, 0x3978, "Lenovo B50-70", ALC269_FIXUP_DMIC_THINKPAD_ACPI),
	SND_PCI_QUIRK(0x17aa, 0x3bf8, "Quanta FL1", ALC269_FIXUP_PCM_44K),
	SND_PCI_QUIRK(0x17aa, 0x5013, "Thinkpad", ALC269_FIXUP_LIMIT_INT_MIC_BOOST),
	SND_PCI_QUIRK(0x17aa, 0x501a, "Thinkpad", ALC283_FIXUP_INT_MIC),
	SND_PCI_QUIRK(0x17aa, 0x501e, "Thinkpad L440", ALC292_FIXUP_TPT440_DOCK),
	SND_PCI_QUIRK(0x17aa, 0x5026, "Thinkpad", ALC269_FIXUP_LIMIT_INT_MIC_BOOST),
	SND_PCI_QUIRK(0x17aa, 0x5034, "Thinkpad T450", ALC292_FIXUP_TPT440_DOCK),
	SND_PCI_QUIRK(0x17aa, 0x5036, "Thinkpad T450s", ALC292_FIXUP_TPT440_DOCK),
	SND_PCI_QUIRK(0x17aa, 0x503c, "Thinkpad L450", ALC292_FIXUP_TPT440_DOCK),
	SND_PCI_QUIRK(0x17aa, 0x504a, "ThinkPad X260", ALC292_FIXUP_TPT440_DOCK),
	SND_PCI_QUIRK(0x17aa, 0x504b, "Thinkpad", ALC293_FIXUP_LENOVO_SPK_NOISE),
	SND_PCI_QUIRK(0x17aa, 0x5050, "Thinkpad T560p", ALC292_FIXUP_TPT460),
	SND_PCI_QUIRK(0x17aa, 0x5051, "Thinkpad L460", ALC292_FIXUP_TPT460),
	SND_PCI_QUIRK(0x17aa, 0x5053, "Thinkpad T460", ALC292_FIXUP_TPT460),
	SND_PCI_QUIRK(0x17aa, 0x505d, "Thinkpad", ALC298_FIXUP_TPT470_DOCK),
	SND_PCI_QUIRK(0x17aa, 0x505f, "Thinkpad", ALC298_FIXUP_TPT470_DOCK),
	SND_PCI_QUIRK(0x17aa, 0x5062, "Thinkpad", ALC298_FIXUP_TPT470_DOCK),
	SND_PCI_QUIRK(0x17aa, 0x508b, "Thinkpad X12 Gen 1", ALC287_FIXUP_LEGION_15IMHG05_SPEAKERS),
	SND_PCI_QUIRK(0x17aa, 0x5109, "Thinkpad", ALC269_FIXUP_LIMIT_INT_MIC_BOOST),
	SND_PCI_QUIRK(0x17aa, 0x511e, "Thinkpad", ALC298_FIXUP_TPT470_DOCK),
	SND_PCI_QUIRK(0x17aa, 0x511f, "Thinkpad", ALC298_FIXUP_TPT470_DOCK),
	SND_PCI_QUIRK(0x17aa, 0x9e54, "LENOVO NB", ALC269_FIXUP_LENOVO_EAPD),
	SND_PCI_QUIRK(0x17aa, 0x9e56, "Lenovo ZhaoYang CF4620Z", ALC286_FIXUP_SONY_MIC_NO_PRESENCE),
	SND_PCI_QUIRK(0x1849, 0x0269, "Positivo Master C6400", ALC269VB_FIXUP_ASUS_ZENBOOK),
	SND_PCI_QUIRK(0x1849, 0x1233, "ASRock NUC Box 1100", ALC233_FIXUP_NO_AUDIO_JACK),
	SND_PCI_QUIRK(0x1849, 0xa233, "Positivo Master C6300", ALC269_FIXUP_HEADSET_MIC),
	SND_PCI_QUIRK(0x1854, 0x0440, "LG CQ6", ALC256_FIXUP_HEADPHONE_AMP_VOL),
	SND_PCI_QUIRK(0x1854, 0x0441, "LG CQ6 AIO", ALC256_FIXUP_HEADPHONE_AMP_VOL),
	SND_PCI_QUIRK(0x1854, 0x0488, "LG gram 16 (16Z90R)", ALC298_FIXUP_SAMSUNG_AMP_V2_4_AMPS),
	SND_PCI_QUIRK(0x1854, 0x0489, "LG gram 16 (16Z90R-A)", ALC298_FIXUP_SAMSUNG_AMP_V2_4_AMPS),
	SND_PCI_QUIRK(0x1854, 0x048a, "LG gram 17 (17ZD90R)", ALC298_FIXUP_SAMSUNG_AMP_V2_4_AMPS),
	SND_PCI_QUIRK(0x19e5, 0x3204, "Huawei MACH-WX9", ALC256_FIXUP_HUAWEI_MACH_WX9_PINS),
	SND_PCI_QUIRK(0x19e5, 0x320f, "Huawei WRT-WX9 ", ALC256_FIXUP_ASUS_MIC_NO_PRESENCE),
	SND_PCI_QUIRK(0x19e5, 0x3212, "Huawei KLV-WX9 ", ALC256_FIXUP_ACER_HEADSET_MIC),
	SND_PCI_QUIRK(0x1b35, 0x1235, "CZC B20", ALC269_FIXUP_CZC_B20),
	SND_PCI_QUIRK(0x1b35, 0x1236, "CZC TMI", ALC269_FIXUP_CZC_TMI),
	SND_PCI_QUIRK(0x1b35, 0x1237, "CZC L101", ALC269_FIXUP_CZC_L101),
	SND_PCI_QUIRK(0x1b7d, 0xa831, "Ordissimo EVE2 ", ALC269VB_FIXUP_ORDISSIMO_EVE2), /* Also known as Malata PC-B1303 */
	SND_PCI_QUIRK(0x1c06, 0x2013, "Lemote A1802", ALC269_FIXUP_LEMOTE_A1802),
	SND_PCI_QUIRK(0x1c06, 0x2015, "Lemote A190X", ALC269_FIXUP_LEMOTE_A190X),
	SND_PCI_QUIRK(0x1c6c, 0x122a, "Positivo N14AP7", ALC269_FIXUP_LIMIT_INT_MIC_BOOST),
	SND_PCI_QUIRK(0x1c6c, 0x1251, "Positivo N14KP6-TG", ALC288_FIXUP_DELL1_MIC_NO_PRESENCE),
	SND_PCI_QUIRK(0x1d05, 0x1132, "TongFang PHxTxX1", ALC256_FIXUP_SET_COEF_DEFAULTS),
	SND_PCI_QUIRK(0x1d05, 0x1096, "TongFang GMxMRxx", ALC269_FIXUP_NO_SHUTUP),
	SND_PCI_QUIRK(0x1d05, 0x1100, "TongFang GKxNRxx", ALC269_FIXUP_NO_SHUTUP),
	SND_PCI_QUIRK(0x1d05, 0x1111, "TongFang GMxZGxx", ALC269_FIXUP_NO_SHUTUP),
	SND_PCI_QUIRK(0x1d05, 0x1119, "TongFang GMxZGxx", ALC269_FIXUP_NO_SHUTUP),
	SND_PCI_QUIRK(0x1d05, 0x1129, "TongFang GMxZGxx", ALC269_FIXUP_NO_SHUTUP),
	SND_PCI_QUIRK(0x1d05, 0x1147, "TongFang GMxTGxx", ALC269_FIXUP_NO_SHUTUP),
	SND_PCI_QUIRK(0x1d05, 0x115c, "TongFang GMxTGxx", ALC269_FIXUP_NO_SHUTUP),
	SND_PCI_QUIRK(0x1d05, 0x121b, "TongFang GMxAGxx", ALC269_FIXUP_NO_SHUTUP),
	SND_PCI_QUIRK(0x1d05, 0x1387, "TongFang GMxIXxx", ALC2XX_FIXUP_HEADSET_MIC),
	SND_PCI_QUIRK(0x1d05, 0x1409, "TongFang GMxIXxx", ALC2XX_FIXUP_HEADSET_MIC),
	SND_PCI_QUIRK(0x1d05, 0x300f, "TongFang X6AR5xxY", ALC2XX_FIXUP_HEADSET_MIC),
	SND_PCI_QUIRK(0x1d05, 0x3019, "TongFang X6FR5xxY", ALC2XX_FIXUP_HEADSET_MIC),
	SND_PCI_QUIRK(0x1d17, 0x3288, "Haier Boyue G42", ALC269VC_FIXUP_ACER_VCOPPERBOX_PINS),
	SND_PCI_QUIRK(0x1d72, 0x1602, "RedmiBook", ALC255_FIXUP_XIAOMI_HEADSET_MIC),
	SND_PCI_QUIRK(0x1d72, 0x1701, "XiaomiNotebook Pro", ALC298_FIXUP_DELL1_MIC_NO_PRESENCE),
	SND_PCI_QUIRK(0x1d72, 0x1901, "RedmiBook 14", ALC256_FIXUP_ASUS_HEADSET_MIC),
	SND_PCI_QUIRK(0x1d72, 0x1945, "Redmi G", ALC256_FIXUP_ASUS_HEADSET_MIC),
	SND_PCI_QUIRK(0x1d72, 0x1947, "RedmiBook Air", ALC255_FIXUP_XIAOMI_HEADSET_MIC),
	SND_PCI_QUIRK(0x1ee7, 0x2078, "HONOR BRB-X M1010", ALC2XX_FIXUP_HEADSET_MIC),
	SND_PCI_QUIRK(0x1f66, 0x0105, "Ayaneo Portable Game Player", ALC287_FIXUP_CS35L41_I2C_2),
	SND_PCI_QUIRK(0x2014, 0x800a, "Positivo ARN50", ALC269_FIXUP_LIMIT_INT_MIC_BOOST),
	SND_PCI_QUIRK(0x2782, 0x0214, "VAIO VJFE-CL", ALC269_FIXUP_LIMIT_INT_MIC_BOOST),
	SND_PCI_QUIRK(0x2782, 0x0228, "Infinix ZERO BOOK 13", ALC269VB_FIXUP_INFINIX_ZERO_BOOK_13),
	SND_PCI_QUIRK(0x2782, 0x0232, "CHUWI CoreBook XPro", ALC269VB_FIXUP_CHUWI_COREBOOK_XPRO),
	SND_PCI_QUIRK(0x2782, 0x1407, "Positivo P15X", ALC269_FIXUP_POSITIVO_P15X_HEADSET_MIC),
	SND_PCI_QUIRK(0x2782, 0x1409, "Positivo K116J", ALC269_FIXUP_POSITIVO_P15X_HEADSET_MIC),
	SND_PCI_QUIRK(0x2782, 0x1701, "Infinix Y4 Max", ALC269VC_FIXUP_INFINIX_Y4_MAX),
	SND_PCI_QUIRK(0x2782, 0x1705, "MEDION E15433", ALC269VC_FIXUP_INFINIX_Y4_MAX),
	SND_PCI_QUIRK(0x2782, 0x1707, "Vaio VJFE-ADL", ALC298_FIXUP_SPK_VOLUME),
	SND_PCI_QUIRK(0x2782, 0x4900, "MEDION E15443", ALC233_FIXUP_MEDION_MTL_SPK),
	SND_PCI_QUIRK(0x8086, 0x2074, "Intel NUC 8", ALC233_FIXUP_INTEL_NUC8_DMIC),
	SND_PCI_QUIRK(0x8086, 0x2080, "Intel NUC 8 Rugged", ALC256_FIXUP_INTEL_NUC8_RUGGED),
	SND_PCI_QUIRK(0x8086, 0x2081, "Intel NUC 10", ALC256_FIXUP_INTEL_NUC10),
	SND_PCI_QUIRK(0x8086, 0x3038, "Intel NUC 13", ALC295_FIXUP_CHROME_BOOK),
	SND_PCI_QUIRK(0xf111, 0x0001, "Framework Laptop", ALC295_FIXUP_FRAMEWORK_LAPTOP_MIC_NO_PRESENCE),
	SND_PCI_QUIRK(0xf111, 0x0006, "Framework Laptop", ALC295_FIXUP_FRAMEWORK_LAPTOP_MIC_NO_PRESENCE),
	SND_PCI_QUIRK(0xf111, 0x0009, "Framework Laptop", ALC295_FIXUP_FRAMEWORK_LAPTOP_MIC_NO_PRESENCE),
	SND_PCI_QUIRK(0xf111, 0x000b, "Framework Laptop", ALC295_FIXUP_FRAMEWORK_LAPTOP_MIC_NO_PRESENCE),
	SND_PCI_QUIRK(0xf111, 0x000c, "Framework Laptop", ALC295_FIXUP_FRAMEWORK_LAPTOP_MIC_NO_PRESENCE),

#if 0
	/* Below is a quirk table taken from the old code.
	 * Basically the device should work as is without the fixup table.
	 * If BIOS doesn't give a proper info, enable the corresponding
	 * fixup entry.
	 */
	SND_PCI_QUIRK(0x1043, 0x8330, "ASUS Eeepc P703 P900A",
		      ALC269_FIXUP_AMIC),
	SND_PCI_QUIRK(0x1043, 0x1013, "ASUS N61Da", ALC269_FIXUP_AMIC),
	SND_PCI_QUIRK(0x1043, 0x1143, "ASUS B53f", ALC269_FIXUP_AMIC),
	SND_PCI_QUIRK(0x1043, 0x1133, "ASUS UJ20ft", ALC269_FIXUP_AMIC),
	SND_PCI_QUIRK(0x1043, 0x1183, "ASUS K72DR", ALC269_FIXUP_AMIC),
	SND_PCI_QUIRK(0x1043, 0x11b3, "ASUS K52DR", ALC269_FIXUP_AMIC),
	SND_PCI_QUIRK(0x1043, 0x11e3, "ASUS U33Jc", ALC269_FIXUP_AMIC),
	SND_PCI_QUIRK(0x1043, 0x1273, "ASUS UL80Jt", ALC269_FIXUP_AMIC),
	SND_PCI_QUIRK(0x1043, 0x1283, "ASUS U53Jc", ALC269_FIXUP_AMIC),
	SND_PCI_QUIRK(0x1043, 0x12b3, "ASUS N82JV", ALC269_FIXUP_AMIC),
	SND_PCI_QUIRK(0x1043, 0x12d3, "ASUS N61Jv", ALC269_FIXUP_AMIC),
	SND_PCI_QUIRK(0x1043, 0x13a3, "ASUS UL30Vt", ALC269_FIXUP_AMIC),
	SND_PCI_QUIRK(0x1043, 0x1373, "ASUS G73JX", ALC269_FIXUP_AMIC),
	SND_PCI_QUIRK(0x1043, 0x1383, "ASUS UJ30Jc", ALC269_FIXUP_AMIC),
	SND_PCI_QUIRK(0x1043, 0x13d3, "ASUS N61JA", ALC269_FIXUP_AMIC),
	SND_PCI_QUIRK(0x1043, 0x1413, "ASUS UL50", ALC269_FIXUP_AMIC),
	SND_PCI_QUIRK(0x1043, 0x1443, "ASUS UL30", ALC269_FIXUP_AMIC),
	SND_PCI_QUIRK(0x1043, 0x1453, "ASUS M60Jv", ALC269_FIXUP_AMIC),
	SND_PCI_QUIRK(0x1043, 0x1483, "ASUS UL80", ALC269_FIXUP_AMIC),
	SND_PCI_QUIRK(0x1043, 0x14f3, "ASUS F83Vf", ALC269_FIXUP_AMIC),
	SND_PCI_QUIRK(0x1043, 0x14e3, "ASUS UL20", ALC269_FIXUP_AMIC),
	SND_PCI_QUIRK(0x1043, 0x1513, "ASUS UX30", ALC269_FIXUP_AMIC),
	SND_PCI_QUIRK(0x1043, 0x1593, "ASUS N51Vn", ALC269_FIXUP_AMIC),
	SND_PCI_QUIRK(0x1043, 0x15a3, "ASUS N60Jv", ALC269_FIXUP_AMIC),
	SND_PCI_QUIRK(0x1043, 0x15b3, "ASUS N60Dp", ALC269_FIXUP_AMIC),
	SND_PCI_QUIRK(0x1043, 0x15c3, "ASUS N70De", ALC269_FIXUP_AMIC),
	SND_PCI_QUIRK(0x1043, 0x15e3, "ASUS F83T", ALC269_FIXUP_AMIC),
	SND_PCI_QUIRK(0x1043, 0x1643, "ASUS M60J", ALC269_FIXUP_AMIC),
	SND_PCI_QUIRK(0x1043, 0x1653, "ASUS U50", ALC269_FIXUP_AMIC),
	SND_PCI_QUIRK(0x1043, 0x1693, "ASUS F50N", ALC269_FIXUP_AMIC),
	SND_PCI_QUIRK(0x1043, 0x16a3, "ASUS F5Q", ALC269_FIXUP_AMIC),
	SND_PCI_QUIRK(0x1043, 0x1723, "ASUS P80", ALC269_FIXUP_AMIC),
	SND_PCI_QUIRK(0x1043, 0x1743, "ASUS U80", ALC269_FIXUP_AMIC),
	SND_PCI_QUIRK(0x1043, 0x1773, "ASUS U20A", ALC269_FIXUP_AMIC),
	SND_PCI_QUIRK(0x1043, 0x1883, "ASUS F81Se", ALC269_FIXUP_AMIC),
	SND_PCI_QUIRK(0x152d, 0x1778, "Quanta ON1", ALC269_FIXUP_DMIC),
	SND_PCI_QUIRK(0x17aa, 0x3be9, "Quanta Wistron", ALC269_FIXUP_AMIC),
	SND_PCI_QUIRK(0x17aa, 0x3bf8, "Quanta FL1", ALC269_FIXUP_AMIC),
	SND_PCI_QUIRK(0x17ff, 0x059a, "Quanta EL3", ALC269_FIXUP_DMIC),
	SND_PCI_QUIRK(0x17ff, 0x059b, "Quanta JR1", ALC269_FIXUP_DMIC),
#endif
	{}
};

static const struct hda_quirk alc269_fixup_vendor_tbl[] = {
	SND_PCI_QUIRK_VENDOR(0x1025, "Acer Aspire", ALC271_FIXUP_DMIC),
	SND_PCI_QUIRK_VENDOR(0x103c, "HP", ALC269_FIXUP_HP_MUTE_LED),
	SND_PCI_QUIRK_VENDOR(0x104d, "Sony VAIO", ALC269_FIXUP_SONY_VAIO),
	SND_PCI_QUIRK_VENDOR(0x17aa, "Lenovo XPAD", ALC269_FIXUP_LENOVO_XPAD_ACPI),
	SND_PCI_QUIRK_VENDOR(0x19e5, "Huawei Matebook", ALC255_FIXUP_MIC_MUTE_LED),
	{}
};

static const struct hda_model_fixup alc269_fixup_models[] = {
	{.id = ALC269_FIXUP_AMIC, .name = "laptop-amic"},
	{.id = ALC269_FIXUP_DMIC, .name = "laptop-dmic"},
	{.id = ALC269_FIXUP_STEREO_DMIC, .name = "alc269-dmic"},
	{.id = ALC271_FIXUP_DMIC, .name = "alc271-dmic"},
	{.id = ALC269_FIXUP_INV_DMIC, .name = "inv-dmic"},
	{.id = ALC269_FIXUP_HEADSET_MIC, .name = "headset-mic"},
	{.id = ALC269_FIXUP_HEADSET_MODE, .name = "headset-mode"},
	{.id = ALC269_FIXUP_HEADSET_MODE_NO_HP_MIC, .name = "headset-mode-no-hp-mic"},
	{.id = ALC269_FIXUP_LENOVO_DOCK, .name = "lenovo-dock"},
	{.id = ALC269_FIXUP_LENOVO_DOCK_LIMIT_BOOST, .name = "lenovo-dock-limit-boost"},
	{.id = ALC269_FIXUP_HP_GPIO_LED, .name = "hp-gpio-led"},
	{.id = ALC269_FIXUP_HP_DOCK_GPIO_MIC1_LED, .name = "hp-dock-gpio-mic1-led"},
	{.id = ALC269_FIXUP_DELL1_MIC_NO_PRESENCE, .name = "dell-headset-multi"},
	{.id = ALC269_FIXUP_DELL2_MIC_NO_PRESENCE, .name = "dell-headset-dock"},
	{.id = ALC269_FIXUP_DELL3_MIC_NO_PRESENCE, .name = "dell-headset3"},
	{.id = ALC269_FIXUP_DELL4_MIC_NO_PRESENCE, .name = "dell-headset4"},
	{.id = ALC269_FIXUP_DELL4_MIC_NO_PRESENCE_QUIET, .name = "dell-headset4-quiet"},
	{.id = ALC283_FIXUP_CHROME_BOOK, .name = "alc283-dac-wcaps"},
	{.id = ALC283_FIXUP_SENSE_COMBO_JACK, .name = "alc283-sense-combo"},
	{.id = ALC292_FIXUP_TPT440_DOCK, .name = "tpt440-dock"},
	{.id = ALC292_FIXUP_TPT440, .name = "tpt440"},
	{.id = ALC292_FIXUP_TPT460, .name = "tpt460"},
	{.id = ALC298_FIXUP_TPT470_DOCK_FIX, .name = "tpt470-dock-fix"},
	{.id = ALC298_FIXUP_TPT470_DOCK, .name = "tpt470-dock"},
	{.id = ALC233_FIXUP_LENOVO_MULTI_CODECS, .name = "dual-codecs"},
	{.id = ALC700_FIXUP_INTEL_REFERENCE, .name = "alc700-ref"},
	{.id = ALC269_FIXUP_SONY_VAIO, .name = "vaio"},
	{.id = ALC269_FIXUP_DELL_M101Z, .name = "dell-m101z"},
	{.id = ALC269_FIXUP_ASUS_G73JW, .name = "asus-g73jw"},
	{.id = ALC269_FIXUP_LENOVO_EAPD, .name = "lenovo-eapd"},
	{.id = ALC275_FIXUP_SONY_HWEQ, .name = "sony-hweq"},
	{.id = ALC269_FIXUP_PCM_44K, .name = "pcm44k"},
	{.id = ALC269_FIXUP_LIFEBOOK, .name = "lifebook"},
	{.id = ALC269_FIXUP_LIFEBOOK_EXTMIC, .name = "lifebook-extmic"},
	{.id = ALC269_FIXUP_LIFEBOOK_HP_PIN, .name = "lifebook-hp-pin"},
	{.id = ALC255_FIXUP_LIFEBOOK_U7x7_HEADSET_MIC, .name = "lifebook-u7x7"},
	{.id = ALC269VB_FIXUP_AMIC, .name = "alc269vb-amic"},
	{.id = ALC269VB_FIXUP_DMIC, .name = "alc269vb-dmic"},
	{.id = ALC269_FIXUP_HP_MUTE_LED_MIC1, .name = "hp-mute-led-mic1"},
	{.id = ALC269_FIXUP_HP_MUTE_LED_MIC2, .name = "hp-mute-led-mic2"},
	{.id = ALC269_FIXUP_HP_MUTE_LED_MIC3, .name = "hp-mute-led-mic3"},
	{.id = ALC269_FIXUP_HP_GPIO_MIC1_LED, .name = "hp-gpio-mic1"},
	{.id = ALC269_FIXUP_HP_LINE1_MIC1_LED, .name = "hp-line1-mic1"},
	{.id = ALC269_FIXUP_NO_SHUTUP, .name = "noshutup"},
	{.id = ALC286_FIXUP_SONY_MIC_NO_PRESENCE, .name = "sony-nomic"},
	{.id = ALC269_FIXUP_ASPIRE_HEADSET_MIC, .name = "aspire-headset-mic"},
	{.id = ALC269_FIXUP_ASUS_X101, .name = "asus-x101"},
	{.id = ALC271_FIXUP_HP_GATE_MIC_JACK, .name = "acer-ao7xx"},
	{.id = ALC271_FIXUP_HP_GATE_MIC_JACK_E1_572, .name = "acer-aspire-e1"},
	{.id = ALC269_FIXUP_ACER_AC700, .name = "acer-ac700"},
	{.id = ALC269_FIXUP_LIMIT_INT_MIC_BOOST, .name = "limit-mic-boost"},
	{.id = ALC269VB_FIXUP_ASUS_ZENBOOK, .name = "asus-zenbook"},
	{.id = ALC269VB_FIXUP_ASUS_ZENBOOK_UX31A, .name = "asus-zenbook-ux31a"},
	{.id = ALC269VB_FIXUP_ORDISSIMO_EVE2, .name = "ordissimo"},
	{.id = ALC282_FIXUP_ASUS_TX300, .name = "asus-tx300"},
	{.id = ALC283_FIXUP_INT_MIC, .name = "alc283-int-mic"},
	{.id = ALC290_FIXUP_MONO_SPEAKERS_HSJACK, .name = "mono-speakers"},
	{.id = ALC290_FIXUP_SUBWOOFER_HSJACK, .name = "alc290-subwoofer"},
	{.id = ALC269_FIXUP_THINKPAD_ACPI, .name = "thinkpad"},
	{.id = ALC269_FIXUP_LENOVO_XPAD_ACPI, .name = "lenovo-xpad-led"},
	{.id = ALC269_FIXUP_DMIC_THINKPAD_ACPI, .name = "dmic-thinkpad"},
	{.id = ALC255_FIXUP_ACER_MIC_NO_PRESENCE, .name = "alc255-acer"},
	{.id = ALC255_FIXUP_ASUS_MIC_NO_PRESENCE, .name = "alc255-asus"},
	{.id = ALC255_FIXUP_DELL1_MIC_NO_PRESENCE, .name = "alc255-dell1"},
	{.id = ALC255_FIXUP_DELL2_MIC_NO_PRESENCE, .name = "alc255-dell2"},
	{.id = ALC293_FIXUP_DELL1_MIC_NO_PRESENCE, .name = "alc293-dell1"},
	{.id = ALC283_FIXUP_HEADSET_MIC, .name = "alc283-headset"},
	{.id = ALC255_FIXUP_MIC_MUTE_LED, .name = "alc255-dell-mute"},
	{.id = ALC282_FIXUP_ASPIRE_V5_PINS, .name = "aspire-v5"},
	{.id = ALC269VB_FIXUP_ASPIRE_E1_COEF, .name = "aspire-e1-coef"},
	{.id = ALC280_FIXUP_HP_GPIO4, .name = "hp-gpio4"},
	{.id = ALC286_FIXUP_HP_GPIO_LED, .name = "hp-gpio-led"},
	{.id = ALC280_FIXUP_HP_GPIO2_MIC_HOTKEY, .name = "hp-gpio2-hotkey"},
	{.id = ALC280_FIXUP_HP_DOCK_PINS, .name = "hp-dock-pins"},
	{.id = ALC269_FIXUP_HP_DOCK_GPIO_MIC1_LED, .name = "hp-dock-gpio-mic"},
	{.id = ALC280_FIXUP_HP_9480M, .name = "hp-9480m"},
	{.id = ALC288_FIXUP_DELL_HEADSET_MODE, .name = "alc288-dell-headset"},
	{.id = ALC288_FIXUP_DELL1_MIC_NO_PRESENCE, .name = "alc288-dell1"},
	{.id = ALC288_FIXUP_DELL_XPS_13, .name = "alc288-dell-xps13"},
	{.id = ALC292_FIXUP_DELL_E7X, .name = "dell-e7x"},
	{.id = ALC293_FIXUP_DISABLE_AAMIX_MULTIJACK, .name = "alc293-dell"},
	{.id = ALC298_FIXUP_DELL1_MIC_NO_PRESENCE, .name = "alc298-dell1"},
	{.id = ALC298_FIXUP_DELL_AIO_MIC_NO_PRESENCE, .name = "alc298-dell-aio"},
	{.id = ALC275_FIXUP_DELL_XPS, .name = "alc275-dell-xps"},
	{.id = ALC293_FIXUP_LENOVO_SPK_NOISE, .name = "lenovo-spk-noise"},
	{.id = ALC233_FIXUP_LENOVO_LINE2_MIC_HOTKEY, .name = "lenovo-hotkey"},
	{.id = ALC255_FIXUP_DELL_SPK_NOISE, .name = "dell-spk-noise"},
	{.id = ALC225_FIXUP_DELL1_MIC_NO_PRESENCE, .name = "alc225-dell1"},
	{.id = ALC295_FIXUP_DISABLE_DAC3, .name = "alc295-disable-dac3"},
	{.id = ALC285_FIXUP_SPEAKER2_TO_DAC1, .name = "alc285-speaker2-to-dac1"},
	{.id = ALC280_FIXUP_HP_HEADSET_MIC, .name = "alc280-hp-headset"},
	{.id = ALC221_FIXUP_HP_FRONT_MIC, .name = "alc221-hp-mic"},
	{.id = ALC298_FIXUP_SPK_VOLUME, .name = "alc298-spk-volume"},
	{.id = ALC256_FIXUP_DELL_INSPIRON_7559_SUBWOOFER, .name = "dell-inspiron-7559"},
	{.id = ALC269_FIXUP_ATIV_BOOK_8, .name = "ativ-book"},
	{.id = ALC221_FIXUP_HP_MIC_NO_PRESENCE, .name = "alc221-hp-mic"},
	{.id = ALC256_FIXUP_ASUS_HEADSET_MODE, .name = "alc256-asus-headset"},
	{.id = ALC256_FIXUP_ASUS_MIC, .name = "alc256-asus-mic"},
	{.id = ALC256_FIXUP_ASUS_AIO_GPIO2, .name = "alc256-asus-aio"},
	{.id = ALC233_FIXUP_ASUS_MIC_NO_PRESENCE, .name = "alc233-asus"},
	{.id = ALC233_FIXUP_EAPD_COEF_AND_MIC_NO_PRESENCE, .name = "alc233-eapd"},
	{.id = ALC294_FIXUP_LENOVO_MIC_LOCATION, .name = "alc294-lenovo-mic"},
	{.id = ALC225_FIXUP_DELL_WYSE_MIC_NO_PRESENCE, .name = "alc225-wyse"},
	{.id = ALC274_FIXUP_DELL_AIO_LINEOUT_VERB, .name = "alc274-dell-aio"},
	{.id = ALC255_FIXUP_DUMMY_LINEOUT_VERB, .name = "alc255-dummy-lineout"},
	{.id = ALC255_FIXUP_DELL_HEADSET_MIC, .name = "alc255-dell-headset"},
	{.id = ALC295_FIXUP_HP_X360, .name = "alc295-hp-x360"},
	{.id = ALC225_FIXUP_HEADSET_JACK, .name = "alc-headset-jack"},
	{.id = ALC295_FIXUP_CHROME_BOOK, .name = "alc-chrome-book"},
	{.id = ALC256_FIXUP_CHROME_BOOK, .name = "alc-2024y-chromebook"},
	{.id = ALC299_FIXUP_PREDATOR_SPK, .name = "predator-spk"},
	{.id = ALC298_FIXUP_HUAWEI_MBX_STEREO, .name = "huawei-mbx-stereo"},
	{.id = ALC256_FIXUP_MEDION_HEADSET_NO_PRESENCE, .name = "alc256-medion-headset"},
	{.id = ALC298_FIXUP_SAMSUNG_AMP, .name = "alc298-samsung-amp"},
	{.id = ALC298_FIXUP_SAMSUNG_AMP_V2_2_AMPS, .name = "alc298-samsung-amp-v2-2-amps"},
	{.id = ALC298_FIXUP_SAMSUNG_AMP_V2_4_AMPS, .name = "alc298-samsung-amp-v2-4-amps"},
	{.id = ALC256_FIXUP_SAMSUNG_HEADPHONE_VERY_QUIET, .name = "alc256-samsung-headphone"},
	{.id = ALC255_FIXUP_XIAOMI_HEADSET_MIC, .name = "alc255-xiaomi-headset"},
	{.id = ALC274_FIXUP_HP_MIC, .name = "alc274-hp-mic-detect"},
	{.id = ALC245_FIXUP_HP_X360_AMP, .name = "alc245-hp-x360-amp"},
	{.id = ALC295_FIXUP_HP_OMEN, .name = "alc295-hp-omen"},
	{.id = ALC285_FIXUP_HP_SPECTRE_X360, .name = "alc285-hp-spectre-x360"},
	{.id = ALC285_FIXUP_HP_SPECTRE_X360_EB1, .name = "alc285-hp-spectre-x360-eb1"},
	{.id = ALC285_FIXUP_HP_SPECTRE_X360_DF1, .name = "alc285-hp-spectre-x360-df1"},
	{.id = ALC285_FIXUP_HP_ENVY_X360, .name = "alc285-hp-envy-x360"},
	{.id = ALC287_FIXUP_IDEAPAD_BASS_SPK_AMP, .name = "alc287-ideapad-bass-spk-amp"},
	{.id = ALC287_FIXUP_YOGA9_14IAP7_BASS_SPK_PIN, .name = "alc287-yoga9-bass-spk-pin"},
	{.id = ALC623_FIXUP_LENOVO_THINKSTATION_P340, .name = "alc623-lenovo-thinkstation-p340"},
	{.id = ALC255_FIXUP_ACER_HEADPHONE_AND_MIC, .name = "alc255-acer-headphone-and-mic"},
	{.id = ALC285_FIXUP_HP_GPIO_AMP_INIT, .name = "alc285-hp-amp-init"},
	{.id = ALC236_FIXUP_LENOVO_INV_DMIC, .name = "alc236-fixup-lenovo-inv-mic"},
	{.id = ALC2XX_FIXUP_HEADSET_MIC, .name = "alc2xx-fixup-headset-mic"},
	{}
};
#define ALC225_STANDARD_PINS \
	{0x21, 0x04211020}

#define ALC256_STANDARD_PINS \
	{0x12, 0x90a60140}, \
	{0x14, 0x90170110}, \
	{0x21, 0x02211020}

#define ALC282_STANDARD_PINS \
	{0x14, 0x90170110}

#define ALC290_STANDARD_PINS \
	{0x12, 0x99a30130}

#define ALC292_STANDARD_PINS \
	{0x14, 0x90170110}, \
	{0x15, 0x0221401f}

#define ALC295_STANDARD_PINS \
	{0x12, 0xb7a60130}, \
	{0x14, 0x90170110}, \
	{0x21, 0x04211020}

#define ALC298_STANDARD_PINS \
	{0x12, 0x90a60130}, \
	{0x21, 0x03211020}

static const struct snd_hda_pin_quirk alc269_pin_fixup_tbl[] = {
	SND_HDA_PIN_QUIRK(0x10ec0221, 0x103c, "HP Workstation", ALC221_FIXUP_HP_HEADSET_MIC,
		{0x14, 0x01014020},
		{0x17, 0x90170110},
		{0x18, 0x02a11030},
		{0x19, 0x0181303F},
		{0x21, 0x0221102f}),
	SND_HDA_PIN_QUIRK(0x10ec0255, 0x1025, "Acer", ALC255_FIXUP_ACER_MIC_NO_PRESENCE,
		{0x12, 0x90a601c0},
		{0x14, 0x90171120},
		{0x21, 0x02211030}),
	SND_HDA_PIN_QUIRK(0x10ec0255, 0x1043, "ASUS", ALC255_FIXUP_ASUS_MIC_NO_PRESENCE,
		{0x14, 0x90170110},
		{0x1b, 0x90a70130},
		{0x21, 0x03211020}),
	SND_HDA_PIN_QUIRK(0x10ec0255, 0x1043, "ASUS", ALC255_FIXUP_ASUS_MIC_NO_PRESENCE,
		{0x1a, 0x90a70130},
		{0x1b, 0x90170110},
		{0x21, 0x03211020}),
	SND_HDA_PIN_QUIRK(0x10ec0225, 0x1028, "Dell", ALC225_FIXUP_DELL1_MIC_NO_PRESENCE,
		ALC225_STANDARD_PINS,
		{0x12, 0xb7a60130},
		{0x14, 0x901701a0}),
	SND_HDA_PIN_QUIRK(0x10ec0225, 0x1028, "Dell", ALC225_FIXUP_DELL1_MIC_NO_PRESENCE,
		ALC225_STANDARD_PINS,
		{0x12, 0xb7a60130},
		{0x14, 0x901701b0}),
	SND_HDA_PIN_QUIRK(0x10ec0225, 0x1028, "Dell", ALC225_FIXUP_DELL1_MIC_NO_PRESENCE,
		ALC225_STANDARD_PINS,
		{0x12, 0xb7a60150},
		{0x14, 0x901701a0}),
	SND_HDA_PIN_QUIRK(0x10ec0225, 0x1028, "Dell", ALC225_FIXUP_DELL1_MIC_NO_PRESENCE,
		ALC225_STANDARD_PINS,
		{0x12, 0xb7a60150},
		{0x14, 0x901701b0}),
	SND_HDA_PIN_QUIRK(0x10ec0225, 0x1028, "Dell", ALC225_FIXUP_DELL1_MIC_NO_PRESENCE,
		ALC225_STANDARD_PINS,
		{0x12, 0xb7a60130},
		{0x1b, 0x90170110}),
	SND_HDA_PIN_QUIRK(0x10ec0233, 0x8086, "Intel NUC Skull Canyon", ALC269_FIXUP_DELL1_MIC_NO_PRESENCE,
		{0x1b, 0x01111010},
		{0x1e, 0x01451130},
		{0x21, 0x02211020}),
	SND_HDA_PIN_QUIRK(0x10ec0235, 0x17aa, "Lenovo", ALC233_FIXUP_LENOVO_LINE2_MIC_HOTKEY,
		{0x12, 0x90a60140},
		{0x14, 0x90170110},
		{0x19, 0x02a11030},
		{0x21, 0x02211020}),
	SND_HDA_PIN_QUIRK(0x10ec0235, 0x17aa, "Lenovo", ALC294_FIXUP_LENOVO_MIC_LOCATION,
		{0x14, 0x90170110},
		{0x19, 0x02a11030},
		{0x1a, 0x02a11040},
		{0x1b, 0x01014020},
		{0x21, 0x0221101f}),
	SND_HDA_PIN_QUIRK(0x10ec0235, 0x17aa, "Lenovo", ALC294_FIXUP_LENOVO_MIC_LOCATION,
		{0x14, 0x90170110},
		{0x19, 0x02a11030},
		{0x1a, 0x02a11040},
		{0x1b, 0x01011020},
		{0x21, 0x0221101f}),
	SND_HDA_PIN_QUIRK(0x10ec0235, 0x17aa, "Lenovo", ALC294_FIXUP_LENOVO_MIC_LOCATION,
		{0x14, 0x90170110},
		{0x19, 0x02a11020},
		{0x1a, 0x02a11030},
		{0x21, 0x0221101f}),
	SND_HDA_PIN_QUIRK(0x10ec0236, 0x1028, "Dell", ALC236_FIXUP_DELL_AIO_HEADSET_MIC,
		{0x21, 0x02211010}),
	SND_HDA_PIN_QUIRK(0x10ec0236, 0x103c, "HP", ALC256_FIXUP_HP_HEADSET_MIC,
		{0x14, 0x90170110},
		{0x19, 0x02a11020},
		{0x21, 0x02211030}),
	SND_HDA_PIN_QUIRK(0x10ec0255, 0x1028, "Dell", ALC255_FIXUP_DELL2_MIC_NO_PRESENCE,
		{0x14, 0x90170110},
		{0x21, 0x02211020}),
	SND_HDA_PIN_QUIRK(0x10ec0255, 0x1028, "Dell", ALC255_FIXUP_DELL1_MIC_NO_PRESENCE,
		{0x14, 0x90170130},
		{0x21, 0x02211040}),
	SND_HDA_PIN_QUIRK(0x10ec0255, 0x1028, "Dell", ALC255_FIXUP_DELL1_MIC_NO_PRESENCE,
		{0x12, 0x90a60140},
		{0x14, 0x90170110},
		{0x21, 0x02211020}),
	SND_HDA_PIN_QUIRK(0x10ec0255, 0x1028, "Dell", ALC255_FIXUP_DELL1_MIC_NO_PRESENCE,
		{0x12, 0x90a60160},
		{0x14, 0x90170120},
		{0x21, 0x02211030}),
	SND_HDA_PIN_QUIRK(0x10ec0255, 0x1028, "Dell", ALC255_FIXUP_DELL1_MIC_NO_PRESENCE,
		{0x14, 0x90170110},
		{0x1b, 0x02011020},
		{0x21, 0x0221101f}),
	SND_HDA_PIN_QUIRK(0x10ec0255, 0x1028, "Dell", ALC255_FIXUP_DELL1_MIC_NO_PRESENCE,
		{0x14, 0x90170110},
		{0x1b, 0x01011020},
		{0x21, 0x0221101f}),
	SND_HDA_PIN_QUIRK(0x10ec0255, 0x1028, "Dell", ALC255_FIXUP_DELL1_MIC_NO_PRESENCE,
		{0x14, 0x90170130},
		{0x1b, 0x01014020},
		{0x21, 0x0221103f}),
	SND_HDA_PIN_QUIRK(0x10ec0255, 0x1028, "Dell", ALC255_FIXUP_DELL1_MIC_NO_PRESENCE,
		{0x14, 0x90170130},
		{0x1b, 0x01011020},
		{0x21, 0x0221103f}),
	SND_HDA_PIN_QUIRK(0x10ec0255, 0x1028, "Dell", ALC255_FIXUP_DELL1_MIC_NO_PRESENCE,
		{0x14, 0x90170130},
		{0x1b, 0x02011020},
		{0x21, 0x0221103f}),
	SND_HDA_PIN_QUIRK(0x10ec0255, 0x1028, "Dell", ALC255_FIXUP_DELL1_MIC_NO_PRESENCE,
		{0x14, 0x90170150},
		{0x1b, 0x02011020},
		{0x21, 0x0221105f}),
	SND_HDA_PIN_QUIRK(0x10ec0255, 0x1028, "Dell", ALC255_FIXUP_DELL1_MIC_NO_PRESENCE,
		{0x14, 0x90170110},
		{0x1b, 0x01014020},
		{0x21, 0x0221101f}),
	SND_HDA_PIN_QUIRK(0x10ec0255, 0x1028, "Dell", ALC255_FIXUP_DELL1_MIC_NO_PRESENCE,
		{0x12, 0x90a60160},
		{0x14, 0x90170120},
		{0x17, 0x90170140},
		{0x21, 0x0321102f}),
	SND_HDA_PIN_QUIRK(0x10ec0255, 0x1028, "Dell", ALC255_FIXUP_DELL1_MIC_NO_PRESENCE,
		{0x12, 0x90a60160},
		{0x14, 0x90170130},
		{0x21, 0x02211040}),
	SND_HDA_PIN_QUIRK(0x10ec0255, 0x1028, "Dell", ALC255_FIXUP_DELL1_MIC_NO_PRESENCE,
		{0x12, 0x90a60160},
		{0x14, 0x90170140},
		{0x21, 0x02211050}),
	SND_HDA_PIN_QUIRK(0x10ec0255, 0x1028, "Dell", ALC255_FIXUP_DELL1_MIC_NO_PRESENCE,
		{0x12, 0x90a60170},
		{0x14, 0x90170120},
		{0x21, 0x02211030}),
	SND_HDA_PIN_QUIRK(0x10ec0255, 0x1028, "Dell", ALC255_FIXUP_DELL1_MIC_NO_PRESENCE,
		{0x12, 0x90a60170},
		{0x14, 0x90170130},
		{0x21, 0x02211040}),
	SND_HDA_PIN_QUIRK(0x10ec0255, 0x1028, "Dell", ALC255_FIXUP_DELL1_MIC_NO_PRESENCE,
		{0x12, 0x90a60170},
		{0x14, 0x90171130},
		{0x21, 0x02211040}),
	SND_HDA_PIN_QUIRK(0x10ec0255, 0x1028, "Dell", ALC255_FIXUP_DELL1_MIC_NO_PRESENCE,
		{0x12, 0x90a60170},
		{0x14, 0x90170140},
		{0x21, 0x02211050}),
	SND_HDA_PIN_QUIRK(0x10ec0255, 0x1028, "Dell Inspiron 5548", ALC255_FIXUP_DELL1_MIC_NO_PRESENCE,
		{0x12, 0x90a60180},
		{0x14, 0x90170130},
		{0x21, 0x02211040}),
	SND_HDA_PIN_QUIRK(0x10ec0255, 0x1028, "Dell Inspiron 5565", ALC255_FIXUP_DELL1_MIC_NO_PRESENCE,
		{0x12, 0x90a60180},
		{0x14, 0x90170120},
		{0x21, 0x02211030}),
	SND_HDA_PIN_QUIRK(0x10ec0255, 0x1028, "Dell", ALC255_FIXUP_DELL1_MIC_NO_PRESENCE,
		{0x1b, 0x01011020},
		{0x21, 0x02211010}),
	SND_HDA_PIN_QUIRK(0x10ec0256, 0x1043, "ASUS", ALC256_FIXUP_ASUS_MIC,
		{0x14, 0x90170110},
		{0x1b, 0x90a70130},
		{0x21, 0x04211020}),
	SND_HDA_PIN_QUIRK(0x10ec0256, 0x1043, "ASUS", ALC256_FIXUP_ASUS_MIC,
		{0x14, 0x90170110},
		{0x1b, 0x90a70130},
		{0x21, 0x03211020}),
	SND_HDA_PIN_QUIRK(0x10ec0256, 0x1043, "ASUS", ALC256_FIXUP_ASUS_MIC_NO_PRESENCE,
		{0x12, 0x90a60130},
		{0x14, 0x90170110},
		{0x21, 0x03211020}),
	SND_HDA_PIN_QUIRK(0x10ec0256, 0x1043, "ASUS", ALC256_FIXUP_ASUS_MIC_NO_PRESENCE,
		{0x12, 0x90a60130},
		{0x14, 0x90170110},
		{0x21, 0x04211020}),
	SND_HDA_PIN_QUIRK(0x10ec0256, 0x1043, "ASUS", ALC256_FIXUP_ASUS_MIC_NO_PRESENCE,
		{0x1a, 0x90a70130},
		{0x1b, 0x90170110},
		{0x21, 0x03211020}),
       SND_HDA_PIN_QUIRK(0x10ec0256, 0x103c, "HP", ALC256_FIXUP_HP_HEADSET_MIC,
		{0x14, 0x90170110},
		{0x19, 0x02a11020},
		{0x21, 0x0221101f}),
       SND_HDA_PIN_QUIRK(0x10ec0274, 0x103c, "HP", ALC274_FIXUP_HP_HEADSET_MIC,
		{0x17, 0x90170110},
		{0x19, 0x03a11030},
		{0x21, 0x03211020}),
	SND_HDA_PIN_QUIRK(0x10ec0280, 0x103c, "HP", ALC280_FIXUP_HP_GPIO4,
		{0x12, 0x90a60130},
		{0x14, 0x90170110},
		{0x15, 0x0421101f},
		{0x1a, 0x04a11020}),
	SND_HDA_PIN_QUIRK(0x10ec0280, 0x103c, "HP", ALC269_FIXUP_HP_GPIO_MIC1_LED,
		{0x12, 0x90a60140},
		{0x14, 0x90170110},
		{0x15, 0x0421101f},
		{0x18, 0x02811030},
		{0x1a, 0x04a1103f},
		{0x1b, 0x02011020}),
	SND_HDA_PIN_QUIRK(0x10ec0282, 0x103c, "HP 15 Touchsmart", ALC269_FIXUP_HP_MUTE_LED_MIC1,
		ALC282_STANDARD_PINS,
		{0x12, 0x99a30130},
		{0x19, 0x03a11020},
		{0x21, 0x0321101f}),
	SND_HDA_PIN_QUIRK(0x10ec0282, 0x103c, "HP", ALC269_FIXUP_HP_MUTE_LED_MIC1,
		ALC282_STANDARD_PINS,
		{0x12, 0x99a30130},
		{0x19, 0x03a11020},
		{0x21, 0x03211040}),
	SND_HDA_PIN_QUIRK(0x10ec0282, 0x103c, "HP", ALC269_FIXUP_HP_MUTE_LED_MIC1,
		ALC282_STANDARD_PINS,
		{0x12, 0x99a30130},
		{0x19, 0x03a11030},
		{0x21, 0x03211020}),
	SND_HDA_PIN_QUIRK(0x10ec0282, 0x103c, "HP", ALC269_FIXUP_HP_MUTE_LED_MIC1,
		ALC282_STANDARD_PINS,
		{0x12, 0x99a30130},
		{0x19, 0x04a11020},
		{0x21, 0x0421101f}),
	SND_HDA_PIN_QUIRK(0x10ec0282, 0x103c, "HP", ALC269_FIXUP_HP_LINE1_MIC1_LED,
		ALC282_STANDARD_PINS,
		{0x12, 0x90a60140},
		{0x19, 0x04a11030},
		{0x21, 0x04211020}),
	SND_HDA_PIN_QUIRK(0x10ec0282, 0x1025, "Acer", ALC282_FIXUP_ACER_DISABLE_LINEOUT,
		ALC282_STANDARD_PINS,
		{0x12, 0x90a609c0},
		{0x18, 0x03a11830},
		{0x19, 0x04a19831},
		{0x1a, 0x0481303f},
		{0x1b, 0x04211020},
		{0x21, 0x0321101f}),
	SND_HDA_PIN_QUIRK(0x10ec0282, 0x1025, "Acer", ALC282_FIXUP_ACER_DISABLE_LINEOUT,
		ALC282_STANDARD_PINS,
		{0x12, 0x90a60940},
		{0x18, 0x03a11830},
		{0x19, 0x04a19831},
		{0x1a, 0x0481303f},
		{0x1b, 0x04211020},
		{0x21, 0x0321101f}),
	SND_HDA_PIN_QUIRK(0x10ec0283, 0x1028, "Dell", ALC269_FIXUP_DELL1_MIC_NO_PRESENCE,
		ALC282_STANDARD_PINS,
		{0x12, 0x90a60130},
		{0x21, 0x0321101f}),
	SND_HDA_PIN_QUIRK(0x10ec0283, 0x1028, "Dell", ALC269_FIXUP_DELL1_MIC_NO_PRESENCE,
		{0x12, 0x90a60160},
		{0x14, 0x90170120},
		{0x21, 0x02211030}),
	SND_HDA_PIN_QUIRK(0x10ec0283, 0x1028, "Dell", ALC269_FIXUP_DELL1_MIC_NO_PRESENCE,
		ALC282_STANDARD_PINS,
		{0x12, 0x90a60130},
		{0x19, 0x03a11020},
		{0x21, 0x0321101f}),
	SND_HDA_PIN_QUIRK(0x10ec0285, 0x17aa, "Lenovo", ALC285_FIXUP_LENOVO_PC_BEEP_IN_NOISE,
		{0x12, 0x90a60130},
		{0x14, 0x90170110},
		{0x19, 0x04a11040},
		{0x21, 0x04211020}),
	SND_HDA_PIN_QUIRK(0x10ec0285, 0x17aa, "Lenovo", ALC285_FIXUP_LENOVO_PC_BEEP_IN_NOISE,
		{0x14, 0x90170110},
		{0x19, 0x04a11040},
		{0x1d, 0x40600001},
		{0x21, 0x04211020}),
	SND_HDA_PIN_QUIRK(0x10ec0285, 0x17aa, "Lenovo", ALC285_FIXUP_THINKPAD_NO_BASS_SPK_HEADSET_JACK,
		{0x14, 0x90170110},
		{0x19, 0x04a11040},
		{0x21, 0x04211020}),
	SND_HDA_PIN_QUIRK(0x10ec0287, 0x17aa, "Lenovo", ALC285_FIXUP_THINKPAD_HEADSET_JACK,
		{0x14, 0x90170110},
		{0x17, 0x90170111},
		{0x19, 0x03a11030},
		{0x21, 0x03211020}),
	SND_HDA_PIN_QUIRK(0x10ec0287, 0x17aa, "Lenovo", ALC287_FIXUP_THINKPAD_I2S_SPK,
		{0x17, 0x90170110},
		{0x19, 0x03a11030},
		{0x21, 0x03211020}),
	SND_HDA_PIN_QUIRK(0x10ec0287, 0x17aa, "Lenovo", ALC287_FIXUP_THINKPAD_I2S_SPK,
		{0x17, 0x90170110}, /* 0x231f with RTK I2S AMP */
		{0x19, 0x04a11040},
		{0x21, 0x04211020}),
	SND_HDA_PIN_QUIRK(0x10ec0286, 0x1025, "Acer", ALC286_FIXUP_ACER_AIO_MIC_NO_PRESENCE,
		{0x12, 0x90a60130},
		{0x17, 0x90170110},
		{0x21, 0x02211020}),
	SND_HDA_PIN_QUIRK(0x10ec0288, 0x1028, "Dell", ALC288_FIXUP_DELL1_MIC_NO_PRESENCE,
		{0x12, 0x90a60120},
		{0x14, 0x90170110},
		{0x21, 0x0321101f}),
	SND_HDA_PIN_QUIRK(0x10ec0290, 0x103c, "HP", ALC269_FIXUP_HP_MUTE_LED_MIC1,
		ALC290_STANDARD_PINS,
		{0x15, 0x04211040},
		{0x18, 0x90170112},
		{0x1a, 0x04a11020}),
	SND_HDA_PIN_QUIRK(0x10ec0290, 0x103c, "HP", ALC269_FIXUP_HP_MUTE_LED_MIC1,
		ALC290_STANDARD_PINS,
		{0x15, 0x04211040},
		{0x18, 0x90170110},
		{0x1a, 0x04a11020}),
	SND_HDA_PIN_QUIRK(0x10ec0290, 0x103c, "HP", ALC269_FIXUP_HP_MUTE_LED_MIC1,
		ALC290_STANDARD_PINS,
		{0x15, 0x0421101f},
		{0x1a, 0x04a11020}),
	SND_HDA_PIN_QUIRK(0x10ec0290, 0x103c, "HP", ALC269_FIXUP_HP_MUTE_LED_MIC1,
		ALC290_STANDARD_PINS,
		{0x15, 0x04211020},
		{0x1a, 0x04a11040}),
	SND_HDA_PIN_QUIRK(0x10ec0290, 0x103c, "HP", ALC269_FIXUP_HP_MUTE_LED_MIC1,
		ALC290_STANDARD_PINS,
		{0x14, 0x90170110},
		{0x15, 0x04211020},
		{0x1a, 0x04a11040}),
	SND_HDA_PIN_QUIRK(0x10ec0290, 0x103c, "HP", ALC269_FIXUP_HP_MUTE_LED_MIC1,
		ALC290_STANDARD_PINS,
		{0x14, 0x90170110},
		{0x15, 0x04211020},
		{0x1a, 0x04a11020}),
	SND_HDA_PIN_QUIRK(0x10ec0290, 0x103c, "HP", ALC269_FIXUP_HP_MUTE_LED_MIC1,
		ALC290_STANDARD_PINS,
		{0x14, 0x90170110},
		{0x15, 0x0421101f},
		{0x1a, 0x04a11020}),
	SND_HDA_PIN_QUIRK(0x10ec0292, 0x1028, "Dell", ALC269_FIXUP_DELL2_MIC_NO_PRESENCE,
		ALC292_STANDARD_PINS,
		{0x12, 0x90a60140},
		{0x16, 0x01014020},
		{0x19, 0x01a19030}),
	SND_HDA_PIN_QUIRK(0x10ec0292, 0x1028, "Dell", ALC269_FIXUP_DELL2_MIC_NO_PRESENCE,
		ALC292_STANDARD_PINS,
		{0x12, 0x90a60140},
		{0x16, 0x01014020},
		{0x18, 0x02a19031},
		{0x19, 0x01a1903e}),
	SND_HDA_PIN_QUIRK(0x10ec0292, 0x1028, "Dell", ALC269_FIXUP_DELL3_MIC_NO_PRESENCE,
		ALC292_STANDARD_PINS,
		{0x12, 0x90a60140}),
	SND_HDA_PIN_QUIRK(0x10ec0293, 0x1028, "Dell", ALC293_FIXUP_DELL1_MIC_NO_PRESENCE,
		ALC292_STANDARD_PINS,
		{0x13, 0x90a60140},
		{0x16, 0x21014020},
		{0x19, 0x21a19030}),
	SND_HDA_PIN_QUIRK(0x10ec0293, 0x1028, "Dell", ALC293_FIXUP_DELL1_MIC_NO_PRESENCE,
		ALC292_STANDARD_PINS,
		{0x13, 0x90a60140}),
	SND_HDA_PIN_QUIRK(0x10ec0294, 0x1043, "ASUS", ALC294_FIXUP_ASUS_HPE,
		{0x17, 0x90170110},
		{0x21, 0x04211020}),
	SND_HDA_PIN_QUIRK(0x10ec0294, 0x1043, "ASUS", ALC294_FIXUP_ASUS_MIC,
		{0x14, 0x90170110},
		{0x1b, 0x90a70130},
		{0x21, 0x04211020}),
	SND_HDA_PIN_QUIRK(0x10ec0294, 0x1043, "ASUS", ALC294_FIXUP_ASUS_SPK,
		{0x12, 0x90a60130},
		{0x17, 0x90170110},
		{0x21, 0x03211020}),
	SND_HDA_PIN_QUIRK(0x10ec0294, 0x1043, "ASUS", ALC294_FIXUP_ASUS_SPK,
		{0x12, 0x90a60130},
		{0x17, 0x90170110},
		{0x21, 0x04211020}),
	SND_HDA_PIN_QUIRK(0x10ec0295, 0x1043, "ASUS", ALC294_FIXUP_ASUS_SPK,
		{0x12, 0x90a60130},
		{0x17, 0x90170110},
		{0x21, 0x03211020}),
	SND_HDA_PIN_QUIRK(0x10ec0295, 0x1043, "ASUS", ALC295_FIXUP_ASUS_MIC_NO_PRESENCE,
		{0x12, 0x90a60120},
		{0x17, 0x90170110},
		{0x21, 0x04211030}),
	SND_HDA_PIN_QUIRK(0x10ec0295, 0x1043, "ASUS", ALC295_FIXUP_ASUS_MIC_NO_PRESENCE,
		{0x12, 0x90a60130},
		{0x17, 0x90170110},
		{0x21, 0x03211020}),
	SND_HDA_PIN_QUIRK(0x10ec0295, 0x1043, "ASUS", ALC295_FIXUP_ASUS_MIC_NO_PRESENCE,
		{0x12, 0x90a60130},
		{0x17, 0x90170110},
		{0x21, 0x03211020}),
	SND_HDA_PIN_QUIRK(0x10ec0298, 0x1028, "Dell", ALC298_FIXUP_DELL1_MIC_NO_PRESENCE,
		ALC298_STANDARD_PINS,
		{0x17, 0x90170110}),
	SND_HDA_PIN_QUIRK(0x10ec0298, 0x1028, "Dell", ALC298_FIXUP_DELL1_MIC_NO_PRESENCE,
		ALC298_STANDARD_PINS,
		{0x17, 0x90170140}),
	SND_HDA_PIN_QUIRK(0x10ec0298, 0x1028, "Dell", ALC298_FIXUP_DELL1_MIC_NO_PRESENCE,
		ALC298_STANDARD_PINS,
		{0x17, 0x90170150}),
	SND_HDA_PIN_QUIRK(0x10ec0298, 0x1028, "Dell", ALC298_FIXUP_SPK_VOLUME,
		{0x12, 0xb7a60140},
		{0x13, 0xb7a60150},
		{0x17, 0x90170110},
		{0x1a, 0x03011020},
		{0x21, 0x03211030}),
	SND_HDA_PIN_QUIRK(0x10ec0298, 0x1028, "Dell", ALC298_FIXUP_ALIENWARE_MIC_NO_PRESENCE,
		{0x12, 0xb7a60140},
		{0x17, 0x90170110},
		{0x1a, 0x03a11030},
		{0x21, 0x03211020}),
	SND_HDA_PIN_QUIRK(0x10ec0299, 0x1028, "Dell", ALC269_FIXUP_DELL4_MIC_NO_PRESENCE,
		ALC225_STANDARD_PINS,
		{0x12, 0xb7a60130},
		{0x17, 0x90170110}),
	SND_HDA_PIN_QUIRK(0x10ec0623, 0x17aa, "Lenovo", ALC283_FIXUP_HEADSET_MIC,
		{0x14, 0x01014010},
		{0x17, 0x90170120},
		{0x18, 0x02a11030},
		{0x19, 0x02a1103f},
		{0x21, 0x0221101f}),
	{}
};

/* This is the fallback pin_fixup_tbl for alc269 family, to make the tbl match
 * more machines, don't need to match all valid pins, just need to match
 * all the pins defined in the tbl. Just because of this reason, it is possible
 * that a single machine matches multiple tbls, so there is one limitation:
 *   at most one tbl is allowed to define for the same vendor and same codec
 */
static const struct snd_hda_pin_quirk alc269_fallback_pin_fixup_tbl[] = {
	SND_HDA_PIN_QUIRK(0x10ec0256, 0x1025, "Acer", ALC2XX_FIXUP_HEADSET_MIC,
		{0x19, 0x40000000}),
	SND_HDA_PIN_QUIRK(0x10ec0289, 0x1028, "Dell", ALC269_FIXUP_DELL4_MIC_NO_PRESENCE,
		{0x19, 0x40000000},
		{0x1b, 0x40000000}),
	SND_HDA_PIN_QUIRK(0x10ec0295, 0x1028, "Dell", ALC269_FIXUP_DELL4_MIC_NO_PRESENCE_QUIET,
		{0x19, 0x40000000},
		{0x1b, 0x40000000}),
	SND_HDA_PIN_QUIRK(0x10ec0256, 0x1028, "Dell", ALC255_FIXUP_DELL1_MIC_NO_PRESENCE,
		{0x19, 0x40000000},
		{0x1a, 0x40000000}),
	SND_HDA_PIN_QUIRK(0x10ec0236, 0x1028, "Dell", ALC255_FIXUP_DELL1_LIMIT_INT_MIC_BOOST,
		{0x19, 0x40000000},
		{0x1a, 0x40000000}),
	SND_HDA_PIN_QUIRK(0x10ec0274, 0x1028, "Dell", ALC269_FIXUP_DELL1_LIMIT_INT_MIC_BOOST,
		{0x19, 0x40000000},
		{0x1a, 0x40000000}),
	SND_HDA_PIN_QUIRK(0x10ec0256, 0x1043, "ASUS", ALC2XX_FIXUP_HEADSET_MIC,
		{0x19, 0x40000000}),
	SND_HDA_PIN_QUIRK(0x10ec0255, 0x1558, "Clevo", ALC2XX_FIXUP_HEADSET_MIC,
		{0x19, 0x40000000}),
	{}
};

static void alc269_fill_coef(struct hda_codec *codec)
{
	struct alc_spec *spec = codec->spec;
	int val;

	if (spec->codec_variant != ALC269_TYPE_ALC269VB)
		return;

	if ((alc_get_coef0(codec) & 0x00ff) < 0x015) {
		alc_write_coef_idx(codec, 0xf, 0x960b);
		alc_write_coef_idx(codec, 0xe, 0x8817);
	}

	if ((alc_get_coef0(codec) & 0x00ff) == 0x016) {
		alc_write_coef_idx(codec, 0xf, 0x960b);
		alc_write_coef_idx(codec, 0xe, 0x8814);
	}

	if ((alc_get_coef0(codec) & 0x00ff) == 0x017) {
		/* Power up output pin */
		alc_update_coef_idx(codec, 0x04, 0, 1<<11);
	}

	if ((alc_get_coef0(codec) & 0x00ff) == 0x018) {
		val = alc_read_coef_idx(codec, 0xd);
		if (val != -1 && (val & 0x0c00) >> 10 != 0x1) {
			/* Capless ramp up clock control */
			alc_write_coef_idx(codec, 0xd, val | (1<<10));
		}
		val = alc_read_coef_idx(codec, 0x17);
		if (val != -1 && (val & 0x01c0) >> 6 != 0x4) {
			/* Class D power on reset */
			alc_write_coef_idx(codec, 0x17, val | (1<<7));
		}
	}

	/* HP */
	alc_update_coef_idx(codec, 0x4, 0, 1<<11);
}

static void alc269_remove(struct hda_codec *codec)
{
	struct alc_spec *spec = codec->spec;

	if (spec)
		hda_component_manager_free(&spec->comps, &comp_master_ops);

	snd_hda_gen_remove(codec);
}

/*
 */
static int alc269_probe(struct hda_codec *codec, const struct hda_device_id *id)
{
	struct alc_spec *spec;
	int err;

	err = alc_alloc_spec(codec, 0x0b);
	if (err < 0)
		return err;

	spec = codec->spec;
	spec->gen.shared_mic_vref_pin = 0x18;
	codec->power_save_node = 0;
	spec->en_3kpull_low = true;

	spec->shutup = alc_default_shutup;
	spec->init_hook = alc_default_init;

	switch (codec->core.vendor_id) {
	case 0x10ec0269:
		spec->codec_variant = ALC269_TYPE_ALC269VA;
		switch (alc_get_coef0(codec) & 0x00f0) {
		case 0x0010:
			if (codec->bus->pci &&
			    codec->bus->pci->subsystem_vendor == 0x1025 &&
			    spec->cdefine.platform_type == 1)
				err = alc_codec_rename(codec, "ALC271X");
			spec->codec_variant = ALC269_TYPE_ALC269VB;
			break;
		case 0x0020:
			if (codec->bus->pci &&
			    codec->bus->pci->subsystem_vendor == 0x17aa &&
			    codec->bus->pci->subsystem_device == 0x21f3)
				err = alc_codec_rename(codec, "ALC3202");
			spec->codec_variant = ALC269_TYPE_ALC269VC;
			break;
		case 0x0030:
			spec->codec_variant = ALC269_TYPE_ALC269VD;
			break;
		default:
			alc_fix_pll_init(codec, 0x20, 0x04, 15);
		}
		if (err < 0)
			goto error;
		spec->shutup = alc269_shutup;
		spec->init_hook = alc269_fill_coef;
		alc269_fill_coef(codec);
		break;

	case 0x10ec0280:
	case 0x10ec0290:
		spec->codec_variant = ALC269_TYPE_ALC280;
		break;
	case 0x10ec0282:
		spec->codec_variant = ALC269_TYPE_ALC282;
		spec->shutup = alc282_shutup;
		spec->init_hook = alc282_init;
		break;
	case 0x10ec0233:
	case 0x10ec0283:
		spec->codec_variant = ALC269_TYPE_ALC283;
		spec->shutup = alc283_shutup;
		spec->init_hook = alc283_init;
		break;
	case 0x10ec0284:
	case 0x10ec0292:
		spec->codec_variant = ALC269_TYPE_ALC284;
		break;
	case 0x10ec0293:
		spec->codec_variant = ALC269_TYPE_ALC293;
		break;
	case 0x10ec0286:
	case 0x10ec0288:
		spec->codec_variant = ALC269_TYPE_ALC286;
		break;
	case 0x10ec0298:
		spec->codec_variant = ALC269_TYPE_ALC298;
		break;
	case 0x10ec0235:
	case 0x10ec0255:
		spec->codec_variant = ALC269_TYPE_ALC255;
		spec->shutup = alc256_shutup;
		spec->init_hook = alc256_init;
		break;
	case 0x10ec0230:
	case 0x10ec0236:
	case 0x10ec0256:
	case 0x19e58326:
		spec->codec_variant = ALC269_TYPE_ALC256;
		spec->shutup = alc256_shutup;
		spec->init_hook = alc256_init;
		spec->gen.mixer_nid = 0; /* ALC256 does not have any loopback mixer path */
		if (codec->core.vendor_id == 0x10ec0236 &&
		    codec->bus->pci->vendor != PCI_VENDOR_ID_AMD)
			spec->en_3kpull_low = false;
		break;
	case 0x10ec0257:
		spec->codec_variant = ALC269_TYPE_ALC257;
		spec->shutup = alc256_shutup;
		spec->init_hook = alc256_init;
		spec->gen.mixer_nid = 0;
		spec->en_3kpull_low = false;
		break;
	case 0x10ec0215:
	case 0x10ec0245:
	case 0x10ec0285:
	case 0x10ec0289:
		if (alc_get_coef0(codec) & 0x0010)
			spec->codec_variant = ALC269_TYPE_ALC245;
		else
			spec->codec_variant = ALC269_TYPE_ALC215;
		spec->shutup = alc225_shutup;
		spec->init_hook = alc225_init;
		spec->gen.mixer_nid = 0;
		break;
	case 0x10ec0225:
	case 0x10ec0295:
	case 0x10ec0299:
		spec->codec_variant = ALC269_TYPE_ALC225;
		spec->shutup = alc225_shutup;
		spec->init_hook = alc225_init;
		spec->gen.mixer_nid = 0; /* no loopback on ALC225, ALC295 and ALC299 */
		break;
	case 0x10ec0287:
		spec->codec_variant = ALC269_TYPE_ALC287;
		spec->shutup = alc225_shutup;
		spec->init_hook = alc225_init;
		spec->gen.mixer_nid = 0; /* no loopback on ALC287 */
		break;
	case 0x10ec0234:
	case 0x10ec0274:
	case 0x10ec0294:
		spec->codec_variant = ALC269_TYPE_ALC294;
		spec->gen.mixer_nid = 0; /* ALC2x4 does not have any loopback mixer path */
		alc_update_coef_idx(codec, 0x6b, 0x0018, (1<<4) | (1<<3)); /* UAJ MIC Vref control by verb */
		spec->init_hook = alc294_init;
		break;
	case 0x10ec0300:
		spec->codec_variant = ALC269_TYPE_ALC300;
		spec->gen.mixer_nid = 0; /* no loopback on ALC300 */
		break;
	case 0x10ec0222:
	case 0x10ec0623:
		spec->codec_variant = ALC269_TYPE_ALC623;
		spec->shutup = alc222_shutup;
		spec->init_hook = alc222_init;
		break;
	case 0x10ec0700:
	case 0x10ec0701:
	case 0x10ec0703:
	case 0x10ec0711:
		spec->codec_variant = ALC269_TYPE_ALC700;
		spec->gen.mixer_nid = 0; /* ALC700 does not have any loopback mixer path */
		alc_update_coef_idx(codec, 0x4a, 1 << 15, 0); /* Combo jack auto trigger control */
		spec->init_hook = alc294_init;
		break;

	}

	if (snd_hda_codec_read(codec, 0x51, 0, AC_VERB_PARAMETERS, 0) == 0x10ec5505) {
		spec->has_alc5505_dsp = 1;
		spec->init_hook = alc5505_dsp_init;
	}

	alc_pre_init(codec);

	snd_hda_pick_fixup(codec, alc269_fixup_models,
		       alc269_fixup_tbl, alc269_fixups);
	/* FIXME: both TX300 and ROG Strix G17 have the same SSID, and
	 * the quirk breaks the latter (bko#214101).
	 * Clear the wrong entry.
	 */
	if (codec->fixup_id == ALC282_FIXUP_ASUS_TX300 &&
	    codec->core.vendor_id == 0x10ec0294) {
		codec_dbg(codec, "Clear wrong fixup for ASUS ROG Strix G17\n");
		codec->fixup_id = HDA_FIXUP_ID_NOT_SET;
	}

	snd_hda_pick_pin_fixup(codec, alc269_pin_fixup_tbl, alc269_fixups, true);
	snd_hda_pick_pin_fixup(codec, alc269_fallback_pin_fixup_tbl, alc269_fixups, false);
	snd_hda_pick_fixup(codec, NULL,	alc269_fixup_vendor_tbl,
			   alc269_fixups);

	/*
	 * Check whether ACPI describes companion amplifiers that require
	 * component binding
	 */
	find_cirrus_companion_amps(codec);

	snd_hda_apply_fixup(codec, HDA_FIXUP_ACT_PRE_PROBE);

	alc_auto_parse_customize_define(codec);

	if (has_cdefine_beep(codec))
		spec->gen.beep_nid = 0x01;

	/* automatic parse from the BIOS config */
	err = alc269_parse_auto_config(codec);
	if (err < 0)
		goto error;

	if (!spec->gen.no_analog && spec->gen.beep_nid && spec->gen.mixer_nid) {
		err = set_beep_amp(spec, spec->gen.mixer_nid, 0x04, HDA_INPUT);
		if (err < 0)
			goto error;
	}

	snd_hda_apply_fixup(codec, HDA_FIXUP_ACT_PROBE);

	return 0;

 error:
	alc269_remove(codec);
	return err;
}

static const struct hda_codec_ops alc269_codec_ops = {
	.probe = alc269_probe,
	.remove = alc269_remove,
	.build_controls = alc_build_controls,
	.build_pcms = snd_hda_gen_build_pcms,
	.init = alc_init,
	.unsol_event = snd_hda_jack_unsol_event,
	.suspend = alc269_suspend,
	.resume = alc269_resume,
	.check_power_status = snd_hda_gen_check_power_status,
	.stream_pm = snd_hda_gen_stream_pm,
};

/*
 * driver entries
 */
static const struct hda_device_id snd_hda_id_alc269[] = {
	HDA_CODEC_ID(0x10ec0215, "ALC215"),
	HDA_CODEC_ID(0x10ec0221, "ALC221"),
	HDA_CODEC_ID(0x10ec0222, "ALC222"),
	HDA_CODEC_ID(0x10ec0225, "ALC225"),
	HDA_CODEC_ID(0x10ec0230, "ALC236"),
	HDA_CODEC_ID(0x10ec0231, "ALC231"),
	HDA_CODEC_ID(0x10ec0233, "ALC233"),
	HDA_CODEC_ID(0x10ec0234, "ALC234"),
	HDA_CODEC_ID(0x10ec0235, "ALC233"),
	HDA_CODEC_ID(0x10ec0236, "ALC236"),
	HDA_CODEC_ID(0x10ec0245, "ALC245"),
	HDA_CODEC_ID(0x10ec0255, "ALC255"),
	HDA_CODEC_ID(0x10ec0256, "ALC256"),
	HDA_CODEC_ID(0x10ec0257, "ALC257"),
	HDA_CODEC_ID(0x10ec0269, "ALC269"),
	HDA_CODEC_ID(0x10ec0270, "ALC270"),
	HDA_CODEC_ID(0x10ec0274, "ALC274"),
	HDA_CODEC_ID(0x10ec0275, "ALC275"),
	HDA_CODEC_ID(0x10ec0276, "ALC276"),
	HDA_CODEC_ID(0x10ec0280, "ALC280"),
	HDA_CODEC_ID(0x10ec0282, "ALC282"),
	HDA_CODEC_ID(0x10ec0283, "ALC283"),
	HDA_CODEC_ID(0x10ec0284, "ALC284"),
	HDA_CODEC_ID(0x10ec0285, "ALC285"),
	HDA_CODEC_ID(0x10ec0286, "ALC286"),
	HDA_CODEC_ID(0x10ec0287, "ALC287"),
	HDA_CODEC_ID(0x10ec0288, "ALC288"),
	HDA_CODEC_ID(0x10ec0289, "ALC289"),
	HDA_CODEC_ID(0x10ec0290, "ALC290"),
	HDA_CODEC_ID(0x10ec0292, "ALC292"),
	HDA_CODEC_ID(0x10ec0293, "ALC293"),
	HDA_CODEC_ID(0x10ec0294, "ALC294"),
	HDA_CODEC_ID(0x10ec0295, "ALC295"),
	HDA_CODEC_ID(0x10ec0298, "ALC298"),
	HDA_CODEC_ID(0x10ec0299, "ALC299"),
	HDA_CODEC_ID(0x10ec0300, "ALC300"),
	HDA_CODEC_ID(0x10ec0623, "ALC623"),
	HDA_CODEC_ID(0x10ec0700, "ALC700"),
	HDA_CODEC_ID(0x10ec0701, "ALC701"),
	HDA_CODEC_ID(0x10ec0703, "ALC703"),
	HDA_CODEC_ID(0x10ec0711, "ALC711"),
	HDA_CODEC_ID(0x19e58326, "HW8326"),
	{} /* terminator */
};
MODULE_DEVICE_TABLE(hdaudio, snd_hda_id_alc269);

MODULE_LICENSE("GPL");
MODULE_DESCRIPTION("Realtek ALC269 and compatible HD-audio codecs");
MODULE_IMPORT_NS("SND_HDA_CODEC_REALTEK");
MODULE_IMPORT_NS("SND_HDA_SCODEC_COMPONENT");

static struct hda_codec_driver alc269_driver = {
	.id = snd_hda_id_alc269,
	.ops = &alc269_codec_ops,
};

module_hda_codec_driver(alc269_driver);<|MERGE_RESOLUTION|>--- conflicted
+++ resolved
@@ -3736,10 +3736,7 @@
 	ALC285_FIXUP_ASUS_GA605K_I2C_SPEAKER2_TO_DAC1,
 	ALC269_FIXUP_POSITIVO_P15X_HEADSET_MIC,
 	ALC289_FIXUP_ASUS_ZEPHYRUS_DUAL_SPK,
-<<<<<<< HEAD
-=======
 	ALC256_FIXUP_VAIO_RPL_MIC_NO_PRESENCE,
->>>>>>> 3b86c87f
 };
 
 /* A special fixup for Lenovo C940 and Yoga Duet 7;
@@ -6176,8 +6173,6 @@
 			{ 0x1e, 0x90170150 }, /* Internal Speaker */
 			{ }
 		},
-<<<<<<< HEAD
-=======
 	},
 	[ALC256_FIXUP_VAIO_RPL_MIC_NO_PRESENCE] = {
 		.type = HDA_FIXUP_PINS,
@@ -6188,7 +6183,6 @@
 		},
 		.chained = true,
 		.chain_id = ALC269_FIXUP_LIMIT_INT_MIC_BOOST
->>>>>>> 3b86c87f
 	}
 };
 
