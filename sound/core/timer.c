// SPDX-License-Identifier: GPL-2.0-or-later
/*
 *  Timers abstract layer
 *  Copyright (c) by Jaroslav Kysela <perex@perex.cz>
 */

#include <linux/delay.h>
#include <linux/init.h>
#include <linux/slab.h>
#include <linux/time.h>
#include <linux/mutex.h>
#include <linux/device.h>
#include <linux/module.h>
#include <linux/string.h>
#include <linux/sched/signal.h>
#include <sound/core.h>
#include <sound/timer.h>
#include <sound/control.h>
#include <sound/info.h>
#include <sound/minors.h>
#include <sound/initval.h>
#include <linux/kmod.h>

/* internal flags */
#define SNDRV_TIMER_IFLG_PAUSED		0x00010000
#define SNDRV_TIMER_IFLG_DEAD		0x00020000

#if IS_ENABLED(CONFIG_SND_HRTIMER)
#define DEFAULT_TIMER_LIMIT 4
#else
#define DEFAULT_TIMER_LIMIT 1
#endif

static int timer_limit = DEFAULT_TIMER_LIMIT;
static int timer_tstamp_monotonic = 1;
MODULE_AUTHOR("Jaroslav Kysela <perex@perex.cz>, Takashi Iwai <tiwai@suse.de>");
MODULE_DESCRIPTION("ALSA timer interface");
MODULE_LICENSE("GPL");
module_param(timer_limit, int, 0444);
MODULE_PARM_DESC(timer_limit, "Maximum global timers in system.");
module_param(timer_tstamp_monotonic, int, 0444);
MODULE_PARM_DESC(timer_tstamp_monotonic, "Use posix monotonic clock source for timestamps (default).");

MODULE_ALIAS_CHARDEV(CONFIG_SND_MAJOR, SNDRV_MINOR_TIMER);
MODULE_ALIAS("devname:snd/timer");

enum timer_tread_format {
	TREAD_FORMAT_NONE = 0,
	TREAD_FORMAT_TIME64,
	TREAD_FORMAT_TIME32,
};

struct snd_timer_tread32 {
	int event;
	s32 tstamp_sec;
	s32 tstamp_nsec;
	unsigned int val;
};

struct snd_timer_tread64 {
	int event;
	u8 pad1[4];
	s64 tstamp_sec;
	s64 tstamp_nsec;
	unsigned int val;
	u8 pad2[4];
};

struct snd_timer_user {
	struct snd_timer_instance *timeri;
	int tread;		/* enhanced read with timestamps and events */
	unsigned long ticks;
	unsigned long overrun;
	int qhead;
	int qtail;
	int qused;
	int queue_size;
	bool disconnected;
	struct snd_timer_read *queue;
	struct snd_timer_tread64 *tqueue;
	spinlock_t qlock;
	unsigned long last_resolution;
	unsigned int filter;
	struct timespec64 tstamp;		/* trigger tstamp */
	wait_queue_head_t qchange_sleep;
	struct snd_fasync *fasync;
	struct mutex ioctl_lock;
};

struct snd_timer_status32 {
	s32 tstamp_sec;			/* Timestamp - last update */
	s32 tstamp_nsec;
	unsigned int resolution;	/* current period resolution in ns */
	unsigned int lost;		/* counter of master tick lost */
	unsigned int overrun;		/* count of read queue overruns */
	unsigned int queue;		/* used queue size */
	unsigned char reserved[64];	/* reserved */
};

#define SNDRV_TIMER_IOCTL_STATUS32	_IOR('T', 0x14, struct snd_timer_status32)

struct snd_timer_status64 {
	s64 tstamp_sec;			/* Timestamp - last update */
	s64 tstamp_nsec;
	unsigned int resolution;	/* current period resolution in ns */
	unsigned int lost;		/* counter of master tick lost */
	unsigned int overrun;		/* count of read queue overruns */
	unsigned int queue;		/* used queue size */
	unsigned char reserved[64];	/* reserved */
};

#define SNDRV_TIMER_IOCTL_STATUS64	_IOR('T', 0x14, struct snd_timer_status64)

/* list of timers */
static LIST_HEAD(snd_timer_list);

/* list of slave instances */
static LIST_HEAD(snd_timer_slave_list);

/* lock for slave active lists */
static DEFINE_SPINLOCK(slave_active_lock);

#define MAX_SLAVE_INSTANCES	1000
static int num_slaves;

static DEFINE_MUTEX(register_mutex);

static int snd_timer_free(struct snd_timer *timer);
static int snd_timer_dev_free(struct snd_device *device);
static int snd_timer_dev_register(struct snd_device *device);
static int snd_timer_dev_disconnect(struct snd_device *device);

static void snd_timer_reschedule(struct snd_timer * timer, unsigned long ticks_left);

/*
 * create a timer instance with the given owner string.
 */
struct snd_timer_instance *snd_timer_instance_new(const char *owner)
{
	struct snd_timer_instance *timeri;

	timeri = kzalloc(sizeof(*timeri), GFP_KERNEL);
	if (timeri == NULL)
		return NULL;
	timeri->owner = kstrdup(owner, GFP_KERNEL);
	if (! timeri->owner) {
		kfree(timeri);
		return NULL;
	}
	INIT_LIST_HEAD(&timeri->open_list);
	INIT_LIST_HEAD(&timeri->active_list);
	INIT_LIST_HEAD(&timeri->ack_list);
	INIT_LIST_HEAD(&timeri->slave_list_head);
	INIT_LIST_HEAD(&timeri->slave_active_head);

	return timeri;
}
EXPORT_SYMBOL(snd_timer_instance_new);

void snd_timer_instance_free(struct snd_timer_instance *timeri)
{
	if (timeri) {
		if (timeri->private_free)
			timeri->private_free(timeri);
		kfree(timeri->owner);
		kfree(timeri);
	}
}
EXPORT_SYMBOL(snd_timer_instance_free);

/*
 * find a timer instance from the given timer id
 */
static struct snd_timer *snd_timer_find(struct snd_timer_id *tid)
{
	struct snd_timer *timer;

	list_for_each_entry(timer, &snd_timer_list, device_list) {
		if (timer->tmr_class != tid->dev_class)
			continue;
		if ((timer->tmr_class == SNDRV_TIMER_CLASS_CARD ||
		     timer->tmr_class == SNDRV_TIMER_CLASS_PCM) &&
		    (timer->card == NULL ||
		     timer->card->number != tid->card))
			continue;
		if (timer->tmr_device != tid->device)
			continue;
		if (timer->tmr_subdevice != tid->subdevice)
			continue;
		return timer;
	}
	return NULL;
}

#ifdef CONFIG_MODULES

static void snd_timer_request(struct snd_timer_id *tid)
{
	switch (tid->dev_class) {
	case SNDRV_TIMER_CLASS_GLOBAL:
		if (tid->device < timer_limit)
			request_module("snd-timer-%i", tid->device);
		break;
	case SNDRV_TIMER_CLASS_CARD:
	case SNDRV_TIMER_CLASS_PCM:
		if (tid->card < snd_ecards_limit)
			request_module("snd-card-%i", tid->card);
		break;
	default:
		break;
	}
}

#endif

/* move the slave if it belongs to the master; return 1 if match */
static int check_matching_master_slave(struct snd_timer_instance *master,
				       struct snd_timer_instance *slave)
{
	if (slave->slave_class != master->slave_class ||
	    slave->slave_id != master->slave_id)
		return 0;
	if (master->timer->num_instances >= master->timer->max_instances)
		return -EBUSY;
	list_move_tail(&slave->open_list, &master->slave_list_head);
	master->timer->num_instances++;
	spin_lock_irq(&slave_active_lock);
	spin_lock(&master->timer->lock);
	slave->master = master;
	slave->timer = master->timer;
	if (slave->flags & SNDRV_TIMER_IFLG_RUNNING)
		list_add_tail(&slave->active_list, &master->slave_active_head);
	spin_unlock(&master->timer->lock);
	spin_unlock_irq(&slave_active_lock);
	return 1;
}

/*
 * look for a master instance matching with the slave id of the given slave.
 * when found, relink the open_link of the slave.
 *
 * call this with register_mutex down.
 */
static int snd_timer_check_slave(struct snd_timer_instance *slave)
{
	struct snd_timer *timer;
	struct snd_timer_instance *master;
	int err = 0;

	/* FIXME: it's really dumb to look up all entries.. */
	list_for_each_entry(timer, &snd_timer_list, device_list) {
		list_for_each_entry(master, &timer->open_list_head, open_list) {
			err = check_matching_master_slave(master, slave);
			if (err != 0) /* match found or error */
				goto out;
		}
	}
 out:
	return err < 0 ? err : 0;
}

/*
 * look for slave instances matching with the slave id of the given master.
 * when found, relink the open_link of slaves.
 *
 * call this with register_mutex down.
 */
static int snd_timer_check_master(struct snd_timer_instance *master)
{
	struct snd_timer_instance *slave, *tmp;
	int err = 0;

	/* check all pending slaves */
	list_for_each_entry_safe(slave, tmp, &snd_timer_slave_list, open_list) {
		err = check_matching_master_slave(master, slave);
		if (err < 0)
			break;
	}
	return err < 0 ? err : 0;
}

static void snd_timer_close_locked(struct snd_timer_instance *timeri,
				   struct device **card_devp_to_put);

/*
 * open a timer instance
 * when opening a master, the slave id must be here given.
 */
int snd_timer_open(struct snd_timer_instance *timeri,
		   struct snd_timer_id *tid,
		   unsigned int slave_id)
{
	struct snd_timer *timer;
	struct device *card_dev_to_put = NULL;
	int err;

	mutex_lock(&register_mutex);
	if (tid->dev_class == SNDRV_TIMER_CLASS_SLAVE) {
		/* open a slave instance */
		if (tid->dev_sclass <= SNDRV_TIMER_SCLASS_NONE ||
		    tid->dev_sclass > SNDRV_TIMER_SCLASS_OSS_SEQUENCER) {
			pr_debug("ALSA: timer: invalid slave class %i\n",
				 tid->dev_sclass);
			err = -EINVAL;
			goto unlock;
		}
		if (num_slaves >= MAX_SLAVE_INSTANCES) {
			err = -EBUSY;
			goto unlock;
		}
		timeri->slave_class = tid->dev_sclass;
		timeri->slave_id = tid->device;
		timeri->flags |= SNDRV_TIMER_IFLG_SLAVE;
		list_add_tail(&timeri->open_list, &snd_timer_slave_list);
		num_slaves++;
		err = snd_timer_check_slave(timeri);
		goto list_added;
	}

	/* open a master instance */
	timer = snd_timer_find(tid);
#ifdef CONFIG_MODULES
	if (!timer) {
		mutex_unlock(&register_mutex);
		snd_timer_request(tid);
		mutex_lock(&register_mutex);
		timer = snd_timer_find(tid);
	}
#endif
	if (!timer) {
		err = -ENODEV;
		goto unlock;
	}
	if (!list_empty(&timer->open_list_head)) {
		struct snd_timer_instance *t =
			list_entry(timer->open_list_head.next,
				    struct snd_timer_instance, open_list);
		if (t->flags & SNDRV_TIMER_IFLG_EXCLUSIVE) {
			err = -EBUSY;
			goto unlock;
		}
	}
	if (timer->num_instances >= timer->max_instances) {
		err = -EBUSY;
		goto unlock;
	}
	if (!try_module_get(timer->module)) {
		err = -EBUSY;
		goto unlock;
	}
	/* take a card refcount for safe disconnection */
	if (timer->card) {
		get_device(&timer->card->card_dev);
		card_dev_to_put = &timer->card->card_dev;
	}

	if (list_empty(&timer->open_list_head) && timer->hw.open) {
		err = timer->hw.open(timer);
		if (err) {
			module_put(timer->module);
			goto unlock;
		}
	}

	timeri->timer = timer;
	timeri->slave_class = tid->dev_sclass;
	timeri->slave_id = slave_id;

	list_add_tail(&timeri->open_list, &timer->open_list_head);
	timer->num_instances++;
	err = snd_timer_check_master(timeri);
list_added:
	if (err < 0)
		snd_timer_close_locked(timeri, &card_dev_to_put);

 unlock:
	mutex_unlock(&register_mutex);
	/* put_device() is called after unlock for avoiding deadlock */
	if (err < 0 && card_dev_to_put)
		put_device(card_dev_to_put);
	return err;
}
EXPORT_SYMBOL(snd_timer_open);

/*
 * close a timer instance
 * call this with register_mutex down.
 */
static void snd_timer_close_locked(struct snd_timer_instance *timeri,
				   struct device **card_devp_to_put)
{
	struct snd_timer *timer = timeri->timer;
	struct snd_timer_instance *slave, *tmp;

	if (timer) {
		spin_lock_irq(&timer->lock);
		timeri->flags |= SNDRV_TIMER_IFLG_DEAD;
		spin_unlock_irq(&timer->lock);
	}

	if (!list_empty(&timeri->open_list)) {
		list_del_init(&timeri->open_list);
		if (timeri->flags & SNDRV_TIMER_IFLG_SLAVE)
			num_slaves--;
	}

	/* force to stop the timer */
	snd_timer_stop(timeri);

	if (timer) {
		timer->num_instances--;
		/* wait, until the active callback is finished */
		spin_lock_irq(&timer->lock);
		while (timeri->flags & SNDRV_TIMER_IFLG_CALLBACK) {
			spin_unlock_irq(&timer->lock);
			udelay(10);
			spin_lock_irq(&timer->lock);
		}
		spin_unlock_irq(&timer->lock);

		/* remove slave links */
		spin_lock_irq(&slave_active_lock);
		spin_lock(&timer->lock);
		timeri->timer = NULL;
		list_for_each_entry_safe(slave, tmp, &timeri->slave_list_head,
					 open_list) {
			list_move_tail(&slave->open_list, &snd_timer_slave_list);
			timer->num_instances--;
			slave->master = NULL;
			slave->timer = NULL;
			list_del_init(&slave->ack_list);
			list_del_init(&slave->active_list);
		}
		spin_unlock(&timer->lock);
		spin_unlock_irq(&slave_active_lock);

		/* slave doesn't need to release timer resources below */
		if (timeri->flags & SNDRV_TIMER_IFLG_SLAVE)
			timer = NULL;
	}

	if (timer) {
		if (list_empty(&timer->open_list_head) && timer->hw.close)
			timer->hw.close(timer);
		/* release a card refcount for safe disconnection */
		if (timer->card)
			*card_devp_to_put = &timer->card->card_dev;
		module_put(timer->module);
	}
}

/*
 * close a timer instance
 */
void snd_timer_close(struct snd_timer_instance *timeri)
{
	struct device *card_dev_to_put = NULL;

	if (snd_BUG_ON(!timeri))
		return;

	mutex_lock(&register_mutex);
	snd_timer_close_locked(timeri, &card_dev_to_put);
	mutex_unlock(&register_mutex);
	/* put_device() is called after unlock for avoiding deadlock */
	if (card_dev_to_put)
		put_device(card_dev_to_put);
}
EXPORT_SYMBOL(snd_timer_close);

static unsigned long snd_timer_hw_resolution(struct snd_timer *timer)
{
	if (timer->hw.c_resolution)
		return timer->hw.c_resolution(timer);
	else
		return timer->hw.resolution;
}

unsigned long snd_timer_resolution(struct snd_timer_instance *timeri)
{
	struct snd_timer * timer;
	unsigned long ret = 0;
	unsigned long flags;

	if (timeri == NULL)
		return 0;
	timer = timeri->timer;
	if (timer) {
		spin_lock_irqsave(&timer->lock, flags);
		ret = snd_timer_hw_resolution(timer);
		spin_unlock_irqrestore(&timer->lock, flags);
	}
	return ret;
}
EXPORT_SYMBOL(snd_timer_resolution);

static void snd_timer_notify1(struct snd_timer_instance *ti, int event)
{
	struct snd_timer *timer = ti->timer;
	unsigned long resolution = 0;
	struct snd_timer_instance *ts;
	struct timespec64 tstamp;

	if (timer_tstamp_monotonic)
		ktime_get_ts64(&tstamp);
	else
		ktime_get_real_ts64(&tstamp);
	if (snd_BUG_ON(event < SNDRV_TIMER_EVENT_START ||
		       event > SNDRV_TIMER_EVENT_PAUSE))
		return;
	if (timer &&
	    (event == SNDRV_TIMER_EVENT_START ||
	     event == SNDRV_TIMER_EVENT_CONTINUE))
		resolution = snd_timer_hw_resolution(timer);
	if (ti->ccallback)
		ti->ccallback(ti, event, &tstamp, resolution);
	if (ti->flags & SNDRV_TIMER_IFLG_SLAVE)
		return;
	if (timer == NULL)
		return;
	if (timer->hw.flags & SNDRV_TIMER_HW_SLAVE)
		return;
	event += 10; /* convert to SNDRV_TIMER_EVENT_MXXX */
	list_for_each_entry(ts, &ti->slave_active_head, active_list)
		if (ts->ccallback)
			ts->ccallback(ts, event, &tstamp, resolution);
}

/* start/continue a master timer */
static int snd_timer_start1(struct snd_timer_instance *timeri,
			    bool start, unsigned long ticks)
{
	struct snd_timer *timer;
	int result;
	unsigned long flags;

	timer = timeri->timer;
	if (!timer)
		return -EINVAL;

	spin_lock_irqsave(&timer->lock, flags);
	if (timeri->flags & SNDRV_TIMER_IFLG_DEAD) {
		result = -EINVAL;
		goto unlock;
	}
	if (timer->card && timer->card->shutdown) {
		result = -ENODEV;
		goto unlock;
	}
	if (timeri->flags & (SNDRV_TIMER_IFLG_RUNNING |
			     SNDRV_TIMER_IFLG_START)) {
		result = -EBUSY;
		goto unlock;
	}

	/* check the actual time for the start tick;
	 * bail out as error if it's way too low (< 100us)
	 */
<<<<<<< HEAD
	if (start) {
=======
	if (start && !(timer->hw.flags & SNDRV_TIMER_HW_SLAVE)) {
>>>>>>> 82cc63dc
		if ((u64)snd_timer_hw_resolution(timer) * ticks < 100000) {
			result = -EINVAL;
			goto unlock;
		}
	}

	if (start)
		timeri->ticks = timeri->cticks = ticks;
	else if (!timeri->cticks)
		timeri->cticks = 1;
	timeri->pticks = 0;

	list_move_tail(&timeri->active_list, &timer->active_list_head);
	if (timer->running) {
		if (timer->hw.flags & SNDRV_TIMER_HW_SLAVE)
			goto __start_now;
		timer->flags |= SNDRV_TIMER_FLG_RESCHED;
		timeri->flags |= SNDRV_TIMER_IFLG_START;
		result = 1; /* delayed start */
	} else {
		if (start)
			timer->sticks = ticks;
		timer->hw.start(timer);
	      __start_now:
		timer->running++;
		timeri->flags |= SNDRV_TIMER_IFLG_RUNNING;
		result = 0;
	}
	snd_timer_notify1(timeri, start ? SNDRV_TIMER_EVENT_START :
			  SNDRV_TIMER_EVENT_CONTINUE);
 unlock:
	spin_unlock_irqrestore(&timer->lock, flags);
	return result;
}

/* start/continue a slave timer */
static int snd_timer_start_slave(struct snd_timer_instance *timeri,
				 bool start)
{
	unsigned long flags;
	int err;

	spin_lock_irqsave(&slave_active_lock, flags);
	if (timeri->flags & SNDRV_TIMER_IFLG_DEAD) {
		err = -EINVAL;
		goto unlock;
	}
	if (timeri->flags & SNDRV_TIMER_IFLG_RUNNING) {
		err = -EBUSY;
		goto unlock;
	}
	timeri->flags |= SNDRV_TIMER_IFLG_RUNNING;
	if (timeri->master && timeri->timer) {
		spin_lock(&timeri->timer->lock);
		list_add_tail(&timeri->active_list,
			      &timeri->master->slave_active_head);
		snd_timer_notify1(timeri, start ? SNDRV_TIMER_EVENT_START :
				  SNDRV_TIMER_EVENT_CONTINUE);
		spin_unlock(&timeri->timer->lock);
	}
	err = 1; /* delayed start */
 unlock:
	spin_unlock_irqrestore(&slave_active_lock, flags);
	return err;
}

/* stop/pause a master timer */
static int snd_timer_stop1(struct snd_timer_instance *timeri, bool stop)
{
	struct snd_timer *timer;
	int result = 0;
	unsigned long flags;

	timer = timeri->timer;
	if (!timer)
		return -EINVAL;
	spin_lock_irqsave(&timer->lock, flags);
	list_del_init(&timeri->ack_list);
	list_del_init(&timeri->active_list);
	if (!(timeri->flags & (SNDRV_TIMER_IFLG_RUNNING |
			       SNDRV_TIMER_IFLG_START))) {
		result = -EBUSY;
		goto unlock;
	}
	if (timer->card && timer->card->shutdown)
		goto unlock;
	if (stop) {
		timeri->cticks = timeri->ticks;
		timeri->pticks = 0;
	}
	if ((timeri->flags & SNDRV_TIMER_IFLG_RUNNING) &&
	    !(--timer->running)) {
		timer->hw.stop(timer);
		if (timer->flags & SNDRV_TIMER_FLG_RESCHED) {
			timer->flags &= ~SNDRV_TIMER_FLG_RESCHED;
			snd_timer_reschedule(timer, 0);
			if (timer->flags & SNDRV_TIMER_FLG_CHANGE) {
				timer->flags &= ~SNDRV_TIMER_FLG_CHANGE;
				timer->hw.start(timer);
			}
		}
	}
	timeri->flags &= ~(SNDRV_TIMER_IFLG_RUNNING | SNDRV_TIMER_IFLG_START);
	if (stop)
		timeri->flags &= ~SNDRV_TIMER_IFLG_PAUSED;
	else
		timeri->flags |= SNDRV_TIMER_IFLG_PAUSED;
	snd_timer_notify1(timeri, stop ? SNDRV_TIMER_EVENT_STOP :
			  SNDRV_TIMER_EVENT_PAUSE);
 unlock:
	spin_unlock_irqrestore(&timer->lock, flags);
	return result;
}

/* stop/pause a slave timer */
static int snd_timer_stop_slave(struct snd_timer_instance *timeri, bool stop)
{
	unsigned long flags;
	bool running;

	spin_lock_irqsave(&slave_active_lock, flags);
	running = timeri->flags & SNDRV_TIMER_IFLG_RUNNING;
	timeri->flags &= ~SNDRV_TIMER_IFLG_RUNNING;
	if (timeri->timer) {
		spin_lock(&timeri->timer->lock);
		list_del_init(&timeri->ack_list);
		list_del_init(&timeri->active_list);
		if (running)
			snd_timer_notify1(timeri, stop ? SNDRV_TIMER_EVENT_STOP :
					  SNDRV_TIMER_EVENT_PAUSE);
		spin_unlock(&timeri->timer->lock);
	}
	spin_unlock_irqrestore(&slave_active_lock, flags);
	return running ? 0 : -EBUSY;
}

/*
 *  start the timer instance
 */
int snd_timer_start(struct snd_timer_instance *timeri, unsigned int ticks)
{
	if (timeri == NULL || ticks < 1)
		return -EINVAL;
	if (timeri->flags & SNDRV_TIMER_IFLG_SLAVE)
		return snd_timer_start_slave(timeri, true);
	else
		return snd_timer_start1(timeri, true, ticks);
}
EXPORT_SYMBOL(snd_timer_start);

/*
 * stop the timer instance.
 *
 * do not call this from the timer callback!
 */
int snd_timer_stop(struct snd_timer_instance *timeri)
{
	if (timeri->flags & SNDRV_TIMER_IFLG_SLAVE)
		return snd_timer_stop_slave(timeri, true);
	else
		return snd_timer_stop1(timeri, true);
}
EXPORT_SYMBOL(snd_timer_stop);

/*
 * start again..  the tick is kept.
 */
int snd_timer_continue(struct snd_timer_instance *timeri)
{
	/* timer can continue only after pause */
	if (!(timeri->flags & SNDRV_TIMER_IFLG_PAUSED))
		return -EINVAL;

	if (timeri->flags & SNDRV_TIMER_IFLG_SLAVE)
		return snd_timer_start_slave(timeri, false);
	else
		return snd_timer_start1(timeri, false, 0);
}
EXPORT_SYMBOL(snd_timer_continue);

/*
 * pause.. remember the ticks left
 */
int snd_timer_pause(struct snd_timer_instance * timeri)
{
	if (timeri->flags & SNDRV_TIMER_IFLG_SLAVE)
		return snd_timer_stop_slave(timeri, false);
	else
		return snd_timer_stop1(timeri, false);
}
EXPORT_SYMBOL(snd_timer_pause);

/*
 * reschedule the timer
 *
 * start pending instances and check the scheduling ticks.
 * when the scheduling ticks is changed set CHANGE flag to reprogram the timer.
 */
static void snd_timer_reschedule(struct snd_timer * timer, unsigned long ticks_left)
{
	struct snd_timer_instance *ti;
	unsigned long ticks = ~0UL;

	list_for_each_entry(ti, &timer->active_list_head, active_list) {
		if (ti->flags & SNDRV_TIMER_IFLG_START) {
			ti->flags &= ~SNDRV_TIMER_IFLG_START;
			ti->flags |= SNDRV_TIMER_IFLG_RUNNING;
			timer->running++;
		}
		if (ti->flags & SNDRV_TIMER_IFLG_RUNNING) {
			if (ticks > ti->cticks)
				ticks = ti->cticks;
		}
	}
	if (ticks == ~0UL) {
		timer->flags &= ~SNDRV_TIMER_FLG_RESCHED;
		return;
	}
	if (ticks > timer->hw.ticks)
		ticks = timer->hw.ticks;
	if (ticks_left != ticks)
		timer->flags |= SNDRV_TIMER_FLG_CHANGE;
	timer->sticks = ticks;
}

/* call callbacks in timer ack list */
static void snd_timer_process_callbacks(struct snd_timer *timer,
					struct list_head *head)
{
	struct snd_timer_instance *ti;
	unsigned long resolution, ticks;

	while (!list_empty(head)) {
		ti = list_first_entry(head, struct snd_timer_instance,
				      ack_list);

		/* remove from ack_list and make empty */
		list_del_init(&ti->ack_list);

		if (!(ti->flags & SNDRV_TIMER_IFLG_DEAD)) {
			ticks = ti->pticks;
			ti->pticks = 0;
			resolution = ti->resolution;
			ti->flags |= SNDRV_TIMER_IFLG_CALLBACK;
			spin_unlock(&timer->lock);
			if (ti->callback)
				ti->callback(ti, resolution, ticks);
			spin_lock(&timer->lock);
			ti->flags &= ~SNDRV_TIMER_IFLG_CALLBACK;
		}
	}
}

/* clear pending instances from ack list */
static void snd_timer_clear_callbacks(struct snd_timer *timer,
				      struct list_head *head)
{
	unsigned long flags;

	spin_lock_irqsave(&timer->lock, flags);
	while (!list_empty(head))
		list_del_init(head->next);
	spin_unlock_irqrestore(&timer->lock, flags);
}

/*
 * timer work
 *
 */
static void snd_timer_work(struct work_struct *work)
{
	struct snd_timer *timer = container_of(work, struct snd_timer, task_work);
	unsigned long flags;

	if (timer->card && timer->card->shutdown) {
		snd_timer_clear_callbacks(timer, &timer->sack_list_head);
		return;
	}

	spin_lock_irqsave(&timer->lock, flags);
	snd_timer_process_callbacks(timer, &timer->sack_list_head);
	spin_unlock_irqrestore(&timer->lock, flags);
}

/*
 * timer interrupt
 *
 * ticks_left is usually equal to timer->sticks.
 *
 */
void snd_timer_interrupt(struct snd_timer * timer, unsigned long ticks_left)
{
	struct snd_timer_instance *ti, *ts, *tmp;
	unsigned long resolution;
	struct list_head *ack_list_head;
	unsigned long flags;
	bool use_work = false;

	if (timer == NULL)
		return;

	if (timer->card && timer->card->shutdown) {
		snd_timer_clear_callbacks(timer, &timer->ack_list_head);
		return;
	}

	spin_lock_irqsave(&timer->lock, flags);

	/* remember the current resolution */
	resolution = snd_timer_hw_resolution(timer);

	/* loop for all active instances
	 * Here we cannot use list_for_each_entry because the active_list of a
	 * processed instance is relinked to done_list_head before the callback
	 * is called.
	 */
	list_for_each_entry_safe(ti, tmp, &timer->active_list_head,
				 active_list) {
		if (ti->flags & SNDRV_TIMER_IFLG_DEAD)
			continue;
		if (!(ti->flags & SNDRV_TIMER_IFLG_RUNNING))
			continue;
		ti->pticks += ticks_left;
		ti->resolution = resolution;
		if (ti->cticks < ticks_left)
			ti->cticks = 0;
		else
			ti->cticks -= ticks_left;
		if (ti->cticks) /* not expired */
			continue;
		if (ti->flags & SNDRV_TIMER_IFLG_AUTO) {
			ti->cticks = ti->ticks;
		} else {
			ti->flags &= ~SNDRV_TIMER_IFLG_RUNNING;
			--timer->running;
			list_del_init(&ti->active_list);
		}
		if ((timer->hw.flags & SNDRV_TIMER_HW_WORK) ||
		    (ti->flags & SNDRV_TIMER_IFLG_FAST))
			ack_list_head = &timer->ack_list_head;
		else
			ack_list_head = &timer->sack_list_head;
		if (list_empty(&ti->ack_list))
			list_add_tail(&ti->ack_list, ack_list_head);
		list_for_each_entry(ts, &ti->slave_active_head, active_list) {
			ts->pticks = ti->pticks;
			ts->resolution = resolution;
			if (list_empty(&ts->ack_list))
				list_add_tail(&ts->ack_list, ack_list_head);
		}
	}
	if (timer->flags & SNDRV_TIMER_FLG_RESCHED)
		snd_timer_reschedule(timer, timer->sticks);
	if (timer->running) {
		if (timer->hw.flags & SNDRV_TIMER_HW_STOP) {
			timer->hw.stop(timer);
			timer->flags |= SNDRV_TIMER_FLG_CHANGE;
		}
		if (!(timer->hw.flags & SNDRV_TIMER_HW_AUTO) ||
		    (timer->flags & SNDRV_TIMER_FLG_CHANGE)) {
			/* restart timer */
			timer->flags &= ~SNDRV_TIMER_FLG_CHANGE;
			timer->hw.start(timer);
		}
	} else {
		timer->hw.stop(timer);
	}

	/* now process all fast callbacks */
	snd_timer_process_callbacks(timer, &timer->ack_list_head);

	/* do we have any slow callbacks? */
	use_work = !list_empty(&timer->sack_list_head);
	spin_unlock_irqrestore(&timer->lock, flags);

	if (use_work)
		queue_work(system_highpri_wq, &timer->task_work);
}
EXPORT_SYMBOL(snd_timer_interrupt);

/*

 */

int snd_timer_new(struct snd_card *card, char *id, struct snd_timer_id *tid,
		  struct snd_timer **rtimer)
{
	struct snd_timer *timer;
	int err;
	static const struct snd_device_ops ops = {
		.dev_free = snd_timer_dev_free,
		.dev_register = snd_timer_dev_register,
		.dev_disconnect = snd_timer_dev_disconnect,
	};

	if (snd_BUG_ON(!tid))
		return -EINVAL;
	if (tid->dev_class == SNDRV_TIMER_CLASS_CARD ||
	    tid->dev_class == SNDRV_TIMER_CLASS_PCM) {
		if (WARN_ON(!card))
			return -EINVAL;
	}
	if (rtimer)
		*rtimer = NULL;
	timer = kzalloc(sizeof(*timer), GFP_KERNEL);
	if (!timer)
		return -ENOMEM;
	timer->tmr_class = tid->dev_class;
	timer->card = card;
	timer->tmr_device = tid->device;
	timer->tmr_subdevice = tid->subdevice;
	if (id)
		strscpy(timer->id, id, sizeof(timer->id));
	timer->sticks = 1;
	INIT_LIST_HEAD(&timer->device_list);
	INIT_LIST_HEAD(&timer->open_list_head);
	INIT_LIST_HEAD(&timer->active_list_head);
	INIT_LIST_HEAD(&timer->ack_list_head);
	INIT_LIST_HEAD(&timer->sack_list_head);
	spin_lock_init(&timer->lock);
	INIT_WORK(&timer->task_work, snd_timer_work);
	timer->max_instances = 1000; /* default limit per timer */
	if (card != NULL) {
		timer->module = card->module;
		err = snd_device_new(card, SNDRV_DEV_TIMER, timer, &ops);
		if (err < 0) {
			snd_timer_free(timer);
			return err;
		}
	}
	if (rtimer)
		*rtimer = timer;
	return 0;
}
EXPORT_SYMBOL(snd_timer_new);

static int snd_timer_free(struct snd_timer *timer)
{
	if (!timer)
		return 0;

	mutex_lock(&register_mutex);
	if (! list_empty(&timer->open_list_head)) {
		struct list_head *p, *n;
		struct snd_timer_instance *ti;
		pr_warn("ALSA: timer %p is busy?\n", timer);
		list_for_each_safe(p, n, &timer->open_list_head) {
			list_del_init(p);
			ti = list_entry(p, struct snd_timer_instance, open_list);
			ti->timer = NULL;
		}
	}
	list_del(&timer->device_list);
	mutex_unlock(&register_mutex);

	if (timer->private_free)
		timer->private_free(timer);
	kfree(timer);
	return 0;
}

static int snd_timer_dev_free(struct snd_device *device)
{
	struct snd_timer *timer = device->device_data;
	return snd_timer_free(timer);
}

static int snd_timer_dev_register(struct snd_device *dev)
{
	struct snd_timer *timer = dev->device_data;
	struct snd_timer *timer1;

	if (snd_BUG_ON(!timer || !timer->hw.start || !timer->hw.stop))
		return -ENXIO;
	if (!(timer->hw.flags & SNDRV_TIMER_HW_SLAVE) &&
	    !timer->hw.resolution && timer->hw.c_resolution == NULL)
	    	return -EINVAL;

	mutex_lock(&register_mutex);
	list_for_each_entry(timer1, &snd_timer_list, device_list) {
		if (timer1->tmr_class > timer->tmr_class)
			break;
		if (timer1->tmr_class < timer->tmr_class)
			continue;
		if (timer1->card && timer->card) {
			if (timer1->card->number > timer->card->number)
				break;
			if (timer1->card->number < timer->card->number)
				continue;
		}
		if (timer1->tmr_device > timer->tmr_device)
			break;
		if (timer1->tmr_device < timer->tmr_device)
			continue;
		if (timer1->tmr_subdevice > timer->tmr_subdevice)
			break;
		if (timer1->tmr_subdevice < timer->tmr_subdevice)
			continue;
		/* conflicts.. */
		mutex_unlock(&register_mutex);
		return -EBUSY;
	}
	list_add_tail(&timer->device_list, &timer1->device_list);
	mutex_unlock(&register_mutex);
	return 0;
}

static int snd_timer_dev_disconnect(struct snd_device *device)
{
	struct snd_timer *timer = device->device_data;
	struct snd_timer_instance *ti;

	mutex_lock(&register_mutex);
	list_del_init(&timer->device_list);
	/* wake up pending sleepers */
	list_for_each_entry(ti, &timer->open_list_head, open_list) {
		if (ti->disconnect)
			ti->disconnect(ti);
	}
	mutex_unlock(&register_mutex);
	return 0;
}

void snd_timer_notify(struct snd_timer *timer, int event, struct timespec64 *tstamp)
{
	unsigned long flags;
	unsigned long resolution = 0;
	struct snd_timer_instance *ti, *ts;

	if (timer->card && timer->card->shutdown)
		return;
	if (! (timer->hw.flags & SNDRV_TIMER_HW_SLAVE))
		return;
	if (snd_BUG_ON(event < SNDRV_TIMER_EVENT_MSTART ||
		       event > SNDRV_TIMER_EVENT_MRESUME))
		return;
	spin_lock_irqsave(&timer->lock, flags);
	if (event == SNDRV_TIMER_EVENT_MSTART ||
	    event == SNDRV_TIMER_EVENT_MCONTINUE ||
	    event == SNDRV_TIMER_EVENT_MRESUME)
		resolution = snd_timer_hw_resolution(timer);
	list_for_each_entry(ti, &timer->active_list_head, active_list) {
		if (ti->ccallback)
			ti->ccallback(ti, event, tstamp, resolution);
		list_for_each_entry(ts, &ti->slave_active_head, active_list)
			if (ts->ccallback)
				ts->ccallback(ts, event, tstamp, resolution);
	}
	spin_unlock_irqrestore(&timer->lock, flags);
}
EXPORT_SYMBOL(snd_timer_notify);

/*
 * exported functions for global timers
 */
int snd_timer_global_new(char *id, int device, struct snd_timer **rtimer)
{
	struct snd_timer_id tid;

	tid.dev_class = SNDRV_TIMER_CLASS_GLOBAL;
	tid.dev_sclass = SNDRV_TIMER_SCLASS_NONE;
	tid.card = -1;
	tid.device = device;
	tid.subdevice = 0;
	return snd_timer_new(NULL, id, &tid, rtimer);
}
EXPORT_SYMBOL(snd_timer_global_new);

int snd_timer_global_free(struct snd_timer *timer)
{
	return snd_timer_free(timer);
}
EXPORT_SYMBOL(snd_timer_global_free);

int snd_timer_global_register(struct snd_timer *timer)
{
	struct snd_device dev;

	memset(&dev, 0, sizeof(dev));
	dev.device_data = timer;
	return snd_timer_dev_register(&dev);
}
EXPORT_SYMBOL(snd_timer_global_register);

/*
 *  System timer
 */

struct snd_timer_system_private {
	struct timer_list tlist;
	struct snd_timer *snd_timer;
	unsigned long last_expires;
	unsigned long last_jiffies;
	unsigned long correction;
};

static void snd_timer_s_function(struct timer_list *t)
{
	struct snd_timer_system_private *priv = from_timer(priv, t,
								tlist);
	struct snd_timer *timer = priv->snd_timer;
	unsigned long jiff = jiffies;
	if (time_after(jiff, priv->last_expires))
		priv->correction += (long)jiff - (long)priv->last_expires;
	snd_timer_interrupt(timer, (long)jiff - (long)priv->last_jiffies);
}

static int snd_timer_s_start(struct snd_timer * timer)
{
	struct snd_timer_system_private *priv;
	unsigned long njiff;

	priv = (struct snd_timer_system_private *) timer->private_data;
	njiff = (priv->last_jiffies = jiffies);
	if (priv->correction > timer->sticks - 1) {
		priv->correction -= timer->sticks - 1;
		njiff++;
	} else {
		njiff += timer->sticks - priv->correction;
		priv->correction = 0;
	}
	priv->last_expires = njiff;
	mod_timer(&priv->tlist, njiff);
	return 0;
}

static int snd_timer_s_stop(struct snd_timer * timer)
{
	struct snd_timer_system_private *priv;
	unsigned long jiff;

	priv = (struct snd_timer_system_private *) timer->private_data;
	del_timer(&priv->tlist);
	jiff = jiffies;
	if (time_before(jiff, priv->last_expires))
		timer->sticks = priv->last_expires - jiff;
	else
		timer->sticks = 1;
	priv->correction = 0;
	return 0;
}

static int snd_timer_s_close(struct snd_timer *timer)
{
	struct snd_timer_system_private *priv;

	priv = (struct snd_timer_system_private *)timer->private_data;
	del_timer_sync(&priv->tlist);
	return 0;
}

static const struct snd_timer_hardware snd_timer_system =
{
	.flags =	SNDRV_TIMER_HW_FIRST | SNDRV_TIMER_HW_WORK,
	.resolution =	1000000000L / HZ,
	.ticks =	10000000L,
	.close =	snd_timer_s_close,
	.start =	snd_timer_s_start,
	.stop =		snd_timer_s_stop
};

static void snd_timer_free_system(struct snd_timer *timer)
{
	kfree(timer->private_data);
}

static int snd_timer_register_system(void)
{
	struct snd_timer *timer;
	struct snd_timer_system_private *priv;
	int err;

	err = snd_timer_global_new("system", SNDRV_TIMER_GLOBAL_SYSTEM, &timer);
	if (err < 0)
		return err;
	strcpy(timer->name, "system timer");
	timer->hw = snd_timer_system;
	priv = kzalloc(sizeof(*priv), GFP_KERNEL);
	if (priv == NULL) {
		snd_timer_free(timer);
		return -ENOMEM;
	}
	priv->snd_timer = timer;
	timer_setup(&priv->tlist, snd_timer_s_function, 0);
	timer->private_data = priv;
	timer->private_free = snd_timer_free_system;
	return snd_timer_global_register(timer);
}

#ifdef CONFIG_SND_PROC_FS
/*
 *  Info interface
 */

static void snd_timer_proc_read(struct snd_info_entry *entry,
				struct snd_info_buffer *buffer)
{
	struct snd_timer *timer;
	struct snd_timer_instance *ti;
	unsigned long resolution;

	mutex_lock(&register_mutex);
	list_for_each_entry(timer, &snd_timer_list, device_list) {
		if (timer->card && timer->card->shutdown)
			continue;
		switch (timer->tmr_class) {
		case SNDRV_TIMER_CLASS_GLOBAL:
			snd_iprintf(buffer, "G%i: ", timer->tmr_device);
			break;
		case SNDRV_TIMER_CLASS_CARD:
			snd_iprintf(buffer, "C%i-%i: ",
				    timer->card->number, timer->tmr_device);
			break;
		case SNDRV_TIMER_CLASS_PCM:
			snd_iprintf(buffer, "P%i-%i-%i: ", timer->card->number,
				    timer->tmr_device, timer->tmr_subdevice);
			break;
		default:
			snd_iprintf(buffer, "?%i-%i-%i-%i: ", timer->tmr_class,
				    timer->card ? timer->card->number : -1,
				    timer->tmr_device, timer->tmr_subdevice);
		}
		snd_iprintf(buffer, "%s :", timer->name);
		spin_lock_irq(&timer->lock);
		resolution = snd_timer_hw_resolution(timer);
		spin_unlock_irq(&timer->lock);
		if (resolution)
			snd_iprintf(buffer, " %lu.%03luus (%lu ticks)",
				    resolution / 1000,
				    resolution % 1000,
				    timer->hw.ticks);
		if (timer->hw.flags & SNDRV_TIMER_HW_SLAVE)
			snd_iprintf(buffer, " SLAVE");
		snd_iprintf(buffer, "\n");
		list_for_each_entry(ti, &timer->open_list_head, open_list)
			snd_iprintf(buffer, "  Client %s : %s\n",
				    ti->owner ? ti->owner : "unknown",
				    (ti->flags & (SNDRV_TIMER_IFLG_START |
						  SNDRV_TIMER_IFLG_RUNNING))
				    ? "running" : "stopped");
	}
	mutex_unlock(&register_mutex);
}

static struct snd_info_entry *snd_timer_proc_entry;

static void __init snd_timer_proc_init(void)
{
	struct snd_info_entry *entry;

	entry = snd_info_create_module_entry(THIS_MODULE, "timers", NULL);
	if (entry != NULL) {
		entry->c.text.read = snd_timer_proc_read;
		if (snd_info_register(entry) < 0) {
			snd_info_free_entry(entry);
			entry = NULL;
		}
	}
	snd_timer_proc_entry = entry;
}

static void __exit snd_timer_proc_done(void)
{
	snd_info_free_entry(snd_timer_proc_entry);
}
#else /* !CONFIG_SND_PROC_FS */
#define snd_timer_proc_init()
#define snd_timer_proc_done()
#endif

/*
 *  USER SPACE interface
 */

static void snd_timer_user_interrupt(struct snd_timer_instance *timeri,
				     unsigned long resolution,
				     unsigned long ticks)
{
	struct snd_timer_user *tu = timeri->callback_data;
	struct snd_timer_read *r;
	int prev;

	spin_lock(&tu->qlock);
	if (tu->qused > 0) {
		prev = tu->qtail == 0 ? tu->queue_size - 1 : tu->qtail - 1;
		r = &tu->queue[prev];
		if (r->resolution == resolution) {
			r->ticks += ticks;
			goto __wake;
		}
	}
	if (tu->qused >= tu->queue_size) {
		tu->overrun++;
	} else {
		r = &tu->queue[tu->qtail++];
		tu->qtail %= tu->queue_size;
		r->resolution = resolution;
		r->ticks = ticks;
		tu->qused++;
	}
      __wake:
	spin_unlock(&tu->qlock);
	snd_kill_fasync(tu->fasync, SIGIO, POLL_IN);
	wake_up(&tu->qchange_sleep);
}

static void snd_timer_user_append_to_tqueue(struct snd_timer_user *tu,
					    struct snd_timer_tread64 *tread)
{
	if (tu->qused >= tu->queue_size) {
		tu->overrun++;
	} else {
		memcpy(&tu->tqueue[tu->qtail++], tread, sizeof(*tread));
		tu->qtail %= tu->queue_size;
		tu->qused++;
	}
}

static void snd_timer_user_ccallback(struct snd_timer_instance *timeri,
				     int event,
				     struct timespec64 *tstamp,
				     unsigned long resolution)
{
	struct snd_timer_user *tu = timeri->callback_data;
	struct snd_timer_tread64 r1;
	unsigned long flags;

	if (event >= SNDRV_TIMER_EVENT_START &&
	    event <= SNDRV_TIMER_EVENT_PAUSE)
		tu->tstamp = *tstamp;
	if ((tu->filter & (1 << event)) == 0 || !tu->tread)
		return;
	memset(&r1, 0, sizeof(r1));
	r1.event = event;
	r1.tstamp_sec = tstamp->tv_sec;
	r1.tstamp_nsec = tstamp->tv_nsec;
	r1.val = resolution;
	spin_lock_irqsave(&tu->qlock, flags);
	snd_timer_user_append_to_tqueue(tu, &r1);
	spin_unlock_irqrestore(&tu->qlock, flags);
	snd_kill_fasync(tu->fasync, SIGIO, POLL_IN);
	wake_up(&tu->qchange_sleep);
}

static void snd_timer_user_disconnect(struct snd_timer_instance *timeri)
{
	struct snd_timer_user *tu = timeri->callback_data;

	tu->disconnected = true;
	wake_up(&tu->qchange_sleep);
}

static void snd_timer_user_tinterrupt(struct snd_timer_instance *timeri,
				      unsigned long resolution,
				      unsigned long ticks)
{
	struct snd_timer_user *tu = timeri->callback_data;
	struct snd_timer_tread64 *r, r1;
	struct timespec64 tstamp;
	int prev, append = 0;

	memset(&r1, 0, sizeof(r1));
	memset(&tstamp, 0, sizeof(tstamp));
	spin_lock(&tu->qlock);
	if ((tu->filter & ((1 << SNDRV_TIMER_EVENT_RESOLUTION) |
			   (1 << SNDRV_TIMER_EVENT_TICK))) == 0) {
		spin_unlock(&tu->qlock);
		return;
	}
	if (tu->last_resolution != resolution || ticks > 0) {
		if (timer_tstamp_monotonic)
			ktime_get_ts64(&tstamp);
		else
			ktime_get_real_ts64(&tstamp);
	}
	if ((tu->filter & (1 << SNDRV_TIMER_EVENT_RESOLUTION)) &&
	    tu->last_resolution != resolution) {
		r1.event = SNDRV_TIMER_EVENT_RESOLUTION;
		r1.tstamp_sec = tstamp.tv_sec;
		r1.tstamp_nsec = tstamp.tv_nsec;
		r1.val = resolution;
		snd_timer_user_append_to_tqueue(tu, &r1);
		tu->last_resolution = resolution;
		append++;
	}
	if ((tu->filter & (1 << SNDRV_TIMER_EVENT_TICK)) == 0)
		goto __wake;
	if (ticks == 0)
		goto __wake;
	if (tu->qused > 0) {
		prev = tu->qtail == 0 ? tu->queue_size - 1 : tu->qtail - 1;
		r = &tu->tqueue[prev];
		if (r->event == SNDRV_TIMER_EVENT_TICK) {
			r->tstamp_sec = tstamp.tv_sec;
			r->tstamp_nsec = tstamp.tv_nsec;
			r->val += ticks;
			append++;
			goto __wake;
		}
	}
	r1.event = SNDRV_TIMER_EVENT_TICK;
	r1.tstamp_sec = tstamp.tv_sec;
	r1.tstamp_nsec = tstamp.tv_nsec;
	r1.val = ticks;
	snd_timer_user_append_to_tqueue(tu, &r1);
	append++;
      __wake:
	spin_unlock(&tu->qlock);
	if (append == 0)
		return;
	snd_kill_fasync(tu->fasync, SIGIO, POLL_IN);
	wake_up(&tu->qchange_sleep);
}

static int realloc_user_queue(struct snd_timer_user *tu, int size)
{
	struct snd_timer_read *queue = NULL;
	struct snd_timer_tread64 *tqueue = NULL;

	if (tu->tread) {
		tqueue = kcalloc(size, sizeof(*tqueue), GFP_KERNEL);
		if (!tqueue)
			return -ENOMEM;
	} else {
		queue = kcalloc(size, sizeof(*queue), GFP_KERNEL);
		if (!queue)
			return -ENOMEM;
	}

	spin_lock_irq(&tu->qlock);
	kfree(tu->queue);
	kfree(tu->tqueue);
	tu->queue_size = size;
	tu->queue = queue;
	tu->tqueue = tqueue;
	tu->qhead = tu->qtail = tu->qused = 0;
	spin_unlock_irq(&tu->qlock);

	return 0;
}

static int snd_timer_user_open(struct inode *inode, struct file *file)
{
	struct snd_timer_user *tu;
	int err;

	err = stream_open(inode, file);
	if (err < 0)
		return err;

	tu = kzalloc(sizeof(*tu), GFP_KERNEL);
	if (tu == NULL)
		return -ENOMEM;
	spin_lock_init(&tu->qlock);
	init_waitqueue_head(&tu->qchange_sleep);
	mutex_init(&tu->ioctl_lock);
	tu->ticks = 1;
	if (realloc_user_queue(tu, 128) < 0) {
		kfree(tu);
		return -ENOMEM;
	}
	file->private_data = tu;
	return 0;
}

static int snd_timer_user_release(struct inode *inode, struct file *file)
{
	struct snd_timer_user *tu;

	if (file->private_data) {
		tu = file->private_data;
		file->private_data = NULL;
		mutex_lock(&tu->ioctl_lock);
		if (tu->timeri) {
			snd_timer_close(tu->timeri);
			snd_timer_instance_free(tu->timeri);
		}
		mutex_unlock(&tu->ioctl_lock);
		snd_fasync_free(tu->fasync);
		kfree(tu->queue);
		kfree(tu->tqueue);
		kfree(tu);
	}
	return 0;
}

static void snd_timer_user_zero_id(struct snd_timer_id *id)
{
	id->dev_class = SNDRV_TIMER_CLASS_NONE;
	id->dev_sclass = SNDRV_TIMER_SCLASS_NONE;
	id->card = -1;
	id->device = -1;
	id->subdevice = -1;
}

static void snd_timer_user_copy_id(struct snd_timer_id *id, struct snd_timer *timer)
{
	id->dev_class = timer->tmr_class;
	id->dev_sclass = SNDRV_TIMER_SCLASS_NONE;
	id->card = timer->card ? timer->card->number : -1;
	id->device = timer->tmr_device;
	id->subdevice = timer->tmr_subdevice;
}

static int snd_timer_user_next_device(struct snd_timer_id __user *_tid)
{
	struct snd_timer_id id;
	struct snd_timer *timer;
	struct list_head *p;

	if (copy_from_user(&id, _tid, sizeof(id)))
		return -EFAULT;
	mutex_lock(&register_mutex);
	if (id.dev_class < 0) {		/* first item */
		if (list_empty(&snd_timer_list))
			snd_timer_user_zero_id(&id);
		else {
			timer = list_entry(snd_timer_list.next,
					   struct snd_timer, device_list);
			snd_timer_user_copy_id(&id, timer);
		}
	} else {
		switch (id.dev_class) {
		case SNDRV_TIMER_CLASS_GLOBAL:
			id.device = id.device < 0 ? 0 : id.device + 1;
			list_for_each(p, &snd_timer_list) {
				timer = list_entry(p, struct snd_timer, device_list);
				if (timer->tmr_class > SNDRV_TIMER_CLASS_GLOBAL) {
					snd_timer_user_copy_id(&id, timer);
					break;
				}
				if (timer->tmr_device >= id.device) {
					snd_timer_user_copy_id(&id, timer);
					break;
				}
			}
			if (p == &snd_timer_list)
				snd_timer_user_zero_id(&id);
			break;
		case SNDRV_TIMER_CLASS_CARD:
		case SNDRV_TIMER_CLASS_PCM:
			if (id.card < 0) {
				id.card = 0;
			} else {
				if (id.device < 0) {
					id.device = 0;
				} else {
					if (id.subdevice < 0)
						id.subdevice = 0;
					else if (id.subdevice < INT_MAX)
						id.subdevice++;
				}
			}
			list_for_each(p, &snd_timer_list) {
				timer = list_entry(p, struct snd_timer, device_list);
				if (timer->tmr_class > id.dev_class) {
					snd_timer_user_copy_id(&id, timer);
					break;
				}
				if (timer->tmr_class < id.dev_class)
					continue;
				if (timer->card->number > id.card) {
					snd_timer_user_copy_id(&id, timer);
					break;
				}
				if (timer->card->number < id.card)
					continue;
				if (timer->tmr_device > id.device) {
					snd_timer_user_copy_id(&id, timer);
					break;
				}
				if (timer->tmr_device < id.device)
					continue;
				if (timer->tmr_subdevice > id.subdevice) {
					snd_timer_user_copy_id(&id, timer);
					break;
				}
				if (timer->tmr_subdevice < id.subdevice)
					continue;
				snd_timer_user_copy_id(&id, timer);
				break;
			}
			if (p == &snd_timer_list)
				snd_timer_user_zero_id(&id);
			break;
		default:
			snd_timer_user_zero_id(&id);
		}
	}
	mutex_unlock(&register_mutex);
	if (copy_to_user(_tid, &id, sizeof(*_tid)))
		return -EFAULT;
	return 0;
}

static int snd_timer_user_ginfo(struct file *file,
				struct snd_timer_ginfo __user *_ginfo)
{
	struct snd_timer_ginfo *ginfo;
	struct snd_timer_id tid;
	struct snd_timer *t;
	struct list_head *p;
	int err = 0;

	ginfo = memdup_user(_ginfo, sizeof(*ginfo));
	if (IS_ERR(ginfo))
		return PTR_ERR(ginfo);

	tid = ginfo->tid;
	memset(ginfo, 0, sizeof(*ginfo));
	ginfo->tid = tid;
	mutex_lock(&register_mutex);
	t = snd_timer_find(&tid);
	if (t != NULL) {
		ginfo->card = t->card ? t->card->number : -1;
		if (t->hw.flags & SNDRV_TIMER_HW_SLAVE)
			ginfo->flags |= SNDRV_TIMER_FLG_SLAVE;
		strscpy(ginfo->id, t->id, sizeof(ginfo->id));
		strscpy(ginfo->name, t->name, sizeof(ginfo->name));
		spin_lock_irq(&t->lock);
		ginfo->resolution = snd_timer_hw_resolution(t);
		spin_unlock_irq(&t->lock);
		if (t->hw.resolution_min > 0) {
			ginfo->resolution_min = t->hw.resolution_min;
			ginfo->resolution_max = t->hw.resolution_max;
		}
		list_for_each(p, &t->open_list_head) {
			ginfo->clients++;
		}
	} else {
		err = -ENODEV;
	}
	mutex_unlock(&register_mutex);
	if (err >= 0 && copy_to_user(_ginfo, ginfo, sizeof(*ginfo)))
		err = -EFAULT;
	kfree(ginfo);
	return err;
}

static int timer_set_gparams(struct snd_timer_gparams *gparams)
{
	struct snd_timer *t;
	int err;

	mutex_lock(&register_mutex);
	t = snd_timer_find(&gparams->tid);
	if (!t) {
		err = -ENODEV;
		goto _error;
	}
	if (!list_empty(&t->open_list_head)) {
		err = -EBUSY;
		goto _error;
	}
	if (!t->hw.set_period) {
		err = -ENOSYS;
		goto _error;
	}
	err = t->hw.set_period(t, gparams->period_num, gparams->period_den);
_error:
	mutex_unlock(&register_mutex);
	return err;
}

static int snd_timer_user_gparams(struct file *file,
				  struct snd_timer_gparams __user *_gparams)
{
	struct snd_timer_gparams gparams;

	if (copy_from_user(&gparams, _gparams, sizeof(gparams)))
		return -EFAULT;
	return timer_set_gparams(&gparams);
}

static int snd_timer_user_gstatus(struct file *file,
				  struct snd_timer_gstatus __user *_gstatus)
{
	struct snd_timer_gstatus gstatus;
	struct snd_timer_id tid;
	struct snd_timer *t;
	int err = 0;

	if (copy_from_user(&gstatus, _gstatus, sizeof(gstatus)))
		return -EFAULT;
	tid = gstatus.tid;
	memset(&gstatus, 0, sizeof(gstatus));
	gstatus.tid = tid;
	mutex_lock(&register_mutex);
	t = snd_timer_find(&tid);
	if (t != NULL) {
		spin_lock_irq(&t->lock);
		gstatus.resolution = snd_timer_hw_resolution(t);
		if (t->hw.precise_resolution) {
			t->hw.precise_resolution(t, &gstatus.resolution_num,
						 &gstatus.resolution_den);
		} else {
			gstatus.resolution_num = gstatus.resolution;
			gstatus.resolution_den = 1000000000uL;
		}
		spin_unlock_irq(&t->lock);
	} else {
		err = -ENODEV;
	}
	mutex_unlock(&register_mutex);
	if (err >= 0 && copy_to_user(_gstatus, &gstatus, sizeof(gstatus)))
		err = -EFAULT;
	return err;
}

static int snd_timer_user_tselect(struct file *file,
				  struct snd_timer_select __user *_tselect)
{
	struct snd_timer_user *tu;
	struct snd_timer_select tselect;
	char str[32];
	int err = 0;

	tu = file->private_data;
	if (tu->timeri) {
		snd_timer_close(tu->timeri);
		snd_timer_instance_free(tu->timeri);
		tu->timeri = NULL;
	}
	if (copy_from_user(&tselect, _tselect, sizeof(tselect))) {
		err = -EFAULT;
		goto __err;
	}
	sprintf(str, "application %i", current->pid);
	if (tselect.id.dev_class != SNDRV_TIMER_CLASS_SLAVE)
		tselect.id.dev_sclass = SNDRV_TIMER_SCLASS_APPLICATION;
	tu->timeri = snd_timer_instance_new(str);
	if (!tu->timeri) {
		err = -ENOMEM;
		goto __err;
	}

	tu->timeri->flags |= SNDRV_TIMER_IFLG_FAST;
	tu->timeri->callback = tu->tread
			? snd_timer_user_tinterrupt : snd_timer_user_interrupt;
	tu->timeri->ccallback = snd_timer_user_ccallback;
	tu->timeri->callback_data = (void *)tu;
	tu->timeri->disconnect = snd_timer_user_disconnect;

	err = snd_timer_open(tu->timeri, &tselect.id, current->pid);
	if (err < 0) {
		snd_timer_instance_free(tu->timeri);
		tu->timeri = NULL;
	}

      __err:
	return err;
}

static int snd_timer_user_info(struct file *file,
			       struct snd_timer_info __user *_info)
{
	struct snd_timer_user *tu;
	struct snd_timer_info *info;
	struct snd_timer *t;
	int err = 0;

	tu = file->private_data;
	if (!tu->timeri)
		return -EBADFD;
	t = tu->timeri->timer;
	if (!t)
		return -EBADFD;

	info = kzalloc(sizeof(*info), GFP_KERNEL);
	if (! info)
		return -ENOMEM;
	info->card = t->card ? t->card->number : -1;
	if (t->hw.flags & SNDRV_TIMER_HW_SLAVE)
		info->flags |= SNDRV_TIMER_FLG_SLAVE;
	strscpy(info->id, t->id, sizeof(info->id));
	strscpy(info->name, t->name, sizeof(info->name));
	spin_lock_irq(&t->lock);
	info->resolution = snd_timer_hw_resolution(t);
	spin_unlock_irq(&t->lock);
	if (copy_to_user(_info, info, sizeof(*_info)))
		err = -EFAULT;
	kfree(info);
	return err;
}

static int snd_timer_user_params(struct file *file,
				 struct snd_timer_params __user *_params)
{
	struct snd_timer_user *tu;
	struct snd_timer_params params;
	struct snd_timer *t;
	int err;

	tu = file->private_data;
	if (!tu->timeri)
		return -EBADFD;
	t = tu->timeri->timer;
	if (!t)
		return -EBADFD;
	if (copy_from_user(&params, _params, sizeof(params)))
		return -EFAULT;
	if (!(t->hw.flags & SNDRV_TIMER_HW_SLAVE)) {
		u64 resolution;

		if (params.ticks < 1) {
			err = -EINVAL;
			goto _end;
		}

		/* Don't allow resolution less than 1ms */
		resolution = snd_timer_resolution(tu->timeri);
		resolution *= params.ticks;
		if (resolution < 1000000) {
			err = -EINVAL;
			goto _end;
		}
	}
	if (params.queue_size > 0 &&
	    (params.queue_size < 32 || params.queue_size > 1024)) {
		err = -EINVAL;
		goto _end;
	}
	if (params.filter & ~((1<<SNDRV_TIMER_EVENT_RESOLUTION)|
			      (1<<SNDRV_TIMER_EVENT_TICK)|
			      (1<<SNDRV_TIMER_EVENT_START)|
			      (1<<SNDRV_TIMER_EVENT_STOP)|
			      (1<<SNDRV_TIMER_EVENT_CONTINUE)|
			      (1<<SNDRV_TIMER_EVENT_PAUSE)|
			      (1<<SNDRV_TIMER_EVENT_SUSPEND)|
			      (1<<SNDRV_TIMER_EVENT_RESUME)|
			      (1<<SNDRV_TIMER_EVENT_MSTART)|
			      (1<<SNDRV_TIMER_EVENT_MSTOP)|
			      (1<<SNDRV_TIMER_EVENT_MCONTINUE)|
			      (1<<SNDRV_TIMER_EVENT_MPAUSE)|
			      (1<<SNDRV_TIMER_EVENT_MSUSPEND)|
			      (1<<SNDRV_TIMER_EVENT_MRESUME))) {
		err = -EINVAL;
		goto _end;
	}
	snd_timer_stop(tu->timeri);
	spin_lock_irq(&t->lock);
	tu->timeri->flags &= ~(SNDRV_TIMER_IFLG_AUTO|
			       SNDRV_TIMER_IFLG_EXCLUSIVE|
			       SNDRV_TIMER_IFLG_EARLY_EVENT);
	if (params.flags & SNDRV_TIMER_PSFLG_AUTO)
		tu->timeri->flags |= SNDRV_TIMER_IFLG_AUTO;
	if (params.flags & SNDRV_TIMER_PSFLG_EXCLUSIVE)
		tu->timeri->flags |= SNDRV_TIMER_IFLG_EXCLUSIVE;
	if (params.flags & SNDRV_TIMER_PSFLG_EARLY_EVENT)
		tu->timeri->flags |= SNDRV_TIMER_IFLG_EARLY_EVENT;
	spin_unlock_irq(&t->lock);
	if (params.queue_size > 0 &&
	    (unsigned int)tu->queue_size != params.queue_size) {
		err = realloc_user_queue(tu, params.queue_size);
		if (err < 0)
			goto _end;
	}
	spin_lock_irq(&tu->qlock);
	tu->qhead = tu->qtail = tu->qused = 0;
	if (tu->timeri->flags & SNDRV_TIMER_IFLG_EARLY_EVENT) {
		if (tu->tread) {
			struct snd_timer_tread64 tread;
			memset(&tread, 0, sizeof(tread));
			tread.event = SNDRV_TIMER_EVENT_EARLY;
			tread.tstamp_sec = 0;
			tread.tstamp_nsec = 0;
			tread.val = 0;
			snd_timer_user_append_to_tqueue(tu, &tread);
		} else {
			struct snd_timer_read *r = &tu->queue[0];
			r->resolution = 0;
			r->ticks = 0;
			tu->qused++;
			tu->qtail++;
		}
	}
	tu->filter = params.filter;
	tu->ticks = params.ticks;
	spin_unlock_irq(&tu->qlock);
	err = 0;
 _end:
	if (copy_to_user(_params, &params, sizeof(params)))
		return -EFAULT;
	return err;
}

static int snd_timer_user_status32(struct file *file,
				   struct snd_timer_status32 __user *_status)
 {
	struct snd_timer_user *tu;
	struct snd_timer_status32 status;

	tu = file->private_data;
	if (!tu->timeri)
		return -EBADFD;
	memset(&status, 0, sizeof(status));
	status.tstamp_sec = tu->tstamp.tv_sec;
	status.tstamp_nsec = tu->tstamp.tv_nsec;
	status.resolution = snd_timer_resolution(tu->timeri);
	status.lost = tu->timeri->lost;
	status.overrun = tu->overrun;
	spin_lock_irq(&tu->qlock);
	status.queue = tu->qused;
	spin_unlock_irq(&tu->qlock);
	if (copy_to_user(_status, &status, sizeof(status)))
		return -EFAULT;
	return 0;
}

static int snd_timer_user_status64(struct file *file,
				   struct snd_timer_status64 __user *_status)
{
	struct snd_timer_user *tu;
	struct snd_timer_status64 status;

	tu = file->private_data;
	if (!tu->timeri)
		return -EBADFD;
	memset(&status, 0, sizeof(status));
	status.tstamp_sec = tu->tstamp.tv_sec;
	status.tstamp_nsec = tu->tstamp.tv_nsec;
	status.resolution = snd_timer_resolution(tu->timeri);
	status.lost = tu->timeri->lost;
	status.overrun = tu->overrun;
	spin_lock_irq(&tu->qlock);
	status.queue = tu->qused;
	spin_unlock_irq(&tu->qlock);
	if (copy_to_user(_status, &status, sizeof(status)))
		return -EFAULT;
	return 0;
}

static int snd_timer_user_start(struct file *file)
{
	int err;
	struct snd_timer_user *tu;

	tu = file->private_data;
	if (!tu->timeri)
		return -EBADFD;
	snd_timer_stop(tu->timeri);
	tu->timeri->lost = 0;
	tu->last_resolution = 0;
	err = snd_timer_start(tu->timeri, tu->ticks);
	if (err < 0)
		return err;
	return 0;
}

static int snd_timer_user_stop(struct file *file)
{
	int err;
	struct snd_timer_user *tu;

	tu = file->private_data;
	if (!tu->timeri)
		return -EBADFD;
	err = snd_timer_stop(tu->timeri);
	if (err < 0)
		return err;
	return 0;
}

static int snd_timer_user_continue(struct file *file)
{
	int err;
	struct snd_timer_user *tu;

	tu = file->private_data;
	if (!tu->timeri)
		return -EBADFD;
	/* start timer instead of continue if it's not used before */
	if (!(tu->timeri->flags & SNDRV_TIMER_IFLG_PAUSED))
		return snd_timer_user_start(file);
	tu->timeri->lost = 0;
	err = snd_timer_continue(tu->timeri);
	if (err < 0)
		return err;
	return 0;
}

static int snd_timer_user_pause(struct file *file)
{
	int err;
	struct snd_timer_user *tu;

	tu = file->private_data;
	if (!tu->timeri)
		return -EBADFD;
	err = snd_timer_pause(tu->timeri);
	if (err < 0)
		return err;
	return 0;
}

static int snd_timer_user_tread(void __user *argp, struct snd_timer_user *tu,
				unsigned int cmd, bool compat)
{
	int __user *p = argp;
	int xarg, old_tread;

	if (tu->timeri)	/* too late */
		return -EBUSY;
	if (get_user(xarg, p))
		return -EFAULT;

	old_tread = tu->tread;

	if (!xarg)
		tu->tread = TREAD_FORMAT_NONE;
	else if (cmd == SNDRV_TIMER_IOCTL_TREAD64 ||
		 (IS_ENABLED(CONFIG_64BIT) && !compat))
		tu->tread = TREAD_FORMAT_TIME64;
	else
		tu->tread = TREAD_FORMAT_TIME32;

	if (tu->tread != old_tread &&
	    realloc_user_queue(tu, tu->queue_size) < 0) {
		tu->tread = old_tread;
		return -ENOMEM;
	}

	return 0;
}

enum {
	SNDRV_TIMER_IOCTL_START_OLD = _IO('T', 0x20),
	SNDRV_TIMER_IOCTL_STOP_OLD = _IO('T', 0x21),
	SNDRV_TIMER_IOCTL_CONTINUE_OLD = _IO('T', 0x22),
	SNDRV_TIMER_IOCTL_PAUSE_OLD = _IO('T', 0x23),
};

static long __snd_timer_user_ioctl(struct file *file, unsigned int cmd,
				 unsigned long arg, bool compat)
{
	struct snd_timer_user *tu;
	void __user *argp = (void __user *)arg;
	int __user *p = argp;

	tu = file->private_data;
	switch (cmd) {
	case SNDRV_TIMER_IOCTL_PVERSION:
		return put_user(SNDRV_TIMER_VERSION, p) ? -EFAULT : 0;
	case SNDRV_TIMER_IOCTL_NEXT_DEVICE:
		return snd_timer_user_next_device(argp);
	case SNDRV_TIMER_IOCTL_TREAD_OLD:
	case SNDRV_TIMER_IOCTL_TREAD64:
		return snd_timer_user_tread(argp, tu, cmd, compat);
	case SNDRV_TIMER_IOCTL_GINFO:
		return snd_timer_user_ginfo(file, argp);
	case SNDRV_TIMER_IOCTL_GPARAMS:
		return snd_timer_user_gparams(file, argp);
	case SNDRV_TIMER_IOCTL_GSTATUS:
		return snd_timer_user_gstatus(file, argp);
	case SNDRV_TIMER_IOCTL_SELECT:
		return snd_timer_user_tselect(file, argp);
	case SNDRV_TIMER_IOCTL_INFO:
		return snd_timer_user_info(file, argp);
	case SNDRV_TIMER_IOCTL_PARAMS:
		return snd_timer_user_params(file, argp);
	case SNDRV_TIMER_IOCTL_STATUS32:
		return snd_timer_user_status32(file, argp);
	case SNDRV_TIMER_IOCTL_STATUS64:
		return snd_timer_user_status64(file, argp);
	case SNDRV_TIMER_IOCTL_START:
	case SNDRV_TIMER_IOCTL_START_OLD:
		return snd_timer_user_start(file);
	case SNDRV_TIMER_IOCTL_STOP:
	case SNDRV_TIMER_IOCTL_STOP_OLD:
		return snd_timer_user_stop(file);
	case SNDRV_TIMER_IOCTL_CONTINUE:
	case SNDRV_TIMER_IOCTL_CONTINUE_OLD:
		return snd_timer_user_continue(file);
	case SNDRV_TIMER_IOCTL_PAUSE:
	case SNDRV_TIMER_IOCTL_PAUSE_OLD:
		return snd_timer_user_pause(file);
	}
	return -ENOTTY;
}

static long snd_timer_user_ioctl(struct file *file, unsigned int cmd,
				 unsigned long arg)
{
	struct snd_timer_user *tu = file->private_data;
	long ret;

	mutex_lock(&tu->ioctl_lock);
	ret = __snd_timer_user_ioctl(file, cmd, arg, false);
	mutex_unlock(&tu->ioctl_lock);
	return ret;
}

static int snd_timer_user_fasync(int fd, struct file * file, int on)
{
	struct snd_timer_user *tu;

	tu = file->private_data;
	return snd_fasync_helper(fd, file, on, &tu->fasync);
}

static ssize_t snd_timer_user_read(struct file *file, char __user *buffer,
				   size_t count, loff_t *offset)
{
	struct snd_timer_tread64 *tread;
	struct snd_timer_tread32 tread32;
	struct snd_timer_user *tu;
	long result = 0, unit;
	int qhead;
	int err = 0;

	tu = file->private_data;
	switch (tu->tread) {
	case TREAD_FORMAT_TIME64:
		unit = sizeof(struct snd_timer_tread64);
		break;
	case TREAD_FORMAT_TIME32:
		unit = sizeof(struct snd_timer_tread32);
		break;
	case TREAD_FORMAT_NONE:
		unit = sizeof(struct snd_timer_read);
		break;
	default:
		WARN_ONCE(1, "Corrupt snd_timer_user\n");
		return -ENOTSUPP;
	}

	mutex_lock(&tu->ioctl_lock);
	spin_lock_irq(&tu->qlock);
	while ((long)count - result >= unit) {
		while (!tu->qused) {
			wait_queue_entry_t wait;

			if ((file->f_flags & O_NONBLOCK) != 0 || result > 0) {
				err = -EAGAIN;
				goto _error;
			}

			set_current_state(TASK_INTERRUPTIBLE);
			init_waitqueue_entry(&wait, current);
			add_wait_queue(&tu->qchange_sleep, &wait);

			spin_unlock_irq(&tu->qlock);
			mutex_unlock(&tu->ioctl_lock);
			schedule();
			mutex_lock(&tu->ioctl_lock);
			spin_lock_irq(&tu->qlock);

			remove_wait_queue(&tu->qchange_sleep, &wait);

			if (tu->disconnected) {
				err = -ENODEV;
				goto _error;
			}
			if (signal_pending(current)) {
				err = -ERESTARTSYS;
				goto _error;
			}
		}

		qhead = tu->qhead++;
		tu->qhead %= tu->queue_size;
		tu->qused--;
		spin_unlock_irq(&tu->qlock);

		tread = &tu->tqueue[qhead];

		switch (tu->tread) {
		case TREAD_FORMAT_TIME64:
			if (copy_to_user(buffer, tread,
					 sizeof(struct snd_timer_tread64)))
				err = -EFAULT;
			break;
		case TREAD_FORMAT_TIME32:
			memset(&tread32, 0, sizeof(tread32));
			tread32 = (struct snd_timer_tread32) {
				.event = tread->event,
				.tstamp_sec = tread->tstamp_sec,
				.tstamp_nsec = tread->tstamp_nsec,
				.val = tread->val,
			};

			if (copy_to_user(buffer, &tread32, sizeof(tread32)))
				err = -EFAULT;
			break;
		case TREAD_FORMAT_NONE:
			if (copy_to_user(buffer, &tu->queue[qhead],
					 sizeof(struct snd_timer_read)))
				err = -EFAULT;
			break;
		default:
			err = -ENOTSUPP;
			break;
		}

		spin_lock_irq(&tu->qlock);
		if (err < 0)
			goto _error;
		result += unit;
		buffer += unit;
	}
 _error:
	spin_unlock_irq(&tu->qlock);
	mutex_unlock(&tu->ioctl_lock);
	return result > 0 ? result : err;
}

static __poll_t snd_timer_user_poll(struct file *file, poll_table * wait)
{
        __poll_t mask;
        struct snd_timer_user *tu;

        tu = file->private_data;

        poll_wait(file, &tu->qchange_sleep, wait);

	mask = 0;
	spin_lock_irq(&tu->qlock);
	if (tu->qused)
		mask |= EPOLLIN | EPOLLRDNORM;
	if (tu->disconnected)
		mask |= EPOLLERR;
	spin_unlock_irq(&tu->qlock);

	return mask;
}

#ifdef CONFIG_COMPAT
#include "timer_compat.c"
#else
#define snd_timer_user_ioctl_compat	NULL
#endif

static const struct file_operations snd_timer_f_ops =
{
	.owner =	THIS_MODULE,
	.read =		snd_timer_user_read,
	.open =		snd_timer_user_open,
	.release =	snd_timer_user_release,
	.llseek =	no_llseek,
	.poll =		snd_timer_user_poll,
	.unlocked_ioctl =	snd_timer_user_ioctl,
	.compat_ioctl =	snd_timer_user_ioctl_compat,
	.fasync = 	snd_timer_user_fasync,
};

/* unregister the system timer */
static void snd_timer_free_all(void)
{
	struct snd_timer *timer, *n;

	list_for_each_entry_safe(timer, n, &snd_timer_list, device_list)
		snd_timer_free(timer);
}

static struct device *timer_dev;

/*
 *  ENTRY functions
 */

static int __init alsa_timer_init(void)
{
	int err;

	err = snd_device_alloc(&timer_dev, NULL);
	if (err < 0)
		return err;
	dev_set_name(timer_dev, "timer");

#ifdef SNDRV_OSS_INFO_DEV_TIMERS
	snd_oss_info_register(SNDRV_OSS_INFO_DEV_TIMERS, SNDRV_CARDS - 1,
			      "system timer");
#endif

	err = snd_timer_register_system();
	if (err < 0) {
		pr_err("ALSA: unable to register system timer (%i)\n", err);
		goto put_timer;
	}

	err = snd_register_device(SNDRV_DEVICE_TYPE_TIMER, NULL, 0,
				  &snd_timer_f_ops, NULL, timer_dev);
	if (err < 0) {
		pr_err("ALSA: unable to register timer device (%i)\n", err);
		snd_timer_free_all();
		goto put_timer;
	}

	snd_timer_proc_init();
	return 0;

put_timer:
	put_device(timer_dev);
	return err;
}

static void __exit alsa_timer_exit(void)
{
	snd_unregister_device(timer_dev);
	snd_timer_free_all();
	put_device(timer_dev);
	snd_timer_proc_done();
#ifdef SNDRV_OSS_INFO_DEV_TIMERS
	snd_oss_info_unregister(SNDRV_OSS_INFO_DEV_TIMERS, SNDRV_CARDS - 1);
#endif
}

module_init(alsa_timer_init)
module_exit(alsa_timer_exit)<|MERGE_RESOLUTION|>--- conflicted
+++ resolved
@@ -556,11 +556,7 @@
 	/* check the actual time for the start tick;
 	 * bail out as error if it's way too low (< 100us)
 	 */
-<<<<<<< HEAD
-	if (start) {
-=======
 	if (start && !(timer->hw.flags & SNDRV_TIMER_HW_SLAVE)) {
->>>>>>> 82cc63dc
 		if ((u64)snd_timer_hw_resolution(timer) * ticks < 100000) {
 			result = -EINVAL;
 			goto unlock;
