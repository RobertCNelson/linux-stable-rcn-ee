--- conflicted
+++ resolved
@@ -368,11 +368,7 @@
 	struct snd_seq_ump_event ev_cvt;
 	const union snd_ump_midi1_msg *midi1 = (const union snd_ump_midi1_msg *)event->ump;
 	union snd_ump_midi2_msg *midi2 = (union snd_ump_midi2_msg *)ev_cvt.ump;
-<<<<<<< HEAD
-	struct snd_seq_ump_midi2_bank *cc;
-=======
 	struct ump_cvt_to_ump_bank *cc;
->>>>>>> 82cc63dc
 
 	ev_cvt = *event;
 	memset(&ev_cvt.ump, 0, sizeof(ev_cvt.ump));
